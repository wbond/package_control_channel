{
	"schema_version": "3.0.0",
	"packages": [
		{
			"name": "Z",
			"details": "https://github.com/externl/sublime-z",
			"labels": ["z", "z jump", "directory", "open directory"],
			"releases": [
				{
					"sublime_text": "*",
					"tags": true
				}
			]
		},
		{
			"name": "Z80 Assembly",
			"details": "https://github.com/mrcook/Z80Assembly",
			"labels": ["language syntax", "z80", "assembly"],
			"releases": [
				{
					"sublime_text": ">=3092",
					"tags": true
				}
			]
		},
		{
			"details": "https://bitbucket.org/abraly/zap-gremlins",
			"releases": [
				{
					"sublime_text": "<3000",
					"branch": "master"
				}
			]
		},
		{
			"name": "Zeal",
			"details": "https://github.com/vaanwd/Zeal",
			"author": "vaanwd",
			"releases": [
				{
					"sublime_text": "*",
					"branch": "master"
				}
			]
		},
		{
			"name": "ZeitgeistLogger",
			"details": "https://github.com/jolivares/sublime-zeitgeist-logger",
			"labels": ["zeitgeist"],
			"releases": [
				{
					"sublime_text": "*",
					"platforms": "linux",
					"tags": true
				}
			]
		},
		{
			"name": "Zen Tabs",
			"details": "https://github.com/travmik/ZenTabs",
			"labels": ["utils", "tab manipulation", "zen"],
			"releases": [
				{
					"sublime_text": "*",
					"tags": true
				}
			]
		},
		{
			"name": "Zen2Han",
			"details": "https://github.com/KazIgu/sublime-zen2han",
			"labels": ["text manipulation", "japanese"],
			"releases": [
				{
					"sublime_text": ">2999",
					"tags": true
				}
			]
		},
		{
			"details": "https://github.com/mimopo/ZenGarden",
			"releases": [
				{
					"sublime_text": "*",
					"branch": "master"
				}
			]
		},
		{
			"name": "Zenoss",
			"details": "https://github.com/cluther/SublimeZenoss",
			"releases": [
				{
					"sublime_text": "*",
					"branch": "master"
				}
			]
		},
		{
			"name": "ZenScript",
			"details": "https://github.com/way2muchnoise/ZenScript-Highlighter",
			"labels": ["language syntax", "completions"],
			"releases": [
				{
					"sublime_text": "*",
					"tags": true
				}
			]
		},
		{
			"name": "Zephir",
			"details": "https://github.com/phalcon/zephir-sublime",
			"author": "The Phalcon Team",
			"labels": ["language syntax"],
			"releases": [
				{
					"sublime_text": "*",
					"branch": "master"
				}
			]
		},
		{
			"name": "zero-dark",
<<<<<<< HEAD
			"details": "https://github.com/jrvieira/zero-dark-st3",
			"labels": ["theme", "color scheme"],
=======
			"details": "https://github.com/jrvieira/zero-dark",
			"labels": ["color scheme"],
>>>>>>> 607ac83f
			"releases": [
				{
					"sublime_text": "*",
					"tags": true
				}
			]
		},
		{
			"name": "Zeus",
			"details": "https://github.com/zaynali53/Zeus-Theme",
			"labels": ["color scheme"],
			"releases": [
				{
					"sublime_text": "*",
					"tags": true
				}
			]
		},
		{
			"name": "Zig Language",
			"details": "https://github.com/zig-lang/sublime-zig-language",
			"labels": ["language syntax"],
			"releases": [
				{
					"sublime_text": "*",
					"tags": true
				}
			]
		},
		{
			"name": "Zimpl",
			"details": "https://github.com/joneshf/sublime-zimpl",
			"labels": ["language syntax"],
			"releases": [
				{
					"sublime_text": "*",
					"tags": true
				}
			]
		},
		{
			"name": "Zissou Color Schemes",
			"details": "https://github.com/idleberg/Zissou.tmTheme",
			"labels": ["color scheme"],
			"releases": [
				{
					"sublime_text": "*",
					"branch": "master"
				}
			]
		},
		{
			"name": "zmq",
			"details": "https://github.com/reqshark/sublimezmq",
			"labels": ["zeromq", "binding", "zmq"],
			"releases": [
				{
					"sublime_text": "*",
					"platforms": ["osx", "linux"],
					"branch": "master"
				}
			]
		},
		{
			"name": "Znuny4OTRS",
			"details": "https://github.com/znuny/Znuny4OTRS-Sublime",
			"author": "Znuny GmbH",
			"labels": ["znuny4otrs", "znuny", "otrs", "snippets"],
			"releases": [
				{
					"sublime_text": "*",
					"tags": true
				}
			]
		},
		{
			"name": "zoneinfo",
			"details": "https://github.com/gilmoreorless/sublime-zoneinfo",
			"labels": ["language syntax", "tz", "tzdb", "time zone", "olson"],
			"releases": [
				{
					"sublime_text": "*",
					"tags": true
				}
			]
		},
		{
			"name": "ZPL Syntax",
			"details": "https://github.com/tonylegrone/sublime-zpl-highlighting",
			"labels": ["language syntax"],
			"releases": [
				{
					"sublime_text": "*",
					"tags": true
				}
			]
		},
		{
			"name": "ZScript",
			"details": "https://bitbucket.org/sonictk/sublime_zscript",
			"description": "ZBrush ZScript syntax highlighter for Sublime Text",
			"labels": ["auto-complete", "language syntax", "snippets"],
			"author": "Siew Yi Liang",
			"releases": [
				{
					"sublime_text": "*",
					"tags": true
				}
			]
		},
		{
			"name": "ZSH",
			"details": "https://github.com/molovo/sublime-zsh",
			"description": "Native ZSH autocompletion and snippets for sublime text",
			"labels": ["auto-complete", "snippets"],
			"author": "James Dinsdale",
			"releases": [
				{
					"sublime_text": "*",
					"tags": true
				}
			]
		},
		{
			"name": "Zucchini",
			"details": "https://github.com/zucchini-src/zucchini.tmbundle",
			"labels": ["language syntax", "snippets"],
			"releases": [
				{
					"sublime_text": "*",
					"branch": "master"
				}
			]
		},
		{
			"name": "Zurb Foundation",
			"details": "https://github.com/rony09/Sublime-Foundation",
			"labels": ["automation", "utils"],
			"releases": [
				{
					"sublime_text": "*",
					"tags": true
				}
			]
		},
		{
			"name": "Zurb Foundation 4 Snippets",
			"details": "https://github.com/liamr/Zurb-Foundation-Textmate-Bundle",
			"labels": ["snippets"],
			"releases": [
				{
					"sublime_text": "*",
					"branch": "master"
				}
			]
		},
		{
			"name": "Zurb Ink Snippets",
			"details": "https://github.com/christianrojas/zurb-ink-sublime-snippets",
			"labels": ["responsive", "email", "ink", "snippet"],
			"releases": [
				{
					"sublime_text": "*",
					"branch": "master"
				}
			]
		},
		{
			"name": "Zxx",
			"details": "https://github.com/ZxxLang/ZxxSublime",
			"labels": ["zxx"],
			"releases": [
				{
					"sublime_text": ">=3092",
					"tags": true
				}
			]
		}
	]
}<|MERGE_RESOLUTION|>--- conflicted
+++ resolved
@@ -121,13 +121,8 @@
 		},
 		{
 			"name": "zero-dark",
-<<<<<<< HEAD
-			"details": "https://github.com/jrvieira/zero-dark-st3",
-			"labels": ["theme", "color scheme"],
-=======
 			"details": "https://github.com/jrvieira/zero-dark",
 			"labels": ["color scheme"],
->>>>>>> 607ac83f
 			"releases": [
 				{
 					"sublime_text": "*",
