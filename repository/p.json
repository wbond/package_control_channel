--- conflicted
+++ resolved
@@ -358,13 +358,18 @@
 			]
 		},
 		{
-<<<<<<< HEAD
 			"name": "PasteRepeater",
 			"details": "https://github.com/philsinatra/SublimePasteRepeater",
-=======
+			"releases": [
+				{
+					"sublime_text": "*",
+					"tags": true
+				}
+			]
+		},
+		{
 			"name": "Pastery",
 			"details": "https://github.com/apas/pastery",
->>>>>>> a8133679
 			"releases": [
 				{
 					"sublime_text": "*",
