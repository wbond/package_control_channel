--- conflicted
+++ resolved
@@ -2398,11 +2398,7 @@
 			"author": "Tushar Paul",
 			"releases": [
 				{
-<<<<<<< HEAD
 					"sublime_text": ">=4000",
-=======
-					"sublime_text": ">=3000",
->>>>>>> b57f2c72
 					"tags": true
 				}
 			]
