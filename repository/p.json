--- conflicted
+++ resolved
@@ -3125,11 +3125,7 @@
 		{
 			"name": "PyQt5 Completions",
 			"details": "https://github.com/tushortz/PyQt5-Completions",
-<<<<<<< HEAD
-			"labels": ["python", "completions", "auto-complete", "autocomplete", "snippets"],
-=======
 			"labels": ["python", "auto-complete", "completions", "snippets"],
->>>>>>> 1af3445d
 			"releases": [
 				{
 					"sublime_text": "*",
