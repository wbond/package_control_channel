{
	"schema_version": "3.0.0",
	"packages": [
		{
			"name": "P3 Assembly",
			"details": "https://github.com/rgcv/p3assembly-sublime-syntax",
			"labels": ["language syntax"],
			"releases": [
				{
					"sublime_text": ">=3092",
					"tags": true
				}
			]
		},
		{
			"name": "P4 Syntax Highlighter",
			"details": "https://github.com/c3m3gyanesh/p4-syntax-highlighter",
			"releases": [
				{
					"sublime_text": ">=3000",
					"tags": true
				}
			]
		},
		{
			"name": "P4Explorer",
			"details": "https://github.com/ymengesha/P4Explorer",
			"labels": ["vcs", "file navigation"],
			"releases": [
				{
					"sublime_text": ">=3000",
					"tags": true,
					"platforms": ["windows"]
				}
			]
		},
		{
			"name": "P4Gutter",
			"details": "https://github.com/daumiller/P4Gutter",
			"releases": [
				{
					"sublime_text": ">=3000",
					"tags": true
				}
			]
		},
		{
			"name": "Package Bundler",
			"details": "https://github.com/STPackageBundler/package-bundler",
			"releases": [
				{
					"sublime_text": ">=3000",
					"tags": true
				}
			]
		},
		{
			"name": "Package Snippets",
			"details": "https://github.com/frdmn/package-snippets",
			"labels": ["snippets", "git", "repository", "package"],
			"releases": [
				{
					"sublime_text": "*",
					"tags": true
				}
			]
		},
		{
			"name": "PackageDev",
			"details": "https://github.com/SublimeText/PackageDev",
			"previous_names": ["AAAPackageDev"],
			"author": ["FichteFoll"],
			"releases": [
				{
					"sublime_text": "<3154",
					"tags": "st2-"
				},
				{
					"sublime_text": "<4094",
					"tags": "st3-v"
				},
				{
					"sublime_text": ">=4094",
					"tags": true
				}
			]
		},
		{
			"name": "PackageResourceViewer",
			"details": "https://github.com/skuroda/PackageResourceViewer",
			"releases": [
				{
					"sublime_text": ">=3000",
					"tags": "st3-"
				},
				{
					"sublime_text": "<3000",
					"tags": "st2-"
				}
			]
		},
		{
			"name": "PackagesUI",
			"details": "https://github.com/unknownuser88/PackagesUI",
			"author": "David Bekoyan",
			"labels": ["package", "utilities", "dashboard", "gui", "inline", "help system"],
			"releases": [
				{
					"sublime_text": ">=3092",
					"tags": true
				}
			]
		},
		{
			"name": "PackageSync",
			"details": "https://github.com/utkarsh9891/PackageSync",
			"labels": ["backup", "restore", "sync", "package"],
			"releases": [
				{
					"sublime_text": "*",
					"tags": true
				}
			]
		},
		{
			"details": "https://github.com/SublimeText/PackageTesting",
			"releases": [
				{
					"sublime_text": "<3000",
					"branch": "master"
				}
			]
		},
		{
			"name": "Packed",
			"details": "https://github.com/duraki/sublime-packed",
			"homepage": "https://github.io/packed",
			"readme": "https://raw.githubusercontent.com/duraki/sublime-packed/master/README.md",
			"issues": "https://github.com/duraki/sublime-packed/issues",
			"author": "duraki",
			"releases": [
				{
					"sublime_text": ">=3000",
					"tags": true
				}
			]
		},
		{
			"details": "https://github.com/mborgerson/Pad",
			"releases": [
				{
					"sublime_text": "*",
					"branch": "master"
				}
			]
		},
		{
			"name": "Padawan (PHP completion)",
			"details": "https://github.com/padawan-php/padawan.sublime",
			"labels": ["auto-complete", "php"],
			"releases": [
				{
					"sublime_text": ">=3000",
					"platforms": ["osx", "linux"],
					"tags": true
				}
			]
		},
		{
			"name": "PageLines Snippets",
			"details": "https://github.com/Tmeister/PageLinesSnippets",
			"releases": [
				{
					"sublime_text": "*",
					"branch": "master"
				}
			]
		},
		{
			"name": "PaletteFile",
			"details": "https://github.com/vshotarov/PaletteFile",
			"labels": ["file creation", "file navigation", "directory creation", "directory navigation"],
			"releases": [
				{
					"sublime_text": "*",
					"tags": true
				}
			]
		},
		{
			"name": "Panda Syntax Sublime",
			"details": "https://github.com/siamak/panda-syntax-sublime",
			"labels": ["color scheme"],
			"releases": [
				{
					"sublime_text": "*",
					"tags": true
				}
			]
		},
		{
			"name": "Pandoc (Markdown)",
			"details": "https://github.com/jclement/SublimePandoc",
			"releases": [
				{
					"sublime_text": "<3000",
					"branch": "master"
				}
			]
		},
		{
			"name": "Pandoc Academic",
			"details": "https://github.com/larlequin/PandocAcademic",
			"releases": [
				{
					"sublime_text": "*",
					"branch": "master"
				}
			]
		},
		{
			"name": "Pandoc Converter",
			"details": "https://github.com/klmp200/Pandoc-Converter",
			"releases": [
				{
					"sublime_text": "*",
					"tags": true
				}
			]
		},
		{
			"name": "Pandoc Referencer",
			"details": "https://github.com/scotartt/PandocReferencr",
			"releases": [
				{
					"sublime_text": "*",
					"branch": "master"
				}
			]
		},
		{
			"details": "https://github.com/phyllisstein/Pandown",
			"releases": [
				{
					"sublime_text": "*",
					"branch": "master"
				}
			]
		},
		{
			"name": "Pane Navigation",
			"details": "https://github.com/borist/SublimePaneNavigation",
			"releases": [
				{
					"sublime_text": "<3000",
					"branch": "master"
				}
			]
		},
		{
			"name": "Pane Resizer",
			"details": "https://github.com/markalfred/sublime-pane-resizer",
			"releases": [
				{
					"sublime_text": "*",
					"branch": "master"
				}
			]
		},
		{
			"name": "PanePane",
			"details": "https://github.com/mjsmith1028/panepane",
			"releases": [
				{
					"sublime_text": "*",
					"tags": true
				}
			]
		},
		{
			"name": "Panezr",
			"details": "https://github.com/jpellerin/Panezr",
			"releases": [
				{
					"sublime_text": ">=3033",
					"tags": true
				}
			]
		},
		{
			"name": "panstamps Snippets",
			"details": "https://github.com/thespacedoctor/panstamps-Sublime-Snippets",
			"releases": [
				{
					"sublime_text": "*",
					"tags": true
				}
			]
		},
		{
			"name": "Pants Build",
			"details": "https://github.com/foursquare/sublime-pantsbuild-plugin",
			"releases": [
				{
					"sublime_text": "*",
					"platforms": ["osx", "linux"],
					"tags": true
				}
			]
		},
		{
			"name": "Papyrus Assembly",
			"details": "https://github.com/Cipscis/Papyrus_Assembly",
			"releases": [
				{
					"sublime_text": "*",
					"branch": "master"
				}
			]
		},
		{
			"name": "Paradox",
			"details": "https://github.com/taw/sublime-paradox",
			"releases": [
				{
					"sublime_text": "*",
					"tags": true
				}
			]
		},
		{
			"name": "Paraiso Black Color Scheme",
			"details": "https://github.com/idleberg/ParaisoBlack.tmTheme",
			"labels": ["color scheme"],
			"releases": [
				{
					"sublime_text": "*",
					"branch": "master"
				}
			]
		},
		{
			"name": "Paraiso Color Scheme",
			"details": "https://github.com/idleberg/Paraiso.tmTheme",
			"labels": ["color scheme"],
			"previous_names": ["Paraíso Color Scheme"],
			"releases": [
				{
					"sublime_text": "*",
					"branch": "master"
				}
			]
		},
		{
			"name": "Parallel Builder",
			"details": "https://github.com/GianlucaGuarini/SublimeText2-Parallel-Builder-Plugin",
			"releases": [
				{
					"sublime_text": "<3000",
					"branch": "master"
				}
			]
		},
		{
			"details": "https://github.com/odyssomay/paredit",
			"labels": ["text manipulation", "formatting", "code navigation"],
			"releases": [
				{
					"sublime_text": "*",
					"branch": "master"
				}
			]
		},
		{
			"details": "https://github.com/ilyakam/ParentalControl",
			"labels": ["formatting", "text manipulation"],
			"releases": [
				{
					"sublime_text": "*",
					"tags": true
				}
			]
		},
		{
			"name": "Parinfer",
			"details": "https://github.com/oakmac/sublime-text-parinfer",
			"labels": ["parinfer", "paredit", "clojure", "clojurescript", "cljs", "lisp", "formatting", "text manipulation"],
			"releases": [
				{
					"sublime_text": "*",
					"tags": true
				}
			]
		},
		{
			"name": "Parquet",
			"details": "https://github.com/yuj/sublime-parquet",
			"labels": ["parquet"],
			"releases": [
				{
					"sublime_text": ">=3000",
					"tags": true
				}
			]
		},
		{
			"name": "Particle Reverse Polish Language",
			"details": "https://github.com/KubeRoot/Sublime-PRPL",
			"labels": ["language syntax", "completions"],
			"releases": [
				{
					"sublime_text": ">=3092",
					"tags": true
				}
			]
		},
		{
			"name": "Parva Syntax",
			"details" : "https://github.com/muskatel/Parva_Syntax",
			"labels": ["language syntax"],
			"releases": [
				{
					"sublime_text": "*",
					"tags": true
				}
			]
		},
		{
			"name": "Pass Manager",
			"details": "https://github.com/degami/PassManager",
			"releases": [
				{
					"sublime_text": "*",
					"platforms": ["osx", "linux"],
					"tags": true
				}
			]
		},
		{
			"name": "Paste Anywhere",
			"details": "https://github.com/FMCorz/PasteAnywhere",
			"releases": [
				{
					"sublime_text": "<3000",
					"branch": "master"
				}
			]
		},
		{
			"name": "Paste As Column",
			"details": "https://github.com/TheClams/PasteAsColumn",
			"labels": ["text manipulation", "clipboard", "paste"],
			"previous_names": ["Paste as Column"],
			"releases": [
				{
					"sublime_text": ">=3000",
					"tags": true
				}
			]
		},
		{
			"name": "Paste as One Line",
			"details": "https://github.com/joshdavenport/PasteAsOneLine",
			"releases": [
				{
					"sublime_text": "*",
					"branch": "master"
				}
			]
		},
		{
			"name": "Paste PDF Text Block",
			"details": "https://github.com/compleatang/sublimetext-pastepdf",
			"releases": [
				{
					"sublime_text": "*",
					"branch": "master"
				}
			]
		},
		{
			"name": "Paste Plus",
			"details": "https://github.com/ggets/Sublime_PastePlus",
			"readme": "https://raw.githubusercontent.com/ggets/Sublime_PastePlus/main/README.md",
			"labels": ["text manipulation", "clipboard", "paste"],
			"author": "GGets",
			"releases": [
				{
					"sublime_text": ">=3000",
					"platforms": ["windows"],
					"tags": true
				}
			]
		},
		{
			"name": "Paste to friendpaste.com",
			"details": "https://github.com/martinsam/sublime-friendpaste",
			"releases": [
				{
					"sublime_text": "<3000",
					"branch": "master"
				}
			]
		},
		{
			"name": "Paste to paste.pm",
			"details": "https://github.com/while1eq1/sublime-pastepm",
			"releases": [
				{
					"sublime_text": "<3000",
					"branch": "master"
				}
			]
		},
		{
			"name": "PasteAhead",
			"details": "https://github.com/mattst/PasteAhead",
			"labels": ["paste"],
			"releases": [
				{
					"sublime_text": "*",
					"tags": true
				}
			]
		},
		{
			"name": "PasteAsString",
			"details": "https://github.com/mom1/PasteAsString",
			"readme": "https://raw.githubusercontent.com/mom1/PasteAsString/master/README.md",
			"labels": ["text manipulation"],
			"author": "MOM",
			"releases": [
				{
					"sublime_text": ">=3000",
					"tags": true
				}
			]
		},
		{
			"details": "https://github.com/Paaskehare/pastebin-sublime-plugin",
			"releases": [
				{
					"sublime_text": "*",
					"branch": "master"
				}
			]
		},
		{
			"name": "Pastel Paws Color Scheme",
			"details": "https://github.com/Ociidii-Works/pastel_paws",
			"author": "XenHat",
			"description": "Colorful, low-saturation, supports several languages and plugins",
			"labels": ["color scheme", "colorful", "pastel", "dark"],
			"previous_names": ["Molokai-Pastel", "Pastel-Paws Color Scheme"],
			"releases": [
				{
					"sublime_text": "*",
					"tags": true
				}
			]
		},
		{
			"name": "PasteRepeater",
			"details": "https://github.com/philsinatra/SublimePasteRepeater",
			"releases": [
				{
					"sublime_text": "*",
					"tags": true
				}
			]
		},
		{
			"name": "Pastery",
			"details": "https://github.com/apas/pastery",
			"releases": [
				{
					"sublime_text": "*",
					"tags": true
				}
			]
		},
		{
			"name": "PasteWrap",
			"details": "https://github.com/daguej/sublime-pastewrap",
			"labels": ["text manipulation", "clipboard"],
			"releases": [
				{
					"sublime_text": "*",
					"tags": true
				}
			]
		},
		{
			"name": "Patch Apply",
			"details": "https://github.com/kkujawinski/sublime-text-3-patch-apply",
			"labels": ["text manipulation", "clipboard", "code sharing"],
			"releases": [
				{
					"sublime_text": "*",
					"platforms": ["osx", "linux"],
					"tags": true
				}
			]
		},
		{
			"name": "Path to File",
			"details": "https://github.com/pahlers/PathToFile",
			"releases": [
				{
					"sublime_text": "<3000",
					"branch": "master"
				}
			]
		},
		{
			"name": "Path Tools",
			"details": "https://github.com/pjdietz/sublime-path-tools",
			"donate": "http://pjdietz.com/say-thanks/",
			"releases": [
				{
					"sublime_text": "*",
					"tags": true
				}
			]
		},
		{
			"name": "Path Translator",
			"details": "https://github.com/hbhakhra/Path-Translator",
			"releases": [
				{
					"sublime_text": "*",
					"tags": true
				}
			]
		},
		{
			"name": "PathBox",
			"details": "https://github.com/budlime/PathBox",
			"labels": ["tabcompletion"],
			"releases": [
				{
					"sublime_text": ">=4000",
					"tags": true
				}
			]
		},
		{
			"name": "Pawn Kit",
			"details": "https://github.com/punkochel/pawn-openmp-sublime-kit",
			"labels": ["language syntax", "auto-complete"],
			"releases": [
				{
					"sublime_text": "*",
					"tags": true
				}
			]
		},
		{
			"name": "Pawn syntax",
			"details": "https://github.com/Southclaws/pawn-sublime-language",
			"labels": ["language syntax", "auto-complete"],
			"releases": [
				{
					"sublime_text": "*",
					"tags": true
				}
			]
		},
		{
			"name": "PDB Finder",
			"details": "https://github.com/aleGpereira/sublime-pdb-finder",
			"releases": [
				{
					"sublime_text": "<3000",
					"tags": true
				}
			]
		},
		{
			"name": "PDML",
			"details": "https://github.com/tajmone/Sublime-PDML",
			"labels": ["language syntax"],
			"releases": [
				{
					"sublime_text": ">=4000",
					"tags": true
				}
			]
		},
		{
			"name": "Pebble",
			"details": "https://github.com/jbrooksuk/Sublime-Pebble",
			"releases": [
				{
					"sublime_text": ">=3000",
					"branch": "master"
				}
			]
		},
		{
			"name": "PEG.js",
			"details": "https://github.com/alexstrat/PEGjs.tmbundle",
			"releases": [
				{
					"sublime_text": "*",
					"branch": "master"
				}
			]
		},
		{
			"name": "PEGjs CoffeeScript",
			"details": "https://github.com/felixhao28/Sublime-PEGcoffee",
			"labels": ["language syntax"],
			"releases": [
				{
					"sublime_text": "*",
					"tags": true
				}
			]
		},
		{
			"name": "PEGjs LiveScript",
			"details": "https://github.com/tgrospic/sublime-pegjs-livescript",
			"labels": ["language syntax"],
			"releases": [
				{
					"sublime_text": "*",
					"tags": true
				}
			]
		},
		{
			"name": "Pelican",
			"details": "https://github.com/jsliang/sublime-pelican",
			"releases": [
				{
					"sublime_text": "<3000",
					"branch": "master"
				},
				{
					"sublime_text": ">=3000",
					"branch": "st3"
				}
			]
		},
		{
			"name": "PeopleCodeTools",
			"details": "https://github.com/Jatz/PeopleCodeTools",
			"previous_names": ["PeopleCode Tools"],
			"releases": [
				{
					"sublime_text": ">=3000",
					"tags": true
				}
			]
		},
		{
			"name": "Pep",
			"details": "https://github.com/pedrorgirardi/Pep",
			"releases": [
				{
					"sublime_text": ">=4094",
					"tags": true
				}
			]
		},
		{
			"name": "PEPE Assembly",
			"details": "https://github.com/patriq/Sublime-PEPE-Assembly",
			"labels": ["language syntax", "snippets"],
			"releases": [
				{
					"sublime_text": "*",
					"tags": true
				}
			]
		},
		{
			"name": "Perfect Code",
			"details": "https://github.com/chaserogers/PerfectCodeColorScheme",
			"releases": [
				{
					"sublime_text": "*",
					"tags": true
				}
			]
		},
		{
			"name": "Perfectionist",
			"details": "https://github.com/yisibl/sublime-perfectionist",
			"labels": ["CSS", "beautify", "format", "formatting"],
			"releases": [
				{
					"sublime_text": "*",
					"tags": true
				}
			]
		},
		{
			"name": "Perforce",
			"details": "https://github.com/ericmartel/Sublime-Text-2-Perforce-Plugin",
			"releases": [
				{
					"sublime_text": "<3000",
					"branch": "master"
				},
				{
					"sublime_text": ">=3000",
					"base": "https://github.com/ericmartel/Sublime-Text-3-Perforce-Plugin",
					"branch": "master"
				}
			]
		},
		{
			"name": "Perl Completions",
			"details": "https://github.com/tushortz/Perl-Completions",
			"labels": ["perl", "completions", "completion", "Completion"],
			"releases": [
				{
					"sublime_text": "*",
					"tags": true
				}
			]
		},
		{
			"name": "perl-Test-Class",
			"details": "https://github.com/jonasbn/SublimeText-Perl-Test-Class",
			"labels": ["auto-complete", "formatting", "language syntax", "snippets"],
			"releases": [
				{
					"sublime_text": "*",
					"tags": true
				}
			]
		},
		{
			"name": "perl-Test-More",
			"details": "https://github.com/jonasbn/SublimeText-Perl-Test-More",
			"labels": ["auto-complete", "formatting", "language syntax", "snippets"],
			"releases": [
				{
					"sublime_text": "*",
					"tags": true
				}
			]
		},
		{
			"name": "perldoc",
			"details": "https://github.com/cockscomb/SublimePerldoc",
			"releases": [
				{
					"sublime_text": "<3000",
					"branch": "master"
				}
			]
		},
		{
			"name": "PerlSubs",
			"details": "https://github.com/semuel/Sublime-Text-Perl-Subs",
			"description": "PerlSubs - Which Perl subroutine I am at now, again?",
			"labels": ["perl", "text navigation"],
			"releases": [
				{
					"sublime_text": "*",
					"branch": "master"
				}
			]
		},
		{
			"name": "PerlTidy",
			"details": "https://github.com/vifo/SublimePerlTidy",
			"description": "perltidy/Perl::Tidy plugin - A Perl script indenter and reformatter.",
			"labels": ["formatting", "perl", "tidy"],
			"releases": [
				{
					"sublime_text": "*",
					"tags": true
				}
			]
		},
		{
			"name": "Persistent Console",
			"details": "https://github.com/idleberg/sublime-persistent-console",
			"releases": [
				{
					"sublime_text": ">=3000",
					"tags": true
				}
			]
		},
		{
			"name": "Persistent Status Bar Line Number",
			"details": "https://github.com/ryanpcmcquen/sublime_text_persistent_status_bar_line_number",
			"releases": [
				{
					"sublime_text": "*",
					"tags": true
				}
			]
		},
		{
			"details": "https://github.com/skuroda/PersistentRegexHighlight",
			"releases": [
				{
					"sublime_text": ">=3155",
					"tags": true
				},
				{
					"sublime_text": "<3155",
					"tags": "st2-"
				}
			]
		},
		{
			"name": "Perv - Color Scheme",
			"details": "https://github.com/projectivetech/Perv-ColorScheme",
			"labels": ["color scheme"],
			"releases": [
				{
					"sublime_text": "*",
					"branch": "master"
				}
			]
		},
		{
			"name": "Pest PHP Snippets",
			"details": "https://github.com/geneowak/Pest-PHP-Sublime-Text-Snippets",
			"labels": ["snippets"],
			"releases": [
				{
					"sublime_text": "*",
					"tags": true
				}
			]
		},
		{
			"name": "Pest Syntax",
			"details": "https://github.com/dten/pest-sublime",
			"releases": [
				{
					"sublime_text": ">=3092",
					"tags": true
				}
			]
		},
		{
			"name": "PgcliSublime",
			"details": "https://github.com/darikg/PgcliSublime",
			"releases": [
				{
					"sublime_text": ">=3000",
					"tags": true
				}
			]
		},
		{
			"name": "PGN Support",
			"details": "https://github.com/shreyasminocha/Sublime-PGN",
			"description": "Portable Game Notation syntax and snippets",
			"releases": [
				{
					"sublime_text": "*",
					"tags": true
				}
			]
		},
		{
			"name": "PgSQL",
			"details": "https://github.com/jobywalker/PgSQL-Sublime",
			"releases": [
				{
					"sublime_text": "*",
					"branch": "master"
				}
			]
		},
		{
			"name": "Phabricator",
			"details": "https://github.com/uber/sublime-phabricator",
			"labels": ["browser integration", "code sharing"],
			"releases": [
				{
					"sublime_text": "*",
					"tags": true
				}
			]
		},
		{
			"name": "PhalconPHP Completions",
			"details": "https://github.com/james2doyle/phalconphp-completions",
			"labels": ["phalcon", "php"],
			"releases": [
				{
					"sublime_text": "*",
					"tags": true
				}
			]
		},
		{
			"name": "Pharko",
			"details": "https://github.com/marczhermo/Pharko",
			"releases": [
				{
					"sublime_text": ">=3000",
					"tags": true
				}
			]
		},
		{
			"name": "Phaser Snippets",
			"details": "https://github.com/afk-mario/Phaser-Snippets",
			"labels": ["snippets"],
			"releases": [
				{
					"sublime_text": "*",
					"tags": true
				}
			]
		},
		{
			"name": "Phix Color Scheme",
			"details": "https://github.com/stuartherbert/sublime-phix-color-scheme",
			"labels": ["color scheme"],
			"releases": [
				{
					"sublime_text": "*",
					"branch": "master"
				}
			]
		},
		{
			"name": "phJade",
			"details": "https://github.com/konstantin24121/phJade",
			"labels": ["jade-php", "syntax highlight"],
			"releases": [
				{
					"sublime_text": "*",
					"tags": true
				}
			]
		},
		{
			"name": "Phoenix Beagle",
			"details": "https://github.com/noma4i/sublime-phoenix-beagle",
			"releases": [
				{
					"sublime_text": ">=3000",
					"tags": true
				}
			]
		},
		{
			"name": "Phoenix LiveView Snippets",
			"details": "https://github.com/sardaukar/phoenix_liveview_snippets",
			"labels": ["elixir", "phoenix", "liveview", "snippets"],
			"releases": [
				{
					"sublime_text": ">=3000",
					"tags": true
				}
			]
		},
		{
			"name": "PHP Built-in WebServer",
			"details": "https://github.com/astronaughts/SublimePHPBuiltinWebServer",
			"releases": [
				{
					"sublime_text": "<3000",
					"branch": "master"
				}
			]
		},
		{
			"name": "PHP CBF",
			"details": "https://github.com/andremacola/sublime-PHP_CBF",
			"issues": "https://github.com/andremacola/sublime-PHP_CBF/issues",
			"labels": ["php", "phpcs", "formatting"],
			"releases": [
				{
					"sublime_text": ">=3000",
					"tags": true
				}
			]
		},
		{
			"name": "PHP Codebeautifier",
			"details": "https://github.com/Ennosuke/PHP-Codebeautifier",
			"releases": [
				{
					"sublime_text": "*",
					"tags": true
				}
			]
		},
		{
			"name": "PHP Comment Wrap",
			"details": "https://bitbucket.org/bey0nd_g0dlike/phpcommentwrap",
			"releases": [
				{
					"sublime_text": "*",
					"tags": true
				}
			]
		},
		{
			"name": "PHP Companion",
			"details": "https://github.com/erichard/SublimePHPCompanion",
			"releases": [
				{
					"sublime_text": ">=3000",
					"tags": true
				}
			]
		},
		{
			"name": "PHP Completions Kit",
			"details": "https://github.com/gerardroche/sublime-phpck",
			"labels": ["php", "completions", "auto-complete"],
			"releases": [
				{
					"sublime_text": "*",
					"tags": true
				}
			]
		},
		{
			"name": "PHP Constructors",
			"details": "https://bitbucket.org/jltorresm/sublime-php-constructors",
			"labels": ["php", "constructor", "snippets", "code generation", "auto-complete", "text manipulation"],
			"releases": [
				{
					"sublime_text": "*",
					"tags": true
				}
			]
		},
		{
			"name": "PHP CS Fixer",
			"details": "https://github.com/adael/SublimePhpCsFixer",
			"labels": ["php", "formatting"],
			"releases": [
				{
					"sublime_text": "*",
					"tags": true
				}
			]
		},
		{
			"name": "PHP Faker Completions",
			"details": "https://github.com/james2doyle/php-faker-completions",
			"labels": ["php", "fake", "snippets", "fzaninotto", "test", "factory", "completions"],
			"releases": [
				{
					"sublime_text": "*",
					"tags": true
				}
			]
		},
		{
			"name": "PHP Form Builder",
			"details": "https://github.com/migliori/sublime-phpformbuilder",
			"labels": ["auto-complete", "bootstrap", "form", "php"],
			"releases": [
				{
					"sublime_text": "*",
					"tags": true
				}
			]
		},
		{
			"name": "PHP Haml",
			"details": "https://github.com/xt99/sublimetext-php-haml",
			"releases": [
				{
					"sublime_text": "*",
					"branch": "master"
				}
			]
		},
		{
			"name": "PHP Modern",
			"details": "https://github.com/jobedom/sublime-php-modern",
			"releases": [
				{
					"sublime_text": "*",
					"tags": true
				}
			]
		},
		{
			"name": "PHP MySQLi connection",
			"details": "https://github.com/misalazovic/PHP-MySQLi-connection",
			"releases": [
				{
					"sublime_text": "*",
					"branch": "master"
				}
			]
		},
		{
			"name": "PHP Namespace Command",
			"details": "https://github.com/alexandresalome/sublime-alom",
			"releases": [
				{
					"sublime_text": "<3000",
					"branch": "master"
				}
			]
		},
		{
			"name": "PHP Namespace Monkey",
			"details": "https://github.com/underground-works/sublime-php-namespace-monkey",
			"labels": ["php", "utilities"],
			"releases": [
				{
					"sublime_text": ">=3000",
					"tags": true
				}
			]
		},
		{
			"name": "PHP Snippets",
			"details": "https://github.com/Mombuyish/sublime-fast-snippets-with-php",
			"releases": [
				{
					"sublime_text": "*",
					"tags": true
				}
			]
		},
		{
			"name": "PHP Source",
			"details": "https://github.com/mjkaufer/PHP-Source",
			"labels": ["php", "utilities", "utils"],
			"releases": [
				{
					"sublime_text": "*",
					"tags": true
				}
			]
		},
		{
			"name": "PHP Syntax Checker",
			"details": "https://github.com/naomichi-y/php_syntax_checker",
			"releases": [
				{
					"sublime_text": "*",
					"branch": "master"
				}
			]
		},
		{
			"name": "PHP Zend Framework 2 Helper",
			"details": "https://github.com/pipe-devnull/ZF2Helper",
			"releases": [
				{
					"sublime_text": "*",
					"branch": "master"
				}
			]
		},
		{
			"name": "PHP-Twig",
			"details": "https://github.com/Anomareh/PHP-Twig.tmbundle",
			"releases": [
				{
					"sublime_text": "*",
					"branch": "master"
				}
			]
		},
		{
			"name": "Phpactor",
			"details": "https://github.com/tkotosz/sublime-phpactor-plugin",
			"releases": [
				{
					"sublime_text": ">=3000",
					"tags": true
				}
			]
		},
		{
			"name": "PhpArrayConverter",
			"details": "https://github.com/gh640/SublimePhpArrayConverter",
			"author": "Goto Hayato",
			"labels": ["php", "formatter", "formatting"],
			"releases": [
				{
					"sublime_text": ">=3000",
					"tags": true
				}
			]
		},
		{
			"details": "https://github.com/SublimeText/PhpBeautifier",
			"releases": [
				{
					"sublime_text": "<3000",
					"branch": "master"
				}
			]
		},
		{
			"name": "PhpCodeGen",
			"details": "https://bitbucket.org/bteryek/phpcodegen",
			"homepage": "http://idevelopsolutions.com/PhpCodeGen",
			"labels": ["code gen", "php code gen", "php code generation", "code generation", "php", "text manipulation", "formatting", "docblock", "snippets", "php snippets"],
			"releases": [
				{
					"sublime_text": "*",
					"tags": true
				}
			]
		},
		{
			"name": "PhpConnector",
			"details": "https://github.com/chigix/sublime-php-connector",
			"labels": ["php", "plugin", "develop"],
			"releases": [
				{
					"sublime_text": "*",
					"branch": "master"
				}
			]
		},
		{
			"name": "Phpcs",
			"details": "https://github.com/benmatselby/sublime-phpcs",
			"releases": [
				{
					"sublime_text": "*",
					"branch": "master"
				}
			]
		},
		{
			"details": "https://github.com/SublimeText/PhpDoc",
			"releases": [
				{
					"sublime_text": "*",
					"branch": "master"
				}
			]
		},
		{
			"name": "phpDocumentor",
			"details": "https://github.com/benmatselby/sublime-phpdocumentor",
			"previous_names": ["DocBlox"],
			"releases": [
				{
					"sublime_text": "<3000",
					"branch": "master"
				}
			]
		},
		{
			"name": "PhpDox",
			"details": "https://github.com/oct8cat/sublime-phpdox",
			"releases": [
				{
					"sublime_text": "<3000",
					"branch": "master"
				}
			]
		},
		{
			"name": "phpfmt",
			"details": "https://github.com/driade/phpfmt8",
			"labels": ["language syntax", "formatter", "php", "formatting"],
			"releases": [
				{
					"sublime_text": ">=3000",
					"platforms": "*",
					"tags": true
				}
			]
		},
		{
			"name": "PHPGrammar",
			"previous_names": ["php-grammar"],
			"details": "https://github.com/gerardroche/sublime-php-grammar",
			"labels": ["php", "completions", "auto-complete", "formatting"],
			"releases": [
				{
					"sublime_text": ">=3000",
					"tags": true
				}
			]
		},
		{
			"name": "PHPIntel",
			"details": "https://github.com/jotson/SublimePHPIntel",
			"labels": ["php", "auto-complete", "autocomplete", "intellisense", "completion"],
			"previous_names": ["MagentoIntel"],
			"releases": [
				{
					"sublime_text": "<3000",
					"tags": "st2-"
				},
				{
					"sublime_text": ">=3000",
					"tags": "st3-"
				}
			]
		},
		{
			"name": "PHPLOC",
			"details": "https://github.com/pr0ggy/SublimePHPLOC",
			"releases": [
				{
					"sublime_text": "*",
					"tags": true
				}
			]
		},
		{
			"name": "PhpNamespace",
			"details": "https://github.com/gl3n/sublime-php-namespace",
			"releases": [
				{
					"sublime_text": "<3000",
					"branch": "master"
				},
				{
					"sublime_text": ">=3000",
					"branch": "ST3"
				}
			]
		},
		{
			"name": "PhpNinJaManual",
			"details": "https://github.com/yangweijie/SublimePHPNinJaManual",
			"labels": ["php manual"],
			"releases": [
				{
					"sublime_text": ">=3000",
					"tags": true
				}
			]
		},
		{
			"name": "PhpSimpleRefactor",
			"details": "https://github.com/lucacri/PhpSimpleRefactor",
			"releases": [
				{
					"sublime_text": "*",
					"tags": true
				}
			]
		},
		{
			"name": "PHPSnippets",
			"previous_names": ["php-snippets"],
			"details": "https://github.com/gerardroche/sublime-php-snippets",
			"labels": ["php", "snippets"],
			"releases": [
				{
					"sublime_text": "*",
					"tags": true
				}
			]
		},
		{
			"name": "PhpSpec Snippets",
			"details": "https://github.com/peterjmit/sublime-phpspec-snippets",
			"releases": [
				{
					"sublime_text": "*",
					"tags": true
				}
			]
		},
		{
			"name": "PHPT Snippet",
			"details": "https://github.com/danjesus/phpt-sublime-snippet",
			"releases": [
				{
					"sublime_text": "*",
					"tags": true
				}
			]
		},
		{
			"name": "PhpTidy",
			"details": "https://github.com/welovewordpress/SublimePhpTidy",
			"releases": [
				{
					"sublime_text": "<3000",
					"branch": "master"
				}
			]
		},
		{
			"name": "PHPTools",
			"details": "https://github.com/Shaked/sublime-phptools",
			"releases": [
				{
					"sublime_text": ">=3000",
					"tags": true
				}
			]
		},
		{
			"name": "PHPUnit",
			"details": "https://github.com/stuartherbert/sublime-phpunit",
			"releases": [
				{
					"sublime_text": "*",
					"branch": "master"
				}
			]
		},
		{
			"name": "PHPUnit Completions",
			"details": "https://github.com/tkowalewski/phpunit-sublime-completions",
			"releases": [
				{
					"sublime_text": "*",
					"tags": true
				}
			]
		},
		{
			"name": "PHPUnit Snippets",
			"details": "https://github.com/florianeckerstorfer/fe-sublime-phpunit",
			"labels": ["snippets"],
			"releases": [
				{
					"sublime_text": "*",
					"branch": "master"
				}
			]
		},
		{
			"name": "PHPUnitKit",
			"previous_names": ["phpunitkit"],
			"details": "https://github.com/gerardroche/sublime-phpunit",
			"labels": ["php", "phpunit", "testing"],
			"releases": [
				{
					"sublime_text": ">=3000",
					"tags": true
				}
			]
		},
		{
			"name": "picaxe Snippets",
			"details": "https://github.com/thespacedoctor/picaxe-Sublime-Snippets",
			"releases": [
				{
					"sublime_text": "*",
					"tags": true
				}
			]
		},
		{
			"name": "PICO-8",
			"details": "https://github.com/Neko250/sublime-PICO-8",
			"labels": ["color scheme", "editor emulation", "language syntax", "snippets", "build system"],
			"releases": [
				{
					"sublime_text": "*",
					"tags": true
				}
			]
		},
		{
			"name": "Pieces",
			"details": "https://bitbucket.org/cristion-pieces/plugin_sublime",
			"labels": ["pieces", "snippets"],
			"releases": [
				{
					"sublime_text": "*",
					"tags": true
				}
			]
		},
		{
			"name": "Pine",
			"details": "https://github.com/gerardroche/sublime-pine",
			"labels": ["language syntax"],
			"releases": [
				{
					"sublime_text": ">=3092",
					"tags": true
				}
			]
		},
		{
			"name": "Pipe Dream",
			"details": "https://github.com/billymoon/Sublime-Pipe-Dream",
			"releases": [
				{
					"sublime_text": "<3000",
					"branch": "master"
				}
			]
		},
		{
			"name": "PipenvPath",
			"details": "https://github.com/dhelonious/PipenvPath",
			"releases": [
				{
					"sublime_text": ">=3000",
					"tags": true
				}
			]
		},
		{
			"name": "PixarUSD",
			"details": "https://github.com/davidlatwe/PixarUSD-Sublime",
			"releases": [
				{
					"sublime_text": ">=3092",
					"tags": true
				}
			]
		},
		{
			"name": "PKGBUILD",
			"details": "https://github.com/git-commit/pkgbuild-st3",
			"releases": [
				{
					"sublime_text": ">=3000",
					"platforms": "linux",
					"tags": true
				}
			]
		},
		{
			"name": "PL1 PLI Syntax",
			"details": "https://github.com/guija/pl1",
			"releases": [
				{
					"sublime_text": ">=3000",
					"tags": true
				}
			]
		},
		{
			"name": "Placehold.it Image Tag Generator",
			"details": "https://github.com/SubZane/Sublime-Placehold.it",
			"releases": [
				{
					"sublime_text": "<3000",
					"branch": "master"
				}
			]
		},
		{
			"details": "https://github.com/mrmartineau/Placeholders",
			"releases": [
				{
					"sublime_text": "*",
					"branch": "master"
				}
			]
		},
		{
			"name": "PlainNotes",
			"details": "https://github.com/aziz/PlainNotes",
			"labels": ["notes", "note taking", "authoring", "todo", "tasks"],
			"releases": [
				{
					"sublime_text": "*",
					"tags": true
				}
			]
		},
		{
			"details": "https://github.com/aziz/PlainTasks",
			"labels": ["todo", "tasks"],
			"releases": [
				{
					"sublime_text": "*",
					"branch": "master"
				}
			]
		},
		{
			"name": "PlantUmlDiagrams",
			"details": "https://github.com/evandrocoan/PlantUmlDiagrams",
			"labels": ["uml", "plantuml"],
			"author": ["jvantuyl", "evandrocoan"],
			"releases": [
				{
					"sublime_text": ">=3114",
					"tags": true
				}
			]
		},
		{
			"name": "PlasticSCM",
			"details": "https://github.com/ccll/sublime-plasticscm",
			"labels": ["scm", "vcs"],
			"releases": [
				{
					"sublime_text": ">=3000",
					"tags": true
				}
			]
		},
		{
			"details": "https://github.com/quarnster/PlatformSettings",
			"releases": [
				{
					"sublime_text": "*",
					"branch": "master"
				}
			]
		},
		{
			"name": "Play 2.0",
			"details": "https://github.com/guillaumebort/play2-sublimetext2",
			"releases": [
				{
					"sublime_text": "*",
					"branch": "master"
				}
			]
		},
		{
			"name": "plist",
			"details": "https://bitbucket.org/fschwehn/sublime_plist",
			"labels": ["language syntax"],
			"releases": [
				{
					"sublime_text": "*",
					"branch": "master"
				}
			]
		},
		{
			"name": "Plist Binary",
			"details": "https://github.com/relikd/plist-binary_sublime",
			"releases": [
				{
					"sublime_text": "*",
					"tags": true
				}
			]
		},
		{
			"name": "PloneReload",
			"details": "https://github.com/maethu/SublimePloneReload",
			"releases": [
				{
					"sublime_text": "<3000",
					"tags": true
				}
			]
		},
		{
			"name": "PlotGraph",
			"details": "https://github.com/tbrlpld/PlotGraph",
			"releases": [
				{
					"sublime_text": "*",
					"tags": true
				}
			]
		},
		{
			"name": "PluginLogger",
			"details": "https://github.com/kapitanluffy/sublime-plugin-logger",
			"donate": "https://github.com/sponsors/kapitanluffy",
			"releases": [
				{
					"sublime_text": ">=4000",
					"tags": true
				}
			]
		},
		{
			"name": "Pluto",
			"details": "https://github.com/PlutoLang/Syntax-Highlighting",
			"labels": ["language syntax"],
			"releases": [
				{
					"sublime_text": "*",
					"tags": true
				}
			]
		},
		{
			"name": "PM2-Snippets",
			"details": "https://github.com/riyadhalnur/PM2-Snippets",
			"releases": [
				{
					"sublime_text": "*",
					"tags": true
				}
			]
		},
		{
			"name": "Pman",
			"details": "https://github.com/benmatselby/sublime-pman",
			"releases": [
				{
					"sublime_text": "*",
					"branch": "master"
				}
			]
		},
		{
			"name": "Pmccabe",
			"details": "https://github.com/mremallin/sublime-pmccabe",
			"labels": ["linting", "C", "c", "C++", "c++"],
			"releases": [
				{
					"sublime_text": ">=3000",
					"tags": true
				}
			]
		},
		{
			"name": "poetry",
			"details": "https://github.com/jgirardet/sublime-poetry",
			"author": "jgirardet",
			"releases": [
				{
					"sublime_text": ">=3000",
					"tags": true
				}
			]
		},
		{
			"name": "PogodaStatusBar",
			"details": "https://github.com/bolknote/PogodaStatusBar",
			"labels": ["status bar", "weather", "info", "utilities"],
			"releases": [
				{
					"sublime_text": "*",
					"platforms": ["osx"],
					"tags": true
				}
			]
		},
		{
			"name": "PogoScript",
			"details": "https://github.com/featurist/PogoScript.tmbundle",
			"labels": ["language syntax"],
			"releases": [
				{
					"sublime_text": "*",
					"tags": true
				}
			]
		},
		{
			"name": "Pointless",
			"details": "https://github.com/pointless-lang/pointless-sublime/",
			"labels": ["language syntax"],
			"releases": [
				{
					"sublime_text": ">=3092",
					"tags": true
				}
			]
		},
		{
			"name": "PokemonTeamSyntax",
			"details": "https://github.com/forsureitsme/PokemonTeamSyntax",
			"labels": ["language syntax"],
			"releases": [
				{
					"sublime_text": ">=3000",
					"tags": true
				}
			]
		},
		{
			"name": "Polygen",
			"author": "Tristano Ajmone",
			"details": "https://github.com/tajmone/sublime-polygen",
			"issues": "https://github.com/tajmone/sublime-polygen/issues",
			"labels": [ "polygen", "language syntax" ],
			"releases": [
				{
					"sublime_text": ">=3149",
					"tags": true
				}
			]
		},
		{
			"name": "polyglot Snippets",
			"details": "https://github.com/thespacedoctor/polyglot-Sublime-Snippets",
			"releases": [
				{
					"sublime_text": "*",
					"tags": true
				}
			]
		},
		{
			"name": "Polymer & Web Component Snippets",
			"details": "https://github.com/robdodson/PolymerSnippets",
			"labels": ["snippets"],
			"releases": [
				{
					"sublime_text": "*",
					"branch": "master"
				}
			]
		},
		{
			"name": "Polymer Syntax",
			"details": "https://github.com/jaychsu/sublime-polymer-syntax",
			"labels": ["syntax", "polymer", "web component"],
			"releases": [
				{
					"sublime_text": ">=3092",
					"tags": true
				}
			]
		},
		{
			"name": "Pomodoro",
			"details": "https://github.com/Neway6655/Sublime-Pomodoro",
			"labels": ["timer"],
			"releases": [
				{
					"sublime_text": "*",
					"branch": "master"
				}
			]
		},
		{
			"name": "Pony Language",
			"details": "https://github.com/ponylang/sublime-pony",
			"releases": [
				{
					"sublime_text": "*",
					"tags": true
				}
			]
		},
		{
			"name": "Poppins - Color Scheme",
			"details": "https://github.com/praveenpuglia/color_scheme_poppins",
			"labels": ["color scheme"],
			"releases": [
				{
					"sublime_text": "*",
					"tags": true
				}
			]
		},
		{
			"name": "Portage",
			"details": "https://github.com/krizalys/sublime-portage",
			"labels": ["language syntax", "portage", "gentoo", "funtoo", "emerge", "ebuild"],
			"releases": [
				{
					"sublime_text": "*",
					"tags": true
				}
			]
		},
		{
			"name": "Postap",
			"details": "https://github.com/LPGhatguy/Postap",
			"labels": ["theme", "color scheme"],
			"releases": [
				{
					"sublime_text": ">=3000",
					"tags": true
				}
			]
		},
		{
			"name": "PostCSS Sorting",
			"details": "https://github.com/hudochenkov/sublime-postcss-sorting",
			"releases": [
				{
					"sublime_text": ">=3000",
					"tags": true
				},
				{
					"sublime_text": "<3000",
					"tags": "st2-"
				}
			]
		},
		{
			"name": "Poster",
			"details": "https://github.com/ssddanbrown/Poster",
			"releases": [
				{
					"sublime_text": ">=3000",
					"tags": true
				}
			]
		},
		{
			"name": "Postfixer",
			"details": "https://github.com/mbnuqw/sublime-postfixer",
			"readme": "https://raw.githubusercontent.com/mbnuqw/sublime-postfixer/master/README.md",
			"issues": "https://github.com/mbnuqw/sublime-postfixer/issues",
			"labels": ["text manipulation", "auto-complete"],
			"releases": [
				{
					"sublime_text": ">=3000",
					"tags": true
				}
			]
		},
		{
			"name": "Postgres PL pgSQL",
			"details": "https://github.com/mulander/postgres.tmbundle",
			"labels": ["language syntax"],
			"releases": [
				{
					"sublime_text": "*",
					"branch": "master"
				}
			]
		},
		{
			"name": "PostgreSQL Syntax Highlighting",
			"details": "https://github.com/tkopets/sublime-postgresql-syntax",
			"labels": ["language syntax"],
			"releases": [
				{
					"sublime_text": "*",
					"tags": true
				}
			]
		},
		{
			"name": "PostScript",
			"details": "https://github.com/Briles/sublime-syntax-postscript",
			"labels": ["language syntax"],
			"releases": [
				{
					"sublime_text": ">=3092",
					"tags": true
				}
			]
		},
		{
			"name": "PouchDB Snippets",
			"details": "https://github.com/brenopolanski/pouchdb-sublime-snippets",
			"labels": ["db", "pouchdb", "couchdb", "snippets"],
			"releases": [
				{
					"sublime_text": "*",
					"branch": "master"
				}
			]
		},
		{
			"name": "PovRay",
			"details": "https://github.com/leoheck/sublime-povray",
			"labels": ["language syntax"],
			"releases": [
				{
					"sublime_text": "*",
					"tags": true
				}
			]
		},
		{
			"name": "Power System Tools Syntax",
			"details":"https://github.com/dparrini/sublime_powersystems",
			"labels": ["language syntax", "auto-complete"],
			"releases": [
				{
					"sublime_text": ">=3092",
					"tags": true
				}
			]
		},
		{
			"name": "PowerCursors",
			"details": "https://github.com/MaokaiLin/PowerCursors",
			"releases": [
				{
					"sublime_text": ">=3000",
					"tags": true
				}
			]
		},
		{
			"name": "PowerMTML Completions",
			"details": "https://github.com/bit-part/PowerMTML-ST2",
			"releases": [
				{
					"sublime_text": "<3000",
					"branch": "master"
				}
			]
		},
		{
			"name": "PowerPaste",
			"details": "https://github.com/tylerclendenin/Sublime-PowerPaste",
			"releases": [
				{
					"sublime_text": "<3000",
					"branch": "master"
				}
			]
		},
		{
			"name": "PowerShell",
			"details": "https://github.com/SublimeText/PowerShell",
			"labels": ["language syntax"],
			"releases": [
				{
					"sublime_text": "<3156",
					"tags": "version/st3155/"
				},
				{
					"sublime_text": ">=3156",
					"tags": "version/st/"
				}
			]
		},
		{
			"name": "Powershell Help Generator",
			"details": "https://github.com/sponte/sublime_powershell_help",
			"labels": ["help doc"],
			"releases": [
				{
					"sublime_text": "*",
					"branch": "master"
				}
			]
		},
		{
			"details": "https://github.com/SublimeText/PowershellUtils",
			"releases": [
				{
					"sublime_text": "<3000",
					"branch": "master"
				}
			]
		},
		{
			"name": "PPCL Language Syntax and Editor",
			"details": "https://github.com/blandfbt/PPCL",
			"labels": ["PPCL", "syntax", "siemens", "apogee"],
			"releases": [
				{
					"sublime_text": ">=3000",
					"tags": true
				}
			]
		},
		{
			"name": "Pre language syntax highlighting",
			"details": "https://github.com/jonschlinkert/pre-sublime",
			"labels": ["language syntax"],
			"releases": [
				{
					"sublime_text": "*",
					"branch": "master"
				}
			]
		},
		{
			"name": "Predawn",
			"details": "https://github.com/jamiewilson/predawn",
			"labels": ["theme", "color scheme"],
			"releases": [
				{
					"sublime_text": "*",
					"tags": true
				}
			]
		},
		{
			"name": "Predawn Monokai",
			"details": "https://github.com/varemenos/sublime-predawn-monokai",
			"labels": ["color scheme"],
			"releases": [
				{
					"sublime_text": "*",
					"branch": "master"
				}
			]
		},
		{
			"name": "Predawn Twilight Theme",
			"details": "https://github.com/jrnewell/predawn-twilight-theme",
			"labels": ["theme", "color scheme"],
			"releases": [
				{
					"sublime_text": "*",
					"tags": true
				}
			]
		},
		{
			"name": "PreferenceSync",
			"details": "https://github.com/devdinu/PreferenceSync",
			"labels": ["sync", "preferences"],
			"releases": [
				{
					"sublime_text": ">3000",
					"tags": true
				}
			]
		},
		{
			"name": "Premake",
			"details": "https://github.com/tynril/sublime-premake",
			"releases": [
				{
					"sublime_text": "*",
					"branch": "master"
				}
			]
		},
		{
			"name": "Preset Command",
			"details": "https://github.com/benweier/PresetCommand",
			"releases": [
				{
					"sublime_text": "*",
					"tags": true
				}
			]
		},
		{
			"name": "Preside CMS",
			"details": "https://github.com/pixl8-brayden/preside-sublime-text-3",
			"readme": "https://raw.githubusercontent.com/pixl8-brayden/preside-sublime-text-3/stable/README.md",
			"releases": [
				{
					"sublime_text": ">=3092",
					"tags": true
				}
			]
		},
		{
			"name": "PreTeXtual",
			"previous_names": ["MBXTools"],
			"details": "https://github.com/daverosoff/PreTeXtual",
			"author": "Dave Rosoff",
			"labels": ["mbx", "mathbook xml", "pretext", "ptx"],
			"releases": [
				{
					"sublime_text": ">=3092",
					"tags": true
				}
			]
		},
		{
			"name": "Prettierd Format",
			"details": "https://github.com/smastrom/sublime-prettierd-format",
			"author": "Simone Mastromattei",
			"labels": ["prettier", "prettierd", "format"],
			"releases": [
				{
					"sublime_text": ">=3092",
					"tags": true
				}
			]
		},
		{
			"name": "Pretty EDN",
			"details": "https://github.com/oakmac/sublime-pretty-edn",
			"author": "Chris Oakman",
			"labels": ["edn", "clojure", "clojurescript", "babashka", "clj", "cljs", "pretty", "lint", "minify", "validate"],
			"releases": [
				{
					"platforms": ["osx", "linux"],
					"sublime_text": ">=4000",
					"tags": true
				}
			]
		},
		{
			"name": "Pretty JSON",
			"details": "https://github.com/dzhibas/SublimePrettyJson",
			"labels": ["json", "pretty", "lint", "minify", "validate", "query", "json2xml"],
			"releases": [
				{
					"sublime_text": "<4000",
					"tags": "st3-"
				},
				{
					"sublime_text": ">=4000",
					"tags": true
				}
			]
		},
		{
			"name": "Pretty Lua",
			"details": "https://github.com/aerobounce/Sublime-Pretty-Lua",
			"labels": ["lua", "formatting", "pretty"],
			"releases": [
				{
					"sublime_text": ">=3000",
					"tags": true
				}
			]
		},
		{
			"name": "Pretty Protobuf",
			"previous_names": ["Pretty Proto"],
			"details": "https://github.com/hanfezh/pretty-protobuf",
			"labels": ["pretty", "format", "protobuf", "debug"],
			"releases": [
				{
					"sublime_text": ">=4050",
					"tags": true
				}
			]
		},
		{
			"name": "Pretty Ruby",
			"details": "https://github.com/gbaptista/sublime-3-pretty-ruby",
			"releases": [
				{
					"sublime_text": ">=3000",
					"tags": true
				}
			]
		},
		{
			"name": "Pretty Shell",
			"details": "https://github.com/aerobounce/Sublime-Pretty-Shell",
			"labels": ["shell", "sh", "posix", "bash", "formatting", "pretty", "minify"],
			"releases": [
				{
					"sublime_text": ">=3000",
					"tags": true
				}
			]
		},
		{
			"name": "Pretty YAML",
			"details": "https://github.com/aukaost/SublimePrettyYAML",
			"releases": [
				{
					"sublime_text": ">=3000",
					"tags": true
				},
				{
					"sublime_text": "<3000",
					"tags": "st2-"
				}
			]
		},
		{
			"name": "Pretty YAML Node",
			"details": "https://github.com/Lichtbit/sublime_pretty_yaml_node",
			"releases": [
				{
					"sublime_text": "*",
					"tags": "v"
				}
			]
		},
		{
			"name": "Prevent Duplicate Windows",
			"details": "https://github.com/franciscolourenco/sublime-prevent-duplicate-windows",
			"labels": ["terminal", "file navigation", "prevent", "duplicate", "windows", "productivity"],
			"releases": [
				{
					"sublime_text": ">=3000",
					"tags": true
				}
			]
		},
		{
			"name": "Preview",
			"details": "https://github.com/iafan/SublimeTextPreview",
			"releases": [
				{
					"sublime_text": "<3000",
					"branch": "master"
				}
			]
		},
		{
			"details": "https://github.com/Nijikokun/Prevu",
			"releases": [
				{
					"sublime_text": "<3000",
					"branch": "master"
				}
			]
		},
		{
			"name": "Print to HTML",
			"details": "https://github.com/grubernaut/sublimetext-print-to-html",
			"labels": ["tasks", "printing", "utilities", "utils", "browser"],
			"releases": [
				{
					"sublime_text": "<3000",
					"base": "https://github.com/joelpt/sublimetext-print-to-html",
					"branch": "master"
				},
				{
					"sublime_text": ">=3000",
					"branch": "master"
				}
			]
		},
		{
			"name": "PrintDebugger",
			"details": "https://github.com/futureprogrammer360/PrintDebugger",
			"labels": ["debug", "print", "output", "log", "logs", "console"],
			"releases": [
				{
					"sublime_text": ">=4107",
					"tags": true
				}
			]
		},
		{
			"name": "Prisma",
			"details": "https://github.com/Sublime-Instincts/PrismaHighlight",
			"releases": [
				{
					"base": "https://github.com/prisma/sublimeText3",
					"sublime_text": "<4126",
					"tags": true
				},
				{
					"sublime_text": ">=4126",
					"tags": true
				}
			]
		},
		{
			"name": "Prismatic Color Scheme",
			"details": "https://github.com/huijing/Prismatic",
			"labels": ["color scheme"],
			"releases": [
				{
					"sublime_text": "*",
					"tags": true
				}
			]
		},
		{
			"name": "Prismic.io snippets",
			"details": "https://github.com/prismicio/prismic-snippets",
			"labels": ["snippets"],
			"releases": [
				{
					"sublime_text": "*",
					"tags": "v"
				}
			]
		},
		{
			"name": "Procapy",
			"details": "https://github.com/thomasthorsen/SublimeProcapy",
			"releases": [
				{
					"sublime_text": ">=3000",
					"tags": true
				}
			]
		},
		{
			"name": "Processing",
			"details": "https://github.com/b-g/processing-sublime",
			"releases": [
				{
					"sublime_text": "*",
					"branch": "master"
				}
			]
		},
		{
			"name": "ProcessWire Snippets - Advanced",
			"details": "https://github.com/evanmcd/SublimeProcessWireSnippetsAdvanced",
			"labels": ["snippets"],
			"releases": [
				{
					"sublime_text": "*",
					"branch": "master"
				}
			]
		},
		{
			"name": "ProcessWire Snippets - Basic",
			"details": "https://github.com/evanmcd/SublimeProcessWireSnippetsBasic",
			"labels": ["snippets"],
			"releases": [
				{
					"sublime_text": "*",
					"branch": "master"
				}
			]
		},
		{
			"name": "ProductiveSnippetsERB",
			"details": "https://github.com/janlelis/productive-sublime-snippets-erb",
			"labels": ["snippets", "erb", "ruby"],
			"releases": [
				{
					"sublime_text": "*",
					"tags": true
				}
			]
		},
		{
			"name": "ProductiveSnippetsRuby",
			"details": "https://github.com/janlelis/productive-sublime-snippets-ruby",
			"labels": ["snippets", "ruby"],
			"releases": [
				{
					"sublime_text": "*",
					"tags": true
				}
			]
		},
		{
			"name": "Profile Switcher",
			"details": "https://github.com/tonsky/sublime-profiles",
			"donate": "https://www.patreon.com/tonsky",
			"labels": ["preferences"],
			"previous_names": ["Switch Settings"],
			"releases": [
				{
					"sublime_text": "*",
					"tags": true
				}
			]
		},
		{
			"name": "Programmatic Key Bindings",
			"details": "https://github.com/VonHeikemen/sublime-pro-key-bindings",
			"donate": "https://www.buymeacoffee.com/vonheikemen",
			"labels": ["keymap"],
			"releases": [
				{
					"sublime_text": ">=3000",
					"tags": true
				}
			]
		},
		{
			"name": "Project And Workspace Management",
			"details": "https://github.com/tshrpl/ProjectAndWorkspaceManagement",
			"author": "Tushar Paul",
			"releases": [
				{
					"sublime_text": ">=4000",
					"tags": true
				}
			]
		},
		{
			"name": "Project PHP ClassBrowser",
			"details": "https://github.com/degami/ProjectPHPClassBrowser",
			"releases": [
				{
					"sublime_text": "*",
					"branch": "master"
				}
			]
		},
		{
			"name": "Project Planner",
			"details": "https://github.com/pedrokost/STProjectPlanner",
			"releases": [
				{
					"sublime_text": ">=3000",
					"tags": true
				}
			]
		},
		{
			"name": "Project Port",
			"details": "https://github.com/mawiseman/Sublime-Project-Port",
			"releases": [
				{
					"sublime_text": "*",
					"tags": true
				}
			]
		},
		{
			"name": "Project Runner",
			"details": "https://github.com/andrew4699/sublime-project-runnner",
			"releases": [
				{
					"sublime_text": "*",
					"platforms": ["windows"],
					"tags": true
				}
			]
		},
		{
			"name": "Project Specific Syntax Settings",
			"details": "https://github.com/reywood/sublime-project-specific-syntax",
			"labels": ["language syntax", "project"],
			"releases": [
				{
					"sublime_text": ">=3000",
					"tags": true
				}
			]
		},
		{
			"name": "Project Sync",
			"details": "https://github.com/GentlemanJ/devsync",
			"releases": [
				{
					"sublime_text": "*",
					"tags": true
				}
			]
		},
		{
			"name": "ProjectCompletions",
			"details": "https://github.com/bordaigorl/sublime-project-completions",
			"labels": ["completions", "snippets", "project"],
			"releases": [
				{
					"sublime_text": "*",
					"tags": true
				}
			]
		},
		{
			"name": "ProjectEnvironment",
			"previous_names": ["Project Environment", "Environment Settings"],
			"details": "https://bitbucket.org/daniele-niero/sublimeprojectenvironment",
			"labels": ["environment", "variables", "project"],
			"releases": [
				{
					"sublime_text": ">=3000",
					"tags": true
				}
			]
		},
		{
			"name": "ProjectFiles",
			"details": "https://github.com/shagabutdinov/sublime-project-files",
			"donate": "https://github.com/shagabutdinov/sublime-enhanced/blob/master/readme-donations.md",
			"labels": ["sublime-enhanced", "file navigation"],
			"releases": [
				{
					"sublime_text": "*",
					"branch": "master"
				}
			]
		},
		{
			"name": "Projectionist",
			"details": "https://github.com/timfjord/Projectionist",
			"labels": [
				"project"
			],
			"releases": [
				{
					"sublime_text": ">=3000",
					"tags": true
				}
			]
		},
		{
			"name": "ProjectMaker",
			"details": "https://github.com/bit101/ProjectMaker",
			"labels": ["project", "template", "project-templates", "cookiecutter", "jinja2"],
			"previous_names" : ["STProjectMaker"],
			"releases": [
				{
					"sublime_text": "*",
					"tags": true
				}
			]
		},
		{
			"name": "ProjectNotes",
			"details": "https://github.com/budlime/ProjectNotes",
			"labels": ["project", "notes", "todo"],
			"releases": [
				{
					"sublime_text": ">=4000",
					"tags": true
				}
			]
		},
		{
			"name": "ProjectTreeTemplater",
			"details": "https://github.com/julianxhokaxhiu/sublime-projecttreetemplater",
			"releases": [
				{
					"sublime_text": "*",
					"branch": "master"
				}
			]
		},
		{
			"name": "Prolog",
			"details": "https://github.com/alnkpa/sublimeprolog",
			"donate": "https://flattr.com/profile/alnkpa",
			"labels": ["build system", "language syntax"],
			"releases": [
				{
					"sublime_text": "*",
					"tags": true
				}
			]
		},
		{
			"name": "Promela_Spin",
			"details": "https://github.com/corbanmailloux/sublime-promela-spin",
			"labels": ["build system", "language syntax"],
			"releases": [
				{
					"sublime_text": "*",
					"tags": true
				}
			]
		},
		{
			"name": "Propel",
			"details": "https://github.com/smhg/sublime-propel",
			"labels": ["php", "orm"],
			"releases": [
				{
					"sublime_text": "*",
					"tags": true
				}
			]
		},
		{
			"name": "Protobuf Syntax Hightlighting",
			"details": "https://github.com/VcamX/protobuf-syntax-highlighting",
			"labels": ["language syntax"],
			"releases": [
				{
					"sublime_text": ">=3103",
					"tags": true
				}
			]
		},
		{
			"name": "ProtoBufCodeFormatter",
			"details": "https://github.com/DirkBrand/ProtoBufCodeFormatter_Sublime",
			"labels": ["formatting"],
			"previous_names": ["ProtoBuf Code Formatter"],
			"releases": [
				{
					"sublime_text": "<3000",
					"tags": true
				}
			]
		},
		{
			"name": "Protocol Buffer Syntax",
			"details": "https://github.com/vihangm/sublime-protobuf-syntax",
			"labels": ["language syntax"],
			"releases": [
				{
					"sublime_text": "*",
					"tags": true
				}
			]
		},
		{
			"name": "Pseudo Block Mode",
			"details": "https://github.com/guija/pseudo_block_mode",
			"releases": [
				{
					"sublime_text": ">=3000",
					"tags": true
				}
			]
		},
		{
			"name": "PSLHighlight",
			"details": "https://github.com/jewelzqiu/PSLHighlight",
			"releases": [
				{
					"sublime_text": "*",
					"tags": true
				}
			]
		},
		{
			"name": "PSS",
			"details": "https://github.com/blutsvente/PSS-DSL-syntax",
			"labels": ["language syntax"],
			"releases": [
				{
					"sublime_text": ">=3187",
					"tags": true
				}
			]
		},
		{
			"name": "Pue Syntax Highlight",
			"details": "https://github.com/QingWei-Li/pue-syntax-highlight",
			"releases": [
				{
					"sublime_text": "*",
					"tags": true
				}
			]
		},
		{
			"name": "Pug",
			"details": "https://github.com/davidrios/pug-tmbundle",
			"labels": ["language syntax"],
			"releases": [
				{
					"sublime_text": "*",
					"tags": true
				}
			]
		},
		{
			"name": "Pumpkin Color Scheme",
			"details": "https://github.com/afonsopacifer/pumpkin",
			"labels": ["color scheme"],
			"releases": [
				{
					"sublime_text": "*",
					"tags": true
				}
			]
		},
		{
			"name": "PunchMeInTheFace Color Scheme",
			"details": "https://github.com/tashrifsanil/PunchMeInTheFace-Color-Scheme",
			"labels": ["color scheme"],
			"releases": [
				{
					"sublime_text": "*",
					"tags": true
				}
			]
		},
		{
			"name": "Puppet",
			"details": "https://github.com/russCloak/SublimePuppet",
			"releases": [
				{
					"sublime_text": "*",
					"branch": "master"
				}
			]
		},
		{
			"name": "Puppet Syntax checking",
			"details": "https://github.com/Stubbs/sublime-puppet-syntax",
			"labels": ["language syntax"],
			"releases": [
				{
					"sublime_text": "<3000",
					"branch": "master"
				}
			]
		},
		{
			"name": "PureBasic",
			"details": "https://github.com/peterthomashorn/purebasic-language-for-sublime-text",
			"labels": ["language syntax"],
			"releases": [
				{
					"sublime_text": ">4107",
					"tags": true
				}
			]
		},
		{
			"name": "PureCM",
			"details": "https://github.com/PureCM/Sublime-Text-2-PureCM-Plugin",
			"releases": [
				{
					"sublime_text": "*",
					"branch": "master"
				}
			]
		},
		{
			"name": "PureCSS",
			"details": "https://github.com/TCattd/PureCSS-sublime",
			"labels": ["auto-complete"],
			"releases": [
				{
					"sublime_text": ">3000",
					"tags": true
				}
			]
		},
		{
			"name": "PureScript",
			"details": "https://github.com/b123400/purescript-ide-sublime",
			"labels": ["language syntax", "ide"],
			"previous_names": ["PureScript IDE"],
			"releases": [
				{
					"sublime_text": ">=3000",
					"tags": true
				}
			]
		},
		{
			"name": "PureScript Syntax",
			"details": "https://github.com/tellnobody1/sublime-purescript-syntax",
			"labels": ["language syntax"],
			"releases": [
				{
					"sublime_text": ">3092",
					"tags": true
				}
			]
		},
		{
			"name": "PurpleHaze",
			"details": "https://github.com/klomontes/purple-haze-color-scheme",
			"labels": ["color scheme"],
			"releases": [
				{
					"sublime_text": "*",
					"tags": true
				}
			]
		},
		{
			"name": "Pushb",
			"details": "https://github.com/geovanisouza92/Pushb",
			"labels": ["pushbullet"],
			"releases": [
				{
					"sublime_text": "*",
					"tags": true
				}
			]
		},
		{
			"name": "Pushbullet",
			"details": "https://github.com/xarnze/sublimepushbullet",
			"labels": ["pushbullet"],
			"releases": [
				{
					"sublime_text": ">3000",
					"tags": true
				}
			]
		},
		{
			"name": "PxRemTooltip",
			"details": "https://github.com/tbremer/px-rem-tooltip-sublime",
			"releases": [
				{
					"sublime_text": ">3070",
					"tags": true
				}
			]
		},
		{
			"name": "PxToEm",
			"details": "https://github.com/ningbit/sublime_pxtoem",
			"releases": [
				{
					"sublime_text": "*",
					"tags": true
				}
			]
		},
		{
			"name": "PyBuilder",
			"details": "https://github.com/mriehl/sublime_pybuilder",
			"releases": [
				{
					"sublime_text": ">=3000",
					"tags": true
				}
			]
		},
		{
			"name": "PyCover",
			"details": "https://github.com/perimosocordiae/PyCover",
			"previous_names": ["Python Coverage"],
			"releases": [
				{
					"sublime_text": "*",
					"tags": true
				}
			]
		},
		{
			"name": "PyDOC",
			"details": "https://github.com/chrissimpkins/PyDOC",
			"releases": [
				{
					"sublime_text": "*",
					"tags": true
				}
			]
		},
		{
			"name": "PyenvEnv",
			"details": "https://github.com/jkr78/PyenvEnv",
			"labels": ["python", "pyenv", "env", "virtualenv", "venv"],
			"releases": [
				{
					"sublime_text": ">3000",
					"tags": true
				}
			]
		},
		{
			"name": "Pygame Completions",
			"details": "https://github.com/tushortz/Pygame-Completions",
			"labels": ["completions", "completion", "Completion", "python"],
			"releases": [
				{
					"sublime_text": "*",
					"tags": true
				}
			]
		},
		{
			"details": "https://github.com/biermeester/Pylinter",
			"labels": ["linting"],
			"releases": [
				{
					"sublime_text": "*",
					"branch": "master"
				}
			]
		},
		{
			"name": "Pymol Language",
			"details": "https://github.com/bbarad/pymol_syntax",
			"releases": [
				{
					"sublime_text": "*",
					"tags": true
				}
			]
		},
		{
			"name": "PyNorm",
			"details": "https://bitbucket.org/JeanMarcosDaRosa/pynorm_subl",
			"releases": [
				{
					"sublime_text": "*",
					"tags": true
				}
			]
		},
		{
			"name": "Pynsist",
			"details": "https://github.com/idleberg/sublime-pynsist",
			"labels": ["build-system", "language syntax", "nsis", "python"],
			"releases": [
				{
					"sublime_text": ">=3103",
					"tags": true
				}
			]
		},
		{
			"name": "PypiPackageInfo",
			"details": "https://github.com/gh640/SublimePypiPackageInfo",
			"author": "Goto Hayato",
			"labels": ["python", "package", "pypi", "requirements.txt", "pyproject.toml", "poetry", "pipfile", "pipenv"],
			"releases": [
				{
					"sublime_text": ">=3124",
					"tags": true
				}
			]
		},
		{
			"name": "PyQt Search",
			"details": "https://github.com/achayan/sublimePyQtSearch",
			"releases": [
				{
					"sublime_text": "<3000",
					"branch": "master"
				}
			]
		},
		{
			"name": "PyQt5 Completions",
			"details": "https://github.com/tushortz/PyQt5-Completions",
			"labels": ["python","completions", "auto-complete", "completion", "autocomplete", "snippet", "Completion"],
			"releases": [
				{
					"sublime_text": "*",
					"tags": true
				}
			]
		},
		{
			"name": "PyRefactor",
			"details": "https://github.com/dnatag/PyRefactor",
			"releases": [
				{
					"sublime_text": "*",
					"branch": "master"
				}
			]
		},
		{
			"name": "PyRock",
			"details": "https://github.com/abhishek72850/pyrock",
			"author": "Abhishek Kumar",
			"labels": ["python", "import", "python-import", "import-statement", "auto-complete"],
			"releases": [
				{
<<<<<<< HEAD
					"sublime_text": ">4000",
=======
					"sublime_text": ">3000",
>>>>>>> cf720092
					"tags": true
				}
			]
		},
		{
			"name": "PyroCMS Snippets",
			"details": "https://github.com/Dixens/sublime-text-pyrocms-snippets",
			"labels": ["snippets"],
			"releases": [
				{
					"sublime_text": "*",
					"branch": "master"
				}
			]
		},
		{
			"name": "PyScript",
			"details": "https://github.com/Sublime-Instincts/PyScript",
			"labels": ["syntax highlight", "python", "pyscript", "language syntax"],
			"releases": [
				{
					"sublime_text": ">=4126",
					"tags": true
				}
			]
		},
		{
			"name": "PySide",
			"details": "https://github.com/DamnWidget/SublimePySide",
			"releases": [
				{
					"sublime_text": "*",
					"branch": "master"
				}
			]
		},
		{
			"name": "PyTags",
			"details": "https://github.com/qfel/sublime-pytags",
			"releases": [
				{
					"sublime_text": "<3000",
					"branch": "master"
				}
			]
		},
		{
			"name": "PyTest",
			"details": "https://github.com/kaste/PyTest",
			"labels": ["python", "pytest", "testing"],
			"releases": [
				{
					"sublime_text": ">=3000",
					"tags": true
				}
			]
		},
		{
			"name": "Pytest Snippets",
			"details": "https://github.com/sloria/sublime-pytest-snippets",
			"labels": ["snippets"],
			"releases": [
				{
					"sublime_text": "*",
					"branch": "master"
				}
			]
		},
		{
			"name": "Python 3",
			"details": "https://github.com/petervaro/python",
			"labels": ["language syntax"],
			"previous_names": ["Modern Python"],
			"releases": [
				{
					"sublime_text": "*",
					"branch": "python"
				}
			]
		},
		{
			"name": "Python Anywhere Editor",
			"details": "https://github.com/kutu/PythonAnywhereEditor",
			"releases": [
				{
					"sublime_text": "<3000",
					"branch": "master"
				}
			]
		},
		{
			"name": "Python Breakpoints",
			"details": "https://github.com/obormot/PythonBreakpoints",
			"releases": [
				{
					"sublime_text": "*",
					"branch": "master"
				}
			]
		},
		{
			"name": "Python Checker",
			"details": "https://github.com/patrys/PythonChecker",
			"labels": ["linting"],
			"releases": [
				{
					"sublime_text": ">=3000",
					"tags": true
				}
			]
		},
		{
			"name": "Python Completions",
			"previous_names": ["Python Auto-Complete"],
			"details": "https://github.com/eliquious/Python-Auto-Complete",
			"labels": ["python", "completions"],
			"releases": [
				{
					"sublime_text": "*",
					"branch": "master"
				}
			]
		},
		{
			"name": "Python Computer Vision Snippets",
			"details": "https://github.com/futureprogrammer360/Python-Computer-Vision-Snippets",
			"labels": ["snippets", "python", "computer vision", "auto-complete", "autocomplete", "completions"],
			"releases": [
				{
					"sublime_text": "*",
					"tags": true
				}
			]
		},
		{
			"name": "Python Create Package",
			"details": "https://github.com/curaloucura/SublimePythonPackage",
			"releases": [
				{
					"sublime_text": "*",
					"tags": true
				}
			]
		},
		{
			"name": "Python Data Science Snippets",
			"details": "https://github.com/futureprogrammer360/Python-Data-Science-Snippets",
			"labels": ["snippets", "python", "data science", "auto-complete", "autocomplete", "completions"],
			"releases": [
				{
					"sublime_text": "*",
					"tags": true
				}
			]
		},
		{
			"name": "Python Debugger",
			"details": "https://github.com/matiasmorant/SublimeDebugger",
			"releases": [
				{
					"sublime_text": ">=3000",
					"tags": true
				}
			]
		},
		{
			"name": "Python Fix Imports",
			"details": "https://github.com/gsemet/python-fiximports",
			"releases": [
				{
					"sublime_text": ">=3000",
					"tags": true
				}
			]
		},
		{
			"name": "Python Flake8 Lint",
			"details": "https://github.com/dreadatour/Flake8Lint",
			"labels": ["linting"],
			"releases": [
				{
					"sublime_text": "*",
					"tags": true
				}
			]
		},
		{
			"name": "Python Import Magic",
			"details": "https://github.com/alecthomas/SublimePythonImportMagic",
			"releases": [
				{
					"sublime_text": "<3000",
					"branch": "master"
				}
			]
		},
		{
			"name": "Python Imports Sorter",
			"details": "https://github.com/vi4m/sublime_python_imports",
			"releases": [
				{
					"sublime_text": "*",
					"branch": "master"
				}
			]
		},
		{
			"name": "Python Improved",
			"details": "https://github.com/MattDMo/PythonImproved",
			"labels": ["language syntax"],
			"releases": [
				{
					"sublime_text": "*",
					"tags": true
				}
			]
		},
		{
			"name": "Python Nose Testing Snippets",
			"details": "https://github.com/sloria/sublime-nose-snippets",
			"labels": ["snippets"],
			"releases": [
				{
					"sublime_text": "*",
					"branch": "master"
				}
			]
		},
		{
			"name": "Python Open Module (New)",
			"details": "https://github.com/Mimino666/SublimeText2-python-open-module-new",
			"releases": [
				{
					"sublime_text": "*",
					"branch": "master"
				}
			]
		},
		{
			"name": "Python Output Format",
			"details": "https://github.com/Tenzer/PythonOutputFormat",
			"releases": [
				{
					"sublime_text": "*",
					"tags": true
				}
			]
		},
		{
			"name": "Python Path to Clipboard",
			"details": "https://github.com/Mimino666/SublimeText2-python-package-to-clipboard",
			"previous_names": ["Python Package to Clipboard"],
			"releases": [
				{
					"sublime_text": "*",
					"tags": true
				}
			]
		},
		{
			"name": "Python PEP8 Indent",
			"details": "https://github.com/bperriot/python_PEP8_indent",
			"releases": [
				{
					"sublime_text": "<3000",
					"tags": true
				}
			]
		},
		{
			"name": "Python Pep8 Lint",
			"details": "https://github.com/dreadatour/Pep8Lint",
			"labels": ["linting"],
			"releases": [
				{
					"sublime_text": "<3000",
					"branch": "master"
				}
			]
		},
		{
			"name": "Python Pretty Print",
			"details": "https://github.com/peterdemin/SublimePPrint",
			"releases": [
				{
					"sublime_text": "*",
					"tags": true
				}
			]
		},
		{
			"name": "Python Unittest Helper",
			"details": "https://github.com/dnatag/SublimePyunit",
			"releases": [
				{
					"sublime_text": ">=3000",
					"branch": "master"
				}
			]
		},
		{
			"name": "Python Web Scraping Snippets",
			"details": "https://github.com/futureprogrammer360/Python-Web-Scraping-Snippets",
			"labels": ["snippets", "python", "web scraping", "auto-complete", "autocomplete", "completions"],
			"releases": [
				{
					"sublime_text": "*",
					"tags": true
				}
			]
		},
		{
			"name": "python-black",
			"details": "https://github.com/thep0y/python-black",
			"labels": [
				"formatter"
			],
			"releases": [
				{
					"sublime_text": ">=4000",
					"tags": true
				}
			]
		},
		{
			"name": "Python2UnicodeFixer",
			"details": "https://github.com/allieus/Python2UnicodeFixer",
			"releases": [
				{
					"sublime_text": "*",
					"tags": true
				}
			]
		},
		{
			"name": "PythonNiceToHaveFeatures",
			"details": "https://github.com/monobot/PythonNiceToHaveFeatures",
			"labels": ["python", "refactor", "relative path", "package path", "path"],
			"releases": [
				{
					"sublime_text": ">=3000",
					"tags": true
				}
			]
		},
		{
			"details": "https://github.com/SublimeText/PythonOpenModule",
			"releases": [
				{
					"sublime_text": "<3000",
					"branch": "master"
				}
			]
		},
		{
			"name": "PythonStautsBarShowSymbol",
			"details": "https://github.com/scriptkitz/PythonStautsBarShowSymbol",
			"releases": [
				{
					"sublime_text": "*",
					"branch": "master"
				}
			]
		},
		{
			"name": "PythonTest",
			"details": "https://github.com/jpellerin/PythonTestST3",
			"releases": [
				{
					"sublime_text": ">=3000",
					"branch": "master"
				}
			]
		},
		{
			"name": "PythonTidy",
			"details": "https://github.com/witsch/SublimePythonTidy",
			"releases": [
				{
					"sublime_text": "<3000",
					"branch": "master"
				}
			]
		},
		{
			"name": "PythonTraceback",
			"details": "https://github.com/kedder/sublime-python-traceback",
			"labels": ["file navigation"],
			"releases": [
				{
					"sublime_text": "*",
					"tags": true
				}
			]
		},
		{
			"name": "PythonVoiceCodingPlugin",
			"details":"https://github.com/mpourmpoulis/PythonVoiceCodingPlugin",
			"labels":["voice coding","accessibility","syntax tree","python","grammar","high level"],
			"releases":[
				{
					"sublime_text":">=3000",
					"tags":true
				}
			]
		},
		{
			"details": "https://github.com/SublimeText/Pywin32",
			"releases": [
				{
					"sublime_text": ">=3000",
					"platforms": "windows",
					"tags": "st3-"
				}
			]
		},
		{
			"name": "Pyxl syntax",
			"details": "https://github.com/yyjhao/sublime-pyxl",
			"releases": [
				{
					"sublime_text": "*",
					"tags": true
				}
			]
		},
		{
			"name": "PyYapf Python Formatter",
			"details": "https://github.com/jason-kane/PyYapf",
			"labels": ["python", "formatting"],
			"releases": [
				{
					"sublime_text": "*",
					"tags": true
				}
			]
		},
		{
			"name": "PzFormat",
			"details": "https://github.com/pandazki/pzformat",
			"releases": [
				{
					"sublime_text": "*",
					"tags": true
				}
			]
		}
	]
}<|MERGE_RESOLUTION|>--- conflicted
+++ resolved
@@ -3106,11 +3106,7 @@
 			"labels": ["python", "import", "python-import", "import-statement", "auto-complete"],
 			"releases": [
 				{
-<<<<<<< HEAD
 					"sublime_text": ">4000",
-=======
-					"sublime_text": ">3000",
->>>>>>> cf720092
 					"tags": true
 				}
 			]
