{
	"schema_version": "3.0.0",
	"packages": [
		{
			"name": "P3 Assembly",
			"details": "https://github.com/rgcv/p3assembly-sublime-syntax",
			"labels": ["language syntax"],
			"releases": [
				{
					"sublime_text": ">=3092",
					"tags": true
				}
			]
		},
		{
			"name": "P4 Syntax Highlighter",
			"details": "https://github.com/c3m3gyanesh/p4-syntax-highlighter",
			"releases": [
				{
					"sublime_text": ">=3000",
					"tags": true
				}
			]
		},
		{
			"name": "P4Explorer",
			"details": "https://github.com/ymengesha/P4Explorer",
			"labels": ["vcs", "file navigation"],
			"releases": [
				{
					"sublime_text": ">=3000",
					"tags": true,
					"platforms": ["windows"]
				}
			]
		},
		{
			"name": "P4Gutter",
			"details": "https://github.com/daumiller/P4Gutter",
			"releases": [
				{
					"sublime_text": ">=3000",
					"tags": true
				}
			]
		},
		{
			"name": "Package Bundler",
			"details": "https://github.com/STPackageBundler/package-bundler",
			"releases": [
				{
					"sublime_text": ">=3000",
					"tags": true
				}
			]
		},
		{
			"name": "Package Snippets",
			"details": "https://github.com/frdmn/package-snippets",
			"labels": ["snippets", "git", "repository", "package"],
			"releases": [
				{
					"sublime_text": "*",
					"tags": true
				}
			]
		},
		{
			"name": "PackageDev",
			"details": "https://github.com/SublimeText/PackageDev",
			"previous_names": ["AAAPackageDev"],
			"author": ["FichteFoll"],
			"releases": [
				{
					"sublime_text": "<3154",
					"tags": "st2-"
				},
				{
					"sublime_text": "<4094",
					"tags": "st3-v"
				},
				{
					"sublime_text": ">=4094",
					"tags": true
				}
			]
		},
		{
			"name": "PackageResourceViewer",
			"details": "https://github.com/skuroda/PackageResourceViewer",
			"releases": [
				{
					"sublime_text": ">=3000",
					"tags": "st3-"
				}
			]
		},
		{
			"name": "PackagesUI",
			"details": "https://github.com/unknownuser88/PackagesUI",
			"author": "David Bekoyan",
			"labels": ["package", "utilities", "dashboard", "gui", "inline", "help system"],
			"releases": [
				{
					"sublime_text": ">=3092",
					"tags": true
				}
			]
		},
		{
			"name": "PackageSync",
			"details": "https://github.com/utkarsh9891/PackageSync",
			"labels": ["backup", "restore", "sync", "package"],
			"releases": [
				{
					"sublime_text": "*",
					"tags": true
				}
			]
		},
		{
			"name": "Packed",
			"details": "https://github.com/duraki/sublime-packed",
			"homepage": "https://github.io/packed",
			"readme": "https://raw.githubusercontent.com/duraki/sublime-packed/master/README.md",
			"issues": "https://github.com/duraki/sublime-packed/issues",
			"author": "duraki",
			"releases": [
				{
					"sublime_text": ">=3000",
					"tags": true
				}
			]
		},
		{
			"details": "https://github.com/mborgerson/Pad",
			"releases": [
				{
					"sublime_text": "*",
					"branch": "master"
				}
			]
		},
		{
			"name": "Padawan (PHP completion)",
			"details": "https://github.com/padawan-php/padawan.sublime",
			"labels": ["auto-complete", "php"],
			"releases": [
				{
					"sublime_text": ">=3000",
					"platforms": ["osx", "linux"],
					"tags": true
				}
			]
		},
		{
			"name": "PageLines Snippets",
			"details": "https://github.com/Tmeister/PageLinesSnippets",
			"releases": [
				{
					"sublime_text": "*",
					"branch": "master"
				}
			]
		},
		{
			"name": "PaletteFile",
			"details": "https://github.com/vshotarov/PaletteFile",
			"labels": ["file creation", "file navigation", "directory creation", "directory navigation"],
			"releases": [
				{
					"sublime_text": "*",
					"tags": true
				}
			]
		},
		{
			"name": "Panda Syntax Sublime",
			"details": "https://github.com/siamak/panda-syntax-sublime",
			"labels": ["color scheme"],
			"releases": [
				{
					"sublime_text": "*",
					"tags": true
				}
			]
		},
		{
			"name": "Pandoc Academic",
			"details": "https://github.com/larlequin/PandocAcademic",
			"releases": [
				{
					"sublime_text": "*",
					"branch": "master"
				}
			]
		},
		{
			"name": "Pandoc Converter",
			"details": "https://github.com/klmp200/Pandoc-Converter",
			"releases": [
				{
					"sublime_text": "*",
					"tags": true
				}
			]
		},
		{
			"name": "Pandoc Referencer",
			"details": "https://github.com/scotartt/PandocReferencr",
			"releases": [
				{
					"sublime_text": "*",
					"branch": "master"
				}
			]
		},
		{
			"details": "https://github.com/phyllisstein/Pandown",
			"releases": [
				{
					"sublime_text": "*",
					"branch": "master"
				}
			]
		},
		{
			"name": "Pane Resizer",
			"details": "https://github.com/markalfred/sublime-pane-resizer",
			"releases": [
				{
					"sublime_text": "*",
					"branch": "master"
				}
			]
		},
		{
			"name": "PanePane",
			"details": "https://github.com/mjsmith1028/panepane",
			"releases": [
				{
					"sublime_text": "*",
					"tags": true
				}
			]
		},
		{
			"name": "Panezr",
			"details": "https://github.com/jpellerin/Panezr",
			"releases": [
				{
					"sublime_text": ">=3033",
					"tags": true
				}
			]
		},
		{
			"name": "panstamps Snippets",
			"details": "https://github.com/thespacedoctor/panstamps-Sublime-Snippets",
			"releases": [
				{
					"sublime_text": "*",
					"tags": true
				}
			]
		},
		{
			"name": "Pants Build",
			"details": "https://github.com/foursquare/sublime-pantsbuild-plugin",
			"releases": [
				{
					"sublime_text": "*",
					"platforms": ["osx", "linux"],
					"tags": true
				}
			]
		},
		{
			"name": "Papyrus Assembly",
			"details": "https://github.com/Cipscis/Papyrus_Assembly",
			"releases": [
				{
					"sublime_text": "*",
					"branch": "master"
				}
			]
		},
		{
			"name": "Paradox",
			"details": "https://github.com/taw/sublime-paradox",
			"releases": [
				{
					"sublime_text": "*",
					"tags": true
				}
			]
		},
		{
			"name": "Paraiso Black Color Scheme",
			"details": "https://github.com/idleberg/ParaisoBlack.tmTheme",
			"labels": ["color scheme"],
			"releases": [
				{
					"sublime_text": "*",
					"branch": "master"
				}
			]
		},
		{
			"name": "Paraiso Color Scheme",
			"details": "https://github.com/idleberg/Paraiso.tmTheme",
			"labels": ["color scheme"],
			"previous_names": ["Paraíso Color Scheme"],
			"releases": [
				{
					"sublime_text": "*",
					"branch": "master"
				}
			]
		},
		{
			"details": "https://github.com/odyssomay/paredit",
			"labels": ["text manipulation", "formatting", "code navigation"],
			"releases": [
				{
					"sublime_text": "*",
					"branch": "master"
				}
			]
		},
		{
			"details": "https://github.com/ilyakam/ParentalControl",
			"labels": ["formatting", "text manipulation"],
			"releases": [
				{
					"sublime_text": "*",
					"tags": true
				}
			]
		},
		{
			"name": "Parinfer",
			"details": "https://github.com/oakmac/sublime-text-parinfer",
			"labels": ["parinfer", "paredit", "clojure", "clojurescript", "cljs", "lisp", "formatting", "text manipulation"],
			"releases": [
				{
					"sublime_text": "*",
					"tags": true
				}
			]
		},
		{
			"name": "Parquet",
			"details": "https://github.com/yuj/sublime-parquet",
			"labels": ["parquet"],
			"releases": [
				{
					"sublime_text": ">=3000",
					"tags": true
				}
			]
		},
		{
			"name": "Particle Reverse Polish Language",
			"details": "https://github.com/KubeRoot/Sublime-PRPL",
			"labels": ["language syntax", "completions"],
			"releases": [
				{
					"sublime_text": ">=3092",
					"tags": true
				}
			]
		},
		{
			"name": "Parva Syntax",
			"details" : "https://github.com/muskatel/Parva_Syntax",
			"labels": ["language syntax"],
			"releases": [
				{
					"sublime_text": "*",
					"tags": true
				}
			]
		},
		{
			"name": "Pass Manager",
			"details": "https://github.com/degami/PassManager",
			"releases": [
				{
					"sublime_text": "*",
					"platforms": ["osx", "linux"],
					"tags": true
				}
			]
		},
		{
			"name": "Paste As Column",
			"details": "https://github.com/TheClams/PasteAsColumn",
			"labels": ["text manipulation", "clipboard", "paste"],
			"previous_names": ["Paste as Column"],
			"releases": [
				{
					"sublime_text": ">=3000",
					"tags": true
				}
			]
		},
		{
			"name": "Paste as One Line",
			"details": "https://github.com/joshdavenport/PasteAsOneLine",
			"releases": [
				{
					"sublime_text": "*",
					"branch": "master"
				}
			]
		},
		{
			"name": "Paste PDF Text Block",
			"details": "https://github.com/compleatang/sublimetext-pastepdf",
			"releases": [
				{
					"sublime_text": "*",
					"branch": "master"
				}
			]
		},
		{
			"name": "Paste Plus",
			"details": "https://github.com/ggets/Sublime_PastePlus",
			"readme": "https://raw.githubusercontent.com/ggets/Sublime_PastePlus/main/README.md",
			"labels": ["text manipulation", "clipboard", "paste"],
			"author": "GGets",
			"releases": [
				{
					"sublime_text": ">=3000",
					"platforms": ["windows"],
					"tags": true
				}
			]
		},
		{
			"name": "PasteAhead",
			"details": "https://github.com/mattst/PasteAhead",
			"labels": ["paste"],
			"releases": [
				{
					"sublime_text": "*",
					"tags": true
				}
			]
		},
		{
			"name": "PasteAsString",
			"details": "https://github.com/mom1/PasteAsString",
			"readme": "https://raw.githubusercontent.com/mom1/PasteAsString/master/README.md",
			"labels": ["text manipulation"],
			"author": "MOM",
			"releases": [
				{
					"sublime_text": ">=3000",
					"tags": true
				}
			]
		},
		{
			"details": "https://github.com/Paaskehare/pastebin-sublime-plugin",
			"releases": [
				{
					"sublime_text": "*",
					"branch": "master"
				}
			]
		},
		{
			"name": "Pastel Paws Color Scheme",
			"details": "https://github.com/Ociidii-Works/pastel_paws",
			"author": "XenHat",
			"description": "Colorful, low-saturation, supports several languages and plugins",
			"labels": ["color scheme", "colorful", "pastel", "dark"],
			"previous_names": ["Molokai-Pastel", "Pastel-Paws Color Scheme"],
			"releases": [
				{
					"sublime_text": "*",
					"tags": true
				}
			]
		},
		{
			"name": "PasteRepeater",
			"details": "https://github.com/philsinatra/SublimePasteRepeater",
			"releases": [
				{
					"sublime_text": "*",
					"tags": true
				}
			]
		},
		{
			"name": "Pastery",
			"details": "https://github.com/apas/pastery",
			"releases": [
				{
					"sublime_text": "*",
					"tags": true
				}
			]
		},
		{
			"name": "PasteWrap",
			"details": "https://github.com/daguej/sublime-pastewrap",
			"labels": ["text manipulation", "clipboard"],
			"releases": [
				{
					"sublime_text": "*",
					"tags": true
				}
			]
		},
		{
			"name": "Patch Apply",
			"details": "https://github.com/kkujawinski/sublime-text-3-patch-apply",
			"labels": ["text manipulation", "clipboard", "code sharing"],
			"releases": [
				{
					"sublime_text": "*",
					"platforms": ["osx", "linux"],
					"tags": true
				}
			]
		},
		{
			"name": "Path Tools",
			"details": "https://github.com/pjdietz/sublime-path-tools",
			"donate": "http://pjdietz.com/say-thanks/",
			"releases": [
				{
					"sublime_text": "*",
					"tags": true
				}
			]
		},
		{
			"name": "Path Translator",
			"details": "https://github.com/hbhakhra/Path-Translator",
			"releases": [
				{
					"sublime_text": "*",
					"tags": true
				}
			]
		},
		{
			"name": "PathBox",
			"details": "https://github.com/budlime/PathBox",
			"labels": ["tabcompletion"],
			"releases": [
				{
					"sublime_text": ">=4000",
					"tags": true
				}
			]
		},
		{
			"name": "Pawn Kit",
			"details": "https://github.com/punkochel/pawn-openmp-sublime-kit",
			"labels": ["language syntax", "auto-complete"],
			"releases": [
				{
					"sublime_text": "*",
					"tags": true
				}
			]
		},
		{
			"name": "Pawn syntax",
			"details": "https://github.com/Southclaws/pawn-sublime-language",
			"labels": ["language syntax", "auto-complete"],
			"releases": [
				{
					"sublime_text": "*",
					"tags": true
				}
			]
		},
		{
			"name": "PDML",
			"details": "https://github.com/tajmone/Sublime-PDML",
			"labels": ["language syntax"],
			"releases": [
				{
					"sublime_text": ">=4000",
					"tags": true
				}
			]
		},
		{
			"name": "Pebble",
			"details": "https://github.com/jbrooksuk/Sublime-Pebble",
			"releases": [
				{
					"sublime_text": ">=3000",
					"branch": "master"
				}
			]
		},
		{
			"name": "PEG.js",
			"details": "https://github.com/alexstrat/PEGjs.tmbundle",
			"releases": [
				{
					"sublime_text": "*",
					"branch": "master"
				}
			]
		},
		{
			"name": "PEGjs CoffeeScript",
			"details": "https://github.com/felixhao28/Sublime-PEGcoffee",
			"labels": ["language syntax"],
			"releases": [
				{
					"sublime_text": "*",
					"tags": true
				}
			]
		},
		{
			"name": "PEGjs LiveScript",
			"details": "https://github.com/tgrospic/sublime-pegjs-livescript",
			"labels": ["language syntax"],
			"releases": [
				{
					"sublime_text": "*",
					"tags": true
				}
			]
		},
		{
			"name": "Pelican",
			"details": "https://github.com/jsliang/sublime-pelican",
			"releases": [
				{
					"sublime_text": ">=3000",
					"branch": "st3"
				}
			]
		},
		{
			"name": "PeopleCodeTools",
			"details": "https://github.com/Jatz/PeopleCodeTools",
			"previous_names": ["PeopleCode Tools"],
			"releases": [
				{
					"sublime_text": ">=3000",
					"tags": true
				}
			]
		},
		{
			"name": "Pep",
			"details": "https://github.com/pedrorgirardi/Pep",
			"releases": [
				{
					"sublime_text": ">=4094",
					"tags": true
				}
			]
		},
		{
			"name": "PEPE Assembly",
			"details": "https://github.com/patriq/Sublime-PEPE-Assembly",
			"labels": ["language syntax", "snippets"],
			"releases": [
				{
					"sublime_text": "*",
					"tags": true
				}
			]
		},
		{
			"name": "Perfectionist",
			"details": "https://github.com/yisibl/sublime-perfectionist",
			"labels": ["css", "beautify", "format", "formatting"],
			"releases": [
				{
					"sublime_text": "*",
					"tags": true
				}
			]
		},
		{
			"name": "Perforce",
			"details": "https://github.com/ericmartel/Sublime-Text-3-Perforce-Plugin",
			"releases": [
				{
					"sublime_text": ">=3000",
					"branch": "master"
				}
			]
		},
		{
			"name": "Perl Completions",
			"details": "https://github.com/tushortz/Perl-Completions",
<<<<<<< HEAD
			"labels": ["perl", "completions"],
=======
			"labels": ["perl", "completions", "completion"],
>>>>>>> ab16793c
			"releases": [
				{
					"sublime_text": "*",
					"tags": true
				}
			]
		},
		{
			"name": "perl-Test-Class",
			"details": "https://github.com/jonasbn/SublimeText-Perl-Test-Class",
			"labels": ["auto-complete", "formatting", "language syntax", "snippets"],
			"releases": [
				{
					"sublime_text": "*",
					"tags": true
				}
			]
		},
		{
			"name": "perl-Test-More",
			"details": "https://github.com/jonasbn/SublimeText-Perl-Test-More",
			"labels": ["auto-complete", "formatting", "language syntax", "snippets"],
			"releases": [
				{
					"sublime_text": "*",
					"tags": true
				}
			]
		},
		{
			"name": "PerlSubs",
			"details": "https://github.com/semuel/Sublime-Text-Perl-Subs",
			"description": "PerlSubs - Which Perl subroutine I am at now, again?",
			"labels": ["perl", "text navigation"],
			"releases": [
				{
					"sublime_text": "*",
					"branch": "master"
				}
			]
		},
		{
			"name": "PerlTidy",
			"details": "https://github.com/vifo/SublimePerlTidy",
			"description": "perltidy/Perl::Tidy plugin - A Perl script indenter and reformatter.",
			"labels": ["formatting", "perl", "tidy"],
			"releases": [
				{
					"sublime_text": "*",
					"tags": true
				}
			]
		},
		{
			"name": "Persistent Console",
			"details": "https://github.com/idleberg/sublime-persistent-console",
			"releases": [
				{
					"sublime_text": ">=3000",
					"tags": true
				}
			]
		},
		{
			"name": "Persistent Status Bar Line Number",
			"details": "https://github.com/ryanpcmcquen/sublime_text_persistent_status_bar_line_number",
			"releases": [
				{
					"sublime_text": "*",
					"tags": true
				}
			]
		},
		{
			"details": "https://github.com/skuroda/PersistentRegexHighlight",
			"releases": [
				{
					"sublime_text": ">=3155",
					"tags": true
				},
				{
					"sublime_text": "<3155",
					"tags": "st2-"
				}
			]
		},
		{
			"name": "Perv - Color Scheme",
			"details": "https://github.com/projectivetech/Perv-ColorScheme",
			"labels": ["color scheme"],
			"releases": [
				{
					"sublime_text": "*",
					"branch": "master"
				}
			]
		},
		{
			"name": "Pest PHP Snippets",
			"details": "https://github.com/geneowak/Pest-PHP-Sublime-Text-Snippets",
			"labels": ["snippets"],
			"releases": [
				{
					"sublime_text": "*",
					"tags": true
				}
			]
		},
		{
			"name": "Pest Syntax",
			"details": "https://github.com/dten/pest-sublime",
			"releases": [
				{
					"sublime_text": ">=3092",
					"tags": true
				}
			]
		},
		{
			"name": "PgcliSublime",
			"details": "https://github.com/darikg/PgcliSublime",
			"releases": [
				{
					"sublime_text": ">=3000",
					"tags": true
				}
			]
		},
		{
			"name": "PGN Support",
			"details": "https://github.com/shreyasminocha/Sublime-PGN",
			"description": "Portable Game Notation syntax and snippets",
			"releases": [
				{
					"sublime_text": "*",
					"tags": true
				}
			]
		},
		{
			"name": "PgSQL",
			"details": "https://github.com/jobywalker/PgSQL-Sublime",
			"releases": [
				{
					"sublime_text": "*",
					"branch": "master"
				}
			]
		},
		{
			"name": "Phabricator",
			"details": "https://github.com/uber/sublime-phabricator",
			"labels": ["browser integration", "code sharing"],
			"releases": [
				{
					"sublime_text": "*",
					"tags": true
				}
			]
		},
		{
			"name": "PhalconPHP Completions",
			"details": "https://github.com/james2doyle/phalconphp-completions",
			"labels": ["phalcon", "php"],
			"releases": [
				{
					"sublime_text": "*",
					"tags": true
				}
			]
		},
		{
			"name": "Pharko",
			"details": "https://github.com/marczhermo/Pharko",
			"releases": [
				{
					"sublime_text": ">=3000",
					"tags": true
				}
			]
		},
		{
			"name": "Phaser Snippets",
			"details": "https://github.com/afk-mario/Phaser-Snippets",
			"labels": ["snippets"],
			"releases": [
				{
					"sublime_text": "*",
					"tags": true
				}
			]
		},
		{
			"name": "Phix Color Scheme",
			"details": "https://github.com/stuartherbert/sublime-phix-color-scheme",
			"labels": ["color scheme"],
			"releases": [
				{
					"sublime_text": "*",
					"branch": "master"
				}
			]
		},
		{
			"name": "phJade",
			"details": "https://github.com/konstantin24121/phJade",
			"labels": ["jade-php", "language syntax"],
			"releases": [
				{
					"sublime_text": "*",
					"tags": true
				}
			]
		},
		{
			"name": "Phoenix Beagle",
			"details": "https://github.com/noma4i/sublime-phoenix-beagle",
			"releases": [
				{
					"sublime_text": ">=3000",
					"tags": true
				}
			]
		},
		{
			"name": "PHP CBF",
			"details": "https://github.com/andremacola/sublime-PHP_CBF",
			"issues": "https://github.com/andremacola/sublime-PHP_CBF/issues",
			"labels": ["php", "phpcs", "formatting"],
			"releases": [
				{
					"sublime_text": ">=3000",
					"tags": true
				}
			]
		},
		{
			"name": "PHP Codebeautifier",
			"details": "https://github.com/Ennosuke/PHP-Codebeautifier",
			"releases": [
				{
					"sublime_text": "*",
					"tags": true
				}
			]
		},
		{
			"name": "PHP Comment Wrap",
			"details": "https://bitbucket.org/bey0nd_g0dlike/phpcommentwrap",
			"releases": [
				{
					"sublime_text": "*",
					"tags": true
				}
			]
		},
		{
			"name": "PHP Companion",
			"details": "https://github.com/erichard/SublimePHPCompanion",
			"releases": [
				{
					"sublime_text": ">=3000",
					"tags": true
				}
			]
		},
		{
			"name": "PHP Completions Kit",
			"details": "https://github.com/gerardroche/sublime-phpck",
			"labels": ["php", "completions", "auto-complete"],
			"releases": [
				{
					"sublime_text": "*",
					"tags": true
				}
			]
		},
		{
			"name": "PHP Constructors",
			"details": "https://bitbucket.org/jltorresm/sublime-php-constructors",
			"labels": ["php", "constructor", "snippets", "code generation", "auto-complete", "text manipulation"],
			"releases": [
				{
					"sublime_text": "*",
					"tags": true
				}
			]
		},
		{
			"name": "PHP CS Fixer",
			"details": "https://github.com/adael/SublimePhpCsFixer",
			"labels": ["php", "formatting"],
			"releases": [
				{
					"sublime_text": "*",
					"tags": true
				}
			]
		},
		{
			"name": "PHP Faker Completions",
			"details": "https://github.com/james2doyle/php-faker-completions",
			"labels": ["php", "fake", "snippets", "fzaninotto", "test", "factory", "completions"],
			"releases": [
				{
					"sublime_text": "*",
					"tags": true
				}
			]
		},
		{
			"name": "PHP Form Builder",
			"details": "https://github.com/migliori/sublime-phpformbuilder",
			"labels": ["auto-complete", "bootstrap", "form", "php"],
			"releases": [
				{
					"sublime_text": "*",
					"tags": true
				}
			]
		},
		{
			"name": "PHP Haml",
			"details": "https://github.com/xt99/sublimetext-php-haml",
			"releases": [
				{
					"sublime_text": "<4000",
					"branch": "master"
				}
			]
		},
		{
			"name": "PHP MySQLi connection",
			"details": "https://github.com/misalazovic/PHP-MySQLi-connection",
			"releases": [
				{
					"sublime_text": "*",
					"branch": "master"
				}
			]
		},
		{
			"name": "PHP Namespace Monkey",
			"details": "https://github.com/underground-works/sublime-php-namespace-monkey",
			"labels": ["php", "utilities"],
			"releases": [
				{
					"sublime_text": ">=3000",
					"tags": true
				}
			]
		},
		{
			"name": "PHP Snippets",
			"details": "https://github.com/Mombuyish/sublime-fast-snippets-with-php",
			"releases": [
				{
					"sublime_text": "*",
					"tags": true
				}
			]
		},
		{
			"name": "PHP Source",
			"details": "https://github.com/mjkaufer/PHP-Source",
			"labels": ["php", "utilities"],
			"releases": [
				{
					"sublime_text": "*",
					"tags": true
				}
			]
		},
		{
			"name": "PHP Syntax Checker",
			"details": "https://github.com/naomichi-y/php_syntax_checker",
			"releases": [
				{
					"sublime_text": "*",
					"branch": "master"
				}
			]
		},
		{
			"name": "PHP Zend Framework 2 Helper",
			"details": "https://github.com/pipe-devnull/ZF2Helper",
			"releases": [
				{
					"sublime_text": "*",
					"branch": "master"
				}
			]
		},
		{
			"name": "Phpactor",
			"details": "https://github.com/tkotosz/sublime-phpactor-plugin",
			"releases": [
				{
					"sublime_text": ">=3000",
					"tags": true
				}
			]
		},
		{
			"name": "PhpArrayConverter",
			"details": "https://github.com/gh640/SublimePhpArrayConverter",
			"author": "Goto Hayato",
			"labels": ["php", "formatter", "formatting"],
			"releases": [
				{
					"sublime_text": ">=3000",
					"tags": true
				}
			]
		},
		{
			"name": "PhpCodeGen",
			"details": "https://bitbucket.org/bteryek/phpcodegen",
			"homepage": "http://idevelopsolutions.com/PhpCodeGen",
			"labels": ["code gen", "php code gen", "php code generation", "code generation", "php", "text manipulation", "formatting", "docblock", "snippets", "php snippets"],
			"releases": [
				{
					"sublime_text": "*",
					"tags": true
				}
			]
		},
		{
			"name": "PhpConnector",
			"details": "https://github.com/chigix/sublime-php-connector",
			"labels": ["php", "plugin", "develop"],
			"releases": [
				{
					"sublime_text": "*",
					"branch": "master"
				}
			]
		},
		{
			"name": "Phpcs",
			"details": "https://github.com/benmatselby/sublime-phpcs",
			"releases": [
				{
					"sublime_text": "*",
					"tags": true
				}
			]
		},
		{
			"details": "https://github.com/SublimeText/PhpDoc",
			"releases": [
				{
					"sublime_text": "*",
					"branch": "master"
				}
			]
		},
		{
			"name": "phpfmt",
			"details": "https://github.com/driade/phpfmt8",
			"labels": ["language syntax", "formatter", "php", "formatting"],
			"releases": [
				{
					"sublime_text": ">=3000",
					"platforms": "*",
					"tags": true
				}
			]
		},
		{
			"name": "PHPGrammar",
			"previous_names": ["php-grammar"],
			"details": "https://github.com/gerardroche/sublime-php-grammar",
			"labels": ["php", "completions", "auto-complete", "formatting"],
			"releases": [
				{
					"sublime_text": ">=3000",
					"tags": true
				}
			]
		},
		{
			"name": "PHPIntel",
			"details": "https://github.com/jotson/SublimePHPIntel",
			"labels": ["php", "auto-complete", "completions"],
			"previous_names": ["MagentoIntel"],
			"releases": [
				{
					"sublime_text": ">=3000",
					"tags": "st3-"
				}
			]
		},
		{
			"name": "PhpNamespace",
			"details": "https://github.com/gl3n/sublime-php-namespace",
			"releases": [
				{
					"sublime_text": ">=3000",
					"branch": "ST3"
				}
			]
		},
		{
			"name": "PhpNinJaManual",
			"details": "https://github.com/yangweijie/SublimePHPNinJaManual",
			"labels": ["php manual"],
			"releases": [
				{
					"sublime_text": ">=3000",
					"tags": true
				}
			]
		},
		{
			"name": "PhpSimpleRefactor",
			"details": "https://github.com/lucacri/PhpSimpleRefactor",
			"releases": [
				{
					"sublime_text": "*",
					"tags": true
				}
			]
		},
		{
			"name": "PHPSnippets",
			"previous_names": ["php-snippets"],
			"details": "https://github.com/gerardroche/sublime-php-snippets",
			"labels": ["php", "snippets"],
			"releases": [
				{
					"sublime_text": "*",
					"tags": true
				}
			]
		},
		{
			"name": "PhpSpec Snippets",
			"details": "https://github.com/peterjmit/sublime-phpspec-snippets",
			"releases": [
				{
					"sublime_text": "*",
					"tags": true
				}
			]
		},
		{
			"name": "PHPT Snippet",
			"details": "https://github.com/danjesus/phpt-sublime-snippet",
			"releases": [
				{
					"sublime_text": "*",
					"tags": true
				}
			]
		},
		{
			"name": "PHPTools",
			"details": "https://github.com/Shaked/sublime-phptools",
			"releases": [
				{
					"sublime_text": ">=3000",
					"tags": true
				}
			]
		},
		{
			"name": "PHPUnit",
			"details": "https://github.com/stuartherbert/sublime-phpunit",
			"releases": [
				{
					"sublime_text": "*",
					"branch": "master"
				}
			]
		},
		{
			"name": "PHPUnit Completions",
			"details": "https://github.com/tkowalewski/phpunit-sublime-completions",
			"releases": [
				{
					"sublime_text": "*",
					"tags": true
				}
			]
		},
		{
			"name": "PHPUnit Snippets",
			"details": "https://github.com/florianeckerstorfer/fe-sublime-phpunit",
			"labels": ["snippets"],
			"releases": [
				{
					"sublime_text": "*",
					"branch": "master"
				}
			]
		},
		{
			"name": "PHPUnitKit",
			"previous_names": ["phpunitkit"],
			"details": "https://github.com/gerardroche/sublime-phpunit",
			"labels": ["php", "phpunit", "testing"],
			"releases": [
				{
					"sublime_text": ">=3000",
					"tags": true
				}
			]
		},
		{
			"name": "picaxe Snippets",
			"details": "https://github.com/thespacedoctor/picaxe-Sublime-Snippets",
			"releases": [
				{
					"sublime_text": "*",
					"tags": true
				}
			]
		},
		{
			"name": "PICO-8",
			"details": "https://github.com/Neko250/sublime-PICO-8",
			"labels": ["color scheme", "editor emulation", "language syntax", "snippets", "build system"],
			"releases": [
				{
					"sublime_text": "*",
					"tags": true
				}
			]
		},
		{
			"name": "Pieces",
			"details": "https://github.com/pieces-app/plugin_sublime/",
			"homepage": "https://pieces.app/",
			"labels": ["pieces", "snippets","ai"],
			"author":"Pieces for Developers",
			"releases": [
				{
					"sublime_text": ">=4000",
					"tags": true
				}
			]
		},
		{
			"name": "Pine",
			"details": "https://github.com/gerardroche/sublime-pine",
			"labels": ["language syntax"],
			"releases": [
				{
					"sublime_text": ">=3092",
					"tags": true
				}
			]
		},
		{
			"name": "PIO",
			"details": "https://gitlab.com/patopest/Sublime-Text-PIO-Syntax",
			"labels": ["language syntax"],
			"author": "patopesto",
			"releases": [
				{
					"sublime_text": ">=4107",
					"tags": true
				}
			]
		},
		{
			"name": "PipenvPath",
			"details": "https://github.com/dhelonious/PipenvPath",
			"releases": [
				{
					"sublime_text": ">=3000",
					"tags": true
				}
			]
		},
		{
			"name": "Piranha",
			"details": "https://github.com/Kostasn2/piranha-syntax-highlighting-package",
			"labels": ["piranha", "language syntax"],
			"releases": [
				{
					"sublime_text": "*",
					"tags": true
				}
			]
		},
		{
			"name": "PixarUSD",
			"details": "https://github.com/davidlatwe/PixarUSD-Sublime",
			"releases": [
				{
					"sublime_text": ">=3092",
					"tags": true
				}
			]
		},
		{
			"name": "PKGBUILD",
			"details": "https://github.com/git-commit/pkgbuild-st3",
			"releases": [
				{
					"sublime_text": ">=3000",
					"platforms": "linux",
					"tags": true
				}
			]
		},
		{
			"name": "Pkl (Pickle)",
			"details": "https://github.com/serjan-nasredin/pkl.tmbundle",
			"author": "snxx",
			"labels": ["language syntax"],
			"releases": [
				{
					"sublime_text": ">=4000",
					"tags": true
				}
			]
		},
		{
			"name": "PL1 PLI Syntax",
			"details": "https://github.com/guija/pl1",
			"releases": [
				{
					"sublime_text": ">=3000",
					"tags": true
				}
			]
		},
		{
			"details": "https://github.com/mrmartineau/Placeholders",
			"releases": [
				{
					"sublime_text": "*",
					"branch": "master"
				}
			]
		},
		{
			"name": "PlainNotes",
			"details": "https://github.com/aziz/PlainNotes",
			"labels": ["notes", "note taking", "authoring", "todo", "tasks"],
			"releases": [
				{
					"sublime_text": "*",
					"tags": true
				}
			]
		},
		{
			"details": "https://github.com/aziz/PlainTasks",
			"labels": ["todo", "tasks"],
			"releases": [
				{
					"sublime_text": "*",
					"branch": "master"
				}
			]
		},
		{
			"name": "PlantUmlDiagrams",
			"details": "https://github.com/evandrocoan/PlantUmlDiagrams",
			"labels": ["uml", "plantuml"],
			"author": ["jvantuyl", "evandrocoan"],
			"releases": [
				{
					"sublime_text": ">=3114",
					"tags": true
				}
			]
		},
		{
			"name": "PlasticSCM",
			"details": "https://github.com/ccll/sublime-plasticscm",
			"labels": ["scm", "vcs"],
			"releases": [
				{
					"sublime_text": ">=3000",
					"tags": true
				}
			]
		},
		{
			"details": "https://github.com/quarnster/PlatformSettings",
			"releases": [
				{
					"sublime_text": "*",
					"branch": "master"
				}
			]
		},
		{
			"name": "Play 2.0",
			"details": "https://github.com/guillaumebort/play2-sublimetext2",
			"releases": [
				{
					"sublime_text": "*",
					"branch": "master"
				}
			]
		},
		{
			"name": "PLI10",
			"details": "https://github.com/Kostasn2/pli10_eap-syntax-highlighting-package",
			"labels": ["pli10", "language syntax"],
			"releases": [
				{
					"sublime_text": "*",
					"tags": true
				}
			]
		},
		{
			"name": "plist",
			"details": "https://bitbucket.org/fschwehn/sublime_plist",
			"labels": ["language syntax"],
			"releases": [
				{
					"sublime_text": "*",
					"branch": "master"
				}
			]
		},
		{
			"name": "Plist Binary",
			"details": "https://github.com/relikd/plist-binary_sublime",
			"releases": [
				{
					"sublime_text": "*",
					"tags": true
				}
			]
		},
		{
			"name": "PlotGraph",
			"details": "https://github.com/tbrlpld/PlotGraph",
			"releases": [
				{
					"sublime_text": "*",
					"tags": true
				}
			]
		},
		{
			"name": "PluginLogger",
			"details": "https://github.com/kapitanluffy/sublime-plugin-logger",
			"donate": "https://github.com/sponsors/kapitanluffy",
			"releases": [
				{
					"sublime_text": ">=4000",
					"tags": true
				}
			]
		},
		{
			"name": "Pluto",
			"details": "https://github.com/PlutoLang/Syntax-Highlighting",
			"labels": ["language syntax"],
			"releases": [
				{
					"sublime_text": "*",
					"tags": true
				}
			]
		},
		{
			"name": "PM2-Snippets",
			"details": "https://github.com/riyadhalnur/PM2-Snippets",
			"releases": [
				{
					"sublime_text": "*",
					"tags": true
				}
			]
		},
		{
			"name": "Pman",
			"details": "https://github.com/benmatselby/sublime-pman",
			"releases": [
				{
					"sublime_text": "*",
					"branch": "master"
				}
			]
		},
		{
			"name": "Pmccabe",
			"details": "https://github.com/mremallin/sublime-pmccabe",
			"labels": ["linting", "c", "c++"],
			"releases": [
				{
					"sublime_text": ">=3000",
					"tags": true
				}
			]
		},
		{
			"name": "poetry",
			"details": "https://github.com/jgirardet/sublime-poetry",
			"author": "jgirardet",
			"releases": [
				{
					"sublime_text": ">=3000",
					"tags": true
				}
			]
		},
		{
			"name": "PogodaStatusBar",
			"details": "https://github.com/bolknote/PogodaStatusBar",
			"labels": ["status bar", "weather", "info", "utilities"],
			"releases": [
				{
					"sublime_text": "*",
					"platforms": ["osx"],
					"tags": true
				}
			]
		},
		{
			"name": "PogoScript",
			"details": "https://github.com/featurist/PogoScript.tmbundle",
			"labels": ["language syntax"],
			"releases": [
				{
					"sublime_text": "*",
					"tags": true
				}
			]
		},
		{
			"name": "Pointless",
			"details": "https://github.com/pointless-lang/pointless-sublime/",
			"labels": ["language syntax"],
			"releases": [
				{
					"sublime_text": ">=3092",
					"tags": true
				}
			]
		},
		{
			"name": "PokemonTeamSyntax",
			"details": "https://github.com/forsureitsme/PokemonTeamSyntax",
			"labels": ["language syntax"],
			"releases": [
				{
					"sublime_text": ">=3000",
					"tags": true
				}
			]
		},
		{
			"name": "Polar",
			"author": "Eric Daniels",
			"details": "https://github.com/edaniels/sublime-polar",
			"labels": [ "polar", "oso", "language syntax" ],
			"releases": [
				{
					"sublime_text": ">=4000",
					"tags": true
				}
			]
		},
		{
			"name": "Polygen",
			"author": "Tristano Ajmone",
			"details": "https://github.com/tajmone/sublime-polygen",
			"issues": "https://github.com/tajmone/sublime-polygen/issues",
			"labels": [ "polygen", "language syntax" ],
			"releases": [
				{
					"sublime_text": ">=3149",
					"tags": true
				}
			]
		},
		{
			"name": "polyglot Snippets",
			"details": "https://github.com/thespacedoctor/polyglot-Sublime-Snippets",
			"releases": [
				{
					"sublime_text": "*",
					"tags": true
				}
			]
		},
		{
			"name": "Polymer & Web Component Snippets",
			"details": "https://github.com/robdodson/PolymerSnippets",
			"labels": ["snippets"],
			"releases": [
				{
					"sublime_text": "*",
					"branch": "master"
				}
			]
		},
		{
			"name": "Polymer Syntax",
			"details": "https://github.com/jaychsu/sublime-polymer-syntax",
			"labels": ["syntax", "polymer", "web component"],
			"releases": [
				{
					"sublime_text": ">=3092",
					"tags": true
				}
			]
		},
		{
			"name": "Pomodoro",
			"details": "https://github.com/Neway6655/Sublime-Pomodoro",
			"labels": ["timer"],
			"releases": [
				{
					"sublime_text": "*",
					"branch": "master"
				}
			]
		},
		{
			"name": "Pony Language",
			"details": "https://github.com/ponylang/sublime-pony",
			"releases": [
				{
					"sublime_text": "*",
					"tags": true
				}
			]
		},
		{
			"name": "Poppins - Color Scheme",
			"details": "https://github.com/praveenpuglia/color_scheme_poppins",
			"labels": ["color scheme"],
			"releases": [
				{
					"sublime_text": "*",
					"tags": true
				}
			]
		},
		{
			"name": "Portage",
			"details": "https://github.com/krizalys/sublime-portage",
			"labels": ["language syntax", "portage", "gentoo", "funtoo", "emerge", "ebuild"],
			"releases": [
				{
					"sublime_text": "*",
					"tags": true
				}
			]
		},
		{
			"name": "Postap",
			"details": "https://github.com/LPGhatguy/Postap",
			"labels": ["theme", "color scheme"],
			"releases": [
				{
					"sublime_text": ">=3000",
					"tags": true
				}
			]
		},
		{
			"name": "PostCSS",
			"details": "https://github.com/SublimeText/PostCSS",
			"labels": ["language syntax"],
			"previous_names": ["Syntax Highlighting for PostCSS"],
			"releases": [
				{
					"sublime_text": "<=3091",
					"tags": "st2-"
				},
				{
					"sublime_text": "3092 - 4151",
					"tags": "st3-"
				},
				{
					"sublime_text": "4152 - 4179",
					"tags": "4152-"
				},
				{
					"sublime_text": ">=4180",
					"tags": "4180-"
				}
			]
		},
		{
			"name": "PostCSS Sorting",
			"details": "https://github.com/hudochenkov/sublime-postcss-sorting",
			"releases": [
				{
					"sublime_text": ">=3000",
					"tags": true
				}
			]
		},
		{
			"name": "Poster",
			"details": "https://github.com/ssddanbrown/Poster",
			"releases": [
				{
					"sublime_text": ">=3000",
					"tags": true
				}
			]
		},
		{
			"name": "Postfixer",
			"details": "https://github.com/mbnuqw/sublime-postfixer",
			"readme": "https://raw.githubusercontent.com/mbnuqw/sublime-postfixer/master/README.md",
			"issues": "https://github.com/mbnuqw/sublime-postfixer/issues",
			"labels": ["text manipulation", "auto-complete"],
			"releases": [
				{
					"sublime_text": ">=3000",
					"tags": true
				}
			]
		},
		{
			"name": "Postgres PL pgSQL",
			"details": "https://github.com/mulander/postgres.tmbundle",
			"labels": ["language syntax"],
			"releases": [
				{
					"sublime_text": "*",
					"branch": "master"
				}
			]
		},
		{
			"name": "PostgreSQL Syntax Highlighting",
			"details": "https://github.com/tkopets/sublime-postgresql-syntax",
			"labels": ["language syntax"],
			"releases": [
				{
					"sublime_text": "*",
					"tags": true
				}
			]
		},
		{
			"name": "PostScript",
			"details": "https://github.com/Briles/sublime-syntax-postscript",
			"labels": ["language syntax"],
			"releases": [
				{
					"sublime_text": ">=3092",
					"tags": true
				}
			]
		},
		{
			"name": "PouchDB Snippets",
			"details": "https://github.com/brenopolanski/pouchdb-sublime-snippets",
			"labels": ["db", "pouchdb", "couchdb", "snippets"],
			"releases": [
				{
					"sublime_text": "*",
					"branch": "master"
				}
			]
		},
		{
			"name": "PovRay",
			"details": "https://github.com/leoheck/sublime-povray",
			"labels": ["language syntax"],
			"releases": [
				{
					"sublime_text": "*",
					"tags": true
				}
			]
		},
		{
			"name": "Power System Tools Syntax",
			"details":"https://github.com/dparrini/sublime_powersystems",
			"labels": ["language syntax", "auto-complete"],
			"releases": [
				{
					"sublime_text": ">=3092",
					"tags": true
				}
			]
		},
		{
			"name": "PowerCursors",
			"details": "https://github.com/MaokaiLin/PowerCursors",
			"releases": [
				{
					"sublime_text": ">=3000",
					"tags": true
				}
			]
		},
		{
			"name": "PowerShell",
			"details": "https://github.com/SublimeText/PowerShell",
			"labels": ["language syntax"],
			"releases": [
				{
					"sublime_text": "<4000",
					"tags": "st2-"
				},
				{
					"sublime_text": ">=4000",
					"tags": true
				}
			]
		},
		{
			"name": "Powershell Help Generator",
			"details": "https://github.com/sponte/sublime_powershell_help",
			"labels": ["help doc"],
			"releases": [
				{
					"sublime_text": "*",
					"branch": "master"
				}
			]
		},
		{
			"name": "PPCL Language Syntax and Editor",
			"details": "https://github.com/blandfbt/PPCL",
			"labels": ["ppcl", "language syntax", "siemens", "apogee"],
			"releases": [
				{
					"sublime_text": ">=3000",
					"tags": true
				}
			]
		},
		{
			"name": "Pre language syntax highlighting",
			"details": "https://github.com/jonschlinkert/pre-sublime",
			"labels": ["language syntax"],
			"releases": [
				{
					"sublime_text": "*",
					"branch": "master"
				}
			]
		},
		{
			"name": "Predawn",
			"details": "https://github.com/jamiewilson/predawn",
			"labels": ["theme", "color scheme"],
			"releases": [
				{
					"sublime_text": "*",
					"tags": true
				}
			]
		},
		{
			"name": "Predawn Monokai",
			"details": "https://github.com/varemenos/sublime-predawn-monokai",
			"labels": ["color scheme"],
			"releases": [
				{
					"sublime_text": "*",
					"branch": "master"
				}
			]
		},
		{
			"name": "Predawn Twilight Theme",
			"details": "https://github.com/jrnewell/predawn-twilight-theme",
			"labels": ["theme", "color scheme"],
			"releases": [
				{
					"sublime_text": "*",
					"tags": true
				}
			]
		},
		{
			"name": "PreferenceSync",
			"details": "https://github.com/devdinu/PreferenceSync",
			"labels": ["sync", "preferences"],
			"releases": [
				{
					"sublime_text": ">3000",
					"tags": true
				}
			]
		},
		{
			"name": "Premake",
			"details": "https://github.com/tynril/sublime-premake",
			"releases": [
				{
					"sublime_text": "*",
					"branch": "master"
				}
			]
		},
		{
			"name": "Preset Command",
			"details": "https://github.com/benweier/PresetCommand",
			"releases": [
				{
					"sublime_text": "*",
					"tags": true
				}
			]
		},
		{
			"name": "Preside CMS",
			"details": "https://github.com/pixl8-brayden/preside-sublime-text-3",
			"readme": "https://raw.githubusercontent.com/pixl8-brayden/preside-sublime-text-3/stable/README.md",
			"releases": [
				{
					"sublime_text": ">=3092",
					"tags": true
				}
			]
		},
		{
			"name": "PreTeXtual",
			"previous_names": ["MBXTools"],
			"details": "https://github.com/daverosoff/PreTeXtual",
			"author": "Dave Rosoff",
			"labels": ["mbx", "mathbook xml", "pretext", "ptx"],
			"releases": [
				{
					"sublime_text": ">=3092",
					"tags": true
				}
			]
		},
		{
			"name": "Prettierd Format",
			"details": "https://github.com/smastrom/sublime-prettierd-format",
			"author": "Simone Mastromattei",
			"labels": ["prettier", "prettierd", "format"],
			"releases": [
				{
					"sublime_text": ">=3092",
					"tags": true
				}
			]
		},
		{
			"name": "Pretty EDN",
			"details": "https://github.com/oakmac/sublime-pretty-edn",
			"author": "Chris Oakman",
			"labels": ["edn", "clojure", "clojurescript", "babashka", "clj", "cljs", "pretty", "lint", "minify", "validate"],
			"releases": [
				{
					"platforms": ["osx", "linux"],
					"sublime_text": ">=4000",
					"tags": true
				}
			]
		},
		{
			"name": "Pretty JSON",
			"details": "https://github.com/dzhibas/SublimePrettyJson",
			"labels": ["json", "pretty", "lint", "minify", "validate", "query", "json2xml"],
			"releases": [
				{
					"sublime_text": "<4000",
					"tags": "st3-"
				},
				{
					"sublime_text": ">=4000",
					"tags": true
				}
			]
		},
		{
			"name": "Pretty Lua",
			"details": "https://github.com/aerobounce/Sublime-Pretty-Lua",
			"labels": ["lua", "formatting", "pretty"],
			"releases": [
				{
					"sublime_text": ">=3000",
					"tags": true
				}
			]
		},
		{
			"name": "Pretty Protobuf",
			"previous_names": ["Pretty Proto"],
			"details": "https://github.com/hanfezh/pretty-protobuf",
			"labels": ["pretty", "format", "protobuf", "debug"],
			"releases": [
				{
					"sublime_text": ">=4050",
					"tags": true
				}
			]
		},
		{
			"name": "Pretty Ruby",
			"details": "https://github.com/gbaptista/sublime-3-pretty-ruby",
			"releases": [
				{
					"sublime_text": ">=3000",
					"tags": true
				}
			]
		},
		{
			"name": "Pretty Shell",
			"details": "https://github.com/aerobounce/Sublime-Pretty-Shell",
			"labels": ["shell", "sh", "posix", "bash", "formatting", "pretty", "minify"],
			"releases": [
				{
					"sublime_text": ">=3000",
					"tags": true
				}
			]
		},
		{
			"name": "Pretty YAML",
			"details": "https://github.com/aukaost/SublimePrettyYAML",
			"releases": [
				{
					"sublime_text": ">=3000",
					"tags": true
				}
			]
		},
		{
			"name": "Pretty YAML Node",
			"details": "https://github.com/Lichtbit/sublime_pretty_yaml_node",
			"releases": [
				{
					"sublime_text": "*",
					"tags": "v"
				}
			]
		},
		{
			"name": "Prevent Duplicate Windows",
			"details": "https://github.com/franciscolourenco/sublime-prevent-duplicate-windows",
			"labels": ["terminal", "file navigation", "prevent", "duplicate", "windows", "productivity"],
			"releases": [
				{
					"sublime_text": ">=3000",
					"tags": true
				}
			]
		},
		{
			"name": "Print to HTML",
			"details": "https://github.com/grubernaut/sublimetext-print-to-html",
			"labels": ["tasks", "printing", "utilities", "browser"],
			"releases": [
				{
					"sublime_text": ">=3000",
					"branch": "master"
				}
			]
		},
		{
			"name": "PrintDebugger",
			"details": "https://github.com/futureprogrammer360/PrintDebugger",
			"labels": ["debug", "print", "output", "log", "logs", "console"],
			"releases": [
				{
					"sublime_text": ">=4107",
					"tags": true
				}
			]
		},
		{
			"name": "Prisma",
			"details": "https://github.com/Sublime-Instincts/PrismaHighlight",
			"releases": [
				{
					"base": "https://github.com/prisma/sublimeText3",
					"sublime_text": "<4126",
					"tags": true
				},
				{
					"sublime_text": ">=4126",
					"tags": true
				}
			]
		},
		{
			"name": "Prismatic Color Scheme",
			"details": "https://github.com/huijing/Prismatic",
			"labels": ["color scheme"],
			"releases": [
				{
					"sublime_text": "*",
					"tags": true
				}
			]
		},
		{
			"name": "Prismic.io snippets",
			"details": "https://github.com/prismicio/prismic-snippets",
			"labels": ["snippets"],
			"releases": [
				{
					"sublime_text": "*",
					"tags": "v"
				}
			]
		},
		{
			"name": "Procapy",
			"details": "https://github.com/thomasthorsen/SublimeProcapy",
			"releases": [
				{
					"sublime_text": ">=3000",
					"tags": true
				}
			]
		},
		{
			"name": "Processing",
			"details": "https://github.com/b-g/processing-sublime",
			"releases": [
				{
					"sublime_text": "*",
					"branch": "master"
				}
			]
		},
		{
			"name": "ProcessWire Snippets - Advanced",
			"details": "https://github.com/evanmcd/SublimeProcessWireSnippetsAdvanced",
			"labels": ["snippets"],
			"releases": [
				{
					"sublime_text": "*",
					"branch": "master"
				}
			]
		},
		{
			"name": "ProcessWire Snippets - Basic",
			"details": "https://github.com/evanmcd/SublimeProcessWireSnippetsBasic",
			"labels": ["snippets"],
			"releases": [
				{
					"sublime_text": "*",
					"branch": "master"
				}
			]
		},
		{
			"name": "ProductiveSnippetsERB",
			"details": "https://github.com/janlelis/productive-sublime-snippets-erb",
			"labels": ["snippets", "erb", "ruby"],
			"releases": [
				{
					"sublime_text": "*",
					"tags": true
				}
			]
		},
		{
			"name": "ProductiveSnippetsRuby",
			"details": "https://github.com/janlelis/productive-sublime-snippets-ruby",
			"labels": ["snippets", "ruby"],
			"releases": [
				{
					"sublime_text": "*",
					"tags": true
				}
			]
		},
		{
			"name": "Profile Switcher",
			"details": "https://github.com/tonsky/sublime-profiles",
			"donate": "https://www.patreon.com/tonsky",
			"labels": ["preferences"],
			"previous_names": ["Switch Settings"],
			"releases": [
				{
					"sublime_text": "*",
					"tags": true
				}
			]
		},
		{
			"name": "Programmatic Key Bindings",
			"details": "https://github.com/VonHeikemen/sublime-pro-key-bindings",
			"donate": "https://www.buymeacoffee.com/vonheikemen",
			"labels": ["keymap"],
			"releases": [
				{
					"sublime_text": ">=3000",
					"tags": true
				}
			]
		},
		{
			"name": "Project And Workspace Management",
			"details": "https://github.com/tshrpl/ProjectAndWorkspaceManagement",
			"author": "Tushar Paul",
			"releases": [
				{
					"sublime_text": ">=4000",
					"tags": true
				}
			]
		},
		{
			"name": "Project PHP ClassBrowser",
			"details": "https://github.com/degami/ProjectPHPClassBrowser",
			"releases": [
				{
					"sublime_text": "*",
					"branch": "master"
				}
			]
		},
		{
			"name": "Project Planner",
			"details": "https://github.com/pedrokost/STProjectPlanner",
			"releases": [
				{
					"sublime_text": ">=3000",
					"tags": true
				}
			]
		},
		{
			"name": "Project Port",
			"details": "https://github.com/mawiseman/Sublime-Project-Port",
			"releases": [
				{
					"sublime_text": "*",
					"tags": true
				}
			]
		},
		{
			"name": "Project Runner",
			"details": "https://github.com/andrew4699/sublime-project-runnner",
			"releases": [
				{
					"sublime_text": "*",
					"platforms": ["windows"],
					"tags": true
				}
			]
		},
		{
			"name": "Project Specific Syntax Settings",
			"details": "https://github.com/reywood/sublime-project-specific-syntax",
			"labels": ["language syntax", "project"],
			"releases": [
				{
					"sublime_text": ">=3000",
					"tags": true
				}
			]
		},
		{
			"name": "Project Sync",
			"details": "https://github.com/GentlemanJ/devsync",
			"releases": [
				{
					"sublime_text": "*",
					"tags": true
				}
			]
		},
		{
			"name": "ProjectCompletions",
			"details": "https://github.com/bordaigorl/sublime-project-completions",
			"labels": ["completions", "snippets", "project"],
			"releases": [
				{
					"sublime_text": "*",
					"tags": true
				}
			]
		},
		{
			"name": "ProjectEnvironment",
			"previous_names": ["Project Environment", "Environment Settings"],
			"details": "https://bitbucket.org/daniele-niero/sublimeprojectenvironment",
			"labels": ["environment", "variables", "project"],
			"releases": [
				{
					"sublime_text": ">=3000",
					"tags": true
				}
			]
		},
		{
			"name": "ProjectFiles",
			"details": "https://github.com/shagabutdinov/sublime-project-files",
			"donate": "https://github.com/shagabutdinov/sublime-enhanced/blob/master/readme-donations.md",
			"labels": ["sublime-enhanced", "file navigation"],
			"releases": [
				{
					"sublime_text": "*",
					"branch": "master"
				}
			]
		},
		{
			"name": "Projectionist",
			"details": "https://github.com/timfjord/Projectionist",
			"labels": [
				"project"
			],
			"releases": [
				{
					"sublime_text": ">=3000",
					"tags": true
				}
			]
		},
		{
			"name": "ProjectMaker",
			"details": "https://github.com/bit101/ProjectMaker",
			"labels": ["project", "template", "project-templates", "cookiecutter", "jinja2"],
			"previous_names" : ["STProjectMaker"],
			"releases": [
				{
					"sublime_text": "*",
					"tags": true
				}
			]
		},
		{
			"name": "ProjectNotes",
			"details": "https://github.com/budlime/ProjectNotes",
			"labels": ["project", "notes", "todo"],
			"releases": [
				{
					"sublime_text": ">=4000",
					"tags": true
				}
			]
		},
		{
			"name": "ProjectTreeTemplater",
			"details": "https://github.com/julianxhokaxhiu/sublime-projecttreetemplater",
			"releases": [
				{
					"sublime_text": "*",
					"branch": "master"
				}
			]
		},
		{
			"name": "Prolog",
			"details": "https://github.com/alnkpa/sublimeprolog",
			"donate": "https://flattr.com/profile/alnkpa",
			"labels": ["build system", "language syntax"],
			"releases": [
				{
					"sublime_text": "*",
					"tags": true
				}
			]
		},
		{
			"name": "Promela_Spin",
			"details": "https://github.com/corbanmailloux/sublime-promela-spin",
			"labels": ["build system", "language syntax"],
			"releases": [
				{
					"sublime_text": "*",
					"tags": true
				}
			]
		},
		{
			"name": "Propel",
			"details": "https://github.com/smhg/sublime-propel",
			"labels": ["php", "orm"],
			"releases": [
				{
					"sublime_text": "*",
					"tags": true
				}
			]
		},
		{
			"name": "Protobuf Syntax Hightlighting",
			"details": "https://github.com/VcamX/protobuf-syntax-highlighting",
			"labels": ["language syntax"],
			"releases": [
				{
					"sublime_text": ">=3103",
					"tags": true
				}
			]
		},
		{
			"name": "Protocol Buffer Syntax",
			"details": "https://github.com/vihangm/sublime-protobuf-syntax",
			"labels": ["language syntax"],
			"releases": [
				{
					"sublime_text": "*",
					"tags": true
				}
			]
		},
		{
			"name": "PRQL",
			"details": "https://github.com/PRQL/sublime-prql",
			"labels": ["language syntax"],
			"releases": [
				{
					"sublime_text": "*",
					"tags": true
				}
			]
		},
		{
			"name": "Pseudo Block Mode",
			"details": "https://github.com/guija/pseudo_block_mode",
			"releases": [
				{
					"sublime_text": ">=3000",
					"tags": true
				}
			]
		},
		{
			"name": "PSLHighlight",
			"details": "https://github.com/jewelzqiu/PSLHighlight",
			"releases": [
				{
					"sublime_text": "*",
					"tags": true
				}
			]
		},
		{
			"name": "PSS",
			"details": "https://github.com/blutsvente/PSS-DSL-syntax",
			"labels": ["language syntax"],
			"releases": [
				{
					"sublime_text": ">=3187",
					"tags": true
				}
			]
		},
		{
			"name": "Pue Syntax Highlight",
			"details": "https://github.com/QingWei-Li/pue-syntax-highlight",
			"releases": [
				{
					"sublime_text": "*",
					"tags": true
				}
			]
		},
		{
			"name": "Pug",
			"details": "https://github.com/davidrios/pug-tmbundle",
			"labels": ["language syntax"],
			"releases": [
				{
					"sublime_text": "*",
					"tags": true
				}
			]
		},
		{
			"name": "Pumpkin Color Scheme",
			"details": "https://github.com/afonsopacifer/pumpkin",
			"labels": ["color scheme"],
			"releases": [
				{
					"sublime_text": "*",
					"tags": true
				}
			]
		},
		{
			"name": "PunchMeInTheFace Color Scheme",
			"details": "https://github.com/tashrifsanil/PunchMeInTheFace-Color-Scheme",
			"labels": ["color scheme"],
			"releases": [
				{
					"sublime_text": "*",
					"tags": true
				}
			]
		},
		{
			"name": "Puppet",
			"details": "https://github.com/russCloak/SublimePuppet",
			"releases": [
				{
					"sublime_text": "*",
					"branch": "master"
				}
			]
		},
		{
			"name": "PureBasic",
			"details": "https://github.com/p4t5h3/purebasic-language-for-sublime-text",
			"labels": ["language syntax"],
			"releases": [
				{
					"sublime_text": ">4107",
					"tags": true
				}
			]
		},
		{
			"name": "PureCM",
			"details": "https://github.com/PureCM/Sublime-Text-2-PureCM-Plugin",
			"releases": [
				{
					"sublime_text": "*",
					"branch": "master"
				}
			]
		},
		{
			"name": "PureCSS",
			"details": "https://github.com/TCattd/PureCSS-sublime",
			"labels": ["auto-complete"],
			"releases": [
				{
					"sublime_text": ">3000",
					"tags": true
				}
			]
		},
		{
			"name": "PureScript",
			"details": "https://github.com/b123400/purescript-ide-sublime",
			"labels": ["language syntax", "ide"],
			"previous_names": ["PureScript IDE"],
			"releases": [
				{
					"sublime_text": ">=3000",
					"tags": true
				}
			]
		},
		{
			"name": "PureScript Syntax",
			"details": "https://github.com/tellnobody1/sublime-purescript-syntax",
			"labels": ["language syntax"],
			"releases": [
				{
					"sublime_text": ">3092",
					"tags": true
				}
			]
		},
		{
			"name": "PurpleHaze",
			"details": "https://github.com/klomontes/purple-haze-color-scheme",
			"labels": ["color scheme"],
			"releases": [
				{
					"sublime_text": "*",
					"tags": true
				}
			]
		},
		{
			"name": "Pushb",
			"details": "https://github.com/geovanisouza92/Pushb",
			"labels": ["pushbullet"],
			"releases": [
				{
					"sublime_text": "*",
					"tags": true
				}
			]
		},
		{
			"name": "Pushbullet",
			"details": "https://github.com/xarnze/sublimepushbullet",
			"labels": ["pushbullet"],
			"releases": [
				{
					"sublime_text": ">3000",
					"tags": true
				}
			]
		},
		{
			"name": "PxRemTooltip",
			"details": "https://github.com/tbremer/px-rem-tooltip-sublime",
			"releases": [
				{
					"sublime_text": ">3070",
					"tags": true
				}
			]
		},
		{
			"name": "PxToEm",
			"details": "https://github.com/ningbit/sublime_pxtoem",
			"releases": [
				{
					"sublime_text": "*",
					"tags": true
				}
			]
		},
		{
			"name": "PyBuilder",
			"details": "https://github.com/mriehl/sublime_pybuilder",
			"releases": [
				{
					"sublime_text": ">=3000",
					"tags": true
				}
			]
		},
		{
			"name": "PyCover",
			"details": "https://github.com/perimosocordiae/PyCover",
			"previous_names": ["Python Coverage"],
			"releases": [
				{
					"sublime_text": "*",
					"tags": true
				}
			]
		},
		{
			"name": "PyDOC",
			"details": "https://github.com/chrissimpkins/PyDOC",
			"releases": [
				{
					"sublime_text": "*",
					"tags": true
				}
			]
		},
		{
			"name": "PyenvEnv",
			"details": "https://github.com/jkr78/PyenvEnv",
			"labels": ["python", "pyenv", "env", "virtualenv", "venv"],
			"releases": [
				{
					"sublime_text": ">3000",
					"tags": true
				}
			]
		},
		{
			"name": "Pygame Completions",
			"details": "https://github.com/tushortz/Pygame-Completions",
<<<<<<< HEAD
			"labels": ["python", "completions"],
=======
			"labels": ["completions", "completion", "python"],
>>>>>>> ab16793c
			"releases": [
				{
					"sublime_text": "*",
					"tags": true
				}
			]
		},
		{
			"details": "https://github.com/biermeester/Pylinter",
			"labels": ["linting"],
			"releases": [
				{
					"sublime_text": "*",
					"branch": "master"
				}
			]
		},
		{
			"name": "Pymol Language",
			"details": "https://github.com/bbarad/pymol_syntax",
			"releases": [
				{
					"sublime_text": "*",
					"tags": true
				}
			]
		},
		{
			"name": "PyNorm",
			"details": "https://bitbucket.org/JeanMarcosDaRosa/pynorm_subl",
			"releases": [
				{
					"sublime_text": "*",
					"tags": true
				}
			]
		},
		{
			"name": "Pynsist",
			"details": "https://github.com/idleberg/sublime-pynsist",
			"labels": ["build system", "language syntax", "nsis", "python"],
			"releases": [
				{
					"sublime_text": ">=3103",
					"tags": true
				}
			]
		},
		{
			"name": "PypiPackageInfo",
			"details": "https://github.com/gh640/SublimePypiPackageInfo",
			"author": "Goto Hayato",
			"labels": ["python", "package", "pypi", "requirements.txt", "pyproject.toml", "poetry", "pipfile", "pipenv"],
			"releases": [
				{
					"sublime_text": ">=3124",
					"tags": true
				}
			]
		},
		{
			"name": "PyQt5 Completions",
			"details": "https://github.com/tushortz/PyQt5-Completions",
<<<<<<< HEAD
			"labels": ["python", "auto-complete", "completions", "snippets"],
=======
			"labels": ["python","completions", "auto-complete", "completion", "autocomplete", "snippet"],
>>>>>>> ab16793c
			"releases": [
				{
					"sublime_text": "*",
					"tags": true
				}
			]
		},
		{
			"name": "PyRefactor",
			"details": "https://github.com/dnatag/PyRefactor",
			"releases": [
				{
					"sublime_text": "*",
					"branch": "master"
				}
			]
		},
		{
			"name": "PyRock",
			"details": "https://github.com/abhishek72850/pyrock",
			"homepage": "https://github.com/abhishek72850/pyrock",
			"author": "Abhishek Kumar",
			"labels": ["python", "import", "python-import", "auto-complete", "python-test", "pytest", "django-test"],
			"releases": [
				{
					"sublime_text": ">4000",
					"tags": true
				}
			]
		},
		{
			"name": "PyroCMS Snippets",
			"details": "https://github.com/Dixens/sublime-text-pyrocms-snippets",
			"labels": ["snippets"],
			"releases": [
				{
					"sublime_text": "*",
					"branch": "master"
				}
			]
		},
		{
			"name": "PyScript",
			"details": "https://github.com/Sublime-Instincts/PyScript",
			"labels": ["python", "pyscript", "language syntax"],
			"releases": [
				{
					"sublime_text": ">=4126",
					"tags": true
				}
			]
		},
		{
			"name": "PySide",
			"details": "https://github.com/DamnWidget/SublimePySide",
			"releases": [
				{
					"sublime_text": "*",
					"branch": "master"
				}
			]
		},
		{
			"name": "PyTest",
			"details": "https://github.com/kaste/PyTest",
			"labels": ["python", "pytest", "testing"],
			"releases": [
				{
					"sublime_text": "<4000",
					"tags": "st3-"
				},
				{
					"sublime_text": ">=4000",
					"tags": true
				}
			]
		},
		{
			"name": "Pytest Snippets",
			"details": "https://github.com/sloria/sublime-pytest-snippets",
			"labels": ["snippets"],
			"releases": [
				{
					"sublime_text": "*",
					"branch": "master"
				}
			]
		},
		{
			"name": "Python 3",
			"details": "https://github.com/petervaro/python",
			"labels": ["language syntax"],
			"previous_names": ["Modern Python"],
			"releases": [
				{
					"sublime_text": "*",
					"branch": "python"
				}
			]
		},
		{
			"name": "Python Breakpoints",
			"details": "https://github.com/obormot/PythonBreakpoints",
			"releases": [
				{
					"sublime_text": "*",
					"branch": "master"
				}
			]
		},
		{
			"name": "Python Checker",
			"details": "https://github.com/patrys/PythonChecker",
			"labels": ["linting"],
			"releases": [
				{
					"sublime_text": ">=3000",
					"tags": true
				}
			]
		},
		{
			"name": "Python Completions",
			"previous_names": ["Python Auto-Complete"],
			"details": "https://github.com/eliquious/Python-Auto-Complete",
			"labels": ["python", "completions"],
			"releases": [
				{
					"sublime_text": "*",
					"branch": "master"
				}
			]
		},
		{
			"name": "Python Computer Vision Snippets",
			"details": "https://github.com/futureprogrammer360/Python-Computer-Vision-Snippets",
			"labels": ["snippets", "python", "computer vision", "auto-complete", "completions"],
			"releases": [
				{
					"sublime_text": "*",
					"tags": true
				}
			]
		},
		{
			"name": "Python Create Package",
			"details": "https://github.com/curaloucura/SublimePythonPackage",
			"releases": [
				{
					"sublime_text": "*",
					"tags": true
				}
			]
		},
		{
			"name": "Python Data Science Snippets",
			"details": "https://github.com/futureprogrammer360/Python-Data-Science-Snippets",
			"labels": ["snippets", "python", "data science", "auto-complete", "completions"],
			"releases": [
				{
					"sublime_text": "*",
					"tags": true
				}
			]
		},
		{
			"name": "Python Debugger",
			"details": "https://github.com/matiasmorant/SublimeDebugger",
			"releases": [
				{
					"sublime_text": ">=3000",
					"tags": true
				}
			]
		},
		{
			"name": "Python Fix Imports",
			"details": "https://github.com/gsemet/python-fiximports",
			"releases": [
				{
					"sublime_text": ">=3000",
					"tags": true
				}
			]
		},
		{
			"name": "Python Flake8 Lint",
			"details": "https://github.com/dreadatour/Flake8Lint",
			"labels": ["linting"],
			"releases": [
				{
					"sublime_text": "*",
					"tags": true
				}
			]
		},
		{
			"name": "Python Imports Sorter",
			"details": "https://github.com/vi4m/sublime_python_imports",
			"releases": [
				{
					"sublime_text": "*",
					"branch": "master"
				}
			]
		},
		{
			"name": "Python Improved",
			"details": "https://github.com/MattDMo/PythonImproved",
			"labels": ["language syntax"],
			"releases": [
				{
					"sublime_text": "*",
					"tags": true
				}
			]
		},
		{
			"name": "Python Nose Testing Snippets",
			"details": "https://github.com/sloria/sublime-nose-snippets",
			"labels": ["snippets"],
			"releases": [
				{
					"sublime_text": "*",
					"branch": "master"
				}
			]
		},
		{
			"name": "Python Open Module (New)",
			"details": "https://github.com/Mimino666/SublimeText2-python-open-module-new",
			"releases": [
				{
					"sublime_text": "*",
					"branch": "master"
				}
			]
		},
		{
			"name": "Python Output Format",
			"details": "https://github.com/Tenzer/PythonOutputFormat",
			"releases": [
				{
					"sublime_text": "*",
					"tags": true
				}
			]
		},
		{
			"name": "Python Path to Clipboard",
			"details": "https://github.com/Mimino666/SublimeText2-python-package-to-clipboard",
			"previous_names": ["Python Package to Clipboard"],
			"releases": [
				{
					"sublime_text": "*",
					"tags": true
				}
			]
		},
		{
			"name": "Python Pretty Print",
			"details": "https://github.com/peterdemin/SublimePPrint",
			"releases": [
				{
					"sublime_text": "*",
					"tags": true
				}
			]
		},
		{
			"name": "Python Unittest Helper",
			"details": "https://github.com/dnatag/SublimePyunit",
			"releases": [
				{
					"sublime_text": ">=3000",
					"branch": "master"
				}
			]
		},
		{
			"name": "Python Web Scraping Snippets",
			"details": "https://github.com/futureprogrammer360/Python-Web-Scraping-Snippets",
			"labels": ["snippets", "python", "web scraping", "auto-complete", "completions"],
			"releases": [
				{
					"sublime_text": "*",
					"tags": true
				}
			]
		},
		{
			"name": "python-black",
			"details": "https://github.com/thep0y/python-black",
			"labels": [
				"formatter"
			],
			"releases": [
				{
					"sublime_text": ">=4000",
					"tags": true
				}
			]
		},
		{
			"name": "Python2UnicodeFixer",
			"details": "https://github.com/allieus/Python2UnicodeFixer",
			"releases": [
				{
					"sublime_text": "*",
					"tags": true
				}
			]
		},
		{
			"name": "PythonNiceToHaveFeatures",
			"details": "https://github.com/monobot/PythonNiceToHaveFeatures",
			"labels": ["python", "refactor", "relative path", "package path", "path"],
			"releases": [
				{
					"sublime_text": ">=3000",
					"tags": true
				}
			]
		},
		{
			"name": "PythonStautsBarShowSymbol",
			"details": "https://github.com/scriptkitz/PythonStautsBarShowSymbol",
			"releases": [
				{
					"sublime_text": "*",
					"branch": "master"
				}
			]
		},
		{
			"name": "PythonTest",
			"details": "https://github.com/jpellerin/PythonTestST3",
			"releases": [
				{
					"sublime_text": ">=3000",
					"branch": "master"
				}
			]
		},
		{
			"name": "PythonTraceback",
			"details": "https://github.com/kedder/sublime-python-traceback",
			"labels": ["file navigation"],
			"releases": [
				{
					"sublime_text": "*",
					"tags": true
				}
			]
		},
		{
			"name": "PythonVoiceCodingPlugin",
			"details":"https://github.com/mpourmpoulis/PythonVoiceCodingPlugin",
			"labels":["voice coding","accessibility","syntax tree","python","grammar","high level"],
			"releases":[
				{
					"sublime_text":">=3000",
					"tags":true
				}
			]
		},
		{
			"details": "https://github.com/SublimeText/Pywin32",
			"releases": [
				{
					"sublime_text": ">=3000",
					"platforms": "windows",
					"tags": "st3-"
				}
			]
		},
		{
			"name": "Pyxl syntax",
			"details": "https://github.com/yyjhao/sublime-pyxl",
			"releases": [
				{
					"sublime_text": "*",
					"tags": true
				}
			]
		},
		{
			"name": "PyYapf Python Formatter",
			"details": "https://github.com/jason-kane/PyYapf",
			"labels": ["python", "formatting"],
			"releases": [
				{
					"sublime_text": "*",
					"tags": true
				}
			]
		},
		{
			"name": "PzFormat",
			"details": "https://github.com/pandazki/pzformat",
			"releases": [
				{
					"sublime_text": "*",
					"tags": true
				}
			]
		}
	]
}<|MERGE_RESOLUTION|>--- conflicted
+++ resolved
@@ -702,11 +702,7 @@
 		{
 			"name": "Perl Completions",
 			"details": "https://github.com/tushortz/Perl-Completions",
-<<<<<<< HEAD
-			"labels": ["perl", "completions"],
-=======
-			"labels": ["perl", "completions", "completion"],
->>>>>>> ab16793c
+			"labels": ["completions", "perl"],
 			"releases": [
 				{
 					"sublime_text": "*",
@@ -2761,11 +2757,7 @@
 		{
 			"name": "Pygame Completions",
 			"details": "https://github.com/tushortz/Pygame-Completions",
-<<<<<<< HEAD
-			"labels": ["python", "completions"],
-=======
-			"labels": ["completions", "completion", "python"],
->>>>>>> ab16793c
+			"labels": ["completions", "python"],
 			"releases": [
 				{
 					"sublime_text": "*",
@@ -2829,11 +2821,7 @@
 		{
 			"name": "PyQt5 Completions",
 			"details": "https://github.com/tushortz/PyQt5-Completions",
-<<<<<<< HEAD
-			"labels": ["python", "auto-complete", "completions", "snippets"],
-=======
-			"labels": ["python","completions", "auto-complete", "completion", "autocomplete", "snippet"],
->>>>>>> ab16793c
+			"labels": ["auto-complete", "completions", "snippets", "python"],
 			"releases": [
 				{
 					"sublime_text": "*",
