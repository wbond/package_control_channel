{
	"$schema": "sublime://packagecontrol.io/schemas/repository",
	"schema_version": "4.0.0",
	"packages": [
		{
			"name": "P3 Assembly",
			"details": "https://github.com/rgcv/p3assembly-sublime-syntax",
			"labels": ["language syntax"],
			"releases": [
				{
					"sublime_text": ">=3092",
					"tags": true
				}
			]
		},
		{
			"name": "P4 Syntax Highlighter",
			"details": "https://github.com/c3m3gyanesh/p4-syntax-highlighter",
			"releases": [
				{
					"sublime_text": ">=3000",
					"tags": true
				}
			]
		},
		{
			"name": "P4Explorer",
			"details": "https://github.com/ymengesha/P4Explorer",
			"labels": ["vcs", "file navigation"],
			"releases": [
				{
					"sublime_text": ">=3000",
					"tags": true,
					"platforms": ["windows"]
				}
			]
		},
		{
			"name": "P4Gutter",
			"details": "https://github.com/daumiller/P4Gutter",
			"releases": [
				{
					"sublime_text": ">=3000",
					"tags": true
				}
			]
		},
		{
			"name": "Package Bundler",
			"details": "https://github.com/STPackageBundler/package-bundler",
			"releases": [
				{
					"sublime_text": ">=3000",
					"tags": true
				}
			]
		},
		{
			"name": "Package Snippets",
			"details": "https://github.com/frdmn/package-snippets",
			"labels": ["snippets", "git", "repository", "package"],
			"releases": [
				{
					"sublime_text": "*",
					"tags": true
				}
			]
		},
		{
			"name": "PackageDev",
			"details": "https://github.com/SublimeText/PackageDev",
			"previous_names": ["AAAPackageDev"],
			"author": ["FichteFoll"],
			"releases": [
				{
					"sublime_text": "<3154",
					"tags": "st2-"
				},
				{
					"sublime_text": "<4094",
					"tags": "st3-v"
				},
				{
					"sublime_text": ">=4094",
					"tags": true
				}
			]
		},
		{
			"name": "PackageResourceViewer",
			"details": "https://github.com/skuroda/PackageResourceViewer",
			"releases": [
				{
					"sublime_text": ">=3000",
					"tags": "st3-"
				}
			]
		},
		{
			"name": "PackagesUI",
			"details": "https://github.com/unknownuser88/PackagesUI",
			"author": "David Bekoyan",
			"labels": ["package", "utilities", "dashboard", "gui", "inline", "help system"],
			"releases": [
				{
					"sublime_text": ">=3092",
					"tags": true
				}
			]
		},
		{
			"name": "PackageSync",
			"details": "https://github.com/utkarsh9891/PackageSync",
			"labels": ["backup", "restore", "sync", "package"],
			"releases": [
				{
					"sublime_text": "*",
					"tags": true
				}
			]
		},
		{
			"name": "Packed",
			"details": "https://github.com/duraki/sublime-packed",
			"homepage": "https://github.io/packed",
			"readme": "https://raw.githubusercontent.com/duraki/sublime-packed/master/README.md",
			"issues": "https://github.com/duraki/sublime-packed/issues",
			"author": "duraki",
			"releases": [
				{
					"sublime_text": ">=3000",
					"tags": true
				}
			]
		},
		{
			"details": "https://github.com/mborgerson/Pad",
			"releases": [
				{
					"sublime_text": "*",
					"branch": "master"
				}
			]
		},
		{
			"name": "Padawan (PHP completion)",
			"details": "https://github.com/padawan-php/padawan.sublime",
			"labels": ["auto-complete", "php"],
			"releases": [
				{
					"sublime_text": ">=3000",
					"platforms": ["osx", "linux"],
					"tags": true
				}
			]
		},
		{
			"name": "PageLines Snippets",
			"details": "https://github.com/Tmeister/PageLinesSnippets",
			"releases": [
				{
					"sublime_text": "*",
					"branch": "master"
				}
			]
		},
		{
			"name": "PaletteFile",
			"details": "https://github.com/vshotarov/PaletteFile",
			"labels": ["file creation", "file navigation", "directory creation", "directory navigation"],
			"releases": [
				{
					"sublime_text": "*",
					"tags": true
				}
			]
		},
		{
			"name": "Panda Syntax Sublime",
			"details": "https://github.com/siamak/panda-syntax-sublime",
			"labels": ["color scheme"],
			"releases": [
				{
					"sublime_text": "*",
					"tags": true
				}
			]
		},
		{
			"name": "Pandoc Academic",
			"details": "https://github.com/larlequin/PandocAcademic",
			"releases": [
				{
					"sublime_text": "*",
					"branch": "master"
				}
			]
		},
		{
			"name": "Pandoc Converter",
			"details": "https://github.com/klmp200/Pandoc-Converter",
			"releases": [
				{
					"sublime_text": "*",
					"tags": true
				}
			]
		},
		{
			"name": "Pandoc Referencer",
			"details": "https://github.com/scotartt/PandocReferencr",
			"releases": [
				{
					"sublime_text": "*",
					"branch": "master"
				}
			]
		},
		{
			"details": "https://github.com/phyllisstein/Pandown",
			"releases": [
				{
					"sublime_text": "*",
					"branch": "master"
				}
			]
		},
		{
			"name": "Pane Resizer",
			"details": "https://github.com/markalfred/sublime-pane-resizer",
			"releases": [
				{
					"sublime_text": "*",
					"branch": "master"
				}
			]
		},
		{
			"name": "PanePane",
			"details": "https://github.com/mjsmith1028/panepane",
			"releases": [
				{
					"sublime_text": "*",
					"tags": true
				}
			]
		},
		{
			"name": "Panezr",
			"details": "https://github.com/jpellerin/Panezr",
			"releases": [
				{
					"sublime_text": ">=3033",
					"tags": true
				}
			]
		},
		{
			"name": "panstamps Snippets",
			"details": "https://github.com/thespacedoctor/panstamps-Sublime-Snippets",
			"releases": [
				{
					"sublime_text": "*",
					"tags": true
				}
			]
		},
		{
			"name": "Pants Build",
			"details": "https://github.com/foursquare/sublime-pantsbuild-plugin",
			"releases": [
				{
					"sublime_text": "*",
					"platforms": ["osx", "linux"],
					"tags": true
				}
			]
		},
		{
			"name": "Papyrus Assembly",
			"details": "https://github.com/Cipscis/Papyrus_Assembly",
			"releases": [
				{
					"sublime_text": "*",
					"branch": "master"
				}
			]
		},
		{
			"name": "Paradox",
			"details": "https://github.com/taw/sublime-paradox",
			"releases": [
				{
					"sublime_text": "*",
					"tags": true
				}
			]
		},
		{
			"name": "Paraiso Black Color Scheme",
			"details": "https://github.com/idleberg/ParaisoBlack.tmTheme",
			"labels": ["color scheme"],
			"releases": [
				{
					"sublime_text": "*",
					"branch": "master"
				}
			]
		},
		{
			"name": "Paraiso Color Scheme",
			"details": "https://github.com/idleberg/Paraiso.tmTheme",
			"labels": ["color scheme"],
			"previous_names": ["Paraíso Color Scheme"],
			"releases": [
				{
					"sublime_text": "*",
					"branch": "master"
				}
			]
		},
		{
			"details": "https://github.com/odyssomay/paredit",
			"labels": ["text manipulation", "formatting", "code navigation"],
			"releases": [
				{
					"sublime_text": "*",
					"branch": "master"
				}
			]
		},
		{
			"details": "https://github.com/ilyakam/ParentalControl",
			"labels": ["formatting", "text manipulation"],
			"releases": [
				{
					"sublime_text": "*",
					"tags": true
				}
			]
		},
		{
			"name": "Parinfer",
			"details": "https://github.com/oakmac/sublime-text-parinfer",
			"labels": ["parinfer", "paredit", "clojure", "clojurescript", "cljs", "lisp", "formatting", "text manipulation"],
			"releases": [
				{
					"sublime_text": "*",
					"tags": true
				}
			]
		},
		{
			"name": "Parquet",
			"details": "https://github.com/yuj/sublime-parquet",
			"labels": ["parquet"],
			"releases": [
				{
					"sublime_text": ">=3000",
					"tags": true
				}
			]
		},
		{
			"name": "Particle Reverse Polish Language",
			"details": "https://github.com/KubeRoot/Sublime-PRPL",
			"labels": ["language syntax", "completions"],
			"releases": [
				{
					"sublime_text": ">=3092",
					"tags": true
				}
			]
		},
		{
			"name": "Parva Syntax",
			"details" : "https://github.com/muskatel/Parva_Syntax",
			"labels": ["language syntax"],
			"releases": [
				{
					"sublime_text": "*",
					"tags": true
				}
			]
		},
		{
			"name": "Pass Manager",
			"details": "https://github.com/degami/PassManager",
			"releases": [
				{
					"sublime_text": "*",
					"platforms": ["osx", "linux"],
					"tags": true
				}
			]
		},
		{
			"name": "Paste As Column",
			"details": "https://github.com/TheClams/PasteAsColumn",
			"labels": ["text manipulation", "clipboard", "paste"],
			"previous_names": ["Paste as Column"],
			"releases": [
				{
					"sublime_text": ">=3000",
					"tags": true
				}
			]
		},
		{
			"name": "Paste as One Line",
			"details": "https://github.com/joshdavenport/PasteAsOneLine",
			"releases": [
				{
					"sublime_text": "*",
					"branch": "master"
				}
			]
		},
		{
			"name": "Paste PDF Text Block",
			"details": "https://github.com/compleatang/sublimetext-pastepdf",
			"releases": [
				{
					"sublime_text": "*",
					"branch": "master"
				}
			]
		},
		{
			"name": "Paste Plus",
			"details": "https://github.com/ggets/Sublime_PastePlus",
			"readme": "https://raw.githubusercontent.com/ggets/Sublime_PastePlus/main/README.md",
			"labels": ["text manipulation", "clipboard", "paste"],
			"author": "GGets",
			"releases": [
				{
					"sublime_text": ">=3000",
					"platforms": ["windows"],
					"tags": true
				}
			]
		},
		{
			"name": "PasteAhead",
			"details": "https://github.com/mattst/PasteAhead",
			"labels": ["paste"],
			"releases": [
				{
					"sublime_text": "*",
					"tags": true
				}
			]
		},
		{
			"name": "PasteAsString",
			"details": "https://github.com/mom1/PasteAsString",
			"readme": "https://raw.githubusercontent.com/mom1/PasteAsString/master/README.md",
			"labels": ["text manipulation"],
			"author": "MOM",
			"releases": [
				{
					"sublime_text": ">=3000",
					"tags": true
				}
			]
		},
		{
			"details": "https://github.com/Paaskehare/pastebin-sublime-plugin",
			"releases": [
				{
					"sublime_text": "*",
					"branch": "master"
				}
			]
		},
		{
			"name": "Pastel Paws Color Scheme",
			"details": "https://github.com/Ociidii-Works/pastel_paws",
			"author": "XenHat",
			"description": "Colorful, low-saturation, supports several languages and plugins",
			"labels": ["color scheme", "colorful", "pastel", "dark"],
			"previous_names": ["Molokai-Pastel", "Pastel-Paws Color Scheme"],
			"releases": [
				{
					"sublime_text": "*",
					"tags": true
				}
			]
		},
		{
			"name": "PasteRepeater",
			"details": "https://github.com/philsinatra/SublimePasteRepeater",
			"releases": [
				{
					"sublime_text": "*",
					"tags": true
				}
			]
		},
		{
			"name": "Pastery",
			"details": "https://github.com/apas/pastery",
			"releases": [
				{
					"sublime_text": "*",
					"tags": true
				}
			]
		},
		{
			"name": "PasteWrap",
			"details": "https://github.com/daguej/sublime-pastewrap",
			"labels": ["text manipulation", "clipboard"],
			"releases": [
				{
					"sublime_text": "*",
					"tags": true
				}
			]
		},
		{
			"name": "Patch Apply",
			"details": "https://github.com/kkujawinski/sublime-text-3-patch-apply",
			"labels": ["text manipulation", "clipboard", "code sharing"],
			"releases": [
				{
					"sublime_text": "*",
					"platforms": ["osx", "linux"],
					"tags": true
				}
			]
		},
		{
			"name": "Path Tools",
			"details": "https://github.com/pjdietz/sublime-path-tools",
			"donate": "http://pjdietz.com/say-thanks/",
			"releases": [
				{
					"sublime_text": "*",
					"tags": true
				}
			]
		},
		{
			"name": "Path Translator",
			"details": "https://github.com/hbhakhra/Path-Translator",
			"releases": [
				{
					"sublime_text": "*",
					"tags": true
				}
			]
		},
		{
			"name": "PathBox",
			"details": "https://github.com/budlime/PathBox",
			"labels": ["tabcompletion"],
			"releases": [
				{
					"sublime_text": ">=4000",
					"tags": true
				}
			]
		},
		{
			"name": "Pawn Kit",
			"details": "https://github.com/punkochel/pawn-openmp-sublime-kit",
			"labels": ["language syntax", "auto-complete"],
			"releases": [
				{
					"sublime_text": "*",
					"tags": true
				}
			]
		},
		{
			"name": "Pawn syntax",
			"details": "https://github.com/Southclaws/pawn-sublime-language",
			"labels": ["language syntax", "auto-complete"],
			"releases": [
				{
					"sublime_text": "*",
					"tags": true
				}
			]
		},
		{
			"name": "PDML",
			"details": "https://github.com/tajmone/Sublime-PDML",
			"labels": ["language syntax"],
			"releases": [
				{
					"sublime_text": ">=4000",
					"tags": true
				}
			]
		},
		{
			"name": "Pebble",
			"details": "https://github.com/jbrooksuk/Sublime-Pebble",
			"releases": [
				{
					"sublime_text": ">=3000",
					"branch": "master"
				}
			]
		},
		{
			"name": "PEG.js",
			"details": "https://github.com/alexstrat/PEGjs.tmbundle",
			"releases": [
				{
					"sublime_text": "*",
					"branch": "master"
				}
			]
		},
		{
			"name": "PEGjs CoffeeScript",
			"details": "https://github.com/felixhao28/Sublime-PEGcoffee",
			"labels": ["language syntax"],
			"releases": [
				{
					"sublime_text": "*",
					"tags": true
				}
			]
		},
		{
			"name": "PEGjs LiveScript",
			"details": "https://github.com/tgrospic/sublime-pegjs-livescript",
			"labels": ["language syntax"],
			"releases": [
				{
					"sublime_text": "*",
					"tags": true
				}
			]
		},
		{
			"name": "Pelican",
			"details": "https://github.com/jsliang/sublime-pelican",
			"releases": [
				{
					"sublime_text": ">=3000",
					"branch": "st3"
				}
			]
		},
		{
			"name": "PeopleCodeTools",
			"details": "https://github.com/Jatz/PeopleCodeTools",
			"previous_names": ["PeopleCode Tools"],
			"releases": [
				{
					"sublime_text": ">=3000",
					"tags": true
				}
			]
		},
		{
			"name": "Pep",
			"details": "https://github.com/pedrorgirardi/Pep",
			"releases": [
				{
					"sublime_text": ">=4094",
					"tags": true
				}
			]
		},
		{
			"name": "PEPE Assembly",
			"details": "https://github.com/patriq/Sublime-PEPE-Assembly",
			"labels": ["language syntax", "snippets"],
			"releases": [
				{
					"sublime_text": "*",
					"tags": true
				}
			]
		},
		{
			"name": "Perfectionist",
			"details": "https://github.com/yisibl/sublime-perfectionist",
			"labels": ["CSS", "beautify", "format", "formatting"],
			"releases": [
				{
					"sublime_text": "*",
					"tags": true
				}
			]
		},
		{
			"name": "Perforce",
			"details": "https://github.com/ericmartel/Sublime-Text-2-Perforce-Plugin",
			"releases": [
				{
					"sublime_text": ">=3000",
					"base": "https://github.com/ericmartel/Sublime-Text-3-Perforce-Plugin",
					"branch": "master"
				}
			]
		},
		{
			"name": "Perl Completions",
			"details": "https://github.com/tushortz/Perl-Completions",
			"labels": ["perl", "completions", "completion", "Completion"],
			"releases": [
				{
					"sublime_text": "*",
					"tags": true
				}
			]
		},
		{
			"name": "perl-Test-Class",
			"details": "https://github.com/jonasbn/SublimeText-Perl-Test-Class",
			"labels": ["auto-complete", "formatting", "language syntax", "snippets"],
			"releases": [
				{
					"sublime_text": "*",
					"tags": true
				}
			]
		},
		{
			"name": "perl-Test-More",
			"details": "https://github.com/jonasbn/SublimeText-Perl-Test-More",
			"labels": ["auto-complete", "formatting", "language syntax", "snippets"],
			"releases": [
				{
					"sublime_text": "*",
					"tags": true
				}
			]
		},
		{
			"name": "PerlSubs",
			"details": "https://github.com/semuel/Sublime-Text-Perl-Subs",
			"description": "PerlSubs - Which Perl subroutine I am at now, again?",
			"labels": ["perl", "text navigation"],
			"releases": [
				{
					"sublime_text": "*",
					"branch": "master"
				}
			]
		},
		{
			"name": "PerlTidy",
			"details": "https://github.com/vifo/SublimePerlTidy",
			"description": "perltidy/Perl::Tidy plugin - A Perl script indenter and reformatter.",
			"labels": ["formatting", "perl", "tidy"],
			"releases": [
				{
					"sublime_text": "*",
					"tags": true
				}
			]
		},
		{
			"name": "Persistent Console",
			"details": "https://github.com/idleberg/sublime-persistent-console",
			"releases": [
				{
					"sublime_text": ">=3000",
					"tags": true
				}
			]
		},
		{
			"name": "Persistent Status Bar Line Number",
			"details": "https://github.com/ryanpcmcquen/sublime_text_persistent_status_bar_line_number",
			"releases": [
				{
					"sublime_text": "*",
					"tags": true
				}
			]
		},
		{
			"details": "https://github.com/skuroda/PersistentRegexHighlight",
			"releases": [
				{
					"sublime_text": ">=3155",
					"tags": true
				},
				{
					"sublime_text": "<3155",
					"tags": "st2-"
				}
			]
		},
		{
			"name": "Perv - Color Scheme",
			"details": "https://github.com/projectivetech/Perv-ColorScheme",
			"labels": ["color scheme"],
			"releases": [
				{
					"sublime_text": "*",
					"branch": "master"
				}
			]
		},
		{
			"name": "Pest PHP Snippets",
			"details": "https://github.com/geneowak/Pest-PHP-Sublime-Text-Snippets",
			"labels": ["snippets"],
			"releases": [
				{
					"sublime_text": "*",
					"tags": true
				}
			]
		},
		{
			"name": "Pest Syntax",
			"details": "https://github.com/dten/pest-sublime",
			"releases": [
				{
					"sublime_text": ">=3092",
					"tags": true
				}
			]
		},
		{
			"name": "PgcliSublime",
			"details": "https://github.com/darikg/PgcliSublime",
			"releases": [
				{
					"sublime_text": ">=3000",
					"tags": true
				}
			]
		},
		{
			"name": "PGN Support",
			"details": "https://github.com/shreyasminocha/Sublime-PGN",
			"description": "Portable Game Notation syntax and snippets",
			"releases": [
				{
					"sublime_text": "*",
					"tags": true
				}
			]
		},
		{
			"name": "PgSQL",
			"details": "https://github.com/jobywalker/PgSQL-Sublime",
			"releases": [
				{
					"sublime_text": "*",
					"branch": "master"
				}
			]
		},
		{
			"name": "Phabricator",
			"details": "https://github.com/uber/sublime-phabricator",
			"labels": ["browser integration", "code sharing"],
			"releases": [
				{
					"sublime_text": "*",
					"tags": true
				}
			]
		},
		{
			"name": "PhalconPHP Completions",
			"details": "https://github.com/james2doyle/phalconphp-completions",
			"labels": ["phalcon", "php"],
			"releases": [
				{
					"sublime_text": "*",
					"tags": true
				}
			]
		},
		{
			"name": "Pharko",
			"details": "https://github.com/marczhermo/Pharko",
			"releases": [
				{
					"sublime_text": ">=3000",
					"tags": true
				}
			]
		},
		{
			"name": "Phaser Snippets",
			"details": "https://github.com/afk-mario/Phaser-Snippets",
			"labels": ["snippets"],
			"releases": [
				{
					"sublime_text": "*",
					"tags": true
				}
			]
		},
		{
			"name": "Phix Color Scheme",
			"details": "https://github.com/stuartherbert/sublime-phix-color-scheme",
			"labels": ["color scheme"],
			"releases": [
				{
					"sublime_text": "*",
					"branch": "master"
				}
			]
		},
		{
			"name": "phJade",
			"details": "https://github.com/konstantin24121/phJade",
			"labels": ["jade-php", "syntax highlight"],
			"releases": [
				{
					"sublime_text": "*",
					"tags": true
				}
			]
		},
		{
			"name": "Phoenix Beagle",
			"details": "https://github.com/noma4i/sublime-phoenix-beagle",
			"releases": [
				{
					"sublime_text": ">=3000",
					"tags": true
				}
			]
		},
		{
			"name": "PHP CBF",
			"details": "https://github.com/andremacola/sublime-PHP_CBF",
			"issues": "https://github.com/andremacola/sublime-PHP_CBF/issues",
			"labels": ["php", "phpcs", "formatting"],
			"releases": [
				{
					"sublime_text": ">=3000",
					"tags": true
				}
			]
		},
		{
			"name": "PHP Codebeautifier",
			"details": "https://github.com/Ennosuke/PHP-Codebeautifier",
			"releases": [
				{
					"sublime_text": "*",
					"tags": true
				}
			]
		},
		{
			"name": "PHP Comment Wrap",
			"details": "https://bitbucket.org/bey0nd_g0dlike/phpcommentwrap",
			"releases": [
				{
					"sublime_text": "*",
					"tags": true
				}
			]
		},
		{
			"name": "PHP Companion",
			"details": "https://github.com/erichard/SublimePHPCompanion",
			"releases": [
				{
					"sublime_text": ">=3000",
					"tags": true
				}
			]
		},
		{
			"name": "PHP Completions Kit",
			"details": "https://github.com/gerardroche/sublime-phpck",
			"labels": ["php", "completions", "auto-complete"],
			"releases": [
				{
					"sublime_text": "*",
					"tags": true
				}
			]
		},
		{
			"name": "PHP Constructors",
			"details": "https://bitbucket.org/jltorresm/sublime-php-constructors",
			"labels": ["php", "constructor", "snippets", "code generation", "auto-complete", "text manipulation"],
			"releases": [
				{
					"sublime_text": "*",
					"tags": true
				}
			]
		},
		{
			"name": "PHP CS Fixer",
			"details": "https://github.com/adael/SublimePhpCsFixer",
			"labels": ["php", "formatting"],
			"releases": [
				{
					"sublime_text": "*",
					"tags": true
				}
			]
		},
		{
			"name": "PHP Faker Completions",
			"details": "https://github.com/james2doyle/php-faker-completions",
			"labels": ["php", "fake", "snippets", "fzaninotto", "test", "factory", "completions"],
			"releases": [
				{
					"sublime_text": "*",
					"tags": true
				}
			]
		},
		{
			"name": "PHP Form Builder",
			"details": "https://github.com/migliori/sublime-phpformbuilder",
			"labels": ["auto-complete", "bootstrap", "form", "php"],
			"releases": [
				{
					"sublime_text": "*",
					"tags": true
				}
			]
		},
		{
			"name": "PHP Haml",
			"details": "https://github.com/xt99/sublimetext-php-haml",
			"releases": [
				{
					"sublime_text": "*",
					"branch": "master"
				}
			]
		},
		{
			"name": "PHP Modern",
			"details": "https://github.com/jobedom/sublime-php-modern",
			"releases": [
				{
					"sublime_text": "*",
					"tags": true
				}
			]
		},
		{
			"name": "PHP MySQLi connection",
			"details": "https://github.com/misalazovic/PHP-MySQLi-connection",
			"releases": [
				{
					"sublime_text": "*",
					"branch": "master"
				}
			]
		},
		{
			"name": "PHP Namespace Monkey",
			"details": "https://github.com/underground-works/sublime-php-namespace-monkey",
			"labels": ["php", "utilities"],
			"releases": [
				{
					"sublime_text": ">=3000",
					"tags": true
				}
			]
		},
		{
			"name": "PHP Snippets",
			"details": "https://github.com/Mombuyish/sublime-fast-snippets-with-php",
			"releases": [
				{
					"sublime_text": "*",
					"tags": true
				}
			]
		},
		{
			"name": "PHP Source",
			"details": "https://github.com/mjkaufer/PHP-Source",
			"labels": ["php", "utilities", "utils"],
			"releases": [
				{
					"sublime_text": "*",
					"tags": true
				}
			]
		},
		{
			"name": "PHP Syntax Checker",
			"details": "https://github.com/naomichi-y/php_syntax_checker",
			"releases": [
				{
					"sublime_text": "*",
					"branch": "master"
				}
			]
		},
		{
			"name": "PHP Zend Framework 2 Helper",
			"details": "https://github.com/pipe-devnull/ZF2Helper",
			"releases": [
				{
					"sublime_text": "*",
					"branch": "master"
				}
			]
		},
		{
			"name": "PHP-Twig",
			"details": "https://github.com/Anomareh/PHP-Twig.tmbundle",
			"releases": [
				{
					"sublime_text": "*",
					"branch": "master"
				}
			]
		},
		{
			"name": "Phpactor",
			"details": "https://github.com/tkotosz/sublime-phpactor-plugin",
			"releases": [
				{
					"sublime_text": ">=3000",
					"tags": true
				}
			]
		},
		{
			"name": "PhpArrayConverter",
			"details": "https://github.com/gh640/SublimePhpArrayConverter",
			"author": "Goto Hayato",
			"labels": ["php", "formatter", "formatting"],
			"releases": [
				{
					"sublime_text": ">=3000",
					"tags": true
				}
			]
		},
		{
			"name": "PhpCodeGen",
			"details": "https://bitbucket.org/bteryek/phpcodegen",
			"homepage": "http://idevelopsolutions.com/PhpCodeGen",
			"labels": ["code gen", "php code gen", "php code generation", "code generation", "php", "text manipulation", "formatting", "docblock", "snippets", "php snippets"],
			"releases": [
				{
					"sublime_text": "*",
					"tags": true
				}
			]
		},
		{
			"name": "PhpConnector",
			"details": "https://github.com/chigix/sublime-php-connector",
			"labels": ["php", "plugin", "develop"],
			"releases": [
				{
					"sublime_text": "*",
					"branch": "master"
				}
			]
		},
		{
			"name": "Phpcs",
			"details": "https://github.com/benmatselby/sublime-phpcs",
			"releases": [
				{
					"sublime_text": "*",
					"tags": true
				}
			]
		},
		{
			"details": "https://github.com/SublimeText/PhpDoc",
			"releases": [
				{
					"sublime_text": "*",
					"branch": "master"
				}
			]
		},
		{
			"name": "phpfmt",
			"details": "https://github.com/driade/phpfmt8",
			"labels": ["language syntax", "formatter", "php", "formatting"],
			"releases": [
				{
					"sublime_text": ">=3000",
					"platforms": "*",
					"tags": true
				}
			]
		},
		{
			"name": "PHPGrammar",
			"previous_names": ["php-grammar"],
			"details": "https://github.com/gerardroche/sublime-php-grammar",
			"labels": ["php", "completions", "auto-complete", "formatting"],
			"releases": [
				{
					"sublime_text": ">=3000",
					"tags": true
				}
			]
		},
		{
			"name": "PHPIntel",
			"details": "https://github.com/jotson/SublimePHPIntel",
			"labels": ["php", "auto-complete", "autocomplete", "intellisense", "completion"],
			"previous_names": ["MagentoIntel"],
			"releases": [
				{
					"sublime_text": ">=3000",
					"tags": "st3-"
				}
			]
		},
		{
			"name": "PhpNamespace",
			"details": "https://github.com/gl3n/sublime-php-namespace",
			"releases": [
				{
					"sublime_text": ">=3000",
					"branch": "ST3"
				}
			]
		},
		{
			"name": "PhpNinJaManual",
			"details": "https://github.com/yangweijie/SublimePHPNinJaManual",
			"labels": ["php manual"],
			"releases": [
				{
					"sublime_text": ">=3000",
					"tags": true
				}
			]
		},
		{
			"name": "PhpSimpleRefactor",
			"details": "https://github.com/lucacri/PhpSimpleRefactor",
			"releases": [
				{
					"sublime_text": "*",
					"tags": true
				}
			]
		},
		{
			"name": "PHPSnippets",
			"previous_names": ["php-snippets"],
			"details": "https://github.com/gerardroche/sublime-php-snippets",
			"labels": ["php", "snippets"],
			"releases": [
				{
					"sublime_text": "*",
					"tags": true
				}
			]
		},
		{
			"name": "PhpSpec Snippets",
			"details": "https://github.com/peterjmit/sublime-phpspec-snippets",
			"releases": [
				{
					"sublime_text": "*",
					"tags": true
				}
			]
		},
		{
			"name": "PHPT Snippet",
			"details": "https://github.com/danjesus/phpt-sublime-snippet",
			"releases": [
				{
					"sublime_text": "*",
					"tags": true
				}
			]
		},
		{
			"name": "PHPTools",
			"details": "https://github.com/Shaked/sublime-phptools",
			"releases": [
				{
					"sublime_text": ">=3000",
					"tags": true
				}
			]
		},
		{
			"name": "PHPUnit",
			"details": "https://github.com/stuartherbert/sublime-phpunit",
			"releases": [
				{
					"sublime_text": "*",
					"branch": "master"
				}
			]
		},
		{
			"name": "PHPUnit Completions",
			"details": "https://github.com/tkowalewski/phpunit-sublime-completions",
			"releases": [
				{
					"sublime_text": "*",
					"tags": true
				}
			]
		},
		{
			"name": "PHPUnit Snippets",
			"details": "https://github.com/florianeckerstorfer/fe-sublime-phpunit",
			"labels": ["snippets"],
			"releases": [
				{
					"sublime_text": "*",
					"branch": "master"
				}
			]
		},
		{
			"name": "PHPUnitKit",
			"previous_names": ["phpunitkit"],
			"details": "https://github.com/gerardroche/sublime-phpunit",
			"labels": ["php", "phpunit", "testing"],
			"releases": [
				{
					"sublime_text": ">=3000",
					"tags": true
				}
			]
		},
		{
			"name": "picaxe Snippets",
			"details": "https://github.com/thespacedoctor/picaxe-Sublime-Snippets",
			"releases": [
				{
					"sublime_text": "*",
					"tags": true
				}
			]
		},
		{
			"name": "PICO-8",
			"details": "https://github.com/Neko250/sublime-PICO-8",
			"labels": ["color scheme", "editor emulation", "language syntax", "snippets", "build system"],
			"releases": [
				{
					"sublime_text": "*",
					"tags": true
				}
			]
		},
		{
			"name": "Pieces",
			"details": "https://bitbucket.org/cristion-pieces/plugin_sublime",
			"labels": ["pieces", "snippets"],
			"releases": [
				{
					"sublime_text": "*",
					"tags": true
				}
			]
		},
		{
			"name": "Pine",
			"details": "https://github.com/gerardroche/sublime-pine",
			"labels": ["language syntax"],
			"releases": [
				{
					"sublime_text": ">=3092",
					"tags": true
				}
			]
		},
		{
<<<<<<< HEAD
=======
			"name": "PIO",
			"details": "https://gitlab.com/patopest/Sublime-Text-PIO-Syntax",
			"labels": ["language syntax"],
			"author": "patopesto",
			"releases": [
				{
					"sublime_text": ">=4107",
					"tags": true
				}
			]
		},
		{
			"name": "Pipe Dream",
			"details": "https://github.com/billymoon/Sublime-Pipe-Dream",
			"releases": [
				{
					"sublime_text": "<3000",
					"branch": "master"
				}
			]
		},
		{
>>>>>>> 82b5ec5e
			"name": "PipenvPath",
			"details": "https://github.com/dhelonious/PipenvPath",
			"releases": [
				{
					"sublime_text": ">=3000",
					"tags": true
				}
			]
		},
		{
			"name": "PixarUSD",
			"details": "https://github.com/davidlatwe/PixarUSD-Sublime",
			"releases": [
				{
					"sublime_text": ">=3092",
					"tags": true
				}
			]
		},
		{
			"name": "PKGBUILD",
			"details": "https://github.com/git-commit/pkgbuild-st3",
			"releases": [
				{
					"sublime_text": ">=3000",
					"platforms": "linux",
					"tags": true
				}
			]
		},
		{
			"name": "Pkl (Pickle)",
			"details": "https://github.com/serjan-nasredin/pkl.tmbundle",
			"author": "snxx",
			"labels": ["language syntax"],
			"releases": [
				{
					"sublime_text": ">=4000",
					"tags": true
				}
			]
		},
		{
			"name": "PL1 PLI Syntax",
			"details": "https://github.com/guija/pl1",
			"releases": [
				{
					"sublime_text": ">=3000",
					"tags": true
				}
			]
		},
		{
			"details": "https://github.com/mrmartineau/Placeholders",
			"releases": [
				{
					"sublime_text": "*",
					"branch": "master"
				}
			]
		},
		{
			"name": "PlainNotes",
			"details": "https://github.com/aziz/PlainNotes",
			"labels": ["notes", "note taking", "authoring", "todo", "tasks"],
			"releases": [
				{
					"sublime_text": "*",
					"tags": true
				}
			]
		},
		{
			"details": "https://github.com/aziz/PlainTasks",
			"labels": ["todo", "tasks"],
			"releases": [
				{
					"sublime_text": "*",
					"branch": "master"
				}
			]
		},
		{
			"name": "PlantUmlDiagrams",
			"details": "https://github.com/evandrocoan/PlantUmlDiagrams",
			"labels": ["uml", "plantuml"],
			"author": ["jvantuyl", "evandrocoan"],
			"releases": [
				{
					"sublime_text": ">=3114",
					"tags": true
				}
			]
		},
		{
			"name": "PlasticSCM",
			"details": "https://github.com/ccll/sublime-plasticscm",
			"labels": ["scm", "vcs"],
			"releases": [
				{
					"sublime_text": ">=3000",
					"tags": true
				}
			]
		},
		{
			"details": "https://github.com/quarnster/PlatformSettings",
			"releases": [
				{
					"sublime_text": "*",
					"branch": "master"
				}
			]
		},
		{
			"name": "Play 2.0",
			"details": "https://github.com/guillaumebort/play2-sublimetext2",
			"releases": [
				{
					"sublime_text": "*",
					"branch": "master"
				}
			]
		},
		{
			"name": "plist",
			"details": "https://bitbucket.org/fschwehn/sublime_plist",
			"labels": ["language syntax"],
			"releases": [
				{
					"sublime_text": "*",
					"branch": "master"
				}
			]
		},
		{
			"name": "Plist Binary",
			"details": "https://github.com/relikd/plist-binary_sublime",
			"releases": [
				{
					"sublime_text": "*",
					"tags": true
				}
			]
		},
		{
			"name": "PlotGraph",
			"details": "https://github.com/tbrlpld/PlotGraph",
			"releases": [
				{
					"sublime_text": "*",
					"tags": true
				}
			]
		},
		{
			"name": "PluginLogger",
			"details": "https://github.com/kapitanluffy/sublime-plugin-logger",
			"donate": "https://github.com/sponsors/kapitanluffy",
			"releases": [
				{
					"sublime_text": ">=4000",
					"tags": true
				}
			]
		},
		{
			"name": "Pluto",
			"details": "https://github.com/PlutoLang/Syntax-Highlighting",
			"labels": ["language syntax"],
			"releases": [
				{
					"sublime_text": "*",
					"tags": true
				}
			]
		},
		{
			"name": "PM2-Snippets",
			"details": "https://github.com/riyadhalnur/PM2-Snippets",
			"releases": [
				{
					"sublime_text": "*",
					"tags": true
				}
			]
		},
		{
			"name": "Pman",
			"details": "https://github.com/benmatselby/sublime-pman",
			"releases": [
				{
					"sublime_text": "*",
					"branch": "master"
				}
			]
		},
		{
			"name": "Pmccabe",
			"details": "https://github.com/mremallin/sublime-pmccabe",
			"labels": ["linting", "C", "c", "C++", "c++"],
			"releases": [
				{
					"sublime_text": ">=3000",
					"tags": true
				}
			]
		},
		{
			"name": "poetry",
			"details": "https://github.com/jgirardet/sublime-poetry",
			"author": "jgirardet",
			"releases": [
				{
					"sublime_text": ">=3000",
					"tags": true
				}
			]
		},
		{
			"name": "PogodaStatusBar",
			"details": "https://github.com/bolknote/PogodaStatusBar",
			"labels": ["status bar", "weather", "info", "utilities"],
			"releases": [
				{
					"sublime_text": "*",
					"platforms": ["osx"],
					"tags": true
				}
			]
		},
		{
			"name": "PogoScript",
			"details": "https://github.com/featurist/PogoScript.tmbundle",
			"labels": ["language syntax"],
			"releases": [
				{
					"sublime_text": "*",
					"tags": true
				}
			]
		},
		{
			"name": "Pointless",
			"details": "https://github.com/pointless-lang/pointless-sublime/",
			"labels": ["language syntax"],
			"releases": [
				{
					"sublime_text": ">=3092",
					"tags": true
				}
			]
		},
		{
			"name": "PokemonTeamSyntax",
			"details": "https://github.com/forsureitsme/PokemonTeamSyntax",
			"labels": ["language syntax"],
			"releases": [
				{
					"sublime_text": ">=3000",
					"tags": true
				}
			]
		},
		{
			"name": "Polar",
			"author": "Eric Daniels",
			"details": "https://github.com/edaniels/sublime-polar",
			"labels": [ "polar", "oso", "language syntax" ],
			"releases": [
				{
					"sublime_text": ">=4000",
					"tags": true
				}
			]
		},
		{
			"name": "Polygen",
			"author": "Tristano Ajmone",
			"details": "https://github.com/tajmone/sublime-polygen",
			"issues": "https://github.com/tajmone/sublime-polygen/issues",
			"labels": [ "polygen", "language syntax" ],
			"releases": [
				{
					"sublime_text": ">=3149",
					"tags": true
				}
			]
		},
		{
			"name": "polyglot Snippets",
			"details": "https://github.com/thespacedoctor/polyglot-Sublime-Snippets",
			"releases": [
				{
					"sublime_text": "*",
					"tags": true
				}
			]
		},
		{
			"name": "Polymer & Web Component Snippets",
			"details": "https://github.com/robdodson/PolymerSnippets",
			"labels": ["snippets"],
			"releases": [
				{
					"sublime_text": "*",
					"branch": "master"
				}
			]
		},
		{
			"name": "Polymer Syntax",
			"details": "https://github.com/jaychsu/sublime-polymer-syntax",
			"labels": ["syntax", "polymer", "web component"],
			"releases": [
				{
					"sublime_text": ">=3092",
					"tags": true
				}
			]
		},
		{
			"name": "Pomodoro",
			"details": "https://github.com/Neway6655/Sublime-Pomodoro",
			"labels": ["timer"],
			"releases": [
				{
					"sublime_text": "*",
					"branch": "master"
				}
			]
		},
		{
			"name": "Pony Language",
			"details": "https://github.com/ponylang/sublime-pony",
			"releases": [
				{
					"sublime_text": "*",
					"tags": true
				}
			]
		},
		{
			"name": "Poppins - Color Scheme",
			"details": "https://github.com/praveenpuglia/color_scheme_poppins",
			"labels": ["color scheme"],
			"releases": [
				{
					"sublime_text": "*",
					"tags": true
				}
			]
		},
		{
			"name": "Portage",
			"details": "https://github.com/krizalys/sublime-portage",
			"labels": ["language syntax", "portage", "gentoo", "funtoo", "emerge", "ebuild"],
			"releases": [
				{
					"sublime_text": "*",
					"tags": true
				}
			]
		},
		{
			"name": "Postap",
			"details": "https://github.com/LPGhatguy/Postap",
			"labels": ["theme", "color scheme"],
			"releases": [
				{
					"sublime_text": ">=3000",
					"tags": true
				}
			]
		},
		{
			"name": "PostCSS Sorting",
			"details": "https://github.com/hudochenkov/sublime-postcss-sorting",
			"releases": [
				{
					"sublime_text": ">=3000",
					"tags": true
				}
			]
		},
		{
			"name": "Poster",
			"details": "https://github.com/ssddanbrown/Poster",
			"releases": [
				{
					"sublime_text": ">=3000",
					"tags": true
				}
			]
		},
		{
			"name": "Postfixer",
			"details": "https://github.com/mbnuqw/sublime-postfixer",
			"readme": "https://raw.githubusercontent.com/mbnuqw/sublime-postfixer/master/README.md",
			"issues": "https://github.com/mbnuqw/sublime-postfixer/issues",
			"labels": ["text manipulation", "auto-complete"],
			"releases": [
				{
					"sublime_text": ">=3000",
					"tags": true
				}
			]
		},
		{
			"name": "Postgres PL pgSQL",
			"details": "https://github.com/mulander/postgres.tmbundle",
			"labels": ["language syntax"],
			"releases": [
				{
					"sublime_text": "*",
					"branch": "master"
				}
			]
		},
		{
			"name": "PostgreSQL Syntax Highlighting",
			"details": "https://github.com/tkopets/sublime-postgresql-syntax",
			"labels": ["language syntax"],
			"releases": [
				{
					"sublime_text": "*",
					"tags": true
				}
			]
		},
		{
			"name": "PostScript",
			"details": "https://github.com/Briles/sublime-syntax-postscript",
			"labels": ["language syntax"],
			"releases": [
				{
					"sublime_text": ">=3092",
					"tags": true
				}
			]
		},
		{
			"name": "PouchDB Snippets",
			"details": "https://github.com/brenopolanski/pouchdb-sublime-snippets",
			"labels": ["db", "pouchdb", "couchdb", "snippets"],
			"releases": [
				{
					"sublime_text": "*",
					"branch": "master"
				}
			]
		},
		{
			"name": "PovRay",
			"details": "https://github.com/leoheck/sublime-povray",
			"labels": ["language syntax"],
			"releases": [
				{
					"sublime_text": "*",
					"tags": true
				}
			]
		},
		{
			"name": "Power System Tools Syntax",
			"details":"https://github.com/dparrini/sublime_powersystems",
			"labels": ["language syntax", "auto-complete"],
			"releases": [
				{
					"sublime_text": ">=3092",
					"tags": true
				}
			]
		},
		{
			"name": "PowerCursors",
			"details": "https://github.com/MaokaiLin/PowerCursors",
			"releases": [
				{
					"sublime_text": ">=3000",
					"tags": true
				}
			]
		},
		{
			"name": "PowerShell",
			"details": "https://github.com/SublimeText/PowerShell",
			"labels": ["language syntax"],
			"releases": [
				{
					"sublime_text": "<3156",
					"tags": "version/st3155/"
				},
				{
					"sublime_text": ">=3156",
					"tags": "version/st/"
				}
			]
		},
		{
			"name": "Powershell Help Generator",
			"details": "https://github.com/sponte/sublime_powershell_help",
			"labels": ["help doc"],
			"releases": [
				{
					"sublime_text": "*",
					"branch": "master"
				}
			]
		},
		{
			"name": "PPCL Language Syntax and Editor",
			"details": "https://github.com/blandfbt/PPCL",
			"labels": ["PPCL", "syntax", "siemens", "apogee"],
			"releases": [
				{
					"sublime_text": ">=3000",
					"tags": true
				}
			]
		},
		{
			"name": "Pre language syntax highlighting",
			"details": "https://github.com/jonschlinkert/pre-sublime",
			"labels": ["language syntax"],
			"releases": [
				{
					"sublime_text": "*",
					"branch": "master"
				}
			]
		},
		{
			"name": "Predawn",
			"details": "https://github.com/jamiewilson/predawn",
			"labels": ["theme", "color scheme"],
			"releases": [
				{
					"sublime_text": "*",
					"tags": true
				}
			]
		},
		{
			"name": "Predawn Monokai",
			"details": "https://github.com/varemenos/sublime-predawn-monokai",
			"labels": ["color scheme"],
			"releases": [
				{
					"sublime_text": "*",
					"branch": "master"
				}
			]
		},
		{
			"name": "Predawn Twilight Theme",
			"details": "https://github.com/jrnewell/predawn-twilight-theme",
			"labels": ["theme", "color scheme"],
			"releases": [
				{
					"sublime_text": "*",
					"tags": true
				}
			]
		},
		{
			"name": "PreferenceSync",
			"details": "https://github.com/devdinu/PreferenceSync",
			"labels": ["sync", "preferences"],
			"releases": [
				{
					"sublime_text": ">3000",
					"tags": true
				}
			]
		},
		{
			"name": "Premake",
			"details": "https://github.com/tynril/sublime-premake",
			"releases": [
				{
					"sublime_text": "*",
					"branch": "master"
				}
			]
		},
		{
			"name": "Preset Command",
			"details": "https://github.com/benweier/PresetCommand",
			"releases": [
				{
					"sublime_text": "*",
					"tags": true
				}
			]
		},
		{
			"name": "Preside CMS",
			"details": "https://github.com/pixl8-brayden/preside-sublime-text-3",
			"readme": "https://raw.githubusercontent.com/pixl8-brayden/preside-sublime-text-3/stable/README.md",
			"releases": [
				{
					"sublime_text": ">=3092",
					"tags": true
				}
			]
		},
		{
			"name": "PreTeXtual",
			"previous_names": ["MBXTools"],
			"details": "https://github.com/daverosoff/PreTeXtual",
			"author": "Dave Rosoff",
			"labels": ["mbx", "mathbook xml", "pretext", "ptx"],
			"releases": [
				{
					"sublime_text": ">=3092",
					"tags": true
				}
			]
		},
		{
			"name": "Prettierd Format",
			"details": "https://github.com/smastrom/sublime-prettierd-format",
			"author": "Simone Mastromattei",
			"labels": ["prettier", "prettierd", "format"],
			"releases": [
				{
					"sublime_text": ">=3092",
					"tags": true
				}
			]
		},
		{
			"name": "Pretty EDN",
			"details": "https://github.com/oakmac/sublime-pretty-edn",
			"author": "Chris Oakman",
			"labels": ["edn", "clojure", "clojurescript", "babashka", "clj", "cljs", "pretty", "lint", "minify", "validate"],
			"releases": [
				{
					"platforms": ["osx", "linux"],
					"sublime_text": ">=4000",
					"tags": true
				}
			]
		},
		{
			"name": "Pretty JSON",
			"details": "https://github.com/dzhibas/SublimePrettyJson",
			"labels": ["json", "pretty", "lint", "minify", "validate", "query", "json2xml"],
			"releases": [
				{
					"sublime_text": "<4000",
					"tags": "st3-"
				},
				{
					"sublime_text": ">=4000",
					"tags": true
				}
			]
		},
		{
			"name": "Pretty Lua",
			"details": "https://github.com/aerobounce/Sublime-Pretty-Lua",
			"labels": ["lua", "formatting", "pretty"],
			"releases": [
				{
					"sublime_text": ">=3000",
					"tags": true
				}
			]
		},
		{
			"name": "Pretty Protobuf",
			"previous_names": ["Pretty Proto"],
			"details": "https://github.com/hanfezh/pretty-protobuf",
			"labels": ["pretty", "format", "protobuf", "debug"],
			"releases": [
				{
					"sublime_text": ">=4050",
					"tags": true
				}
			]
		},
		{
			"name": "Pretty Ruby",
			"details": "https://github.com/gbaptista/sublime-3-pretty-ruby",
			"releases": [
				{
					"sublime_text": ">=3000",
					"tags": true
				}
			]
		},
		{
			"name": "Pretty Shell",
			"details": "https://github.com/aerobounce/Sublime-Pretty-Shell",
			"labels": ["shell", "sh", "posix", "bash", "formatting", "pretty", "minify"],
			"releases": [
				{
					"sublime_text": ">=3000",
					"tags": true
				}
			]
		},
		{
			"name": "Pretty YAML",
			"details": "https://github.com/aukaost/SublimePrettyYAML",
			"releases": [
				{
					"sublime_text": ">=3000",
					"tags": true
				}
			]
		},
		{
			"name": "Pretty YAML Node",
			"details": "https://github.com/Lichtbit/sublime_pretty_yaml_node",
			"releases": [
				{
					"sublime_text": "*",
					"tags": "v"
				}
			]
		},
		{
			"name": "Prevent Duplicate Windows",
			"details": "https://github.com/franciscolourenco/sublime-prevent-duplicate-windows",
			"labels": ["terminal", "file navigation", "prevent", "duplicate", "windows", "productivity"],
			"releases": [
				{
					"sublime_text": ">=3000",
					"tags": true
				}
			]
		},
		{
			"name": "Print to HTML",
			"details": "https://github.com/grubernaut/sublimetext-print-to-html",
			"labels": ["tasks", "printing", "utilities", "utils", "browser"],
			"releases": [
				{
					"sublime_text": ">=3000",
					"branch": "master"
				}
			]
		},
		{
			"name": "PrintDebugger",
			"details": "https://github.com/futureprogrammer360/PrintDebugger",
			"labels": ["debug", "print", "output", "log", "logs", "console"],
			"releases": [
				{
					"sublime_text": ">=4107",
					"tags": true
				}
			]
		},
		{
			"name": "Prisma",
			"details": "https://github.com/Sublime-Instincts/PrismaHighlight",
			"releases": [
				{
					"base": "https://github.com/prisma/sublimeText3",
					"sublime_text": "<4126",
					"tags": true
				},
				{
					"sublime_text": ">=4126",
					"tags": true
				}
			]
		},
		{
			"name": "Prismatic Color Scheme",
			"details": "https://github.com/huijing/Prismatic",
			"labels": ["color scheme"],
			"releases": [
				{
					"sublime_text": "*",
					"tags": true
				}
			]
		},
		{
			"name": "Prismic.io snippets",
			"details": "https://github.com/prismicio/prismic-snippets",
			"labels": ["snippets"],
			"releases": [
				{
					"sublime_text": "*",
					"tags": "v"
				}
			]
		},
		{
			"name": "Procapy",
			"details": "https://github.com/thomasthorsen/SublimeProcapy",
			"releases": [
				{
					"sublime_text": ">=3000",
					"tags": true
				}
			]
		},
		{
			"name": "Processing",
			"details": "https://github.com/b-g/processing-sublime",
			"releases": [
				{
					"sublime_text": "*",
					"branch": "master"
				}
			]
		},
		{
			"name": "ProcessWire Snippets - Advanced",
			"details": "https://github.com/evanmcd/SublimeProcessWireSnippetsAdvanced",
			"labels": ["snippets"],
			"releases": [
				{
					"sublime_text": "*",
					"branch": "master"
				}
			]
		},
		{
			"name": "ProcessWire Snippets - Basic",
			"details": "https://github.com/evanmcd/SublimeProcessWireSnippetsBasic",
			"labels": ["snippets"],
			"releases": [
				{
					"sublime_text": "*",
					"branch": "master"
				}
			]
		},
		{
			"name": "ProductiveSnippetsERB",
			"details": "https://github.com/janlelis/productive-sublime-snippets-erb",
			"labels": ["snippets", "erb", "ruby"],
			"releases": [
				{
					"sublime_text": "*",
					"tags": true
				}
			]
		},
		{
			"name": "ProductiveSnippetsRuby",
			"details": "https://github.com/janlelis/productive-sublime-snippets-ruby",
			"labels": ["snippets", "ruby"],
			"releases": [
				{
					"sublime_text": "*",
					"tags": true
				}
			]
		},
		{
			"name": "Profile Switcher",
			"details": "https://github.com/tonsky/sublime-profiles",
			"donate": "https://www.patreon.com/tonsky",
			"labels": ["preferences"],
			"previous_names": ["Switch Settings"],
			"releases": [
				{
					"sublime_text": "*",
					"tags": true
				}
			]
		},
		{
			"name": "Programmatic Key Bindings",
			"details": "https://github.com/VonHeikemen/sublime-pro-key-bindings",
			"donate": "https://www.buymeacoffee.com/vonheikemen",
			"labels": ["keymap"],
			"releases": [
				{
					"sublime_text": ">=3000",
					"tags": true
				}
			]
		},
		{
			"name": "Project And Workspace Management",
			"details": "https://github.com/tshrpl/ProjectAndWorkspaceManagement",
			"author": "Tushar Paul",
			"releases": [
				{
					"sublime_text": ">=4000",
					"tags": true
				}
			]
		},
		{
			"name": "Project PHP ClassBrowser",
			"details": "https://github.com/degami/ProjectPHPClassBrowser",
			"releases": [
				{
					"sublime_text": "*",
					"branch": "master"
				}
			]
		},
		{
			"name": "Project Planner",
			"details": "https://github.com/pedrokost/STProjectPlanner",
			"releases": [
				{
					"sublime_text": ">=3000",
					"tags": true
				}
			]
		},
		{
			"name": "Project Port",
			"details": "https://github.com/mawiseman/Sublime-Project-Port",
			"releases": [
				{
					"sublime_text": "*",
					"tags": true
				}
			]
		},
		{
			"name": "Project Runner",
			"details": "https://github.com/andrew4699/sublime-project-runnner",
			"releases": [
				{
					"sublime_text": "*",
					"platforms": ["windows"],
					"tags": true
				}
			]
		},
		{
			"name": "Project Specific Syntax Settings",
			"details": "https://github.com/reywood/sublime-project-specific-syntax",
			"labels": ["language syntax", "project"],
			"releases": [
				{
					"sublime_text": ">=3000",
					"tags": true
				}
			]
		},
		{
			"name": "Project Sync",
			"details": "https://github.com/GentlemanJ/devsync",
			"releases": [
				{
					"sublime_text": "*",
					"tags": true
				}
			]
		},
		{
			"name": "ProjectCompletions",
			"details": "https://github.com/bordaigorl/sublime-project-completions",
			"labels": ["completions", "snippets", "project"],
			"releases": [
				{
					"sublime_text": "*",
					"tags": true
				}
			]
		},
		{
			"name": "ProjectEnvironment",
			"previous_names": ["Project Environment", "Environment Settings"],
			"details": "https://bitbucket.org/daniele-niero/sublimeprojectenvironment",
			"labels": ["environment", "variables", "project"],
			"releases": [
				{
					"sublime_text": ">=3000",
					"tags": true
				}
			]
		},
		{
			"name": "ProjectFiles",
			"details": "https://github.com/shagabutdinov/sublime-project-files",
			"donate": "https://github.com/shagabutdinov/sublime-enhanced/blob/master/readme-donations.md",
			"labels": ["sublime-enhanced", "file navigation"],
			"releases": [
				{
					"sublime_text": "*",
					"branch": "master"
				}
			]
		},
		{
			"name": "Projectionist",
			"details": "https://github.com/timfjord/Projectionist",
			"labels": [
				"project"
			],
			"releases": [
				{
					"sublime_text": ">=3000",
					"tags": true
				}
			]
		},
		{
			"name": "ProjectMaker",
			"details": "https://github.com/bit101/ProjectMaker",
			"labels": ["project", "template", "project-templates", "cookiecutter", "jinja2"],
			"previous_names" : ["STProjectMaker"],
			"releases": [
				{
					"sublime_text": "*",
					"tags": true
				}
			]
		},
		{
			"name": "ProjectNotes",
			"details": "https://github.com/budlime/ProjectNotes",
			"labels": ["project", "notes", "todo"],
			"releases": [
				{
					"sublime_text": ">=4000",
					"tags": true
				}
			]
		},
		{
			"name": "ProjectTreeTemplater",
			"details": "https://github.com/julianxhokaxhiu/sublime-projecttreetemplater",
			"releases": [
				{
					"sublime_text": "*",
					"branch": "master"
				}
			]
		},
		{
			"name": "Prolog",
			"details": "https://github.com/alnkpa/sublimeprolog",
			"donate": "https://flattr.com/profile/alnkpa",
			"labels": ["build system", "language syntax"],
			"releases": [
				{
					"sublime_text": "*",
					"tags": true
				}
			]
		},
		{
			"name": "Promela_Spin",
			"details": "https://github.com/corbanmailloux/sublime-promela-spin",
			"labels": ["build system", "language syntax"],
			"releases": [
				{
					"sublime_text": "*",
					"tags": true
				}
			]
		},
		{
			"name": "Propel",
			"details": "https://github.com/smhg/sublime-propel",
			"labels": ["php", "orm"],
			"releases": [
				{
					"sublime_text": "*",
					"tags": true
				}
			]
		},
		{
			"name": "Protobuf Syntax Hightlighting",
			"details": "https://github.com/VcamX/protobuf-syntax-highlighting",
			"labels": ["language syntax"],
			"releases": [
				{
					"sublime_text": ">=3103",
					"tags": true
				}
			]
		},
		{
			"name": "Protocol Buffer Syntax",
			"details": "https://github.com/vihangm/sublime-protobuf-syntax",
			"labels": ["language syntax"],
			"releases": [
				{
					"sublime_text": "*",
					"tags": true
				}
			]
		},
		{
			"name": "PRQL",
			"details": "https://github.com/PRQL/sublime-prql",
			"labels": ["language syntax"],
			"releases": [
				{
					"sublime_text": "*",
					"tags": true
				}
			]
		},
		{
			"name": "Pseudo Block Mode",
			"details": "https://github.com/guija/pseudo_block_mode",
			"releases": [
				{
					"sublime_text": ">=3000",
					"tags": true
				}
			]
		},
		{
			"name": "PSLHighlight",
			"details": "https://github.com/jewelzqiu/PSLHighlight",
			"releases": [
				{
					"sublime_text": "*",
					"tags": true
				}
			]
		},
		{
			"name": "PSS",
			"details": "https://github.com/blutsvente/PSS-DSL-syntax",
			"labels": ["language syntax"],
			"releases": [
				{
					"sublime_text": ">=3187",
					"tags": true
				}
			]
		},
		{
			"name": "Pue Syntax Highlight",
			"details": "https://github.com/QingWei-Li/pue-syntax-highlight",
			"releases": [
				{
					"sublime_text": "*",
					"tags": true
				}
			]
		},
		{
			"name": "Pug",
			"details": "https://github.com/davidrios/pug-tmbundle",
			"labels": ["language syntax"],
			"releases": [
				{
					"sublime_text": "*",
					"tags": true
				}
			]
		},
		{
			"name": "Pumpkin Color Scheme",
			"details": "https://github.com/afonsopacifer/pumpkin",
			"labels": ["color scheme"],
			"releases": [
				{
					"sublime_text": "*",
					"tags": true
				}
			]
		},
		{
			"name": "PunchMeInTheFace Color Scheme",
			"details": "https://github.com/tashrifsanil/PunchMeInTheFace-Color-Scheme",
			"labels": ["color scheme"],
			"releases": [
				{
					"sublime_text": "*",
					"tags": true
				}
			]
		},
		{
			"name": "Puppet",
			"details": "https://github.com/russCloak/SublimePuppet",
			"releases": [
				{
					"sublime_text": "*",
					"branch": "master"
				}
			]
		},
		{
			"name": "PureBasic",
			"details": "https://github.com/p4t5h3/purebasic-language-for-sublime-text",
			"labels": ["language syntax"],
			"releases": [
				{
					"sublime_text": ">4107",
					"tags": true
				}
			]
		},
		{
			"name": "PureCM",
			"details": "https://github.com/PureCM/Sublime-Text-2-PureCM-Plugin",
			"releases": [
				{
					"sublime_text": "*",
					"branch": "master"
				}
			]
		},
		{
			"name": "PureCSS",
			"details": "https://github.com/TCattd/PureCSS-sublime",
			"labels": ["auto-complete"],
			"releases": [
				{
					"sublime_text": ">3000",
					"tags": true
				}
			]
		},
		{
			"name": "PureScript",
			"details": "https://github.com/b123400/purescript-ide-sublime",
			"labels": ["language syntax", "ide"],
			"previous_names": ["PureScript IDE"],
			"releases": [
				{
					"sublime_text": ">=3000",
					"tags": true
				}
			]
		},
		{
			"name": "PureScript Syntax",
			"details": "https://github.com/tellnobody1/sublime-purescript-syntax",
			"labels": ["language syntax"],
			"releases": [
				{
					"sublime_text": ">3092",
					"tags": true
				}
			]
		},
		{
			"name": "PurpleHaze",
			"details": "https://github.com/klomontes/purple-haze-color-scheme",
			"labels": ["color scheme"],
			"releases": [
				{
					"sublime_text": "*",
					"tags": true
				}
			]
		},
		{
			"name": "Pushb",
			"details": "https://github.com/geovanisouza92/Pushb",
			"labels": ["pushbullet"],
			"releases": [
				{
					"sublime_text": "*",
					"tags": true
				}
			]
		},
		{
			"name": "Pushbullet",
			"details": "https://github.com/xarnze/sublimepushbullet",
			"labels": ["pushbullet"],
			"releases": [
				{
					"sublime_text": ">3000",
					"tags": true
				}
			]
		},
		{
			"name": "PxRemTooltip",
			"details": "https://github.com/tbremer/px-rem-tooltip-sublime",
			"releases": [
				{
					"sublime_text": ">3070",
					"tags": true
				}
			]
		},
		{
			"name": "PxToEm",
			"details": "https://github.com/ningbit/sublime_pxtoem",
			"releases": [
				{
					"sublime_text": "*",
					"tags": true
				}
			]
		},
		{
			"name": "PyBuilder",
			"details": "https://github.com/mriehl/sublime_pybuilder",
			"releases": [
				{
					"sublime_text": ">=3000",
					"tags": true
				}
			]
		},
		{
			"name": "PyCover",
			"details": "https://github.com/perimosocordiae/PyCover",
			"previous_names": ["Python Coverage"],
			"releases": [
				{
					"sublime_text": "*",
					"tags": true
				}
			]
		},
		{
			"name": "PyDOC",
			"details": "https://github.com/chrissimpkins/PyDOC",
			"releases": [
				{
					"sublime_text": "*",
					"tags": true
				}
			]
		},
		{
			"name": "PyenvEnv",
			"details": "https://github.com/jkr78/PyenvEnv",
			"labels": ["python", "pyenv", "env", "virtualenv", "venv"],
			"releases": [
				{
					"sublime_text": ">3000",
					"tags": true
				}
			]
		},
		{
			"name": "Pygame Completions",
			"details": "https://github.com/tushortz/Pygame-Completions",
			"labels": ["completions", "completion", "Completion", "python"],
			"releases": [
				{
					"sublime_text": "*",
					"tags": true
				}
			]
		},
		{
			"details": "https://github.com/biermeester/Pylinter",
			"labels": ["linting"],
			"releases": [
				{
					"sublime_text": "*",
					"branch": "master"
				}
			]
		},
		{
			"name": "Pymol Language",
			"details": "https://github.com/bbarad/pymol_syntax",
			"releases": [
				{
					"sublime_text": "*",
					"tags": true
				}
			]
		},
		{
			"name": "PyNorm",
			"details": "https://bitbucket.org/JeanMarcosDaRosa/pynorm_subl",
			"releases": [
				{
					"sublime_text": "*",
					"tags": true
				}
			]
		},
		{
			"name": "Pynsist",
			"details": "https://github.com/idleberg/sublime-pynsist",
			"labels": ["build-system", "language syntax", "nsis", "python"],
			"releases": [
				{
					"sublime_text": ">=3103",
					"tags": true
				}
			]
		},
		{
			"name": "PypiPackageInfo",
			"details": "https://github.com/gh640/SublimePypiPackageInfo",
			"author": "Goto Hayato",
			"labels": ["python", "package", "pypi", "requirements.txt", "pyproject.toml", "poetry", "pipfile", "pipenv"],
			"releases": [
				{
					"sublime_text": ">=3124",
					"tags": true
				}
			]
		},
		{
			"name": "PyQt5 Completions",
			"details": "https://github.com/tushortz/PyQt5-Completions",
			"labels": ["python","completions", "auto-complete", "completion", "autocomplete", "snippet", "Completion"],
			"releases": [
				{
					"sublime_text": "*",
					"tags": true
				}
			]
		},
		{
			"name": "PyRefactor",
			"details": "https://github.com/dnatag/PyRefactor",
			"releases": [
				{
					"sublime_text": "*",
					"branch": "master"
				}
			]
		},
		{
			"name": "PyRock",
			"details": "https://github.com/abhishek72850/pyrock",
			"author": "Abhishek Kumar",
			"labels": ["python", "import", "python-import", "import-statement", "auto-complete"],
			"releases": [
				{
					"sublime_text": ">4000",
					"tags": true
				}
			]
		},
		{
			"name": "PyroCMS Snippets",
			"details": "https://github.com/Dixens/sublime-text-pyrocms-snippets",
			"labels": ["snippets"],
			"releases": [
				{
					"sublime_text": "*",
					"branch": "master"
				}
			]
		},
		{
			"name": "PyScript",
			"details": "https://github.com/Sublime-Instincts/PyScript",
			"labels": ["syntax highlight", "python", "pyscript", "language syntax"],
			"releases": [
				{
					"sublime_text": ">=4126",
					"tags": true
				}
			]
		},
		{
			"name": "PySide",
			"details": "https://github.com/DamnWidget/SublimePySide",
			"releases": [
				{
					"sublime_text": "*",
					"branch": "master"
				}
			]
		},
		{
			"name": "PyTest",
			"details": "https://github.com/kaste/PyTest",
			"labels": ["python", "pytest", "testing"],
			"releases": [
				{
					"sublime_text": "<4000",
					"tags": "st3-"
				},
				{
					"sublime_text": ">=4000",
					"tags": true
				}
			]
		},
		{
			"name": "Pytest Snippets",
			"details": "https://github.com/sloria/sublime-pytest-snippets",
			"labels": ["snippets"],
			"releases": [
				{
					"sublime_text": "*",
					"branch": "master"
				}
			]
		},
		{
			"name": "Python 3",
			"details": "https://github.com/petervaro/python",
			"labels": ["language syntax"],
			"previous_names": ["Modern Python"],
			"releases": [
				{
					"sublime_text": "*",
					"branch": "python"
				}
			]
		},
		{
			"name": "Python Breakpoints",
			"details": "https://github.com/obormot/PythonBreakpoints",
			"releases": [
				{
					"sublime_text": "*",
					"branch": "master"
				}
			]
		},
		{
			"name": "Python Checker",
			"details": "https://github.com/patrys/PythonChecker",
			"labels": ["linting"],
			"releases": [
				{
					"sublime_text": ">=3000",
					"tags": true
				}
			]
		},
		{
			"name": "Python Completions",
			"previous_names": ["Python Auto-Complete"],
			"details": "https://github.com/eliquious/Python-Auto-Complete",
			"labels": ["python", "completions"],
			"releases": [
				{
					"sublime_text": "*",
					"branch": "master"
				}
			]
		},
		{
			"name": "Python Computer Vision Snippets",
			"details": "https://github.com/futureprogrammer360/Python-Computer-Vision-Snippets",
			"labels": ["snippets", "python", "computer vision", "auto-complete", "autocomplete", "completions"],
			"releases": [
				{
					"sublime_text": "*",
					"tags": true
				}
			]
		},
		{
			"name": "Python Create Package",
			"details": "https://github.com/curaloucura/SublimePythonPackage",
			"releases": [
				{
					"sublime_text": "*",
					"tags": true
				}
			]
		},
		{
			"name": "Python Data Science Snippets",
			"details": "https://github.com/futureprogrammer360/Python-Data-Science-Snippets",
			"labels": ["snippets", "python", "data science", "auto-complete", "autocomplete", "completions"],
			"releases": [
				{
					"sublime_text": "*",
					"tags": true
				}
			]
		},
		{
			"name": "Python Debugger",
			"details": "https://github.com/matiasmorant/SublimeDebugger",
			"releases": [
				{
					"sublime_text": ">=3000",
					"tags": true
				}
			]
		},
		{
			"name": "Python Fix Imports",
			"details": "https://github.com/gsemet/python-fiximports",
			"releases": [
				{
					"sublime_text": ">=3000",
					"tags": true
				}
			]
		},
		{
			"name": "Python Flake8 Lint",
			"details": "https://github.com/dreadatour/Flake8Lint",
			"labels": ["linting"],
			"releases": [
				{
					"sublime_text": "*",
					"tags": true
				}
			]
		},
		{
			"name": "Python Imports Sorter",
			"details": "https://github.com/vi4m/sublime_python_imports",
			"releases": [
				{
					"sublime_text": "*",
					"branch": "master"
				}
			]
		},
		{
			"name": "Python Improved",
			"details": "https://github.com/MattDMo/PythonImproved",
			"labels": ["language syntax"],
			"releases": [
				{
					"sublime_text": "*",
					"tags": true
				}
			]
		},
		{
			"name": "Python Nose Testing Snippets",
			"details": "https://github.com/sloria/sublime-nose-snippets",
			"labels": ["snippets"],
			"releases": [
				{
					"sublime_text": "*",
					"branch": "master"
				}
			]
		},
		{
			"name": "Python Open Module (New)",
			"details": "https://github.com/Mimino666/SublimeText2-python-open-module-new",
			"releases": [
				{
					"sublime_text": "*",
					"branch": "master"
				}
			]
		},
		{
			"name": "Python Output Format",
			"details": "https://github.com/Tenzer/PythonOutputFormat",
			"releases": [
				{
					"sublime_text": "*",
					"tags": true
				}
			]
		},
		{
			"name": "Python Path to Clipboard",
			"details": "https://github.com/Mimino666/SublimeText2-python-package-to-clipboard",
			"previous_names": ["Python Package to Clipboard"],
			"releases": [
				{
					"sublime_text": "*",
					"tags": true
				}
			]
		},
		{
			"name": "Python Pretty Print",
			"details": "https://github.com/peterdemin/SublimePPrint",
			"releases": [
				{
					"sublime_text": "*",
					"tags": true
				}
			]
		},
		{
			"name": "Python Unittest Helper",
			"details": "https://github.com/dnatag/SublimePyunit",
			"releases": [
				{
					"sublime_text": ">=3000",
					"branch": "master"
				}
			]
		},
		{
			"name": "Python Web Scraping Snippets",
			"details": "https://github.com/futureprogrammer360/Python-Web-Scraping-Snippets",
			"labels": ["snippets", "python", "web scraping", "auto-complete", "autocomplete", "completions"],
			"releases": [
				{
					"sublime_text": "*",
					"tags": true
				}
			]
		},
		{
			"name": "python-black",
			"details": "https://github.com/thep0y/python-black",
			"labels": [
				"formatter"
			],
			"releases": [
				{
					"sublime_text": ">=4000",
					"tags": true
				}
			]
		},
		{
			"name": "Python2UnicodeFixer",
			"details": "https://github.com/allieus/Python2UnicodeFixer",
			"releases": [
				{
					"sublime_text": "*",
					"tags": true
				}
			]
		},
		{
			"name": "PythonNiceToHaveFeatures",
			"details": "https://github.com/monobot/PythonNiceToHaveFeatures",
			"labels": ["python", "refactor", "relative path", "package path", "path"],
			"releases": [
				{
					"sublime_text": ">=3000",
					"tags": true
				}
			]
		},
		{
			"name": "PythonStautsBarShowSymbol",
			"details": "https://github.com/scriptkitz/PythonStautsBarShowSymbol",
			"releases": [
				{
					"sublime_text": "*",
					"branch": "master"
				}
			]
		},
		{
			"name": "PythonTest",
			"details": "https://github.com/jpellerin/PythonTestST3",
			"releases": [
				{
					"sublime_text": ">=3000",
					"branch": "master"
				}
			]
		},
		{
			"name": "PythonTraceback",
			"details": "https://github.com/kedder/sublime-python-traceback",
			"labels": ["file navigation"],
			"releases": [
				{
					"sublime_text": "*",
					"tags": true
				}
			]
		},
		{
			"name": "PythonVoiceCodingPlugin",
			"details":"https://github.com/mpourmpoulis/PythonVoiceCodingPlugin",
			"labels":["voice coding","accessibility","syntax tree","python","grammar","high level"],
			"releases":[
				{
					"sublime_text":">=3000",
					"tags":true
				}
			]
		},
		{
			"details": "https://github.com/SublimeText/Pywin32",
			"releases": [
				{
					"sublime_text": ">=3000",
					"platforms": "windows",
					"tags": "st3-"
				}
			]
		},
		{
			"name": "Pyxl syntax",
			"details": "https://github.com/yyjhao/sublime-pyxl",
			"releases": [
				{
					"sublime_text": "*",
					"tags": true
				}
			]
		},
		{
			"name": "PyYapf Python Formatter",
			"details": "https://github.com/jason-kane/PyYapf",
			"labels": ["python", "formatting"],
			"releases": [
				{
					"sublime_text": "*",
					"tags": true
				}
			]
		},
		{
			"name": "PzFormat",
			"details": "https://github.com/pandazki/pzformat",
			"releases": [
				{
					"sublime_text": "*",
					"tags": true
				}
			]
		}
	]
}<|MERGE_RESOLUTION|>--- conflicted
+++ resolved
@@ -1378,8 +1378,6 @@
 			]
 		},
 		{
-<<<<<<< HEAD
-=======
 			"name": "PIO",
 			"details": "https://gitlab.com/patopest/Sublime-Text-PIO-Syntax",
 			"labels": ["language syntax"],
@@ -1392,17 +1390,6 @@
 			]
 		},
 		{
-			"name": "Pipe Dream",
-			"details": "https://github.com/billymoon/Sublime-Pipe-Dream",
-			"releases": [
-				{
-					"sublime_text": "<3000",
-					"branch": "master"
-				}
-			]
-		},
-		{
->>>>>>> 82b5ec5e
 			"name": "PipenvPath",
 			"details": "https://github.com/dhelonious/PipenvPath",
 			"releases": [
