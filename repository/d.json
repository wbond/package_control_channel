--- conflicted
+++ resolved
@@ -281,11 +281,7 @@
 			"details": "https://github.com/fitnr/SublimeDataConverter",
 			"releases": [
 				{
-<<<<<<< HEAD
-					"sublime_text": ">2999",
-=======
-					"sublime_text": ">=3000",
->>>>>>> ab16793c
+					"sublime_text": "*",
 					"branch": "master"
 				}
 			]
@@ -1020,11 +1016,7 @@
 			"labels": ["fullscreen", "distraction-free"],
 			"releases": [
 				{
-<<<<<<< HEAD
-					"sublime_text": "*",
-=======
-					"sublime_text": ">=3000",
->>>>>>> ab16793c
+					"sublime_text": "*",
 					"tags": "st3-"
 				}
 			]
@@ -1085,11 +1077,7 @@
 			"labels": ["django", "python", "web", "management"],
 			"releases": [
 				{
-<<<<<<< HEAD
-					"sublime_text": "*",
-=======
-					"sublime_text": ">=3000",
->>>>>>> ab16793c
+					"sublime_text": "*",
 					"tags": "st3-"
 				}
 			]
