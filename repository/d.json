{
	"schema_version": "3.0.0",
	"packages": [
		{
			"name": "D Programming Language",
			"details": "https://github.com/alexrp/st2-d",
			"previous_names": ["D"],
			"releases": [
				{
					"sublime_text": "*",
					"branch": "master"
				}
			]
		},
		{
			"name": "D3.js Snippets",
			"details": "https://github.com/fabriciotav/d3-snippets-for-sublime-text-2",
			"labels": ["snippets"],
			"releases": [
				{
					"sublime_text": "*",
					"branch": "master"
				}
			]
		},
		{
			"name": "D3js v4",
			"details": "https://github.com/alexmacy/D3.js-v4-for-Sublime-Text",
			"labels": ["auto-complete", "snippets"],
			"releases": [
				{
					"sublime_text": "*",
					"tags": true
				}
			]
		},
		{
			"name": "d4m",
			"details": "https://github.com/yvess/sublime_d4m",
			"releases": [
				{
					"sublime_text": "*",
					"platforms": ["osx"],
					"tags": true
				}
			]
		},
		{
			"name": "Dafny",
			"details": "https://github.com/tvi/sublime-dafny",
			"labels": ["language syntax"],
			"releases": [
				{
					"sublime_text": "*",
					"tags": true
				}
			]
		},
		{
			"name": "Danmakufu",
			"details": "https://github.com/drakeirving/sublime-danmakufu",
			"labels": ["auto-complete", "language syntax"],
			"releases": [
				{
					"sublime_text": "*",
					"branch": "master"
				}
			]
		},
		{
			"name": "Dark Fusion Color Scheme",
			"details": "https://github.com/paradox41/dark-fusion-syntax",
			"labels": ["color scheme"],
			"releases": [
				{
					"sublime_text": "*",
					"tags": true
				}
			]
		},
		{
			"name": "Dark Neon Color Scheme",
			"details": "https://github.com/RainyDayMedia/DarkNeon",
			"labels": ["color scheme"],
			"releases": [
				{
					"sublime_text": "*",
					"branch": "master"
				}
			]
		},
		{
			"name": "Dark Pastel Color Scheme",
			"details": "https://github.com/jdiehl/dark-pastel",
			"labels": ["color scheme"],
			"releases": [
				{
					"sublime_text": "*",
					"branch": "master"
				}
			]
		},
		{
			"name": "DarkLime Color Scheme",
			"details": "https://github.com/mmkjony/DarkLime-for-Sublime-Text",
			"labels": ["color scheme"],
			"releases": [
				{
					"sublime_text": "*",
					"branch": "master"
				}
			]
		},
		{
			"name": "DarkMosquito Color Scheme",
			"details": "https://github.com/Mosquito13/DarkMosquito-Color-Scheme",
			"labels": ["color scheme"],
			"releases": [
				{
					"sublime_text": "*",
					"tags": true
				}
			]
		},
		{
			"name": "Darkula Color Scheme",
			"details": "https://github.com/mattchanner/darkula",
			"labels": ["color scheme"],
			"releases": [
				{
					"sublime_text": "*",
					"branch": "master"
				}
			]
		},
		{
			"name": "Dart",
			"details": "https://github.com/guillermooo/dart-sublime-bundle-releases",
			"releases": [
				{
					"sublime_text": ">=3000",
					"tags": true
				}
			]
		},
		{
			"name": "Darwin",
			"details": "https://github.com/kgori/DarwinHighlight",
			"releases": [
				{
					"sublime_text": "*",
					"branch": "master"
				}
			]
		},
		{
			"name": "Dashed Comments",
			"details": "https://github.com/email2vimalraj/DashedComments",
			"releases": [
				{
					"sublime_text": "<3000",
					"branch": "master"
				}
			]
		},
		{
			"name": "DataConverter",
			"details": "https://github.com/fitnr/SublimeDataConverter",
			"releases": [
				{
					"sublime_text": "<3000",
					"branch": "sublimetwo"
				},
				{
					"sublime_text": ">2999",
					"branch": "master"
				}
			]
		},
		{
			"name": "Dataiku",
			"details": "https://github.com/jereze/DataikuSublimeText",
			"releases": [
				{
					"sublime_text": ">=3000",
					"tags": true
				}
			]
		},
		{
			"name": "Date",
			"details": "https://github.com/paulollivier/sublimetext-date",
			"releases": [
				{
					"sublime_text": "<3000",
					"branch": "master"
				}
			]
		},
		{
			"name": "Date Formatter",
			"details": "https://github.com/pjdietz/sublime-date-formatter",
			"donate": "http://pjdietz.com/say-thanks/",
			"releases": [
				{
					"sublime_text": "*",
					"tags": true
				}
			]
		},
		{
			"name": "Dayle Rees Color Schemes",
			"details": "https://github.com/daylerees/colour-schemes",
			"labels": ["color scheme"],
			"releases": [
				{
					"sublime_text": "*",
					"branch": "master"
				}
			]
		},
		{
			"name": "DBLP",
			"details": "https://github.com/bordaigorl/sublime-dblp",
			"labels": ["search", "bibliography", "citations", "bibtex"],
			"releases": [
				{
					"sublime_text": ">=3000",
					"tags": true
				}
			]
		},
		{
			"name": "DBLP Search",
			"details": "https://github.com/grundprinzip/sublime-dblp",
			"releases": [
				{
					"sublime_text": "<3000",
					"branch": "master"
				}
			]
		},
		{
			"details": "https://github.com/mistydemeo/DBTextWorks",
			"releases": [
				{
					"sublime_text": "*",
					"branch": "master"
				}
			]
		},
		{
			"name": "Debug Killer",
			"details": "https://github.com/adampresley/sublime-debugkiller",
			"releases": [
				{
					"sublime_text": "<3000",
					"branch": "master"
				}
			]
		},
		{
			"name": "Decent Color Scheme",
			"details": "https://github.com/samueljohn/decent",
			"labels": ["color scheme"],
			"releases": [
				{
					"sublime_text": "*",
					"branch": "master"
				}
			]
		},
		{
			"name": "Deckard",
			"details": "https://github.com/deckardai/sublime-deckard",
			"releases": [
				{
					"sublime_text": "*",
					"platforms": ["osx", "linux", "windows"],
					"tags": true
				}
			]
		},
		{
			"name": "Deep Blue See",
			"details": "https://github.com/jisaacks/DeepBlueSee",
			"labels": ["color scheme"],
			"releases": [
				{
					"sublime_text": "*",
					"branch": "master"
				}
			]
		},
		{
			"name": "Default File Type",
			"details": "https://github.com/spadgos/sublime-DefaultFileType",
			"releases": [
				{
					"sublime_text": "*",
					"branch": "master"
				}
			]
		},
		{
			"name": "DelayedSaveAll",
			"details": "https://github.com/shagabutdinov/sublime-delayed-save-all",
			"donate": "https://github.com/shagabutdinov/sublime-enhanced/blob/master/readme-donations.md",
			"labels": ["sublime-enhanced"],
			"releases": [
				{
					"sublime_text": "*",
					"branch": "master"
				}
			]
		},
		{
			"name": "Delete Current File",
			"details": "https://github.com/yaworsw/Sublime-DeleteCurrentFile",
			"releases": [
				{
					"sublime_text": ">=3000",
					"tags": true
				}
			]
		},
		{
			"name": "Delete Lines",
			"details": "https://github.com/harawata/sublime-delete-lines",
			"labels": ["text manipulation"],
			"releases": [
				{
					"sublime_text": "*",
					"tags": true
				}
			]
		},
		{
			"name": "Delete on Error Color Scheme",
			"details": "https://github.com/skat-delayed/subl-deleteOnError-cs",
			"labels": ["color scheme"],
			"releases": [
				{
					"sublime_text": "*",
					"branch": "master"
				}
			]
		},
		{
			"name": "Delphi IDE",
			"details": "https://github.com/JeisonJHA/Delphi-IDE",
			"previous_names": ["Delphi API"],
			"labels": ["delphi", "IDE"],
			"releases": [
				{
					"sublime_text": ">=3000",
					"tags": true
				}
			]
		},
		{
			"name": "Delphi Style Bookmarks",
			"details": "https://github.com/artkorsun/DelphiStyleBookmarks",
			"releases": [
				{
					"sublime_text": "<3000",
					"branch": "master"
				}
			]
		},
		{
			"name": "Delphi Syntax Highlighting",
			"details": "https://bitbucket.org/JeisonJHA/sublime-delphi-language",
			"labels": ["theme", "language syntax", "color scheme"],
			"releases": [
				{
					"sublime_text": "*",
					"tags": true
				}
			]
		},
		{
			"name": "Demain Color Scheme",
			"details": "https://github.com/appleton/demain",
			"labels": ["color scheme"],
			"releases": [
				{
					"sublime_text": "*",
					"tags": true
				}
			]
		},
		{
			"name": "Dependents",
			"details": "https://github.com/mrjoelkemp/Dependents",
			"releases": [
				{
					"sublime_text": "*",
					"tags": true
				}
			]
		},
		{
			"name": "Derby",
			"details": "https://github.com/rossedman/derby",
			"previous_names": ["Bourbon & Neat Autocompletions", "Derby - Bourbon & Neat Autocompletions"],
			"labels": ["auto-complete"],
			"releases": [
				{
					"sublime_text": "*",
					"tags": true
				}
			]
		},
		{
			"name": "Deselect",
			"details": "https://github.com/glutanimate/sublime-deselect",
			"labels": ["text selection"],
			"releases": [
				{
					"sublime_text": "*",
					"tags": true
				}
			]
		},
		{
			"name": "Desert Color Scheme",
			"details": "https://github.com/watergear/sublime-desert-color-scheme",
			"labels": ["color scheme"],
			"releases": [
				{
					"sublime_text": "*",
					"tags": true
				}
			]
		},
		{
			"name": "Desert Night Color Scheme",
			"details": "https://github.com/fgb/desert_night",
			"releases": [
				{
					"sublime_text": "*",
					"tags": true
				}
			]
		},
		{
			"name": "Devastate",
			"details": "https://github.com/vlakarados/devastate",
			"labels": ["theme", "color scheme"],
			"releases": [
				{
					"sublime_text": "*",
					"branch": "master"
				}
			]
		},
		{
			"name": "DevastateMini",
			"details": "https://github.com/shagabutdinov/sublime-devastate-mini",
			"donate": "https://github.com/shagabutdinov/sublime-enhanced/blob/master/readme-donations.md",
			"labels": ["sublime-enhanced", "theme", "color scheme"],
			"releases": [
				{
					"sublime_text": "*",
					"branch": "master"
				}
			]
		},
		{
			"name": "DevDocs",
			"details": "https://github.com/vitorbritto/sublime-devdocs",
			"releases": [
				{
					"sublime_text": "*",
					"branch": "master"
				}
			]
		},
		{
			"name": "Devicetree DTS Highlighting",
			"details": "https://github.com/fallrisk/devicetree-highlighter",
			"donate": "https://paypal.me/jwatson5",
			"labels": ["language syntax"],
			"releases": [
				{
					"sublime_text": "*",
					"tags": true
				}
			]
		},
		{
			"name": "Deviot (Arduino IDE)",
			"details": "https://github.com/gepd/Deviot",
			"donate": "https://gratipay.com/~gepd/",
<<<<<<< HEAD
			"labels": ["build system", "ide", "arduino", "iot", "platformio"],
=======
            "labels": ["build system", "ide", "arduino", "iot", "platformio"],
>>>>>>> 825d7fb8
			"releases": [
				{
					"sublime_text": ">=3000",
					"tags": true
				}
			]
		},
		{
			"name": "Devrabbit Paste",
			"details": "https://github.com/RobinMalfait/Devrabbit-Paste-Sublime-Text-2",
			"releases": [
				{
					"sublime_text": "*",
					"branch": "master"
				}
			]
		},
		{
			"name": "DevSkim",
			"details": "https://github.com/Microsoft/DevSkim-Sublime-Plugin",
			"labels": ["linting", "security"],
			"releases": [
				{
					"sublime_text": ">=3114",
					"tags": true
				}
			]
		},
		{
			"name": "DFML (for Dwarf Fortress raws)",
			"details": "https://github.com/philipguin/dfml-sublime-package",
			"releases": [
				{
					"sublime_text": "*",
					"branch": "master"
				}
			]
		},
		{
			"name": "DFormat",
			"details": "https://github.com/dmi7ry/dfmt-sublime",
			"labels": ["formatting", "d", "dlang"],
			"releases": [
				{
					"sublime_text": "*",
					"tags": true
				}
			]
		},
		{
			"name": "DIBOL Programming Language",
			"details": "https://github.com/ilyakharlamov/DIBOL.tmLanguage",
			"labels": ["language syntax", "dibol", "dbl", "cif", "synergex"],
			"releases": [
				{
					"sublime_text": "*",
					"tags": true
				}
			]
		},
		{
			"name": "Diction",
			"details": "https://github.com/GeeF/SublimeDiction",
			"labels": ["linting", "stylecheck"],
			"releases": [
				{
					"sublime_text": "*",
					"platforms": ["osx", "linux"],
					"tags": true
				}
			]
		},
		{
			"details": "https://github.com/Zinggi/DictionaryAutoComplete",
			"releases": [
				{
					"sublime_text": "*",
					"branch": "master"
				}
			]
		},
		{
			"name": "DiffTabs",
			"details": "https://github.com/soandrew/DiffTabs",
			"releases": [
				{
					"sublime_text": "*",
					"tags": true
				}
			]
		},
		{
			"name": "DiffView",
			"details": "https://github.com/CJTozer/SublimeDiffView",
			"labels": ["Git", "git", "SVN", "svn", "bzr", "bazaar", "diff", "difference"],
			"releases": [
				{
					"sublime_text": ">=3000",
					"tags": true
				}
			]
		},
		{
			"name": "Diffy",
			"details": "https://github.com/zsong/diffy",
			"labels": ["diff", "compare", "difference", "comparison"],
			"releases": [
				{
					"sublime_text": "*",
					"tags": true
				}
			]
		},
		{
			"name": "Dilmes Ipsum",
			"details": "https://github.com/thiagoh/sublime-dilmes-ipsum",
			"author": "Thiago Andrade",
			"labels": ["text", "snippets"],
			"releases": [
				{
					"sublime_text": "*",
					"tags": true
				}
			]
		},
		{
			"name": "Dimmed Color Scheme",
			"details": "https://github.com/uonick/dimmed",
			"labels": ["color scheme", "dimmed", "base16"],
			"releases": [
				{
					"sublime_text": "*",
					"tags": true
				}
			]
		},
		{
			"name": "DinkDonk Color Scheme",
			"details": "https://github.com/DinkDonk/dinkdonk-scheme",
			"labels": ["color scheme", "dark"],
			"releases": [
				{
					"sublime_text": "*",
					"tags": true
				}
			]
		},
		{
			"name": "Direct Open",
			"details": "https://github.com/UniFreak/SublimeDirectOpen",
			"previous_names": ["Direct Edit", "DirectEdit"],
			"releases": [
				{
					"sublime_text": "*",
					"tags": true
				}
			]
		},
		{
			"name": "Directory Settings",
			"details": "https://github.com/davepeck/DirectorySettings",
			"releases": [
				{
					"sublime_text": "*",
					"branch": "master"
				}
			]
		},
		{
			"name": "dired",
			"details": "https://github.com/mkleehammer/dired",
			"releases": [
				{
					"sublime_text": ">=3000",
					"branch": "master"
				}
			]
		},
		{
			"name": "Direnv",
			"details": "https://github.com/fainder/sublime-direnv",
			"releases": [
				{
					"sublime_text": ">=3000",
					"tags": true
				}
			]
		},
		{
			"name": "DisableArrowKeys",
			"details": "https://github.com/daytonn/DisableArrowKeys",
			"releases": [
				{
					"sublime_text": "*",
					"tags": true
				}
			]
		},
		{
			"name": "Disk Inventory X",
			"details": "https://github.com/RShergold/sublime-disk-inventory",
			"releases": [
				{
					"sublime_text": "*",
					"platforms": ["osx"],
					"tags": true
				}
			]
		},
		{
			"name": "Display Functions (Java)",
			"details": "https://github.com/BoundInCode/Display-Functions",
			"releases": [
				{
					"sublime_text": "<3000",
					"branch": "master"
				}
			]
		},
		{
			"name": "DistractionFreeWindow",
			"details": "https://github.com/aziz/DistractionFreeWindow",
			"labels": ["fullscreen", "distraction-free"],
			"releases": [
				{
					"sublime_text": "*",
					"tags": true
				}
			]
		},
		{
			"name": "distractionless",
			"details": "https://github.com/jrappen/sublime-distractionless",
			"donate": "https://www.paypal.me/jrappen",
			"labels": ["automation", "distraction-free", "fullscreen"],
			"releases": [
				{
					"sublime_text": ">=3116",
					"tags": true
				}
			]
		},
		{
			"name": "DistZilla Build",
			"details": "https://github.com/tmueller/sublime-distzilla-build",
			"releases": [
				{
					"sublime_text": "*",
					"tags": true
				}
			]
		},
		{
			"details": "https://github.com/squ1b3r/Djaneiro",
			"releases": [
				{
					"sublime_text": "*",
					"branch": "master"
				}
			]
		},
		{
			"name": "Django",
			"details": "https://github.com/mattseymour/sublime-django",
			"releases": [
				{
					"sublime_text": "*",
					"tags": true
				}
			]
		},
		{
			"name": "Django Click",
			"details": "https://github.com/Proyecto513/sublime-django-click",
			"releases": [
				{
					"sublime_text": "*",
					"tags": true
				}
			]
		},
		{
			"name": "Django Lookup Snippets",
			"details": "https://github.com/icycandle/sublime-django-lookup",
			"releases": [
				{
					"sublime_text": "*",
					"tags": true
				}
			]
		},
		{
			"name": "Django Manage Commands",
			"details": "https://github.com/vladimirnani/DjangoCommands",
			"labels": ["Django", "python", "web", "management"],
			"releases": [
				{
					"sublime_text": "<3000",
					"tags": "st2-"
				},
				{
					"sublime_text": ">=3000",
					"tags": "st3-"
				}
			]
		},
		{
			"name": "Django Starter",
			"details": "https://github.com/geekpradd/Sublime-Django-Starter",
			"releases": [
				{
					"sublime_text": "*",
					"tags": true
				}
			]
		},
		{
			"name": "Django Tags",
			"details": "https://github.com/Jeewes/SublimeDjangoTags",
			"releases": [
				{
					"sublime_text": "*",
					"tags": true
				}
			]
		},
		{
			"name": "Django-DocsSearch",
			"details": "https://github.com/saippuakauppias/sublime-text-2-Django-DocsSearch",
			"releases": [
				{
					"sublime_text": "<3000",
					"branch": "master"
				}
			]
		},
		{
			"name": "Django-Model-Converter",
			"details": "https://github.com/Bernardoow/Django-Model-Converter",
			"labels": ["text manipulation", "django", "rest"],
			"releases": [
				{
					"sublime_text": "*",
					"platforms": ["osx", "linux", "windows"],
					"tags": true
				}
			]
		},
		{
			"name": "Django-Rest-Snippets",
			"details": "https://github.com/Bernardoow/Django-Rest-Snippets",
			"labels": ["text manipulation", "snippets", "django", "rest"],
			"releases": [
				{
					"sublime_text": "*",
					"platforms": ["osx", "linux", "windows"],
					"tags": true
				}
			]
		},
		{
			"details": "https://github.com/rcaldwel/Django-Tools",
			"releases": [
				{
					"sublime_text": "<3000",
					"branch": "master"
				}
			]
		},
		{
			"details": "https://github.com/dobarkod/DjangoNoseTestRunner",
			"releases": [
				{
					"sublime_text": "*",
					"branch": "master"
				}
			]
		},
		{
			"name": "dle snippets sublime",
			"details": "https://github.com/danlu-fed/dle-snippets-sublime",
			"releases": [
				{
					"sublime_text": "*",
					"tags": true
				}
			]
		},
		{
			"name": "DNS Lookups",
			"details": "https://github.com/rcaldwel/DNS",
			"releases": [
				{
					"sublime_text": "*",
					"branch": "master"
				}
			]
		},
		{
			"name": "DobDark Color Scheme",
			"details": "https://github.com/charlesroper/DobDark-Theme",
			"labels": ["color scheme"],
			"releases": [
				{
					"sublime_text": "*",
					"branch": "master"
				}
			]
		},
		{
			"name": "DocBlockr",
			"details": "https://github.com/spadgos/sublime-jsdocs",
			"donate": "http://pledgie.com/campaigns/16316",
			"labels": ["documentation", "comments"],
			"previous_names": ["JSDocs"],
			"releases": [
				{
					"sublime_text": "*",
					"tags": true
				}
			]
		},
		{
			"name": "DocBlockr_Python",
			"details": "https://github.com/adambullmer/sublime_docblockr_python",
			"releases": [
				{
					"platforms": "*",
					"sublime_text": ">=3000",
					"tags": true
				}
			],
			"labels": [
				"python",
				"docstring",
				"automatic",
				"formatter",
				"generator",
				"auto-complete",
				"snippets"
			]
		},
		{
			"name": "Docker Based Build Systems",
			"details": "https://github.com/domeide/sublime-docker",
			"labels": ["build system","build"],
			"releases": [
				{
					"sublime_text": "*",
					"platforms": ["osx", "linux"],
					"tags": true
				}
			]
		},
		{
			"name": "Dockerfile Syntax Highlighting",
			"details": "https://github.com/asbjornenge/Docker.tmbundle",
			"labels": ["language syntax"],
			"releases": [
				{
					"sublime_text": "*",
					"tags": true
				}
			]
		},
		{
			"name": "DocPHPManualer",
			"details": "https://github.com/garveen/docphp",
			"labels":["document","php","manual"],
			"releases": [
				{
					"sublime_text": ">=3000",
					"tags":true
				}
			]
		},
		{
			"name": "DocPy",
			"details": "https://github.com/RicherMans/Sublime3-pydoc",
			"labels":["auto-complete","formatting","snippets"],
			"releases": [
				{
					"sublime_text": ">=3000",
					"tags":true
				}
			]
		},
		{
			"name": "DocReflow",
			"details": "https://github.com/phaiax/DocReflow",
			"labels": ["formatting", "documentation"],
			"releases": [
				{
					"sublime_text": ">=3126",
					"tags": true
				}
			]
		},
		{
			"name": "Doctrine Snippets",
			"details": "https://github.com/npostulart/doctrine-sublime-snippets",
			"labels": ["snippets"],
			"releases": [
				{
					"sublime_text": "*",
					"branch": "master"
				}
			]
		},
		{
			"name": "Doctypes",
			"details": "https://github.com/datevid/sublime-text-doctypes",
			"releases": [
				{
					"sublime_text": "*",
					"branch": "master"
				}
			]
		},
		{
			"name": "Dog Ears",
			"details": "https://github.com/skyronic/DogEars",
			"releases": [
				{
					"sublime_text": "<3000",
					"branch": "master"
				},
				{
					"sublime_text": ">=3000",
					"base": "https://github.com/mulander/DogEars",
					"branch": "master"
				}
			]
		},
		{
			"name": "Dogs Colour Scheme",
			"details": "https://github.com/radiosilence/dogs-colour-scheme",
			"labels": ["color scheme"],
			"releases": [
				{
					"sublime_text": "*",
					"branch": "master"
				}
			]
		},
		{
			"name": "doi2bibSublime",
			"details": "https://github.com/monty5811/doi2bibSublime",
			"releases": [
				{
					"sublime_text": ">2999",
					"tags": true
				}
			]
		},
		{
			"name": "DokuWiki Syntax",
			"details": "https://github.com/bgx4k3p/DokuWikiSyntax",
			"labels": ["auto-complete", "language syntax", "color scheme"],
			"releases": [
				{
					"sublime_text": ">3092",
					"tags": true
				}
			]
		},
		{
			"name": "DOS-CGA Color Scheme",
			"details": "https://github.com/fnkt/dos-cga-theme",
			"labels": ["color scheme"],
			"releases": [
				{
					"sublime_text": "*",
					"tags": true
				}
			]
		},
		{
			"name": "Dota KV",
			"details": "https://github.com/bhargavrpatel/dota_kv",
			"labels": ["language syntax"],
			"releases": [
				{
					"sublime_text": "*",
					"tags": true
				}
			]
		},
		{
			"name": "Dota Lua VScript",
			"details": "https://github.com/hex6/dota-lua-vscript-sublime",
			"labels": ["snippets"],
			"releases": [
				{
					"sublime_text": "*",
					"tags": true
				}
			]
		},
		{
			"name": "Dota Reborn Package",
			"details": "https://github.com/XavierCHN/Dota-Reborn-Package",
			"labels": ["auto-complete", "snippets", "language syntax"],
			"releases": [
				{
					"sublime_text": "*",
					"tags": true
				}
			]
		},
		{
			"name": "DotENV",
			"details": "https://github.com/zaynali53/DotENV",
			"labels": ["language syntax"],
			"releases": [
				{
					"sublime_text": "*",
					"tags": true
				}
			]
		},
		{
			"name": "Dotfiles Syntax Highlighting",
			"details": "https://github.com/mattbanks/dotfiles-syntax-highlighting-st2",
			"labels": ["language syntax"],
			"releases": [
				{
					"sublime_text": "*",
					"tags": true
				}
			]
		},
		{
			"name": "doTjs Template Syntax Highlighting",
			"details": "https://github.com/ZombieHippie/dotjs.tmLanguage",
			"labels": ["language syntax"],
			"releases": [
				{
					"sublime_text": "*",
					"tags": true
				}
			]
		},
		{
			"name": "DotNetComments",
			"details": "https://github.com/juzzbott/DotNetComments",
			"labels": ["comments"],
			"releases": [
				{
					"sublime_text": "*",
					"tags": true
				}
			]
		},
		{
			"name": "DotNetNuke Snippets",
			"details": "https://github.com/dbaines/DotNetNuke-SublimeText-2-Snippets",
			"labels": ["snippets"],
			"releases": [
				{
					"sublime_text": "*",
					"branch": "master"
				}
			]
		},
		{
			"name": "Download Source",
			"details": "https://github.com/socsieng/sublime-download-source",
			"labels": ["download", "source"],
			"releases": [
				{
					"sublime_text": "*",
					"tags": true
				}
			]
		},
		{
			"name": "DoxyDoc",
			"details": "https://github.com/Rapptz/doxydoc",
			"labels": ["auto-complete", "snippets"],
			"releases": [
				{
					"sublime_text": "*",
					"tags": true
				}
			]
		},
		{
			"name": "Dpaste Sublime",
			"details": "https://github.com/H25/dpaste-sublime",
			"previous_names": ["sublime-dpaste"],
			"releases": [
				{
					"sublime_text": "*",
					"branch": "master"
				}
			]
		},
		{
			"name": "Dracula Color Scheme",
			"details": "https://github.com/dracula/sublime",
			"labels": ["color scheme"],
			"releases": [
				{
					"sublime_text": "*",
					"branch": "master"
				}
			]
		},
		{
			"name": "DRAMA Syntax Highlighter",
			"details": "https://github.com/woutdp/DRAMASyntax",
			"labels": ["language syntax"],
			"releases": [
				{
					"sublime_text": "*",
					"tags": true
				}
			]
		},
		{
			"name": "Dream Maker",
			"details": "https://github.com/seiyria/sublime-dreams",
			"labels": ["language syntax"],
			"releases": [
				{
					"sublime_text": "*",
					"branch": "master"
				}
			]
		},
		{
			"name": "Drive Color Scheme",
			"details": "https://github.com/lsjroberts/drive-colour-scheme",
			"labels": ["color scheme"],
			"releases": [
				{
					"sublime_text": "*",
					"tags": true
				}
			]
		},
		{
			"name": "DrMonthsCalendar",
			"details": "https://github.com/dragon/dr_months_calendar",
			"labels": ["calendar"],
			"releases": [
				{
					"sublime_text": "*",
					"branch": "master"
				}
			]
		},
		{
			"name": "Drunken NSIS",
			"details": "https://github.com/idleberg/Drunken-NSIS",
			"labels": ["auto-complete", "nsis"],
			"releases": [
				{
					"sublime_text": "*",
					"tags": true
				}
			]
		},
		{
			"name": "Drunken PHP",
			"details": "https://github.com/idleberg/Drunken-PHP",
			"labels": ["auto-complete", "php"],
			"releases": [
				{
					"sublime_text": "*",
					"branch": "master"
				}
			]
		},
		{
			"name": "Drupal",
			"details": "https://github.com/robballou/drupal-sublimetext",
			"releases": [
				{
					"sublime_text": "*",
					"branch": "master"
				}
			]
		},
		{
			"name": "Drupal Completions",
			"details": "https://github.com/flashvnn/Drupal-Completion-ST",
			"releases": [
				{
					"sublime_text": "*",
					"branch": "master"
				}
			]
		},
		{
			"name": "Drupal Project Autocomplete",
			"details": "https://github.com/tanc/sublime-drupal-autocomplete",
			"labels": ["auto-complete"],
			"releases": [
				{
					"sublime_text": "*",
					"tags": true
				}
			]
		},
		{
			"name": "Drupal Snippets",
			"details": "https://github.com/juhasz/drupal_sublime-snippets",
			"labels": ["snippets"],
			"releases": [
				{
					"sublime_text": "*",
					"branch": "master"
				}
			]
		},
		{
			"name": "DrupalContribSearch",
			"details": "https://github.com/seregatte/DrupalContribSearch",
			"releases": [
				{
					"sublime_text": "*",
					"branch": "master"
				}
			]
		},
		{
			"name": "Drush",
			"details": "https://github.com/vaanwd/sublime_drush",
			"releases": [
				{
					"sublime_text": "<3000",
					"branch": "master"
				}
			]
		},
		{
			"name": "Dumbest Ipsum",
			"details": "https://github.com/victorlaerte/dumbest-ipsum",
			"author": "Victor Laerte",
			"labels": ["text", "snippets"],
			"releases": [
				{
					"sublime_text": "*",
					"tags": true
				}
			]
		},
		{
			"name": "Dummy Image Generator",
			"details": "https://github.com/SubZane/Sublime-Dummy-Image-Generator",
			"releases": [
				{
					"sublime_text": "<3000",
					"branch": "master"
				}
			]
		},
		{
			"name": "DummyData",
			"details": "https://github.com/blcook223/DummyData",
			"releases": [
				{
					"sublime_text": "*",
					"tags": true
				}
			]
		},
		{
			"name": "DumperWrap",
			"details": "https://github.com/barkonar/dumperwrap",
			"releases": [
				{
					"sublime_text": "*",
					"tags": true
				}
			]
		},
		{
			"name": "Duotone Dark Red",
			"details": "https://github.com/DJgamer98/Duotone-Dark-Red-Sublime",
			"releases": [
				{
					"sublime_text": "*",
					"tags": true
				}
			]
		},
		{
			"name": "Duotones Colorschemes",
			"details": "https://github.com/atelierbram/duotones-sublime-colorschemes",
			"releases": [
				{
					"sublime_text": "*",
					"tags": true
				}
			]
		},
		{
			"name": "Duplicate Lines",
			"details": "https://github.com/wjthomas9/duplicate-lines",
			"releases": [
				{
					"sublime_text": "*",
					"tags": true
				}
			]
		},
		{
			"name": "Duplicate Same",
			"details": "https://github.com/jcowgar/sublime-duplicate-same",
			"releases": [
				{
					"sublime_text": "<3000",
					"branch": "master"
				}
			]
		},
		{
			"name": "DustBuster",
			"previous_names": ["Dust.js"],
			"details": "https://github.com/zanuka/dust-buster",
			"labels": ["dust", "language syntax", "auto-complete", "snippets"],
			"releases": [
				{
					"sublime_text": "*",
					"tags": true
				}
			]
		},
		{
			"name": "DW Site Tools",
			"details": "https://github.com/Tardog/dw-site-tools",
			"releases": [
				{
					"sublime_text": "*",
					"tags": true
				}
			]
		},
		{
			"name": "DXL",
			"details": "https://github.com/Adarma/DXL",
			"labels": ["build system", "color scheme", "language syntax", "linting"],
			"releases": [
				{
					"sublime_text": "*",
					"platforms": "windows",
					"tags": true
				}
			]
		},
		{
			"name": "Dylan",
			"details": "https://github.com/dylan-lang/dylan.tmbundle",
			"releases": [
				{
					"sublime_text": "*",
					"branch": "master"
				}
			]
		}
	]
}<|MERGE_RESOLUTION|>--- conflicted
+++ resolved
@@ -491,13 +491,10 @@
 		},
 		{
 			"name": "Deviot (Arduino IDE)",
+			"previous_names": ["Deviot"],
 			"details": "https://github.com/gepd/Deviot",
 			"donate": "https://gratipay.com/~gepd/",
-<<<<<<< HEAD
 			"labels": ["build system", "ide", "arduino", "iot", "platformio"],
-=======
-            "labels": ["build system", "ide", "arduino", "iot", "platformio"],
->>>>>>> 825d7fb8
 			"releases": [
 				{
 					"sublime_text": ">=3000",
