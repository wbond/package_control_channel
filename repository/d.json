--- conflicted
+++ resolved
@@ -259,8 +259,6 @@
 			]
 		},
 		{
-<<<<<<< HEAD
-=======
 			"name": "DashDoc",
 			"details": "https://github.com/farcaller/DashDoc",
 			"releases": [
@@ -271,17 +269,6 @@
 			]
 		},
 		{
-			"name": "Dashed Comments",
-			"details": "https://github.com/email2vimalraj/DashedComments",
-			"releases": [
-				{
-					"sublime_text": "<3000",
-					"branch": "master"
-				}
-			]
-		},
-		{
->>>>>>> afac612f
 			"name": "Data Wizard",
 			"details": "https://github.com/nickklaskala/DataWizard",
 			"releases": [
