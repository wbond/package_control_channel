--- conflicted
+++ resolved
@@ -183,7 +183,6 @@
 			]
 		},
 		{
-<<<<<<< HEAD
 		    "name": "XmlTransformer",
 		    "details": "https://github.com/haloway13/XmlTransformer",
 		    "releases": [
@@ -192,7 +191,6 @@
 		            "tags": true
 		        }
 		    ]
-=======
 			"details": "https://github.com/haloway13/XmlTransformer",
 			"releases": [
 				{
@@ -200,7 +198,6 @@
 					"tags": true
 				}
 			]
->>>>>>> 79bf416e
 		},
 		{
 			"name": "XMPFilter",
