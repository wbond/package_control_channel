{
	"$schema": "sublime://packagecontrol.io/schemas/repository",
	"schema_version": "4.0.0",
	"packages": [
		{
			"name": "q KDB",
			"details": "https://github.com/komsit37/sublime-q",
			"labels": ["repl", "language syntax", "completion", "build system", "docs", "q", "kdb"],
			"releases": [
				{
					"sublime_text": "*",
					"tags": true,
					"platforms": ["osx-x64", "windows-x64", "linux-x64"]
				}
			]
		},
		{
			"name": "qasm_highlighting",
			"details": "https://github.com/gtaifu/qasm_highlighting",
			"labels": ["language syntax"],
			"releases": [
				{
					"sublime_text": ">=3103",
					"tags": true
				}
			]
		},
		{
			"name": "QColor",
			"details": "https://github.com/raphaelquintao/QColor",
			"labels": ["color", "highlight", "highlighter", "converter", "picker", "hex", "rgb","rgba", "hsla", "hsl"],
			"author": "Raphael Quintao",
			"releases": [
				{
					"sublime_text": "*",
					"tags": true
				}
			]
		},
		{
			"name": "Qiita for Sublime",
			"details": "https://github.com/blueplanet/sublime-qiita",
			"releases": [
				{
					"sublime_text": "*",
					"tags": true
				}
			]
		},
		{
			"name": "QLSyntax",
			"details": "https://github.com/EdoDodo/QLSyntax",
			"labels": ["language syntax"],
			"releases": [
				{
					"sublime_text": ">=3084",
					"tags": true
				}
			]
		},
		{
			"name": "QMakeProject",
			"details": "https://github.com/nsubiron/sublime-qmakeproject-syntax",
			"releases": [
				{
					"sublime_text": "*",
					"tags": true
				}
			]
		},
		{
			"name": "QML",
			"details": "https://github.com/SublimeText/QML",
			"labels": ["language syntax", "snippets"],
			"releases": [
				{
					"sublime_text": ">=4107",
					"tags": true
				}
			]
		},
		{
			"name": "QNav",
			"details": "https://github.com/ta-tikoma/QNav",
			"labels": ["navigation", "files navigation"],
			"releases": [
				{
					"sublime_text": "*",
					"tags": true
				}
			]
		},
		{
			"name": "Qt Completions for C++",
			"details": "https://github.com/tushortz/Qt-Completions-for-Cpp",
			"labels": ["c++","completions", "auto-complete", "completion", "autocomplete", "snippet"],
			"releases": [
				{
					"sublime_text": "*",
					"tags": true
				}
			]
		},
		{
			"name": "Quake3 Script",
			"details": "https://github.com/isRyven/Sublime-Text-Q3Script",
			"labels": ["quake3", "script", "shader", "language syntax", "snippet", "completion"],
			"releases": [
				{
					"sublime_text": "*",
					"tags": true
				}
			]
		},
		{
			"name": "Quarto",
			"details": "https://github.com/quarto-dev/quarto-sublime",
			"labels": ["language syntax"],
			"releases": [
				{
					"sublime_text": "*",
					"tags": true
				}
			]
		},
		{
			"name": "Quartz-Syntax",
			"details": "https://github.com/contradictioned/quartz-syntax",
			"labels": ["language syntax"],
			"releases": [
				{
					"sublime_text": "*",
					"tags": true
				}
			]
		},
		{
			"name": "Quasar Snippets",
			"details": "https://github.com/bunya017/sublime-text-quasar-snippets",
			"labels": ["snippets"],
			"releases": [
				{
					"sublime_text": "*",
					"tags": true
				}
			]
		},
		{
			"name": "Query Completions Silencer",
			"details": "https://github.com/twolfson/sublime-query-completions-silencer",
			"labels": ["auto-complete"],
			"releases": [
				{
					"sublime_text": "*",
					"tags": true
				}
			]
		},
		{
			"name": "Quick Docs Launcher",
			"details": "https://github.com/linkarys/QuickDocsLauncher",
			"labels": ["docs", "search", "command line"],
			"releases": [
				{
					"sublime_text": "*",
					"branch": "master"
				}
			]
		},
		{
			"name": "Quick File Creator",
			"details": "https://github.com/noklesta/SublimeQuickFileCreator",
			"releases": [
				{
					"sublime_text": "*",
					"branch": "master"
				}
			]
		},
		{
			"name": "Quick File Move",
			"details": "https://github.com/wulftone/sublime-text-quick-file-move",
			"previous_names": ["Quick File Renamer", "QuickFileMove"],
			"releases": [
				{
					"sublime_text": "*",
					"branch": "master"
				}
			]
		},
		{
			"name": "Quick File Open",
			"details": "https://github.com/gsingh93/sublime-quick-file-open",
			"releases": [
				{
					"sublime_text": "*",
					"tags": true
				}
			]
		},
		{
			"details": "https://github.com/facelessuser/QuickCal",
			"releases": [
				{
					"sublime_text": "*",
					"tags": "st3-"
				}
			]
		},
		{
			"name": "QuickEdit",
			"details": "https://github.com/gamcoh/QuickEdit",
			"labels": ["html", "css", "php", "quick edition"],
			"releases": [
				{
					"sublime_text": "*",
					"tags": true,
					"platforms": "*"
				}
			]
		},
		{
			"name": "Quickfix List",
			"details": "https://github.com/cibinmathew/sublime_quickfix_list",
			"author": "Cibin Mathew",
			"labels": ["navigation"],
			"releases": [
				{
					"sublime_text": "*",
					"platforms": ["osx", "linux"],
					"tags": true
				}
			]
		},
		{
			"name": "QuickGotoAnything",
			"details": "https://github.com/litefeel/Sublime-QuickGotoAnything",
			"releases": [
				{
					"sublime_text": "*",
					"tags": true
				}
			]
		},
		{
			"name": "QuickLinks",
			"details": "https://bitbucket.org/sigzegv/quicklinks",
			"releases": [
				{
					"sublime_text": "*",
					"branch": "master"
				}
			]
		},
		{
			"name": "QuickOpen",
			"details": "https://github.com/zsytssk/QuickOpen",
			"releases": [
				{
					"sublime_text": "*",
					"tags": true
				}
			]
		},
		{
			"name": "QuickPanelEnhanced",
			"details": "https://github.com/jaytiar/SublimeQuickPanelEnhanced",
			"releases": [
				{
					"sublime_text": "*",
					"tags": true
				}
			]
		},
		{
<<<<<<< HEAD
			"name": "QuickPuTTY",
			"details": "https://github.com/npanuhin/QuickPuTTY",
			"labels": ["ssh", "putty"],
			"releases": [
				{
					"sublime_text": "*",
					"platforms": ["windows", "linux"],
					"tags": true
				}
			]
		},
		{
=======
>>>>>>> ab16793c
			"name": "QuickRef Command Lookup",
			"details": "https://bitbucket.org/rablador/quickref",
			"previous_names": ["QuickRef"],
			"releases": [
				{
					"sublime_text": "*",
					"branch": "develop"
				}
			]
		},
		{
			"name": "QuickReplaceAtCursor",
			"details": "https://bitbucket.org/JorisL/quickreplaceatcursor",
			"releases": [
				{
					"sublime_text": "*",
					"tags": true
				}
			]
		},
		{
			"name": "QuickSearchEnhanced",
			"details": "https://github.com/shagabutdinov/sublime-quick-search-enhanced",
			"donate": "https://github.com/shagabutdinov/sublime-enhanced/blob/master/readme-donations.md",
			"labels": ["sublime-enhanced", "text navigation"],
			"releases": [
				{
					"sublime_text": "*",
					"branch": "master"
				}
			]
		},
		{
			"name": "QuickSettings",
			"details": "https://github.com/evandrocoan/QuickSettings",
			"author": ["klorenz", "evandrocoan"],
			"labels": ["preferences", "settings"],
			"releases": [
				{
					"sublime_text": "*",
					"tags": true
				}
			]
		},
		{
			"name": "QuickSimplenote",
			"details": "https://github.com/sickmartian/quick_simplenote",
			"labels": ["simplenote", "todo", "php", "html", "quote"],
			"releases": [
				{
<<<<<<< HEAD
					"sublime_text": "*",
=======
					"sublime_text": ">=3000",
>>>>>>> ab16793c
					"tags": "st3-"
				}
			]
		},
		{
			"name": "QuickTemplate (Go)",
			"details": "https://github.com/SharanSharathi/sublime_qtpl",
			"labels": ["template", "go", "qtpl", "language syntax", "auto-complete", "build system"],
			"releases": [
				{
					"sublime_text": "*",
					"tags": true
				}
			]
		},
		{
			"details": "https://github.com/chrislongo/QuickThemes",
			"releases": [
				{
					"sublime_text": "*",
					"branch": "master"
				}
			]
		},
		{
			"name": "QuickView",
			"details": "https://github.com/jwortmann/quick-view",
			"labels": ["color", "image", "preview"],
			"releases": [
				{
					"sublime_text": ">=3170",
					"tags": true
				}
			]
		},
		{
			"name": "QuickXDev",
			"details": "https://github.com/leitwolf/QuickXDev",
			"releases": [
				{
					"sublime_text": "*",
					"branch": "master"
				}
			]
		},
		{
			"name": "Quijotipsum Snippet",
			"details": "https://github.com/ArmandoMendoza/sublime-quijotipsum",
			"releases": [
				{
					"sublime_text": "*",
					"branch": "master"
				}
			]
		},
		{
			"name": "Qunit Snippets",
			"details": "https://github.com/maxhoffmann/qunit-snippets",
			"releases": [
				{
					"sublime_text": "*",
					"branch": "master"
				}
			]
		},
		{
			"name": "Quote With Marker",
			"author": "Denny Korsukéwitz",
			"details": "https://github.com/dennykorsukewitz/Sublime-QuoteWithMarker",
			"labels": ["quote", "workflow", "codemarker", "marker", "markers", "comment", "commentline", "patch", "patcher", "diff", "compare", "helper"],
			"releases": [
				{
					"sublime_text": "*",
					"tags": true
				}
			]
		},
		{
			"name": "QuoteHTML",
			"details": "https://github.com/mutian/Sublime-Quote-HTML",
			"labels": ["javascript", "js", "php", "html", "quote"],
			"releases": [
				{
					"sublime_text": "*",
					"branch": "master"
				}
			]
		}
	]
}<|MERGE_RESOLUTION|>--- conflicted
+++ resolved
@@ -273,21 +273,6 @@
 			]
 		},
 		{
-<<<<<<< HEAD
-			"name": "QuickPuTTY",
-			"details": "https://github.com/npanuhin/QuickPuTTY",
-			"labels": ["ssh", "putty"],
-			"releases": [
-				{
-					"sublime_text": "*",
-					"platforms": ["windows", "linux"],
-					"tags": true
-				}
-			]
-		},
-		{
-=======
->>>>>>> ab16793c
 			"name": "QuickRef Command Lookup",
 			"details": "https://bitbucket.org/rablador/quickref",
 			"previous_names": ["QuickRef"],
@@ -338,11 +323,7 @@
 			"labels": ["simplenote", "todo", "php", "html", "quote"],
 			"releases": [
 				{
-<<<<<<< HEAD
-					"sublime_text": "*",
-=======
-					"sublime_text": ">=3000",
->>>>>>> ab16793c
+					"sublime_text": "*",
 					"tags": "st3-"
 				}
 			]
