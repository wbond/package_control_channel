{
	"schema_version": "3.0.0",
	"packages": [
		{
			"name": "q KDB",
			"details": "https://github.com/komsit37/sublime-q",
			"labels": ["repl", "language syntax", "completions", "build system", "docs", "q", "kdb"],
			"releases": [
				{
					"sublime_text": ">=3000",
					"tags": true,
					"platforms": ["osx-x64", "windows-x64", "linux-x64"]
				}
			]
		},
		{
			"name": "qasm_highlighting",
			"details": "https://github.com/gtaifu/qasm_highlighting",
			"labels": ["language syntax"],
			"releases": [
				{
					"sublime_text": ">=3103",
					"tags": true
				}
			]
		},
		{
			"name": "QColor",
			"details": "https://github.com/raphaelquintao/QColor",
			"labels": ["color", "highlight", "highlighter", "converter", "picker", "hex", "rgb","rgba", "hsla", "hsl"],
			"author": "Raphael Quintao",
			"releases": [
				{
					"sublime_text": ">=3000",
					"tags": true
				}
			]
		},
		{
			"name": "Qiita for Sublime",
			"details": "https://github.com/blueplanet/sublime-qiita",
			"releases": [
				{
					"sublime_text": ">=3000",
					"tags": true
				}
			]
		},
		{
			"name": "QLSyntax",
			"details": "https://github.com/EdoDodo/QLSyntax",
			"labels": ["language syntax"],
			"releases": [
				{
					"sublime_text": ">=3084",
					"tags": true
				}
			]
		},
		{
			"name": "QMakeProject",
			"details": "https://github.com/nsubiron/sublime-qmakeproject-syntax",
			"releases": [
				{
					"sublime_text": "*",
					"tags": true
				}
			]
		},
		{
			"name": "QML",
			"details": "https://github.com/SublimeText/QML",
			"labels": ["language syntax", "snippets"],
			"releases": [
				{
					"sublime_text": ">=4107",
					"tags": true
				}
			]
		},
		{
			"name": "QNav",
			"details": "https://github.com/ta-tikoma/QNav",
			"labels": ["navigation", "files navigation"],
			"releases": [
				{
					"sublime_text": "*",
					"tags": true
				}
			]
		},
		{
			"name": "Qt Completions for C++",
			"details": "https://github.com/tushortz/Qt-Completions-for-Cpp",
<<<<<<< HEAD
			"labels": ["c++", "auto-complete", "completions", "snippets"],
=======
			"labels": ["c++","completions", "auto-complete", "completion", "autocomplete", "snippet"],
>>>>>>> ab16793c
			"releases": [
				{
					"sublime_text": "*",
					"tags": true
				}
			]
		},
		{
			"name": "Quake3 Script",
			"details": "https://github.com/isRyven/Sublime-Text-Q3Script",
			"labels": ["quake3", "script", "shader", "language syntax", "completions", "snippets"],
			"releases": [
				{
					"sublime_text": "*",
					"tags": true
				}
			]
		},
		{
			"name": "Quarto",
			"details": "https://github.com/quarto-dev/quarto-sublime",
			"labels": ["language syntax"],
			"releases": [
				{
					"sublime_text": "*",
					"tags": true
				}
			]
		},
		{
			"name": "Quartz-Syntax",
			"details": "https://github.com/contradictioned/quartz-syntax",
			"labels": ["language syntax"],
			"releases": [
				{
					"sublime_text": "*",
					"tags": true
				}
			]
		},
		{
			"name": "Quasar Snippets",
			"details": "https://github.com/bunya017/sublime-text-quasar-snippets",
			"labels": ["snippets"],
			"releases": [
				{
					"sublime_text": "*",
					"tags": true
				}
			]
		},
		{
			"name": "Query Completions Silencer",
			"details": "https://github.com/twolfson/sublime-query-completions-silencer",
			"labels": ["auto-complete"],
			"releases": [
				{
					"sublime_text": "*",
					"tags": true
				}
			]
		},
		{
			"name": "Quick Docs Launcher",
			"details": "https://github.com/linkarys/QuickDocsLauncher",
			"labels": ["docs", "search", "command line"],
			"releases": [
				{
					"sublime_text": "*",
					"branch": "master"
				}
			]
		},
		{
			"name": "Quick File Creator",
			"details": "https://github.com/noklesta/SublimeQuickFileCreator",
			"releases": [
				{
					"sublime_text": "*",
					"branch": "master"
				}
			]
		},
		{
			"name": "Quick File Move",
			"details": "https://github.com/wulftone/sublime-text-quick-file-move",
			"previous_names": ["Quick File Renamer", "QuickFileMove"],
			"releases": [
				{
					"sublime_text": "*",
					"branch": "master"
				}
			]
		},
		{
			"name": "Quick File Open",
			"details": "https://github.com/gsingh93/sublime-quick-file-open",
			"releases": [
				{
					"sublime_text": "*",
					"tags": true
				}
			]
		},
		{
			"details": "https://github.com/facelessuser/QuickCal",
			"releases": [
				{
					"sublime_text": ">=3000",
					"tags": "st3-"
				}
			]
		},
		{
			"name": "QuickEdit",
			"details": "https://github.com/gamcoh/QuickEdit",
			"labels": ["html", "css", "php", "quick edition"],
			"releases": [
				{
					"sublime_text": "*",
					"tags": true,
					"platforms": "*"
				}
			]
		},
		{
			"name": "Quickfix List",
			"details": "https://github.com/cibinmathew/sublime_quickfix_list",
			"author": "Cibin Mathew",
			"labels": ["navigation"],
			"releases": [
				{
					"sublime_text": "*",
					"platforms": ["osx", "linux"],
					"tags": true
				}
			]
		},
		{
			"name": "QuickGotoAnything",
			"details": "https://github.com/litefeel/Sublime-QuickGotoAnything",
			"releases": [
				{
					"sublime_text": "*",
					"tags": true
				}
			]
		},
		{
			"name": "QuickLinks",
			"details": "https://bitbucket.org/sigzegv/quicklinks",
			"releases": [
				{
					"sublime_text": "*",
					"branch": "master"
				}
			]
		},
		{
			"name": "QuickOpen",
			"details": "https://github.com/zsytssk/QuickOpen",
			"releases": [
				{
					"sublime_text": ">=3000",
					"tags": true
				}
			]
		},
		{
			"name": "QuickPanelEnhanced",
			"details": "https://github.com/jaytiar/SublimeQuickPanelEnhanced",
			"releases": [
				{
					"sublime_text": ">=3000",
					"tags": true
				}
			]
		},
		{
			"name": "QuickRef Command Lookup",
			"details": "https://bitbucket.org/rablador/quickref",
			"previous_names": ["QuickRef"],
			"releases": [
				{
					"sublime_text": "*",
					"branch": "develop"
				}
			]
		},
		{
			"name": "QuickReplaceAtCursor",
			"details": "https://bitbucket.org/JorisL/quickreplaceatcursor",
			"releases": [
				{
					"sublime_text": ">=3000",
					"tags": true
				}
			]
		},
		{
			"name": "QuickSearchEnhanced",
			"details": "https://github.com/shagabutdinov/sublime-quick-search-enhanced",
			"donate": "https://github.com/shagabutdinov/sublime-enhanced/blob/master/readme-donations.md",
			"labels": ["sublime-enhanced", "text navigation"],
			"releases": [
				{
					"sublime_text": "*",
					"branch": "master"
				}
			]
		},
		{
			"name": "QuickSettings",
			"details": "https://github.com/evandrocoan/QuickSettings",
			"author": ["klorenz", "evandrocoan"],
			"labels": ["preferences", "settings"],
			"releases": [
				{
					"sublime_text": "*",
					"tags": true
				}
			]
		},
		{
			"name": "QuickSimplenote",
			"details": "https://github.com/sickmartian/quick_simplenote",
			"labels": ["simplenote", "todo", "php", "html", "quote"],
			"releases": [
				{
					"sublime_text": ">=3000",
					"tags": "st3-"
				}
			]
		},
		{
			"name": "QuickTemplate (Go)",
			"details": "https://github.com/SharanSharathi/sublime_qtpl",
			"labels": ["template", "go", "qtpl", "language syntax", "auto-complete", "build system"],
			"releases": [
				{
					"sublime_text": ">=3092",
					"tags": true
				}
			]
		},
		{
			"details": "https://github.com/chrislongo/QuickThemes",
			"releases": [
				{
					"sublime_text": "*",
					"branch": "master"
				}
			]
		},
		{
			"name": "QuickView",
			"details": "https://github.com/jwortmann/quick-view",
			"labels": ["color", "image", "preview"],
			"releases": [
				{
					"sublime_text": ">=3170",
					"tags": true
				}
			]
		},
		{
			"name": "QuickXDev",
			"details": "https://github.com/leitwolf/QuickXDev",
			"releases": [
				{
					"sublime_text": "*",
					"branch": "master"
				}
			]
		},
		{
			"name": "Quijotipsum Snippet",
			"details": "https://github.com/ArmandoMendoza/sublime-quijotipsum",
			"releases": [
				{
					"sublime_text": "*",
					"branch": "master"
				}
			]
		},
		{
			"name": "Qunit Snippets",
			"details": "https://github.com/maxhoffmann/qunit-snippets",
			"releases": [
				{
					"sublime_text": "*",
					"branch": "master"
				}
			]
		},
		{
			"name": "Quote With Marker",
			"author": "Denny Korsukéwitz",
			"details": "https://github.com/dennykorsukewitz/Sublime-QuoteWithMarker",
			"labels": ["quote", "workflow", "codemarker", "marker", "markers", "comment", "commentline", "patch", "patcher", "diff", "compare", "helper"],
			"releases": [
				{
					"sublime_text": "*",
					"tags": true
				}
			]
		},
		{
			"name": "QuoteHTML",
			"details": "https://github.com/mutian/Sublime-Quote-HTML",
			"labels": ["javascript", "js", "php", "html", "quote"],
			"releases": [
				{
					"sublime_text": "*",
					"branch": "master"
				}
			]
		}
	]
}<|MERGE_RESOLUTION|>--- conflicted
+++ resolved
@@ -92,11 +92,7 @@
 		{
 			"name": "Qt Completions for C++",
 			"details": "https://github.com/tushortz/Qt-Completions-for-Cpp",
-<<<<<<< HEAD
-			"labels": ["c++", "auto-complete", "completions", "snippets"],
-=======
-			"labels": ["c++","completions", "auto-complete", "completion", "autocomplete", "snippet"],
->>>>>>> ab16793c
+			"labels": ["auto-complete", "completions", "snippets", "c++"],
 			"releases": [
 				{
 					"sublime_text": "*",
@@ -107,7 +103,7 @@
 		{
 			"name": "Quake3 Script",
 			"details": "https://github.com/isRyven/Sublime-Text-Q3Script",
-			"labels": ["quake3", "script", "shader", "language syntax", "completions", "snippets"],
+			"labels": ["language syntax", "completions", "snippets", "quake3", "script", "shader", ],
 			"releases": [
 				{
 					"sublime_text": "*",
