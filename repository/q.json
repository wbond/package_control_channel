{
	"$schema": "sublime://packagecontrol.io/schemas/repository",
	"schema_version": "4.0.0",
	"packages": [
		{
			"name": "q KDB",
			"details": "https://github.com/komsit37/sublime-q",
			"labels": ["repl", "language syntax", "completion", "build system", "docs", "q", "kdb"],
			"releases": [
				{
					"sublime_text": ">=3000",
					"tags": true,
					"platforms": ["osx-x64", "windows-x64", "linux-x64"]
				}
			]
		},
		{
			"name": "qasm_highlighting",
			"details": "https://github.com/gtaifu/qasm_highlighting",
			"labels": ["language syntax"],
			"releases": [
				{
					"sublime_text": ">=3103",
					"tags": true
				}
			]
		},
		{
			"name": "QColor",
			"details": "https://github.com/raphaelquintao/QColor",
			"labels": ["color", "highlight", "highlighter", "converter", "picker", "hex", "rgb","rgba", "hsla", "hsl"],
			"author": "Raphael Quintao",
			"releases": [
				{
					"sublime_text": ">=3000",
					"tags": true
				}
			]
		},
		{
			"name": "Qiita for Sublime",
			"details": "https://github.com/blueplanet/sublime-qiita",
			"releases": [
				{
					"sublime_text": ">=3000",
					"tags": true
				}
			]
		},
		{
			"name": "QLSyntax",
			"details": "https://github.com/EdoDodo/QLSyntax",
			"labels": ["language syntax"],
			"releases": [
				{
					"sublime_text": ">=3084",
					"tags": true
				}
			]
		},
		{
			"name": "QMakeProject",
			"details": "https://github.com/nsubiron/sublime-qmakeproject-syntax",
			"releases": [
				{
					"sublime_text": "*",
					"tags": true
				}
			]
		},
		{
			"name": "QML",
			"details": "https://github.com/SublimeText/QML",
			"labels": ["language syntax", "snippets"],
			"releases": [
				{
					"sublime_text": ">=4107",
					"tags": true
				}
			]
		},
		{
			"name": "QNav",
			"details": "https://github.com/ta-tikoma/QNav",
			"labels": ["navigation", "files navigation"],
			"releases": [
				{
					"sublime_text": "*",
					"tags": true
				}
			]
		},
		{
<<<<<<< HEAD
			"name": "QSwitch",
			"details": "https://github.com/mintyPT/QSwitch",
			"releases": [
				{
					"sublime_text": "*",
					"branch": "master"
=======
			"name": "qooxdoo Tools",
			"details": "https://github.com/danielwagner/qooxdoo-sublime",
			"labels": ["auto-complete"],
			"releases": [
				{
					"sublime_text": "<3000",
					"tags": true
>>>>>>> b1bf6628
				}
			]
		},
		{
			"name": "Qt Completions for C++",
			"details": "https://github.com/tushortz/Qt-Completions-for-Cpp",
			"labels": ["c++","completions", "auto-complete", "completion", "autocomplete", "snippet", "Completion"],
			"releases": [
				{
					"sublime_text": "*",
					"tags": true
				}
			]
		},
		{
			"name": "Quake3 Script",
			"details": "https://github.com/isRyven/Sublime-Text-Q3Script",
			"labels": ["quake3", "script", "shader", "language syntax", "snippet", "completion"],
			"releases": [
				{
					"sublime_text": "*",
					"tags": true
				}
			]
		},
		{
			"name": "Quarto",
			"details": "https://github.com/quarto-dev/quarto-sublime",
			"labels": ["language syntax"],
			"releases": [
				{
					"sublime_text": "*",
					"tags": true
				}
			]
		},
		{
			"name": "Quartz-Syntax",
			"details": "https://github.com/contradictioned/quartz-syntax",
			"labels": ["language syntax"],
			"releases": [
				{
					"sublime_text": "*",
					"tags": true
				}
			]
		},
		{
			"name": "Quasar Snippets",
			"details": "https://github.com/bunya017/sublime-text-quasar-snippets",
			"labels": ["snippets"],
			"releases": [
				{
					"sublime_text": "*",
					"tags": true
				}
			]
		},
		{
			"name": "Query Completions Silencer",
			"details": "https://github.com/twolfson/sublime-query-completions-silencer",
			"labels": ["auto-complete"],
			"releases": [
				{
					"sublime_text": "*",
					"tags": true
				}
			]
		},
		{
			"name": "Quick Docs Launcher",
			"details": "https://github.com/linkarys/QuickDocsLauncher",
			"labels": ["docs", "search", "command line"],
			"releases": [
				{
					"sublime_text": "*",
					"branch": "master"
				}
			]
		},
		{
			"name": "Quick File Creator",
			"details": "https://github.com/noklesta/SublimeQuickFileCreator",
			"releases": [
				{
					"sublime_text": "*",
					"branch": "master"
				}
			]
		},
		{
			"name": "Quick File Move",
			"details": "https://github.com/wulftone/sublime-text-quick-file-move",
			"previous_names": ["Quick File Renamer", "QuickFileMove"],
			"releases": [
				{
					"sublime_text": "*",
					"branch": "master"
				}
			]
		},
		{
			"name": "Quick File Open",
			"details": "https://github.com/gsingh93/sublime-quick-file-open",
			"releases": [
				{
					"sublime_text": "*",
					"tags": true
				}
			]
		},
		{
			"details": "https://github.com/facelessuser/QuickCal",
			"releases": [
				{
					"sublime_text": ">=3000",
					"tags": "st3-"
				}
			]
		},
		{
			"name": "QuickEdit",
			"details": "https://github.com/gamcoh/QuickEdit",
			"labels": ["Html", "Css", "php", "Quick", "Edition"],
			"releases": [
				{
					"sublime_text": "*",
					"tags": true,
					"platforms": "*"
				}
			]
		},
		{
			"name": "Quickfix List",
			"details": "https://github.com/cibinmathew/sublime_quickfix_list",
			"author": "Cibin Mathew",
			"labels": ["navigation"],
			"releases": [
				{
					"sublime_text": "*",
					"platforms": ["osx", "linux"],
					"tags": true
				}
			]
		},
		{
			"name": "QuickGotoAnything",
			"details": "https://github.com/litefeel/Sublime-QuickGotoAnything",
			"releases": [
				{
					"sublime_text": "*",
					"tags": true
				}
			]
		},
		{
			"name": "QuickLinks",
			"details": "https://bitbucket.org/sigzegv/quicklinks",
			"releases": [
				{
					"sublime_text": "*",
					"branch": "master"
				}
			]
		},
		{
			"name": "QuickOpen",
			"details": "https://github.com/zsytssk/QuickOpen",
			"releases": [
				{
					"sublime_text": ">=3000",
					"tags": true
				}
			]
		},
		{
			"name": "QuickPanelEnhanced",
			"details": "https://github.com/jaytiar/SublimeQuickPanelEnhanced",
			"releases": [
				{
					"sublime_text": ">=3000",
					"tags": true
				}
			]
		},
		{
			"name": "QuickPuTTY",
			"details": "https://github.com/npanuhin/QuickPuTTY",
			"labels": ["ssh", "putty"],
			"releases": [
				{
					"sublime_text": ">=3000",
					"platforms": ["windows", "linux"],
					"tags": true
				}
			]
		},
		{
			"name": "QuickRef Command Lookup",
			"details": "https://bitbucket.org/rablador/quickref",
			"previous_names": ["QuickRef"],
			"releases": [
				{
					"sublime_text": "*",
					"branch": "develop"
				}
			]
		},
		{
			"name": "QuickReplaceAtCursor",
			"details": "https://bitbucket.org/JorisL/quickreplaceatcursor",
			"releases": [
				{
					"sublime_text": ">=3000",
					"tags": true
				}
			]
		},
		{
			"name": "QuickSearchEnhanced",
			"details": "https://github.com/shagabutdinov/sublime-quick-search-enhanced",
			"donate": "https://github.com/shagabutdinov/sublime-enhanced/blob/master/readme-donations.md",
			"labels": ["sublime-enhanced", "text navigation"],
			"releases": [
				{
					"sublime_text": "*",
					"branch": "master"
				}
			]
		},
		{
			"name": "QuickSettings",
			"details": "https://github.com/evandrocoan/QuickSettings",
			"author": ["klorenz", "evandrocoan"],
			"labels": ["preferences", "settings"],
			"releases": [
				{
					"sublime_text": "*",
					"tags": true
				}
			]
		},
		{
			"name": "QuickSimplenote",
			"details": "https://github.com/sickmartian/quick_simplenote",
			"labels": ["simplenote", "todo", "php", "html", "quote"],
			"releases": [
				{
					"sublime_text": ">=3000",
					"tags": "st3-"
				}
			]
		},
		{
			"name": "QuickTemplate (Go)",
			"details": "https://github.com/SharanSharathi/sublime_qtpl",
			"labels": ["template", "go", "qtpl", "syntax", "auto-complete", "build-system"],
			"releases": [
				{
					"sublime_text": ">=3092",
					"tags": true
				}
			]
		},
		{
			"details": "https://github.com/chrislongo/QuickThemes",
			"releases": [
				{
					"sublime_text": "*",
					"branch": "master"
				}
			]
		},
		{
			"name": "QuickView",
			"details": "https://github.com/jwortmann/quick-view",
			"labels": ["color", "image", "preview"],
			"releases": [
				{
					"sublime_text": ">=3170",
					"tags": true
				}
			]
		},
		{
			"name": "QuickXDev",
			"details": "https://github.com/leitwolf/QuickXDev",
			"releases": [
				{
					"sublime_text": "*",
					"branch": "master"
				}
			]
		},
		{
			"name": "Quijotipsum Snippet",
			"details": "https://github.com/ArmandoMendoza/sublime-quijotipsum",
			"releases": [
				{
					"sublime_text": "*",
					"branch": "master"
				}
			]
		},
		{
			"name": "Qunit Snippets",
			"details": "https://github.com/maxhoffmann/qunit-snippets",
			"releases": [
				{
					"sublime_text": "*",
					"branch": "master"
				}
			]
		},
		{
			"name": "QuoteHTML",
			"details": "https://github.com/mutian/Sublime-Quote-HTML",
			"labels": ["javascript", "js", "php", "html", "quote"],
			"releases": [
				{
					"sublime_text": "*",
					"branch": "master"
				}
			]
		}
	]
}<|MERGE_RESOLUTION|>--- conflicted
+++ resolved
@@ -91,26 +91,6 @@
 			]
 		},
 		{
-<<<<<<< HEAD
-			"name": "QSwitch",
-			"details": "https://github.com/mintyPT/QSwitch",
-			"releases": [
-				{
-					"sublime_text": "*",
-					"branch": "master"
-=======
-			"name": "qooxdoo Tools",
-			"details": "https://github.com/danielwagner/qooxdoo-sublime",
-			"labels": ["auto-complete"],
-			"releases": [
-				{
-					"sublime_text": "<3000",
-					"tags": true
->>>>>>> b1bf6628
-				}
-			]
-		},
-		{
 			"name": "Qt Completions for C++",
 			"details": "https://github.com/tushortz/Qt-Completions-for-Cpp",
 			"labels": ["c++","completions", "auto-complete", "completion", "autocomplete", "snippet", "Completion"],
