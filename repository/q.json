{
	"schema_version": "3.0.0",
	"packages": [
		{
			"name": "q KDB",
			"details": "https://github.com/komsit37/sublime-q",
			"labels": ["repl", "language syntax", "completions", "build system", "docs", "q", "kdb"],
			"releases": [
				{
					"sublime_text": ">=3000",
					"tags": true,
					"platforms": ["osx-x64", "windows-x64", "linux-x64"]
				}
			]
		},
		{
			"name": "qasm_highlighting",
			"details": "https://github.com/gtaifu/qasm_highlighting",
			"labels": ["language syntax"],
			"releases": [
				{
					"sublime_text": ">=3103",
					"tags": true
				}
			]
		},
		{
			"name": "QColor",
			"details": "https://github.com/raphaelquintao/QColor",
			"labels": ["color", "highlight", "highlighter", "converter", "picker", "hex", "rgb","rgba", "hsla", "hsl"],
			"author": "Raphael Quintao",
			"releases": [
				{
					"sublime_text": ">=3000",
					"tags": true
				}
			]
		},
		{
			"name": "Qiita for Sublime",
			"details": "https://github.com/blueplanet/sublime-qiita",
			"releases": [
				{
					"sublime_text": ">=3000",
					"tags": true
				}
			]
		},
		{
			"name": "QLSyntax",
			"details": "https://github.com/EdoDodo/QLSyntax",
			"labels": ["language syntax"],
			"releases": [
				{
					"sublime_text": ">=3084",
					"tags": true
				}
			]
		},
		{
			"name": "QMakeProject",
			"details": "https://github.com/nsubiron/sublime-qmakeproject-syntax",
			"releases": [
				{
					"sublime_text": "*",
					"tags": true
				}
			]
		},
		{
			"name": "QML",
			"details": "https://github.com/SublimeText/QML",
			"labels": ["language syntax", "snippets"],
			"releases": [
				{
					"sublime_text": ">=4107",
					"tags": true
				}
			]
		},
		{
			"name": "QNav",
			"details": "https://github.com/ta-tikoma/QNav",
			"labels": ["navigation", "files navigation"],
			"releases": [
				{
					"sublime_text": "*",
					"tags": true
				}
			]
		},
		{
			"name": "qooxdoo Tools",
			"details": "https://github.com/danielwagner/qooxdoo-sublime",
			"labels": ["auto-complete"],
			"releases": [
				{
					"sublime_text": "<3000",
					"tags": true
				}
			]
		},
		{
			"name": "Qt Completions for C++",
			"details": "https://github.com/tushortz/Qt-Completions-for-Cpp",
<<<<<<< HEAD
			"labels": ["c++", "completions", "auto-complete", "autocomplete", "snippets"],
=======
			"labels": ["c++", "auto-complete", "completions", "snippets"],
>>>>>>> 1af3445d
			"releases": [
				{
					"sublime_text": "*",
					"tags": true
				}
			]
		},
		{
			"name": "Quake3 Script",
			"details": "https://github.com/isRyven/Sublime-Text-Q3Script",
<<<<<<< HEAD
			"labels": ["quake3", "script", "shader", "language syntax", "snippets", "completion"],
=======
			"labels": ["quake3", "script", "shader", "language syntax", "completions", "snippets"],
>>>>>>> 1af3445d
			"releases": [
				{
					"sublime_text": "*",
					"tags": true
				}
			]
		},
		{
			"name": "Quarto",
			"details": "https://github.com/quarto-dev/quarto-sublime",
			"labels": ["language syntax"],
			"releases": [
				{
					"sublime_text": "*",
					"tags": true
				}
			]
		},
		{
			"name": "Quartz-Syntax",
			"details": "https://github.com/contradictioned/quartz-syntax",
			"labels": ["language syntax"],
			"releases": [
				{
					"sublime_text": "*",
					"tags": true
				}
			]
		},
		{
			"name": "Quasar Snippets",
			"details": "https://github.com/bunya017/sublime-text-quasar-snippets",
			"labels": ["snippets"],
			"releases": [
				{
					"sublime_text": "*",
					"tags": true
				}
			]
		},
		{
			"name": "Query Completions Silencer",
			"details": "https://github.com/twolfson/sublime-query-completions-silencer",
			"labels": ["auto-complete"],
			"releases": [
				{
					"sublime_text": "*",
					"tags": true
				}
			]
		},
		{
			"name": "Quick Docs Launcher",
			"details": "https://github.com/linkarys/QuickDocsLauncher",
			"labels": ["docs", "search", "command line"],
			"releases": [
				{
					"sublime_text": "*",
					"branch": "master"
				}
			]
		},
		{
			"name": "Quick File Creator",
			"details": "https://github.com/noklesta/SublimeQuickFileCreator",
			"releases": [
				{
					"sublime_text": "*",
					"branch": "master"
				}
			]
		},
		{
			"name": "Quick File Move",
			"details": "https://github.com/wulftone/sublime-text-quick-file-move",
			"previous_names": ["Quick File Renamer", "QuickFileMove"],
			"releases": [
				{
					"sublime_text": "*",
					"branch": "master"
				}
			]
		},
		{
			"name": "Quick File Open",
			"details": "https://github.com/gsingh93/sublime-quick-file-open",
			"releases": [
				{
					"sublime_text": "*",
					"tags": true
				}
			]
		},
		{
			"details": "https://github.com/facelessuser/QuickCal",
			"releases": [
				{
					"sublime_text": ">=3000",
					"tags": "st3-"
				}
			]
		},
		{
			"name": "QuickEdit",
			"details": "https://github.com/gamcoh/QuickEdit",
			"labels": ["Html", "Css", "php", "Quick", "Edition"],
			"releases": [
				{
					"sublime_text": "*",
					"tags": true,
					"platforms": "*"
				}
			]
		},
		{
			"name": "Quickfix List",
			"details": "https://github.com/cibinmathew/sublime_quickfix_list",
			"author": "Cibin Mathew",
			"labels": ["navigation"],
			"releases": [
				{
					"sublime_text": "*",
					"platforms": ["osx", "linux"],
					"tags": true
				}
			]
		},
		{
			"name": "QuickGotoAnything",
			"details": "https://github.com/litefeel/Sublime-QuickGotoAnything",
			"releases": [
				{
					"sublime_text": "*",
					"tags": true
				}
			]
		},
		{
			"name": "QuickLinks",
			"details": "https://bitbucket.org/sigzegv/quicklinks",
			"releases": [
				{
					"sublime_text": "*",
					"branch": "master"
				}
			]
		},
		{
			"name": "QuickOpen",
			"details": "https://github.com/zsytssk/QuickOpen",
			"releases": [
				{
					"sublime_text": ">=3000",
					"tags": true
				}
			]
		},
		{
			"name": "QuickPanelEnhanced",
			"details": "https://github.com/jaytiar/SublimeQuickPanelEnhanced",
			"releases": [
				{
					"sublime_text": ">=3000",
					"tags": true
				}
			]
		},
		{
			"details": "https://github.com/agibsonsw/QuickPrint",
			"releases": [
				{
					"sublime_text": "<3000",
					"branch": "master"
				}
			]
		},
		{
			"details": "https://github.com/danpe/QuickRails",
			"previous_names": ["Quick Rails"],
			"releases": [
				{
					"sublime_text": "<3000",
					"branch": "master"
				}
			]
		},
		{
			"name": "QuickRef Command Lookup",
			"details": "https://bitbucket.org/rablador/quickref",
			"previous_names": ["QuickRef"],
			"releases": [
				{
					"sublime_text": "*",
					"branch": "develop"
				}
			]
		},
		{
			"name": "QuickReplaceAtCursor",
			"details": "https://bitbucket.org/JorisL/quickreplaceatcursor",
			"releases": [
				{
					"sublime_text": ">=3000",
					"tags": true
				}
			]
		},
		{
			"name": "QuickSearchEnhanced",
			"details": "https://github.com/shagabutdinov/sublime-quick-search-enhanced",
			"donate": "https://github.com/shagabutdinov/sublime-enhanced/blob/master/readme-donations.md",
			"labels": ["sublime-enhanced", "text navigation"],
			"releases": [
				{
					"sublime_text": "*",
					"branch": "master"
				}
			]
		},
		{
			"name": "QuickSettings",
			"details": "https://github.com/evandrocoan/QuickSettings",
			"author": ["klorenz", "evandrocoan"],
			"labels": ["preferences", "settings"],
			"releases": [
				{
					"sublime_text": "*",
					"tags": true
				}
			]
		},
		{
			"name": "QuickSimplenote",
			"details": "https://github.com/sickmartian/quick_simplenote",
			"labels": ["simplenote", "todo", "php", "html", "quote"],
			"releases": [
				{
					"sublime_text": "<3000",
					"tags": "st2-"
				},
				{
					"sublime_text": ">=3000",
					"tags": "st3-"
				}
			]
		},
		{
			"name": "QuickTemplate (Go)",
			"details": "https://github.com/SharanSharathi/sublime_qtpl",
			"labels": ["template", "go", "qtpl", "language syntax", "auto-complete", "build system"],
			"releases": [
				{
					"sublime_text": ">=3092",
					"tags": true
				}
			]
		},
		{
			"details": "https://github.com/chrislongo/QuickThemes",
			"releases": [
				{
					"sublime_text": "*",
					"branch": "master"
				}
			]
		},
		{
			"name": "QuickView",
			"details": "https://github.com/jwortmann/quick-view",
			"labels": ["color", "image", "preview"],
			"releases": [
				{
					"sublime_text": ">=3170",
					"tags": true
				}
			]
		},
		{
			"name": "QuickXDev",
			"details": "https://github.com/leitwolf/QuickXDev",
			"releases": [
				{
					"sublime_text": "*",
					"branch": "master"
				}
			]
		},
		{
			"name": "Quijotipsum Snippet",
			"details": "https://github.com/ArmandoMendoza/sublime-quijotipsum",
			"releases": [
				{
					"sublime_text": "*",
					"branch": "master"
				}
			]
		},
		{
			"name": "Qunit Snippets",
			"details": "https://github.com/maxhoffmann/qunit-snippets",
			"releases": [
				{
					"sublime_text": "*",
					"branch": "master"
				}
			]
		},
		{
			"name": "Quote With Marker",
			"author": "Denny Korsukéwitz",
			"details": "https://github.com/dennykorsukewitz/Sublime-QuoteWithMarker",
			"labels": ["quote", "workflow", "codemarker", "marker", "markers", "comment", "commentline", "patch", "patcher", "diff", "compare", "helper"],
			"releases": [
				{
					"sublime_text": "*",
					"tags": true
				}
			]
		},
		{
			"name": "QuoteHTML",
			"details": "https://github.com/mutian/Sublime-Quote-HTML",
			"labels": ["javascript", "js", "php", "html", "quote"],
			"releases": [
				{
					"sublime_text": "*",
					"branch": "master"
				}
			]
		}
	]
}<|MERGE_RESOLUTION|>--- conflicted
+++ resolved
@@ -103,11 +103,7 @@
 		{
 			"name": "Qt Completions for C++",
 			"details": "https://github.com/tushortz/Qt-Completions-for-Cpp",
-<<<<<<< HEAD
-			"labels": ["c++", "completions", "auto-complete", "autocomplete", "snippets"],
-=======
 			"labels": ["c++", "auto-complete", "completions", "snippets"],
->>>>>>> 1af3445d
 			"releases": [
 				{
 					"sublime_text": "*",
@@ -118,11 +114,7 @@
 		{
 			"name": "Quake3 Script",
 			"details": "https://github.com/isRyven/Sublime-Text-Q3Script",
-<<<<<<< HEAD
-			"labels": ["quake3", "script", "shader", "language syntax", "snippets", "completion"],
-=======
 			"labels": ["quake3", "script", "shader", "language syntax", "completions", "snippets"],
->>>>>>> 1af3445d
 			"releases": [
 				{
 					"sublime_text": "*",
