--- conflicted
+++ resolved
@@ -1463,11 +1463,7 @@
 			"details": "https://github.com/spywhere/LocalPackages",
 			"releases": [
 				{
-<<<<<<< HEAD
-					"sublime_text": "*",
-=======
-					"sublime_text": ">=3000",
->>>>>>> ab16793c
+					"sublime_text": "*",
 					"tags": true
 				}
 			]
