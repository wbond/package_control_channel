--- conflicted
+++ resolved
@@ -1328,11 +1328,7 @@
 		{
 			"name": "JUnit Completions",
 			"details": "https://github.com/tushortz/JUnit-Completions",
-<<<<<<< HEAD
-			"labels": ["Java", "completions"],
-=======
-			"labels": ["java", "completions", "completion"],
->>>>>>> ab16793c
+			"labels": ["completions", "java"],
 			"releases": [
 				{
 					"sublime_text": "*",
@@ -1343,7 +1339,7 @@
 		{
 			"name": "JunLang",
 			"details": "https://github.com/Jun-Software/JunLang_package",
-			"labels": ["junlang", "language syntax"],
+			"labels": ["language syntax", "junlang"],
 			"releases": [
 				{
 					"sublime_text": "*",
