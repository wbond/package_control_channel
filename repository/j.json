{
	"$schema": "sublime://packagecontrol.io/schemas/repository",
	"schema_version": "4.0.0",
	"packages": [
		{
			"name": "Jack",
			"details": "https://github.com/swarn/sublime-jack",
			"labels": ["language syntax"],
			"releases": [
				{
					"sublime_text": "*",
					"branch": "master"
				}
			]
		},
		{
			"name": "Jade",
			"details": "https://github.com/davidrios/jade-tmbundle",
			"labels": ["language syntax"],
			"releases": [
				{
					"sublime_text": "*",
					"branch": "master"
				}
			]
		},
		{
			"name": "Jade Build",
			"details": "https://github.com/mutian/Sublime-Jade-Build",
			"labels": ["jade", "build system"],
			"releases": [
				{
					"sublime_text": "*",
					"branch": "master"
				}
			]
		},
		{
			"name": "Jade Snippets",
			"details": "https://github.com/P233/Jade-Snippets-for-Sublime-Text-2",
			"labels": ["snippets"],
			"releases": [
				{
					"sublime_text": "*",
					"branch": "master"
				}
			]
		},
		{
			"name": "Jaggeryjs",
			"details": "https://github.com/dakshika/jaggeryjs-sublime-text",
			"labels": ["auto-complete", "language syntax", "snippets"],
			"releases": [
				{
					"sublime_text": "*",
					"branch": "master"
				}
			]
		},
		{
			"name": "JaiTools",
			"details": "https://github.com/RobinWragg/JaiTools",
			"labels": ["language syntax"],
			"releases": [
				{
					"sublime_text": "*",
					"tags": true
				}
			]
		},
		{
			"name": "Jam Language",
			"details": "https://github.com/BenjaminSchaaf/jam-sublime-syntax",
			"labels": ["jam", "language syntax", "build system"],
			"releases": [
				{
					"sublime_text": "*",
					"tags": true
				}
			]
		},
		{
			"name": "JamfLog",
			"details": "https://github.com/jorks/sublime-jamflog",
			"labels": ["jamf", "log", "language syntax"],
			"releases": [
				{
					"sublime_text": "*",
					"tags": true
				}
			]
		},
		{
			"name": "Jamon",
			"details": "https://github.com/drhayes/SublimeJamon",
			"labels": ["language syntax"],
			"releases": [
				{
					"sublime_text": "*",
					"branch": "master"
				}
			]
		},
		{
			"name": "Janet",
			"details": "https://github.com/archydragon/sublime-janet",
			"labels": ["janet", "language syntax", "build system"],
			"releases": [
				{
					"sublime_text": "*",
					"tags": true
				}
			]
		},
		{
			"name": "Japanese Word Jump",
			"details": "https://github.com/ngr-t/SublimeJapaneseWordJump",
			"releases": [
				{
					"sublime_text": "*",
					"tags": true
				}
			]
		},
		{
			"name": "JapaneseWordSeparator",
			"details": "https://github.com/ASHIJANKEN/JapaneseWordSeparator",
			"labels": ["japanese", "separator"],
			"releases": [
				{
					"sublime_text": "*",
					"tags": true
				}
			]
		},
		{
			"name": "JapanWordStop",
			"details": "https://github.com/woodmix/JapanWordStop",
			"releases": [
				{
					"sublime_text": "*",
					"platforms": ["windows", "linux"],
					"tags": true
				}
			]
		},
		{
			"name": "Jasmin JVM Assembler",
			"details": "https://github.com/funatsufumiya/jasmin-sublime",
			"labels": ["language syntax"],
			"releases": [
				{
					"sublime_text": "*",
					"branch": "master"
				}
			]
		},
		{
			"name": "Jasmine CoffeeScript",
			"details": "https://github.com/integrum/sublime-text-jasmine-coffeescript",
			"labels": ["language syntax"],
			"releases": [
				{
					"sublime_text": "*",
					"branch": "master"
				}
			]
		},
		{
			"name": "Jasmine JS",
			"details": "https://github.com/NicoSantangelo/sublime-jasmine",
			"labels": ["language syntax", "snippets"],
			"previous_names": ["jasmine", "jasmine bdd"],
			"releases": [
				{
					"sublime_text": "*",
					"tags": true
				}
			]
		},
		{
			"name": "Jasmine Matchers ES6 Snippets",
			"details": "https://github.com/JamieMason/Jasmine-Matchers-ES6-Snippets",
			"labels": ["snippets", "testing", "javascript", "jasmine", "es6", "es2015"],
			"releases": [
				{
					"sublime_text": "*",
					"tags": true
				}
			]
		},
		{
			"name": "Jasmine Matchers Snippets",
			"details": "https://github.com/JamieMason/Jasmine-Matchers-Snippets",
			"labels": ["snippets", "testing", "javascript", "jasmine"],
			"releases": [
				{
					"sublime_text": "*",
					"tags": true
				}
			]
		},
		{
			"name": "Jasmine Overview",
			"details": "https://github.com/csudcy/sublime-jasmine-overview",
			"labels": ["testing", "jasmine", "javascript", "outline", "overview", "structure"],
			"releases": [
				{
					"sublime_text": "*",
					"tags": true
				}
			]
		},
		{
			"name": "Jasmine Promise Matchers",
			"details": "https://github.com/Hyzual/jasmine-promise-matchers-snippets",
			"labels": ["snippets", "testing", "angular", "jasmine", "javascript"],
			"releases": [
				{
					"sublime_text": "*",
					"tags": true
				}
			]
		},
		{
			"name": "Jasmine Scaffold",
			"details": "https://github.com/chrisdwheatley/jasmine-scaffold-sublime-text",
			"labels": ["testing", "jasmine", "javascript"],
			"releases": [
				{
					"sublime_text": "*",
					"tags": true
				}
			]
		},
		{
			"name": "Java Bytecode",
			"details": "https://github.com/xdrop/Java-Bytecode",
			"labels": ["language syntax", "java", "bytecode"],
			"releases": [
				{
					"sublime_text": "*",
					"tags": true
				}
			]
		},
		{
			"name": "Java Property Cleaner",
			"details": "https://github.com/sivakumar-kailasam/jprop-cleaner-sb3",
			"releases": [
				{
					"sublime_text": "*",
					"branch": "master"
				}
			]
		},
		{
			"name": "Java Velocity",
			"details": "https://github.com/jampow/velocity-sublime",
			"labels": ["language syntax", "snippets"],
			"releases": [
				{
					"sublime_text": "*",
					"branch": "master"
				}
			]
		},
		{
			"name": "JavaIME",
			"details": "https://github.com/tushortz/JavaIME",
			"labels": ["auto-complete", "completions", "snippets", "java"],
			"releases": [
				{
					"sublime_text": "*",
					"tags": true
				}
			]
		},
		{
			"name": "JavaImports",
			"details": "https://github.com/MDeiml/SublimeJavaImports",
			"releases": [
				{
					"sublime_text": "*",
					"tags": true
				}
			]
		},
		{
			"name": "Javap",
			"details": "https://github.com/axel22/sublime-javap",
			"releases": [
				{
					"sublime_text": ">3000",
					"branch": "st3"
				}
			]
		},
		{
			"name": "JavaScript & Coffeescript Build Systems",
			"details": "https://github.com/IlanFrumer/sublime-js-coffee-build-systems",
			"labels": ["javascript", "coffeescript", "js2coffee", "nodejs", "compile", "run"],
			"releases": [
				{
					"sublime_text": "*",
					"tags": true
				}
			]
		},
		{
			"name": "JavaScript & NodeJS Snippets",
			"details": "https://github.com/zenorocha/sublime-javascript-snippets",
			"labels": ["snippets"],
			"releases": [
				{
					"sublime_text": "*",
					"branch": "master"
				}
			]
		},
		{
			"name": "Javascript Beautify",
			"details": "https://github.com/enginespot/js-beautify-sublime",
			"releases": [
				{
					"sublime_text": "*",
					"branch": "master"
				}
			]
		},
		{
			"name": "JavaScript Completions",
			"details": "https://github.com/pichillilorenzo/JavaScript-Completions",
			"labels": ["completions", "javascript", "javascript completions"],
			"releases": [
				{
					"sublime_text": "*",
					"tags": true
				}
			]
		},
		{
			"name": "JavaScript Console",
			"details": "https://github.com/caiogondim/js-console-sublime-snippets",
			"labels": ["snippets"],
			"releases": [
				{
					"sublime_text": "*",
					"branch": "master"
				}
			]
		},
		{
			"name": "JavaScript Enhancements",
			"details": "https://github.com/pichillilorenzo/JavaScriptEnhancements",
			"labels": ["auto-complete", "completions", "ide", "linting", "project management", "flow", "flow-typed", "javascript"],
			"releases": [
				{
					"sublime_text": ">=3124",
					"tags": true
				}
			]
		},
		{
			"name": "JavaScript Log Snippets",
			"details": "https://github.com/Vall3y/sublimeJavascriptLogSnippets",
			"labels": ["snippets", "javascript"],
			"releases": [
				{
					"sublime_text": "*",
					"tags": true
				}
			]
		},
		{
			"name": "JavaScript Next Snippets",
			"details": "https://github.com/AlexKvazos/javascript-next-snippets",
			"labels": ["completions", "snippets", "es6", "es7", "javascript", "react"],
			"releases": [
				{
					"sublime_text": "*",
					"tags": true
				}
			]
		},
		{
			"name": "JavaScript Patterns",
			"details": "https://github.com/caiogondim/js-patterns-sublime-snippets",
			"labels": ["snippets"],
			"releases": [
				{
					"sublime_text": "*",
					"branch": "master"
				}
			]
		},
		{
			"name": "JavaScript Refactor",
			"details": "https://github.com/s-a/sublime-text-refactor",
			"releases": [
				{
					"sublime_text": "*",
					"branch": "master"
				}
			]
		},
		{
			"name": "JavaScript Scratch Pad",
			"author": "Bijoy Thomas",
			"details": "https://github.com/bijoythomas/sublime-jsscratchpad",
			"labels": ["javascript", "scratch pad"],
			"releases": [
				{
					"sublime_text": "*",
					"tags": true
				}
			]
		},
		{
			"name": "JavaScript Snippets",
			"details": "https://github.com/jprichardson/sublime-js-snippets",
			"labels": ["snippets"],
			"releases": [
				{
					"sublime_text": "*",
					"branch": "master"
				}
			]
		},
		{
			"name": "JavaScript Snippets for IMWeb",
			"details": "https://github.com/imweb/sublime-js-snippets",
			"labels": ["snippets"],
			"releases": [
				{
					"sublime_text": "*",
					"tags": true
				}
			]
		},
		{
			"name": "JavaScript Ultimate",
			"details": "https://github.com/JoshuaWise/javascript-ultimate",
			"labels": ["language syntax", "snippets", "javascript"],
			"releases": [
				{
					"sublime_text": ">=3103",
					"tags": true
				}
			]
		},
		{
			"name": "JavaScriptExtractFunction",
			"details": "https://github.com/tricinel/JavascriptExtractFunction",
			"labels": ["javascript", "javascript refactor", "javascript extract", "javascript tools"],
			"releases": [
				{
					"sublime_text": ">=3103",
					"tags": true
				}
			]
		},
		{
			"name": "JavaScriptFunctionDefinition",
			"details": "https://github.com/asdf23/JavaScriptFunctionDefinition",
			"labels": ["auto-complete", "javascript"],
			"releases": [
				{
					"sublime_text": "*",
					"branch": "master"
				}
			]
		},
		{
			"name": "JavaScriptNext - ES6 Syntax",
			"details": "https://github.com/Benvie/JavaScriptNext.tmLanguage",
			"labels": ["language syntax"],
			"releases": [
				{
					"sublime_text": "*",
					"branch": "master"
				}
			]
		},
		{
			"name": "JavaScriptTemplateLiteralEnhancements",
			"details": "https://github.com/phts/JavaScriptTemplateLiteralEnhancements",
			"labels": ["javascript"],
			"releases": [
				{
					"sublime_text": "*",
					"tags": true
				}
			]
		},
		{
			"name": "Javatar",
			"details": "https://github.com/spywhere/Javatar",
			"labels": ["build system", "java"],
			"releases": [
				{
					"sublime_text": "*",
					"tags": true
				}
			]
		},
		{
			"name": "JCommander",
			"details": "https://github.com/zanuka/jcommander",
			"labels": ["auto-complete", "snippets", "utilities"],
			"releases": [
				{
					"sublime_text": "*",
					"tags": true
				}
			]
		},
		{
			"name": "JCShell Tools",
			"details": "https://github.com/nxp/jcshell-tools",
			"author": "Michael Roy",
			"labels": ["completions", "language syntax", "snippets"],
			"releases": [
				{
					"sublime_text": "*",
					"tags": true
				}
			]
		},
		{
			"name": "JDebug",
			"details": "https://github.com/jdebug/JDebug",
			"labels": ["debugger", "java", "jdb"],
			"releases": [
				{
					"sublime_text": "*",
					"tags": true
				}
			]
		},
		{
			"name": "JEB Script Development Helper",
			"details": "https://github.com/pnfsoftware/jeb_scriptdev_helper",
			"releases": [
				{
					"sublime_text": "*",
					"tags": true
				}
			]
		},
		{
			"name": "Jedi - Python autocompletion",
			"details": "https://github.com/srusskih/SublimeJEDI",
			"labels": ["auto-complete", "code navigation"],
			"releases": [
				{
					"sublime_text": "*",
					"tags": true
				}
			]
		},
		{
			"name": "Jedi Syntax",
			"details": "https://github.com/CyanSalt/Sublime-Jedi",
			"labels": ["language syntax"],
			"releases": [
				{
					"sublime_text": ">=3103",
					"tags": true
				}
			]
		},
		{
			"name": "jEdit Color Theme",
			"details": "https://github.com/webtechnick/sublime_jedit_theme",
			"releases": [
				{
					"sublime_text": "*",
					"tags": true
				}
			]
		},
		{
			"name": "Jeet Snippets",
			"details": "https://github.com/markalfred/jeet-snippets",
			"labels": ["auto-complete", "snippets"],
			"releases": [
				{
					"sublime_text": "*",
					"branch": "master"
				}
			]
		},
		{
			"name": "Jekyll",
			"details": "https://github.com/23maverick23/sublime-jekyll",
			"labels": ["auto-complete", "build system", "file creation", "file navigation", "language syntax", "snippets"],
			"releases": [
				{
					"sublime_text": "*",
					"tags": true
				}
			]
		},
		{
			"name": "JellyFish Color Scheme",
			"details": "https://github.com/anubhavkrishna1/sublime-jellyfish",
			"labels": ["color scheme"],
			"releases": [
				{
					"sublime_text": ">=3149",
					"tags": true
				}
			]
		},
		{
			"name": "Jenkins Dashboard",
			"details": "https://github.com/benmatselby/sublime-jenkins-dashboard",
			"releases": [
				{
					"sublime_text": "*",
					"tags": true
				}
			]
		},
		{
			"name": "Jenkinsfile",
			"details": "https://github.com/june07/sublime-Jenkinsfile",
			"releases": [
				{
					"sublime_text": "*",
					"tags": true
				}
			]
		},
		{
			"name": "Jest",
			"details": "https://github.com/NicoSantangelo/sublime-jest",
			"labels": ["snippets"],
			"releases": [
				{
					"sublime_text": "*",
					"tags": true
				}
			]
		},
		{
			"name": "Jester",
			"details": "https://github.com/absszero/sublime_jester",
			"labels": ["javascript", "jest", "testing", "tdd"],
			"releases": [
				{
					"sublime_text": "*",
					"tags": true
				}
			]
		},
		{
			"name": "JetJet Color Scheme",
			"details": "https://github.com/JetJet13/jetjet_theme_sublime",
			"labels": [ "color scheme" ],
			"author": "Johny Georges",
			"releases": [
				{
					"sublime_text": "*",
					"tags": true
				}
			]
		},
		{
			"name": "Jimbly's Clipboard History",
			"details": "https://github.com/Jimbly/SublimeClipboardHistory",
			"releases": [
				{
					"sublime_text": "*",
					"tags": true
				}
			]
		},
		{
			"name": "Jinja2",
			"details": "https://github.com/Sublime-Instincts/BetterJinja",
			"releases": [
				{
					"base": "https://github.com/kudago/jinja2-tmbundle",
					"sublime_text": "<4107",
					"tags": true
				},
				{
					"sublime_text": "4107 - 4151",
					"tags": "4107-"
				},
				{
					"sublime_text": "4152 - 4199",
					"tags": "4152-"
				},
				{
					"sublime_text": ">=4200",
					"tags": "4200-"
				}
			]
		},
		{
			"name": "Jira",
			"details": "https://github.com/mix86/SublimeJira",
			"labels": ["atlassian jira", "jira integration", "jira"],
			"releases": [
				{
					"sublime_text": "*",
					"tags": true
				}
			]
		},
		{
			"name": "JoinAssignment",
			"details": "https://github.com/shagabutdinov/sublime-join-assignment",
			"donate": "https://github.com/shagabutdinov/sublime-enhanced/blob/master/readme-donations.md",
			"labels": ["sublime-enhanced", "text manipulation"],
			"releases": [
				{
					"sublime_text": "*",
					"branch": "master"
				}
			]
		},
		{
			"name": "JoinChainCall",
			"details": "https://github.com/shagabutdinov/sublime-join-chain-call",
			"donate": "https://github.com/shagabutdinov/sublime-enhanced/blob/master/readme-donations.md",
			"labels": ["sublime-enhanced", "text manipulation"],
			"releases": [
				{
					"sublime_text": "*",
					"branch": "master"
				}
			]
		},
		{
			"name": "JoinLinesEnhanced",
			"details": "https://github.com/shagabutdinov/sublime-join-lines-enhanced",
			"donate": "https://github.com/shagabutdinov/sublime-enhanced/blob/master/readme-donations.md",
			"labels": ["sublime-enhanced", "text manipulation"],
			"releases": [
				{
					"sublime_text": "*",
					"branch": "master"
				}
			]
		},
		{
			"name": "JoinStatement",
			"details": "https://github.com/shagabutdinov/sublime-join-statement",
			"donate": "https://github.com/shagabutdinov/sublime-enhanced/blob/master/readme-donations.md",
			"labels": ["sublime-enhanced", "text manipulation"],
			"releases": [
				{
					"sublime_text": "*",
					"branch": "master"
				}
			]
		},
		{
			"name": "jolie",
			"details": "https://github.com/thesave/sublime-Jolie",
			"labels": ["language syntax", "snippets"],
			"releases": [
				{
					"sublime_text": "*",
					"tags": true
				}
			]
		},
		{
			"name": "Joy",
			"details": "https://github.com/homobel/sublime-joy",
			"labels": ["language syntax"],
			"releases": [
				{
					"sublime_text": "*",
					"tags": true
				}
			]
		},
		{
			"name": "Jq",
			"details": "https://gitlab.com/jiehong/sublime_jq",
			"readme": "https://gitlab.com/jiehong/sublime_jq/-/raw/master/README.md",
			"labels": ["interactive", "jq", "json"],
			"releases": [
				{
					"sublime_text": "*",
					"tags": true
				}
			]
		},
		{
			"name": "JQ Syntax",
			"details": "https://github.com/zogwarg/SublimeJQ",
			"labels": ["language syntax", "jq", "stedolan"],
			"releases": [
				{
					"sublime_text": "*",
					"tags": true
				}
			]
		},
		{
			"details": "https://github.com/SublimeText/jQuery",
			"releases": [
				{
					"sublime_text": "*",
					"branch": "master"
				}
			]
		},
		{
			"name": "jQuery Mobile Demos",
			"details": "https://github.com/maousan/jQueryMobileDemos",
			"labels": ["jquery mobile"],
			"releases": [
				{
					"sublime_text": "*",
					"tags": true
				}
			]
		},
		{
			"name": "jQuery Mobile Snippets",
			"details": "https://github.com/devtellect/sublime-jquery-mobile-snippets",
			"labels": ["snippets"],
			"releases": [
				{
					"sublime_text": "*",
					"branch": "master"
				}
			]
		},
		{
			"name": "jQuery Snippets for Coffeescript",
			"details": "https://github.com/castiron/sublime-jquery-coffee",
			"labels": ["snippets"],
			"releases": [
				{
					"sublime_text": "*",
					"branch": "master"
				}
			]
		},
		{
			"name": "jQuery Snippets pack",
			"details": "https://github.com/aaronpowell/sublime-jquery-snippets",
			"labels": ["snippets"],
			"releases": [
				{
					"sublime_text": "*",
					"branch": "master"
				}
			]
		},
		{
			"name": "jQueryDocs",
			"details": "https://github.com/Miw0/jQueryDocs",
			"author": "Miw0",
			"labels": ["jquery"],
			"releases": [
				{
					"sublime_text": "*",
					"tags": true
				}
			]
		},
		{
			"name": "jrnl",
			"details": "https://github.com/fk128/sublime-jrnl",
			"labels": ["language syntax"],
			"releases": [
				{
					"sublime_text": "*",
					"tags": true
				}
			]
		},
		{
<<<<<<< HEAD
=======
			"name": "JRubyFX",
			"details": "https://github.com/edubkendo/SublimeJRubyFXML",
			"labels": ["language syntax"],
			"releases": [
				{
					"sublime_text": "<3000",
					"branch": "master"
				}
			]
		},
		{
			"name": "JS Minify",
			"details": "https://github.com/adampresley/sublime-js-minify",
			"releases": [
				{
					"sublime_text": "<3000",
					"branch": "master"
				}
			]
		},
		{
>>>>>>> 1e9b01b7
			"name": "JS Snippets",
			"details": "https://github.com/RadLikeWhoa/JS-Snippets",
			"labels": ["snippets"],
			"releases": [
				{
					"sublime_text": "*",
					"branch": "master"
				}
			]
		},
		{
			"name": "JS Template String Converter",
			"details": "https://github.com/predragnikolic/JS-Template-String-Converter",
			"labels": ["javascript", "typescript", "jsx", "vue", "svelte"],
			"releases": [
				{
					"sublime_text": ">=4070",
					"tags": true
				}
			]
		},
		{
			"name": "JS Var Shortcuts",
			"details": "https://github.com/twolfson/sublime-js-var-shortcuts",
			"labels": ["formatting", "text manipulation", "js", "javascript", "var", "variable"],
			"releases": [
				{
					"sublime_text": "*",
					"tags": true
				}
			]
		},
		{
			"name": "JS2Coffee",
			"details": "https://github.com/aziz/sublime-js2coffee",
			"releases": [
				{
					"sublime_text": "*",
					"tags": true
				}
			]
		},
		{
			"details": "https://github.com/junosuarez/JsBDD",
			"labels": ["language syntax"],
			"releases": [
				{
					"sublime_text": "*",
					"branch": "master"
				}
			]
		},
		{
			"name": "JSCS-Formatter",
			"details": "https://github.com/TheSavior/SublimeJSCSFormatter",
			"releases": [
				{
					"sublime_text": "*",
					"tags": true
				}
			]
		},
		{
			"name": "JSCustom",
			"details": "https://github.com/Thom1729/Sublime-JS-Custom",
			"labels": ["javascript", "language syntax"],
			"releases": [
				{
					"sublime_text": "<4000",
					"tags": "st3-"
				},
				{
					"sublime_text": ">=4000",
					"tags": true
				}
			]
		},
		{
			"name": "JSDebug",
			"details": "https://github.com/mbladel/JSDebug",
			"labels": ["javascript", "debug"],
			"releases": [
				{
					"sublime_text": "*",
					"tags": true
				}
			]
		},
		{
			"name": "JsDebuggr",
			"details": "https://github.com/rDr4g0n/JsDebuggr",
			"releases": [
				{
					"sublime_text": "*",
					"tags": true
				}
			]
		},
		{
			"name": "jsfmt",
			"details": "https://github.com/ionutvmi/sublime-jsfmt",
			"releases": [
				{
					"sublime_text": "*",
					"tags": true
				}
			]
		},
		{
			"details": "https://github.com/jdavisclark/JsFormat",
			"releases": [
				{
					"sublime_text": "*",
					"branch": "master"
				}
			]
		},
		{
			"name": "JSHint",
			"details": "https://github.com/uipoet/sublime-jshint",
			"releases": [
				{
					"sublime_text": "*",
					"branch": "master"
				}
			]
		},
		{
			"name": "JSHint Gutter",
			"details": "https://github.com/victorporof/Sublime-JSHint",
			"releases": [
				{
					"sublime_text": "*",
					"branch": "master"
				}
			]
		},
		{
			"name": "jsimports",
			"details": "https://github.com/knuthelland/sublime_jsimports",
			"labels": ["auto-complete"],
			"releases": [
				{
					"sublime_text": "*",
					"branch": "master"
				}
			]
		},
		{
			"name": "JSKit",
			"details": "https://github.com/breakside/sublime-jskit",
			"releases": [
				{
					"sublime_text": "*",
					"tags": true
				}
			]
		},
		{
			"name": "JSLint",
			"details": "https://github.com/73rhodes/Sublime-JSLint",
			"labels": ["linting"],
			"releases": [
				{
					"sublime_text": "*",
					"branch": "master"
				}
			]
		},
		{
			"name": "JSML Formatter",
			"details": "https://github.com/mjkaufer/JSML-Formatter",
			"labels": ["jsml"],
			"releases": [
				{
					"sublime_text": "*",
					"tags": true
				}
			]
		},
		{
			"name": "JsModules",
			"details": "https://github.com/luwes/SublimeJsModules",
			"labels": ["javascript", "convert", "cjs", "es6"],
			"releases": [
				{
					"sublime_text": "*",
					"tags": true
				}
			]
		},
		{
			"name": "Json Colors And Navigation",
			"details": "https://github.com/Monox18/JsonColorsAndNavigation/",
			"labels": ["code navigation", "color scheme", "formatting", "language syntax", "json"],
			"releases": [
				{
					"sublime_text": "*",
					"tags": true
				}
			]
		},
		{
			"name": "JSON Key-Value",
			"details": "https://github.com/aurule/json-kv",
			"labels": ["language syntax", "json"],
			"releases": [
				{
					"sublime_text": "*",
					"tags": true
				}
			]
		},
		{
			"name": "JSON L18n Resources Editor",
			"details": "https://github.com/alex18881/JsonL18nResourcesEditor",
			"releases": [
				{
					"sublime_text": "*",
					"platforms": ["*"],
					"tags": true
				}
			]
		},
		{
			"name": "JSON Reindent",
			"details": "https://github.com/ThomasKliszowski/json_reindent",
			"releases": [
				{
					"sublime_text": "*",
					"tags": true
				}
			]
		},
		{
			"name": "JSON Stringify",
			"details": "https://github.com/Nadock/json_stringify",
			"releases": [
				{
					"sublime_text": "*",
					"tags": true
				}
			]
		},
		{
			"name": "JSON-Template",
			"details": "https://github.com/stormwarning/jsont-tmbundle",
			"labels": [
				"language syntax",
				"jsont",
				"squarespace"
			],
			"releases": [
				{
					"sublime_text": "*",
					"tags": true
				}
			]
		},
		{
			"name": "JSON2Apex",
			"details": "https://github.com/nchursin/json2apex",
			"labels": ["json", "apex", "salesforce", "code generation", "json to apex"],
			"releases": [
				{
					"sublime_text": "*",
					"tags": true
				}
			]
		},
		{
			"name": "JSONComma",
			"details": "https://github.com/jsoncomma/sublime-jsoncomma",
			"labels": ["formatting", "text manipulation", "json"],
			"releases": [
				{
					"sublime_text": "*",
					"tags": true
				}
			]
		},
		{
			"details": "https://bitbucket.org/hmml/jsonlint",
			"labels": ["linting", "json"],
			"releases": [
				{
					"sublime_text": "*",
					"branch": "master"
				}
			]
		},
		{
			"name": "jsonnet syntax",
			"details": "https://github.com/gburiola/sublime-jsonnet-syntax",
			"labels": ["jsonnet", "language syntax"],
			"releases": [
				{
					"sublime_text": "*",
					"tags": true
				}
			]
		},
		{
			"name": "JsonTree",
			"details": "https://github.com/Flyclops/JsonTree",
			"labels": ["json", "tree", "search"],
			"releases": [
				{
					"sublime_text": "*",
					"tags": true
				}
			]
		},
		{
			"name": "JsPrettier",
			"details": "https://github.com/jonlabelle/SublimeJsPrettier",
			"labels": ["formatting", "javascript"],
			"releases": [
				{
					"sublime_text": "*",
					"tags": true
				}
			]
		},
		{
			"name": "JsRun",
			"details": "https://github.com/sindresorhus/sublime-jsrun",
			"labels": ["browser integration", "repl", "javascript", "browser"],
			"releases": [
				{
					"sublime_text": "*",
					"platforms": "osx",
					"tags": true
				}
			]
		},
		{
			"name": "JSTemplatify",
			"details": "https://github.com/mjrinker/JSTemplatify",
			"labels": ["formatting", "javascript"],
			"releases": [
				{
					"sublime_text": "*",
					"tags": true
				}
			]
		},
		{
			"name": "JSTL autocomplete",
			"details": "https://github.com/eparisio/st3-jstl-snippet-autocomplete",
			"labels": ["auto-complete", "snippets"],
			"releases": [
				{
					"sublime_text": "*",
					"tags": true
				}
			]
		},
		{
			"name": "JSTL syntax",
			"details": "https://github.com/eparisio/st3-jstl-syntax-highlight",
			"labels": ["language syntax", "jstl", "jsp"],
			"releases": [
				{
					"sublime_text": "*",
					"tags": true
				}
			]
		},
		{
			"name": "JsValidate",
			"details": "https://github.com/duereg/sublime-jsvalidate",
			"labels": ["javascript", "js", "linting", "validation", "validate", "esprima"],
			"releases": [
				{
					"sublime_text": "*",
					"tags": true
				}
			]
		},
		{
			"name": "JSX",
			"details": "https://github.com/allanhortle/JSX",
			"labels": ["language syntax"],
			"releases": [
				{
					"sublime_text": "<4000",
					"tags": true
				}
			]
		},
		{
			"name": "Julia",
			"details": "https://github.com/JuliaEditorSupport/Julia-sublime",
			"labels": ["language syntax"],
			"releases": [
				{
					"sublime_text": "<4000",
					"tags": "st3-v"
				},
				{
					"sublime_text": ">=4000",
					"tags": true
				}
			]
		},
		{
			"name": "Jump Along Indent",
			"details": "https://github.com/mwean/sublime_jump_along_indent",
			"labels": ["text navigation"],
			"releases": [
				{
					"sublime_text": "*",
					"tags": true
				}
			]
		},
		{
			"name": "Jumper",
			"details": "https://github.com/Mister7F/sublime-jumper",
			"releases": [
				{
					"sublime_text": "*",
					"tags": true
				}
			],
			"labels": [
				"text manipulation",
				"code navigation"
			]
		},
		{
			"name": "JumpTo",
			"details": "https://github.com/SublimeText/JumpTo",
			"author": ["JonasPf", "FichteFoll"],
			"releases": [
				{
					"sublime_text": "*",
					"tags": true
				}
			]
		},
		{
			"name": "Jumpy",
			"details": "https://github.com/jgburet/jumpy-sublime",
			"releases": [
				{
					"sublime_text": "*",
					"tags": true
				}
			]
		},
		{
			"name": "JUnit Completions",
			"details": "https://github.com/tushortz/JUnit-Completions",
			"labels": ["completions", "java"],
			"releases": [
				{
					"sublime_text": "*",
					"tags": true
				}
			]
		},
		{
			"name": "JunLang",
			"details": "https://github.com/Jun-Software/JunLang_package",
			"labels": ["language syntax", "junlang"],
			"releases": [
				{
					"sublime_text": "*",
					"tags": true
				}
			]
		},
		{
			"name": "Junos",
			"details": "https://github.com/nprintz/junos-sublime-pkg",
			"labels": ["language syntax"],
			"releases": [
				{
					"sublime_text": "*",
					"tags": true
				}
			]
		},
		{
			"name": "Just",
			"details": "https://github.com/nk9/just_sublime",
			"labels": ["language syntax", "build system"],
			"releases": [
				{
					"sublime_text": ">=4148",
					"tags": "4148-"
				},
				{
					"sublime_text": "4075 - 4147",
					"tags": "4075-"
				}
			]
		},
		{
			"name": "Justify",
			"details": "https://github.com/teared/sublime-justify",
			"labels": ["formatting", "text manipulation"],
			"releases": [
				{
					"sublime_text": "*",
					"tags": true
				}
			]
		},
		{
			"name": "JWT Decode",
			"details" : "https://github.com/Xiangjiaox/jwt-sublime-text",
			"releases": [
				{
					"sublime_text": "*",
					"tags": true
				}
			]
		},
		{
			"name": "JXA Build System",
			"details": "https://github.com/eppfel/JXASublimeText",
			"labels": ["build system", "editor emulation", "javascript", "open scripting architecture"],
			"releases": [
				{
					"sublime_text": "*",
					"platforms": ["osx"],
					"tags": true
				}
			]
		}
	]
}<|MERGE_RESOLUTION|>--- conflicted
+++ resolved
@@ -881,30 +881,6 @@
 			]
 		},
 		{
-<<<<<<< HEAD
-=======
-			"name": "JRubyFX",
-			"details": "https://github.com/edubkendo/SublimeJRubyFXML",
-			"labels": ["language syntax"],
-			"releases": [
-				{
-					"sublime_text": "<3000",
-					"branch": "master"
-				}
-			]
-		},
-		{
-			"name": "JS Minify",
-			"details": "https://github.com/adampresley/sublime-js-minify",
-			"releases": [
-				{
-					"sublime_text": "<3000",
-					"branch": "master"
-				}
-			]
-		},
-		{
->>>>>>> 1e9b01b7
 			"name": "JS Snippets",
 			"details": "https://github.com/RadLikeWhoa/JS-Snippets",
 			"labels": ["snippets"],
