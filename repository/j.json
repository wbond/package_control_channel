--- conflicted
+++ resolved
@@ -1028,18 +1028,6 @@
 			"releases": [
 				{
 					"sublime_text": "*",
-					"branch": "master"
-				}
-			]
-		},
-		{
-<<<<<<< HEAD
-=======
-			"name": "JSHint Inline",
-			"details": "https://github.com/bitbonsai/JSHint-Inline",
-			"releases": [
-				{
-					"sublime_text": "<3000",
 					"branch": "master"
 				}
 			]
@@ -1058,7 +1046,6 @@
 			]
 		},
 		{
->>>>>>> afac612f
 			"name": "jsimports",
 			"details": "https://github.com/knuthelland/sublime_jsimports",
 			"labels": ["auto-complete"],
