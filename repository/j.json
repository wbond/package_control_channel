--- conflicted
+++ resolved
@@ -999,13 +999,7 @@
 		{
 			"name": "JSON2Go",
 			"details": "https://github.com/everCyan/JSON2Go",
-<<<<<<< HEAD
 			"labels": ["json", "urllib.parse"],
-=======
-			"labels": [
-				"json"
-			],
->>>>>>> 9b8673bf
 			"releases": [
 				{
 					"sublime_text": "*",
