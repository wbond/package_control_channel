{
	"$schema": "sublime://packagecontrol.io/schemas/repository",
	"schema_version": "4.0.0",
	"packages": [
		{
			"name": "Jack",
			"details": "https://github.com/swarn/sublime-jack",
			"labels": ["language syntax"],
			"releases": [
				{
					"sublime_text": "*",
					"branch": "master"
				}
			]
		},
		{
			"name": "Jade",
			"details": "https://github.com/davidrios/jade-tmbundle",
			"releases": [
				{
					"sublime_text": "*",
					"branch": "master"
				}
			]
		},
		{
			"name": "Jade Build",
			"details": "https://github.com/mutian/Sublime-Jade-Build",
			"labels": ["jade", "build", "build system"],
			"releases": [
				{
					"sublime_text": "*",
					"branch": "master"
				}
			]
		},
		{
			"name": "Jade Snippets",
			"details": "https://github.com/P233/Jade-Snippets-for-Sublime-Text-2",
			"labels": ["snippets"],
			"releases": [
				{
					"sublime_text": "*",
					"branch": "master"
				}
			]
		},
		{
			"name": "Jaggeryjs",
			"details": "https://github.com/dakshika/jaggeryjs-sublime-text",
			"labels": ["language syntax", "snippets", "auto-complete"],
			"previous_names": ["Jaggery Snippets"],
			"releases": [
				{
					"sublime_text": "*",
					"branch": "master"
				}
			]
		},
		{
			"name": "JaiTools",
			"previous_names": ["Jai"],
			"details": "https://github.com/RobinWragg/JaiTools",
			"releases": [
				{
					"sublime_text": ">=3092",
					"tags": true
				}
			]
		},
		{
			"name": "Jam Language",
			"details": "https://github.com/BenjaminSchaaf/jam-sublime-syntax",
			"labels": ["jam", "language syntax", "build"],
			"releases": [
				{
					"sublime_text": "*",
					"tags": true
				}
			]
		},
		{
			"name": "JamfLog",
			"details": "https://github.com/jorks/sublime-jamflog",
			"labels": ["jamf","log","highlighting"],
			"releases": [
				{
					"sublime_text": ">=3092",
					"tags": true
				}
			]
		},
		{
			"name": "Jamon",
			"details": "https://github.com/drhayes/SublimeJamon",
			"releases": [
				{
					"sublime_text": "*",
					"branch": "master"
				}
			]
		},
		{
			"name": "Janet",
			"details": "https://github.com/archydragon/sublime-janet",
			"labels": ["janet", "language syntax", "build"],
			"releases": [
				{
					"sublime_text": ">=3092",
					"tags": true
				}
			]
		},
		{
			"name": "Japanese Word Jump",
			"details": "https://github.com/ngr-t/SublimeJapaneseWordJump",
			"releases": [
				{
					"sublime_text": "*",
					"tags": true
				}
			]
		},
		{
			"name": "JapaneseWordSeparator",
			"details": "https://github.com/ASHIJANKEN/JapaneseWordSeparator",
			"labels": ["Japanese", "separator"],
			"releases": [
				{
					"sublime_text": "*",
					"tags": true
				}
			]
		},
		{
			"name": "JapanWordStop",
			"details": "https://github.com/woodmix/JapanWordStop",
			"releases": [
				{
					"sublime_text": ">=3000",
					"platforms": ["windows", "linux"],
					"tags": true
				}
			]
		},
		{
			"name": "Jasmin JVM Assembler",
			"details": "https://github.com/funatsufumiya/jasmin-sublime",
			"releases": [
				{
					"sublime_text": "*",
					"branch": "master"
				}
			]
		},
		{
			"name": "Jasmine CoffeeScript",
			"details": "https://github.com/integrum/sublime-text-jasmine-coffeescript",
			"releases": [
				{
					"sublime_text": "*",
					"branch": "master"
				}
			]
		},
		{
			"name": "Jasmine JS",
			"details": "https://github.com/NicoSantangelo/sublime-jasmine",
			"labels": ["snippets", "language syntax"],
			"previous_names": ["Jasmine", "Jasmine BDD"],
			"releases": [
				{
					"sublime_text": "*",
					"tags": true
				}
			]
		},
		{
			"name": "Jasmine Matchers ES6 Snippets",
			"details": "https://github.com/JamieMason/Jasmine-Matchers-ES6-Snippets",
			"labels": ["snippets", "javascript", "testing", "Jasmine", "es6", "es2015"],
			"releases": [
				{
					"sublime_text": "*",
					"tags": true
				}
			]
		},
		{
			"name": "Jasmine Matchers Snippets",
			"details": "https://github.com/JamieMason/Jasmine-Matchers-Snippets",
			"labels": ["snippets", "javascript", "testing", "Jasmine"],
			"releases": [
				{
					"sublime_text": "*",
					"tags": true
				}
			]
		},
		{
			"name": "Jasmine Overview",
			"details": "https://github.com/csudcy/sublime-jasmine-overview",
			"labels": ["jasmine", "javascript", "testing", "Jasmine", "overview", "outline", "structure"],
			"releases": [
				{
					"sublime_text": "*",
					"tags": true
				}
			]
		},
		{
			"name": "Jasmine Promise Matchers",
			"details": "https://github.com/Hyzual/jasmine-promise-matchers-snippets",
			"labels": ["snippets", "Jasmine", "angular", "javascript", "testing"],
			"releases": [
				{
					"sublime_text": "*",
					"tags": true
				}
			]
		},
		{
			"name": "Jasmine Scaffold",
			"details": "https://github.com/chrisdwheatley/jasmine-scaffold-sublime-text",
			"labels": ["Jasmine", "javascript", "testing", "unit test"],
			"releases": [
				{
					"sublime_text": "*",
					"tags": true
				}
			]
		},
		{
			"name": "Java Bytecode",
			"details": "https://github.com/xdrop/Java-Bytecode",
			"labels": ["java","bytecode","syntax","highlighting"],
			"releases": [
				{
					"sublime_text": "*",
					"tags": true
				}
			]
		},
		{
			"name": "Java Property Cleaner",
			"details": "https://github.com/sivakumar-kailasam/jprop-cleaner",
			"releases": [
				{
					"sublime_text": ">=3000",
					"base": "https://github.com/sivakumar-kailasam/jprop-cleaner-sb3",
					"branch": "master"
				}
			]
		},
		{
			"name": "Java Velocity",
			"details": "https://github.com/jampow/velocity-sublime",
			"labels": ["language syntax", "snippets"],
			"previous_names": ["Velocity Snippets + Synthax Highlight"],
			"releases": [
				{
					"sublime_text": "*",
					"branch": "master"
				}
			]
		},
		{
			"name": "JavaIME",
			"details": "https://github.com/tushortz/JavaIME",
			"labels": ["java","snippets", "auto-complete", "completion", "autocomplete", "snippet"],
			"releases": [
				{
					"sublime_text": "*",
					"tags": true
				}
			]
		},
		{
			"name": "JavaImports",
			"details": "https://github.com/MDeiml/SublimeJavaImports",
			"releases": [
				{
					"sublime_text": "*",
					"tags": true
				}
			]
		},
		{
			"name": "Javap",
			"details": "https://github.com/axel22/sublime-javap",
			"releases": [
				{
					"sublime_text": ">3000",
					"branch": "st3"
				}
			]
		},
		{
			"name": "JavaScript & Coffeescript Build Systems",
			"details": "https://github.com/IlanFrumer/sublime-js-coffee-build-systems",
			"labels": ["javascript", "coffeescript", "js2coffee", "nodejs", "compile", "run"],
			"releases": [
				{
					"sublime_text": "*",
					"tags": true
				}
			]
		},
		{
			"name": "JavaScript & NodeJS Snippets",
			"details": "https://github.com/zenorocha/sublime-javascript-snippets",
			"labels": ["snippets"],
			"releases": [
				{
					"sublime_text": "*",
					"branch": "master"
				}
			]
		},
		{
			"name": "Javascript Beautify",
			"details": "https://github.com/enginespot/js-beautify-sublime",
			"releases": [
				{
					"sublime_text": "*",
					"branch": "master"
				}
			]
		},
		{
			"name": "JavaScript Completions",
			"details": "https://github.com/pichillilorenzo/JavaScript-Completions",
			"labels": ["completions", "javascript", "javascript completions"],
			"releases": [
				{
					"sublime_text": "*",
					"tags": true
				}
			]
		},
		{
			"name": "JavaScript Console",
			"details": "https://github.com/caiogondim/js-console-sublime-snippets",
			"labels": ["snippets"],
			"releases": [
				{
					"sublime_text": "*",
					"branch": "master"
				}
			]
		},
		{
			"name": "JavaScript Enhancements",
			"details": "https://github.com/pichillilorenzo/JavaScriptEnhancements",
			"labels": ["auto-complete", "linting", "autocomplete", "completions", "javascript", "javascript completions", "flow", "flow-typed", "javascript tools", "project management", "javascript project", "ide", "javascript ide"],
			"releases": [
				{
					"sublime_text": ">=3124",
					"tags": true
				}
			]
		},
		{
			"name": "JavaScript Log Snippets",
			"details": "https://github.com/Vall3y/sublimeJavascriptLogSnippets",
			"labels": ["snippets", "javascript"],
			"releases": [
				{
					"sublime_text": "*",
					"tags": true
				}
			]
		},
		{
			"name": "JavaScript Next Snippets",
			"details": "https://github.com/AlexKvazos/javascript-next-snippets",
			"labels": ["javascript", "react", "es6", "es7", "snippets", "completions"],
			"releases": [
				{
					"sublime_text": "*",
					"tags": true
				}
			]
		},
		{
			"name": "JavaScript Patterns",
			"details": "https://github.com/caiogondim/js-patterns-sublime-snippets",
			"labels": ["snippets"],
			"releases": [
				{
					"sublime_text": "*",
					"branch": "master"
				}
			]
		},
		{
			"name": "JavaScript Refactor",
			"details": "https://github.com/s-a/sublime-text-refactor",
			"releases": [
				{
					"sublime_text": "*",
					"branch": "master"
				}
			]
		},
		{
			"name": "JavaScript Scratch Pad",
			"author": "Bijoy Thomas",
			"details": "https://github.com/bijoythomas/sublime-jsscratchpad",
			"labels": ["javascript", "scratch pad"],
			"releases": [
				{
					"sublime_text": ">=3000",
					"tags": true
				}
			]
		},
		{
			"name": "JavaScript Snippets",
			"details": "https://github.com/jprichardson/sublime-js-snippets",
			"labels": ["snippets"],
			"releases": [
				{
					"sublime_text": "*",
					"branch": "master"
				}
			]
		},
		{
			"name": "JavaScript Snippets for IMWeb",
			"details": "https://github.com/imweb/sublime-js-snippets",
			"labels": ["snippets"],
			"releases": [
				{
					"sublime_text": "*",
					"tags": true
				}
			]
		},
		{
			"name": "JavaScript Ultimate",
			"details": "https://github.com/JoshuaWise/javascript-ultimate",
			"labels": ["language syntax", "snippets", "javascript"],
			"releases": [
				{
					"sublime_text": ">=3103",
					"tags": true
				}
			]
		},
		{
			"name": "JavaScriptExtractFunction",
			"details": "https://github.com/tricinel/JavascriptExtractFunction",
			"labels": ["javascript", "javascript refactor", "javascript extract", "javascript tools"],
			"releases": [
				{
					"sublime_text": ">=3103",
					"tags": true
				}
			]
		},
		{
			"name": "JavaScriptFunctionDefinition",
			"details": "https://github.com/asdf23/JavaScriptFunctionDefinition",
			"labels": ["javascript", "autocomplete"],
			"releases": [
				{
					"sublime_text": "*",
					"branch": "master"
				}
			]
		},
		{
			"name": "JavaScriptNext - ES6 Syntax",
			"details": "https://github.com/Benvie/JavaScriptNext.tmLanguage",
			"labels": ["language syntax"],
			"releases": [
				{
					"sublime_text": "*",
					"branch": "master"
				}
			]
		},
		{
			"name": "JavaScriptTemplateLiteralEnhancements",
			"details": "https://github.com/phts/JavaScriptTemplateLiteralEnhancements",
			"labels": ["javascript"],
			"releases": [
				{
					"sublime_text": ">=3092",
					"tags": true
				}
			]
		},
		{
			"name": "Javatar",
			"details": "https://github.com/spywhere/Javatar",
			"labels": ["build system", "java"],
			"releases": [
				{
					"sublime_text": ">=3000",
					"tags": true
				}
			]
		},
		{
			"name": "JCommander",
			"details": "https://github.com/zanuka/jcommander",
			"labels": ["snippets","auto-complete","utilities"],
			"previous_names": ["JunoCommander"],
			"releases": [
				{
					"sublime_text": "*",
					"tags": true
				}
			]
		},
		{
			"name": "JCShell Tools",
			"details": "https://github.com/nxp/jcshell-tools",
			"author": "Michael Roy",
			"labels": ["language syntax", "completion", "snippets"],
			"releases": [
				{
					"sublime_text": "*",
					"tags": true
				}
			]
		},
		{
			"name": "JDebug",
			"details": "https://github.com/jdebug/JDebug",
			"labels": ["debugger", "Java debugger", "java", "JDB"],
			"releases": [
				{
					"sublime_text": "*",
					"tags": true
				}
			]
		},
		{
			"name": "JEB Script Development Helper",
			"details": "https://github.com/pnfsoftware/jeb_scriptdev_helper",
			"releases": [
				{
					"sublime_text": ">=3000",
					"tags": true
				}
			]
		},
		{
			"name": "Jedi - Python autocompletion",
			"details": "https://github.com/srusskih/SublimeJEDI",
			"labels": ["auto-complete", "code navigation"],
			"previous_names": ["SublimeJEDI", "Jedi - Python autocompetion"],
			"releases": [
				{
					"sublime_text": ">=3000",
					"tags": true
				}
			]
		},
		{
			"name": "Jedi Syntax",
			"details": "https://github.com/CyanSalt/Sublime-Jedi",
			"labels": ["language syntax"],
			"releases": [
				{
					"sublime_text": ">=3103",
					"tags": true
				}
			]
		},
		{
			"name": "jEdit Color Theme",
			"details": "https://github.com/webtechnick/sublime_jedit_theme",
			"releases": [
				{
					"sublime_text": "*",
					"tags": true
				}
			]
		},
		{
			"name": "Jeet Snippets",
			"details": "https://github.com/markalfred/jeet-snippets",
			"labels": ["auto-complete", "snippets"],
			"releases": [
				{
					"sublime_text": "*",
					"branch": "master"
				}
			]
		},
		{
			"name": "Jekyll",
			"details": "https://github.com/23maverick23/sublime-jekyll",
			"labels": ["language syntax", "snippets", "auto-complete", "build system", "file creation", "file navigation"],
			"releases": [
				{
					"sublime_text": "*",
					"tags": true
				}
			]
		},
		{
			"name": "Jenkins Dashboard",
			"details": "https://github.com/benmatselby/sublime-jenkins-dashboard",
			"releases": [
				{
					"sublime_text": ">=3000",
					"tags": true
				}
			]
		},
		{
			"name": "Jenkinsfile",
			"details": "https://github.com/june07/sublime-Jenkinsfile",
			"releases": [
				{
					"sublime_text": "*",
					"tags": true
				}
			]
		},
		{
			"name": "Jest",
			"details": "https://github.com/NicoSantangelo/sublime-jest",
			"labels": ["snippets"],
			"releases": [
				{
					"sublime_text": "*",
					"tags": true
				}
			]
		},
		{
			"name": "Jester",
			"details": "https://github.com/absszero/sublime_jester",
			"labels": ["JavaScript", "jest", "testing", "tdd"],
			"releases": [
				{
					"sublime_text": ">=3092",
					"tags": true
				}
			]
		},
		{
			"name": "JetJet Color Scheme",
			"details": "https://github.com/JetJet13/jetjet_theme_sublime",
			"labels": [ "color scheme" ],
			"author": "Johny Georges",
			"releases": [
				{
					"sublime_text": "*",
					"tags": true
				}
			]
		},
		{
			"name": "Jimbly's Clipboard History",
			"details": "https://github.com/Jimbly/SublimeClipboardHistory",
			"releases": [
				{
					"sublime_text": "*",
					"tags": true
				}
			]
		},
		{
			"name": "Jinja2",
			"details": "https://github.com/Sublime-Instincts/BetterJinja",
			"releases": [
				{
					"base": "https://github.com/kudago/jinja2-tmbundle",
					"sublime_text": "<4107",
					"tags": true
				},
				{
					"sublime_text": "4107 - 4151",
					"tags": "4107-"
				},
				{
					"sublime_text": ">=4152",
					"tags": "4152-"
				}
			]
		},
		{
			"name": "Jira",
			"details": "https://github.com/mix86/SublimeJira",
			"labels": ["atlassian jira", "jira integration", "jira"],
			"releases": [
				{
					"sublime_text": ">=3000",
					"tags": true
				}
			]
		},
		{
			"name": "JoinAssignment",
			"details": "https://github.com/shagabutdinov/sublime-join-assignment",
			"donate": "https://github.com/shagabutdinov/sublime-enhanced/blob/master/readme-donations.md",
			"labels": ["sublime-enhanced", "text manipulation"],
			"releases": [
				{
					"sublime_text": "*",
					"branch": "master"
				}
			]
		},
		{
			"name": "JoinChainCall",
			"details": "https://github.com/shagabutdinov/sublime-join-chain-call",
			"donate": "https://github.com/shagabutdinov/sublime-enhanced/blob/master/readme-donations.md",
			"labels": ["sublime-enhanced", "text manipulation"],
			"releases": [
				{
					"sublime_text": "*",
					"branch": "master"
				}
			]
		},
		{
			"name": "JoinLinesEnhanced",
			"details": "https://github.com/shagabutdinov/sublime-join-lines-enhanced",
			"donate": "https://github.com/shagabutdinov/sublime-enhanced/blob/master/readme-donations.md",
			"labels": ["sublime-enhanced", "text manipulation"],
			"releases": [
				{
					"sublime_text": "*",
					"branch": "master"
				}
			]
		},
		{
			"name": "JoinStatement",
			"details": "https://github.com/shagabutdinov/sublime-join-statement",
			"donate": "https://github.com/shagabutdinov/sublime-enhanced/blob/master/readme-donations.md",
			"labels": ["sublime-enhanced", "text manipulation"],
			"releases": [
				{
					"sublime_text": "*",
					"branch": "master"
				}
			]
		},
		{
			"name": "jolie",
			"details": "https://github.com/thesave/sublime-Jolie",
			"labels": ["language syntax", "snippets"],
			"previous_names" : ["Jolie Language"],
			"releases": [
				{
					"sublime_text": "*",
					"tags": true
				}
			]
		},
		{
			"name": "Joy",
			"details": "https://github.com/homobel/sublime-joy",
			"labels": ["language syntax"],
			"releases": [
				{
					"sublime_text": ">=3092",
					"tags": true
				}
			]
		},
		{
			"name": "Jq",
			"details": "https://gitlab.com/jiehong/sublime_jq",
			"readme": "https://gitlab.com/jiehong/sublime_jq/-/raw/master/README.md",
			"labels": ["interactive", "jq", "json"],
			"releases": [
				{
					"sublime_text": ">=3092",
					"tags": true
				}
			]
		},
		{
			"name": "JQ Syntax",
			"details": "https://github.com/zogwarg/SublimeJQ",
			"labels": ["language syntax", "jq", "stedolan"],
			"releases": [
				{
					"sublime_text": ">=3092",
					"tags": true
				}
			]
		},
		{
			"details": "https://github.com/SublimeText/jQuery",
			"releases": [
				{
					"sublime_text": "*",
					"branch": "master"
				}
			]
		},
		{
			"name": "jQuery Mobile 14 Snippets",
			"details": "https://github.com/MobPro/Sublime-jQuery-Mobile-Snippets",
			"previous_names": ["jQuery Mobile 1.4 Snippets"],
			"labels": ["snippets"],
			"releases": [
				{
					"sublime_text": "*",
					"branch": "master"
				}
			]
		},
		{
			"name": "jQuery Mobile Demos",
			"details": "https://github.com/maousan/jQueryMobileDemos",
			"labels": ["jquery mobile"],
			"releases": [
				{
					"sublime_text": "*",
					"tags": true
				}
			]
		},
		{
			"name": "jQuery Mobile Snippets",
			"details": "https://github.com/devtellect/sublime-jquery-mobile-snippets",
			"labels": ["snippets"],
			"releases": [
				{
					"sublime_text": "*",
					"branch": "master"
				}
			]
		},
		{
			"name": "jQuery Snippets for Coffeescript",
			"details": "https://github.com/castiron/sublime-jquery-coffee",
			"labels": ["snippets"],
			"releases": [
				{
					"sublime_text": "*",
					"branch": "master"
				}
			]
		},
		{
			"name": "jQuery Snippets pack",
			"details": "https://github.com/aaronpowell/sublime-jquery-snippets",
			"labels": ["snippets"],
			"releases": [
				{
					"sublime_text": "*",
					"branch": "master"
				}
			]
		},
		{
			"name": "jQueryDocs",
			"details": "https://github.com/Miw0/jQueryDocs",
			"author": "Miw0",
			"labels": ["jquery", "docs"],
			"releases": [
				{
					"sublime_text": ">=3000",
					"tags": true
				}
			]
		},
		{
			"name": "jrnl",
			"details": "https://github.com/fk128/sublime-jrnl",
			"releases": [
				{
					"sublime_text": "*",
					"tags": true
				}
			]
		},
		{
			"name": "JS Snippets",
			"details": "https://github.com/RadLikeWhoa/JS-Snippets",
			"labels": ["snippets"],
			"releases": [
				{
					"sublime_text": "*",
					"branch": "master"
				}
			]
		},
		{
			"name": "JS Template String Converter",
			"details": "https://github.com/predragnikolic/JS-Template-String-Converter",
			"labels": ["javascript", "typescript", "jsx", "vue", "svelte"],
			"releases": [
				{
					"sublime_text": ">=4070",
					"tags": true
				}
			]
		},
		{
			"name": "JS Var Shortcuts",
			"details": "https://github.com/twolfson/sublime-js-var-shortcuts",
			"labels": ["formatting", "text manipulation", "js", "javascript", "var", "variable"],
			"releases": [
				{
					"sublime_text": "*",
					"tags": true
				}
			]
		},
		{
			"name": "JS2Coffee",
			"details": "https://github.com/aziz/sublime-js2coffee",
			"releases": [
				{
					"sublime_text": "*",
					"tags": true
				}
			]
		},
		{
			"details": "https://github.com/junosuarez/JsBDD",
			"releases": [
				{
					"sublime_text": "*",
					"branch": "master"
				}
			]
		},
		{
			"name": "JSCS-Formatter",
			"details": "https://github.com/TheSavior/SublimeJSCSFormatter",
			"releases": [
				{
					"sublime_text": "*",
					"tags": true
				}
			]
		},
		{
			"name": "JSCustom",
			"details": "https://github.com/Thom1729/Sublime-JS-Custom",
			"labels": ["javascript", "syntax"],
			"releases": [
				{
					"sublime_text": "<4000",
					"tags": "st3-"
				},
				{
					"sublime_text": ">=4000",
					"tags": true
				}
			]
		},
		{
			"name": "JSDebug",
			"details": "https://github.com/mbladel/JSDebug",
			"labels": ["javascript", "debug"],
			"releases": [
				{
					"sublime_text": "*",
					"tags": true
				}
			]
		},
		{
			"name": "JsDebuggr",
			"details": "https://github.com/rDr4g0n/JsDebuggr",
			"releases": [
				{
					"sublime_text": ">=3000",
					"tags": true
				}
			]
		},
		{
			"name": "jsfmt",
			"details": "https://github.com/ionutvmi/sublime-jsfmt",
			"releases": [
				{
					"sublime_text": "*",
					"tags": true
				}
			]
		},
		{
			"details": "https://github.com/jdavisclark/JsFormat",
			"releases": [
				{
					"sublime_text": "*",
					"branch": "master"
				}
			]
		},
		{
			"name": "JSHint",
			"details": "https://github.com/uipoet/sublime-jshint",
			"releases": [
				{
					"sublime_text": "*",
					"branch": "master"
				}
			]
		},
		{
			"name": "JSHint Gutter",
			"details": "https://github.com/victorporof/Sublime-JSHint",
			"releases": [
				{
					"sublime_text": "*",
					"branch": "master"
				}
			]
		},
		{
			"name": "jsimports",
			"details": "https://github.com/knuthelland/sublime_jsimports",
			"labels": ["auto-complete"],
			"releases": [
				{
					"sublime_text": "*",
					"branch": "master"
				}
			]
		},
		{
			"name": "JSKit",
			"details": "https://github.com/breakside/sublime-jskit",
			"releases": [
				{
					"sublime_text": "*",
					"tags": true
				}
			]
		},
		{
			"name": "JSLint",
			"details": "https://github.com/73rhodes/Sublime-JSLint",
			"labels": ["linting"],
			"releases": [
				{
					"sublime_text": "*",
					"branch": "master"
				}
			]
		},
		{
			"name": "JSML Formatter",
			"details": "https://github.com/mjkaufer/JSML-Formatter",
			"labels": ["JSML"],
			"releases": [
				{
					"sublime_text": ">=3000",
					"tags": true
				}
			]
		},
		{
			"name": "JsModules",
			"details": "https://github.com/luwes/SublimeJsModules",
			"labels": ["javascript", "convert", "cjs", "es6"],
			"releases": [
				{
					"sublime_text": "*",
					"tags": true
				}
			]
		},
		{
			"name": "Json Colors And Navigation",
			"details": "https://github.com/Monox18/JsonColorsAndNavigation/",
			"labels": ["json", "code navigation", "formatting", "color scheme", "language syntax"],
			"releases": [
				{
					"sublime_text": "*",
					"tags": true
				}
			]
		},
		{
			"name": "JSON Key-Value",
			"details": "https://github.com/aurule/json-kv",
			"labels": ["language syntax", "json"],
			"releases": [
				{
					"sublime_text": "*",
					"tags": true
				}
			]
		},
		{
			"name": "JSON L18n Resources Editor",
			"details": "https://github.com/alex18881/JsonL18nResourcesEditor",
			"releases": [
				{
					"sublime_text": ">=3000",
					"platforms": ["*"],
					"tags": true
				}
			]
		},
		{
			"name": "JSON Reindent",
			"details": "https://github.com/ThomasKliszowski/json_reindent",
			"releases": [
				{
					"sublime_text": "*",
					"tags": true
				}
			]
		},
		{
			"name": "JSON Stringify",
			"details": "https://github.com/Nadock/json_stringify",
			"releases": [
				{
					"sublime_text": "*",
					"tags": true
				}
			]
		},
		{
			"name": "JSON-Template",
			"details": "https://github.com/stormwarning/jsont-tmbundle",
			"labels": [
				"language syntax",
				"jsont",
				"squarespace"
			],
			"releases": [
				{
					"sublime_text": "*",
					"tags": true
				}
			]
		},
		{
			"name": "JSON2Apex",
			"details": "https://github.com/nchursin/json2apex",
			"labels": [
				"JSON",
				"Apex",
				"Salesforce",
				"code generation",
				"JSON to Apex"
			],
			"releases": [
				{
					"sublime_text": ">=3000",
					"tags": true
				}
			]
		},
		{
			"name": "JSONComma",
			"details": "https://github.com/jsoncomma/sublime-jsoncomma",
			"labels": ["JSON", "comma", "text manipulation", "formatting", "formatter", "trailing"],
			"releases": [
				{
					"sublime_text": ">=3000",
					"tags": true
				}
			]
		},
		{
			"details": "https://bitbucket.org/hmml/jsonlint",
			"labels": ["linting", "JSON"],
			"releases": [
				{
					"sublime_text": "*",
					"branch": "master"
				}
			]
		},
		{
			"name": "jsonnet syntax",
			"details": "https://github.com/gburiola/sublime-jsonnet-syntax",
			"labels": ["jsonnet", "language syntax"],
			"releases": [
				{
					"sublime_text": ">=3092",
					"tags": true
				}
			]
		},
		{
			"name": "JsonTree",
			"details": "https://github.com/Flyclops/JsonTree",
			"labels": ["json", "tree", "search"],
			"releases": [
				{
					"sublime_text": ">=3000",
					"tags": true
				}
			]
		},
		{
			"name": "JsPrettier",
			"details": "https://github.com/jonlabelle/SublimeJsPrettier",
			"labels": ["javascript", "formatting", "format"],
			"releases": [
				{
					"sublime_text": "*",
					"tags": true
				}
			]
		},
		{
			"name": "JsRun",
			"details": "https://github.com/sindresorhus/sublime-jsrun",
			"labels": ["browser integration", "repl", "javascript", "browser"],
			"releases": [
				{
					"sublime_text": "*",
					"platforms": "osx",
					"tags": true
				}
			]
		},
		{
			"name": "JSTemplatify",
			"details": "https://github.com/mjrinker/JSTemplatify",
			"labels": ["javascript", "formatting", "format"],
			"releases": [
				{
					"sublime_text": "*",
					"tags": true
				}
			]
		},
		{
			"name": "JSTL autocomplete",
			"details": "https://github.com/eparisio/st3-jstl-snippet-autocomplete",
			"labels": ["snippets", "auto-complete"],
			"releases": [
				{
					"sublime_text": "*",
					"tags": true
				}
			]
		},
		{
			"name": "JSTL syntax",
			"details": "https://github.com/eparisio/st3-jstl-syntax-highlight",
			"labels": ["language syntax", "jstl", "jsp"],
			"releases": [
				{
					"sublime_text": "*",
					"tags": true
				}
			]
		},
		{
			"name": "JsValidate",
			"details": "https://github.com/duereg/sublime-jsvalidate",
			"labels": ["javascript", "js", "linting", "validation", "validate", "esprima"],
			"previous_names": ["JS Validate using Esprima", "JS Validation using Esprima"],
			"releases": [
				{
					"sublime_text": "*",
					"tags": true
				}
			]
		},
		{
			"name": "JSX",
			"details": "https://github.com/allanhortle/JSX",
			"labels": ["language syntax"],
			"releases": [
				{
<<<<<<< HEAD
					"sublime_text": ">3000",
=======
					"sublime_text": "<3000",
					"tags": "st2-v"
				},
				{
					"sublime_text": "3000 - 3999",
>>>>>>> f5c6b8f0
					"tags": true
				}
			]
		},
		{
			"name": "Julia",
			"details": "https://github.com/JuliaEditorSupport/Julia-sublime",
			"releases": [
				{
					"sublime_text": "<4000",
					"tags": "st3-v"
				},
				{
					"sublime_text": ">=4000",
					"tags": true
				}
			]
		},
		{
			"name": "Jump Along Indent",
			"details": "https://github.com/mwean/sublime_jump_along_indent",
			"labels": ["text navigation"],
			"releases": [
				{
					"sublime_text": ">=3000",
					"tags": true
				}
			]
		},
		{
			"name": "JumpTo",
			"details": "https://github.com/SublimeText/JumpTo",
			"author": ["JonasPf", "FichteFoll"],
			"releases": [
				{
					"sublime_text": "*",
					"tags": true
				}
			]
		},
		{
			"name": "Jumpy",
			"details": "https://github.com/jgburet/jumpy-sublime",
			"releases": [
				{
					"sublime_text": "*",
					"tags": true
				}
			]
		},
		{
			"name": "JUnit Completions",
			"details": "https://github.com/tushortz/JUnit-Completions",
			"labels": ["Java", "completions", "completion"],
			"releases": [
				{
					"sublime_text": "*",
					"tags": true
				}
			]
		},
		{
			"name": "JunLang", 
			"details": "https://github.com/Jun-Software/JunLang_package",
			"labels": ["JunLang", "language syntax"],
			"releases": [
				{
					"sublime_text": "*",
					"tags": true
				}
			]
		},
		{
			"name": "Junos",
			"details": "https://github.com/nprintz/junos-sublime-pkg",
			"labels": ["language syntax"],
			"releases": [
				{
					"sublime_text": "*",
					"tags": true
				}
			]
		},
		{
			"name": "Just",
			"details": "https://github.com/nk9/just_sublime",
			"labels": ["language syntax", "build system"],
			"releases": [
				{
					"sublime_text": ">=4148",
					"tags": "4148-"
				},
				{
					"sublime_text": "4075 - 4147",
					"tags": "4075-"
				}
			]
		},
		{
			"name": "Justify",
			"details": "https://github.com/teared/sublime-justify",
			"labels": ["text manipulation", "formatting"],
			"releases": [
				{
					"sublime_text": ">=3000",
					"tags": true
				}
			]
		},
		{
			"name": "JWT Decode",
			"details" : "https://github.com/Xiangjiaox/jwt-sublime-text",
			"releases": [
				{
				"sublime_text": "*",
				"tags": true
				}
			]
		},
		{
			"name": "JXA Build System",
			"details": "https://github.com/eppfel/JXASublimeText",
			"labels": ["build system", "editor emulation", "javascript", "open scripting architecture"],
			"releases": [
				{
					"sublime_text": "*",
					"platforms": ["osx"],
					"tags": true
				}
			]
		}
	]
}<|MERGE_RESOLUTION|>--- conflicted
+++ resolved
@@ -1271,15 +1271,7 @@
 			"labels": ["language syntax"],
 			"releases": [
 				{
-<<<<<<< HEAD
-					"sublime_text": ">3000",
-=======
-					"sublime_text": "<3000",
-					"tags": "st2-v"
-				},
-				{
-					"sublime_text": "3000 - 3999",
->>>>>>> f5c6b8f0
+					"sublime_text": "<4000",
 					"tags": true
 				}
 			]
