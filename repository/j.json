--- conflicted
+++ resolved
@@ -270,11 +270,7 @@
 		{
 			"name": "JavaIME",
 			"details": "https://github.com/tushortz/JavaIME",
-<<<<<<< HEAD
-			"labels": ["java", "snippets", "auto-complete", "completion", "autocomplete"],
-=======
 			"labels": ["java", "auto-complete", "completions", "snippets"],
->>>>>>> 1af3445d
 			"releases": [
 				{
 					"sublime_text": "*",
