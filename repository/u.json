--- conflicted
+++ resolved
@@ -17,11 +17,7 @@
 			"details": "https://github.com/3v1n0/UbuntuPaste",
 			"releases": [
 				{
-<<<<<<< HEAD
-					"sublime_text": "*",
-=======
-					"sublime_text": ">=3000",
->>>>>>> ab16793c
+					"sublime_text": "*",
 					"tags": true
 				}
 			]
@@ -323,11 +319,7 @@
 			"details": "https://github.com/SublimeText/UnitTesting",
 			"releases": [
 				{
-<<<<<<< HEAD
-					"sublime_text": "*",
-=======
-					"sublime_text": ">=3000",
->>>>>>> ab16793c
+					"sublime_text": "*",
 					"tags": true
 				}
 			]
