--- conflicted
+++ resolved
@@ -80,10 +80,7 @@
 			"name": "UIkitCompletions",
 			"details": "https://github.com/dlzi/UIkitCompletions",
 			"labels": ["auto-complete"],
-<<<<<<< HEAD
 			"previous_names": ["UIkit autocomplete"],
-=======
->>>>>>> 7fbd381c
 			"releases": [
 				{
 					"sublime_text": ">=4000",
