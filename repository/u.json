{
	"$schema": "sublime://packagecontrol.io/schemas/repository",
	"schema_version": "4.0.0",
	"packages": [
		{
			"name": "Ublime Color Schemes",
			"details": "https://github.com/imagentleman/ublime",
			"labels": ["color scheme"],
			"releases": [
				{
					"sublime_text": "*",
					"branch": "master"
				}
			]
		},
		{
			"details": "https://github.com/3v1n0/UbuntuPaste",
			"releases": [
				{
					"sublime_text": "*",
					"tags": true
				}
			]
		},
		{
			"name": "UCFHighlighter",
			"details": "https://github.com/LDprg/UCFHighlighter",
			"labels": ["language syntax"],
			"releases": [
				{
					"sublime_text": "*",
					"tags": true
				}
			]
		},
		{
			"name": "udev rules",
			"details": "https://github.com/tijn/udev.tmLanguage",
			"labels": ["language syntax"],
			"releases": [
				{
					"sublime_text": "*",
					"tags": true
				}
			]
		},
		{
			"name": "UHM Syntax",
			"details": "https://github.com/drzhnn/uhm-syntax-highlight",
			"releases": [
				{
					"sublime_text": "*",
					"tags": true
				}
			]
		},
		{
			"name": "UIkit autocomplete",
			"details": "https://github.com/uikit/uikit-sublime",
			"labels": ["auto-complete"],
			"previous_names": ["UIkit class autocomplete"],
			"releases": [
				{
					"sublime_text": "*",
					"tags": true
				}
			]
		},
		{
			"name": "UL4",
			"details": "https://github.com/LivingLogic/LivingLogic.SublimeText.UL4",
			"labels": ["language syntax"],
			"releases": [
				{
					"sublime_text": ">=4107",
					"tags": true
				}
			]
		},
		{
			"name": "Ultimate Dark",
			"details": "https://github.com/rubjo/ultimate-dark",
			"labels": ["dark", "color scheme"],
			"releases": [
				{
					"sublime_text": "*",
					"tags": true
				}
			]
		},
		{
			"name": "Ultimate Dark Neo",
			"details": "https://github.com/rubjo/ultimate-dark-neo",
			"labels": ["dark", "theme", "color scheme"],
			"releases": [
				{
					"sublime_text": "*",
					"tags": true
				}
			]
		},
		{
			"name": "Ulysses Style Sheets",
			"details": "https://github.com/ulyssesapp/ulss-sublime-plugin",
			"labels": ["auto-complete", "language syntax"],
			"releases": [
				{
					"sublime_text": "*",
					"tags": true
				}
			]
		},
		{
			"name": "Umajin",
			"details": "https://github.com/AdamHarte/SublimeText-Umajin",
			"labels": ["language syntax", "snippets"],
			"releases": [
				{
					"sublime_text": "*",
					"tags": true
				}
			]
		},
		{
			"name": "UMD snippets",
			"details": "https://github.com/garrettn/sublime-umd-snippets",
			"labels": ["javascript", "snippets"],
			"releases": [
				{
					"sublime_text": "*",
					"tags": true
				}
			]
		},
		{
			"name": "Uncrustify",
			"details": "https://github.com/obxyann/Sublime-Uncrustify",
			"labels": ["formatting", "c", "c++", "java", "formatter", "beautifier", "code style"],
			"releases": [
				{
					"sublime_text": "*",
					"tags": true
				}
			]
		},
		{
			"name": "Underliner",
			"details": "https://github.com/dfleury/underliner",
			"labels": ["editor", "text selection", "testing", "utilities", "utils", "whitespace"],
			"releases": [
				{
					"sublime_text": "*",
					"tags": true
				}
			]
		},
		{
			"name": "Underscore.js Snippets",
			"details": "https://github.com/carlo/sublime-underscorejs-snippets",
			"labels": ["snippets"],
			"releases": [
				{
					"sublime_text": "*",
					"branch": "master"
				}
			]
		},
		{
			"name": "Underscorejs snippets",
			"details": "https://github.com/AntouanK/sublime-underscorejs-snippets",
			"author": "@antouank",
			"labels": ["snippets", "auto-complete", "javascript", "underscorejs", "underscore.js"],
			"releases": [
				{
					"sublime_text": "*",
					"branch": "master"
				}
			]
		},
		{
			"name": "Undo Close Tab",
			"details": "https://github.com/scriptburn/sublimetext-undoclosetabs",
			"author": "Rajneesh kumar ojha",
			"labels": ["undo","tab"],
			"releases": [
				{
					"sublime_text": "*",
					"tags": true
				}
			]
		},
		{
			"name": "Unicode Character Highlighter",
			"details": "https://github.com/possan/sublime_unicode_nbsp",
			"releases": [
				{
					"sublime_text": "*",
					"branch": "master"
				}
			]
		},
		{
			"name": "Unicode Character Insert",
			"details": "https://github.com/Sorbing/sublime-unicode-character-insert",
			"releases": [
				{
					"sublime_text": "*",
					"branch": "master"
				}
			]
		},
		{
			"name": "Unicode Escape",
			"details": "https://github.com/iahu/unicode-escape",
			"labels": ["escape", "unescape", "utf8"],
			"previous_names": ["escape & unescape tool"],
			"releases": [
				{
					"sublime_text": "*",
					"tags": true
				}
			]
		},
		{
			"details": "https://github.com/mvoidex/UnicodeMath",
			"releases": [
				{
					"sublime_text": "*",
					"branch": "master"
				}
			]
		},
		{
			"name": "UnicodeNormalizer",
			"details": "https://github.com/gh640/SublimeUnicodeNormalizer",
			"author": "Goto Hayato",
			"labels": ["text manipulation", "unicode", "utf8"],
			"releases": [
				{
					"sublime_text": "*",
					"tags": true
				}
			]
		},
		{
			"name": "Unicon",
			"details": "https://github.com/tajmone/Sublime-Unicon",
			"labels": ["language syntax"],
			"releases": [
				{
					"sublime_text": ">=4000",
					"tags": true
				}
			]
		},
		{
			"name": "UNIFA",
			"previous_names": ["UFA Syntax"],
			"details": "https://github.com/sal0max/sublime-unifa",
			"releases": [
				{
					"sublime_text": "*",
					"tags": true
				}
			]
		},
		{
			"details": "https://github.com/rchl/UnindentPreprocessor",
			"releases": [
				{
					"sublime_text": "*",
					"branch": "master"
				}
			]
		},
		{
			"name": "UniqueWindow",
			"details": "https://github.com/Julow/Sublime-UniqueWindow",
			"releases": [
				{
					"sublime_text": "*",
					"tags": true
				}
			]
		},
		{
			"name": "Unit Test File Toggler",
			"details": "https://github.com/mjj2000/SublimeUnitTestFileToggler",
			"releases": [
				{
					"sublime_text": "*",
					"tags": true
				}
			]
		},
		{
			"name": "UnitJS",
			"details": "https://github.com/unitjs/sublime-unitjs",
			"labels": ["javascript", "nodejs", "testing", "snippets", "auto-complete"],
			"releases": [
				{
					"sublime_text": "*",
					"tags": true
				}
			]
		},
		{
			"name": "Unittest (python)",
			"details": "https://github.com/martinsam/sublime-unittest",
			"releases": [
				{
					"sublime_text": "*",
					"branch": "master"
				}
			]
		},
		{
			"name": "UnitTesting",
			"details": "https://github.com/SublimeText/UnitTesting",
			"releases": [
				{
					"sublime_text": "*",
					"tags": true
				}
			]
		},
		{
			"name": "Unity Completions",
			"details": "https://github.com/oferei/sublime-unity-completions",
			"labels": ["auto-complete"],
			"releases": [
				{
					"sublime_text": "*",
					"tags": true
				}
			]
		},
		{
			"name": "Unity Completions Light",
			"details": "https://github.com/oferei/sublime-unity-completions-light",
			"labels": ["auto-complete"],
			"releases": [
				{
					"sublime_text": "*",
					"tags": true
				}
			]
		},
		{
			"name": "Unity Shader",
			"details": "https://github.com/waqiju/unity_shader_st3",
			"labels": ["language syntax", "auto-complete", "shader"],
			"releases": [
				{
					"sublime_text": "*",
					"tags": true
				}
			]
		},
		{
			"name": "Unity Test Completions",
			"details": "https://github.com/pajacobson/unity_test_completions",
			"labels": ["auto-complete", "snippets", "testing"],
			"releases": [
				{
					"sublime_text": "*",
					"tags": true
				}
			]
		},
		{
			"details": "https://github.com/UnicornForest/Unity3D",
			"releases": [
				{
					"sublime_text": "*",
					"branch": "master"
				}
			]
		},
		{
			"name": "Unity3D Build System",
			"details": "https://github.com/fredpointzero/UnityBuild",
			"releases": [
				{
					"sublime_text": "*",
					"branch": "master"
				}
			]
		},
		{
			"name": "Unity3d LeanTween Snippets",
			"details": "https://github.com/dentedpixel/Unity3d-LeanTween-Snippets",
			"labels": ["snippets"],
			"releases": [
				{
					"sublime_text": "*",
					"branch": "master"
				}
			]
		},
		{
			"name": "Unity3D Reference Search",
			"details": "https://github.com/talitore/Unity3DReference",
			"labels": ["search"],
			"releases": [
				{
					"sublime_text": "*",
					"tags": true
				}
			]
		},
		{
			"name": "Unity3D Shader Highlighter and Snippets",
			"details": "https://github.com/petereichinger/Unity3D-Shader",
			"labels": ["language syntax", "snippets"],
			"releases": [
				{
					"sublime_text": ">=3103",
					"tags": true
				}
			]
		},
		{
			"name": "Unity3D Snippets and Completes",
			"details": "https://github.com/UnicornForest/Unity3DSnippets",
			"labels": ["snippets"],
			"releases": [
				{
					"sublime_text": "*",
					"branch": "master"
				}
			]
		},
		{
			"name": "Unnatural",
			"details": "https://github.com/andref/Unnatural-Sublime-Package",
			"labels": ["language syntax", "snippets", "auto-complete" ],
			"releases": [
				{
					"sublime_text": "*",
					"tags": true
				}
			]
		},
		{
			"name": "Unquote",
			"details": "https://github.com/mradamh/sublime-unquote",
			"releases": [
				{
					"sublime_text": "*",
					"tags": true
				}
			]
		},
		{
			"name": "Unreal Shader",
			"details": "https://github.com/hellokenlee/SublimeUnrealShader",
			"labels": ["Shader","language syntax", "goto file", "Unreal", "UE4"],
			"releases": [
				{
					"sublime_text": "*",
					"tags": true
				}
			]
		},
		{
			"name": "Unreal Snippets",
			"details": "https://github.com/awforsythe/sublime-unreal-snippets",
			"labels": ["snippets", "Unreal", "UE4"],
			"releases": [
				{
					"sublime_text": "*",
					"tags": true
				}
			]
		},
		{
			"details": "https://github.com/Zinggi/UnrealScriptIDE",
			"labels": ["UDK", "UnrealScript", "auto-complete", "build system", "Debugger", "code navigation", "language syntax", "Snippets"],
			"releases": [
				{
					"sublime_text": "*",
					"branch": "master"
				}
			]
		},
		{
			"name": "Unsplash",
			"details": "https://github.com/urre/Unsplash",
			"releases": [
				{
					"sublime_text": "*",
					"branch": "master"
				}
			]
		},
		{
			"name": "UnusedCssFinder",
			"details": "https://github.com/Harderer/UnusedCssFinder-Sublime",
			"labels": ["css", "search"],
			"releases": [
				{
					"sublime_text": "*",
					"tags": true
				}
			]
		},
		{
			"name": "Unyson Snippets",
			"details": "https://github.com/XeCreators/Unyson-Snippets-Sublime",
			"homepage": "http://unyson.io/",
			"labels": ["snippets"],
			"author": "xecreators",
			"releases": [
				{
					"sublime_text": "*",
					"tags": true
				}
			]
		},
		{
			"name": "url-utils",
			"details": "https://github.com/ulasozguler/sublime-url-utils",
			"releases": [
				{
					"sublime_text": "*",
					"tags": "st3-"
				}
			]
		},
		{
			"name": "UrlConverter",
			"details": "https://github.com/gh640/SublimeUrlConverter",
			"author": "Goto Hayato",
			"labels": ["url", "link", "html", "markdown", "restructuredtext"],
			"releases": [
				{
					"sublime_text": "*",
					"tags": true
				}
			]
		},
		{
			"details": "https://github.com/mastahyeti/URLEncode",
			"releases": [
				{
					"sublime_text": "*",
					"branch": "master"
				}
			]
		},
		{
			"name": "uroboroSQL Formatter",
			"details": "https://github.com/future-architect/Sublime-uroboroSQL-formatter",
			"labels": ["sql", "formatting", "formatter"],
			"releases": [
				{
					"sublime_text": "*",
					"tags": true
				}
			]
		},
<<<<<<< HEAD
			{
			"name": "Urtext",
			"details": "https://github.com/nbeversl/urtext_sublime",
			"labels": ["plaintext","notes","writing"],
			"releases": [
				{
					"sublime_text": "*",
					"tags": true
				}
			]
		},
=======
>>>>>>> a03c8b9f
		{
			"name": "userinterface.js Snippets",
			"details": "https://github.com/thoughtsunificator/userinterface.js-snippets-sublime",
			"labels": ["snippets"],
			"releases": [
				{
					"sublime_text": "*",
					"tags": true
				}
			]
		},
		{
			"name": "UseStrict",
			"details": "https://github.com/phts/UseStrict",
			"labels": ["javascript"],
			"releases": [
				{
					"sublime_text": "*",
					"tags": true
				}
			]
		},
		{
			"name": "USFOS",
			"details": "https://github.com/ckunte/usfos_st",
			"labels": ["language syntax", "usfos"],
			"releases": [
				{
					"sublime_text": "*",
					"tags": true
				}
			]
		},
		{
			"name": "UVMLog",
			"details": "https://github.com/UVMLog/UVMLog",
			"releases": [
				{
					"sublime_text": "*",
					"platforms": ["osx", "linux"],
					"tags": true
				}
			]
		},
		{
			"name": "UWSC",
			"details": "https://github.com/stuncloud/Sublime_UWSC",
			"releases": [
				{
					"sublime_text": "*",
					"branch": "master"
				}
			]
		},
		{
			"name": "UXCore",
			"details": "https://github.com/recurrying/uxcore-plugin-for-sublime",
			"releases": [
				{
					"sublime_text": "*",
					"tags": true
				}
			]
		}
	]
}<|MERGE_RESOLUTION|>--- conflicted
+++ resolved
@@ -560,20 +560,6 @@
 				}
 			]
 		},
-<<<<<<< HEAD
-			{
-			"name": "Urtext",
-			"details": "https://github.com/nbeversl/urtext_sublime",
-			"labels": ["plaintext","notes","writing"],
-			"releases": [
-				{
-					"sublime_text": "*",
-					"tags": true
-				}
-			]
-		},
-=======
->>>>>>> a03c8b9f
 		{
 			"name": "userinterface.js Snippets",
 			"details": "https://github.com/thoughtsunificator/userinterface.js-snippets-sublime",
