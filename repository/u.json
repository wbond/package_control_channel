--- conflicted
+++ resolved
@@ -595,8 +595,7 @@
 				}
 			]
 		},
-<<<<<<< HEAD
-			{
+		{
 			"name": "Urtext",
 			"details": "https://github.com/nbeversl/urtext_sublime",
 			"labels": ["plaintext", "notes", "note-taking", "text", "writing", "zettelkasten"],
@@ -607,8 +606,6 @@
 				}
 			]
 		},
-=======
->>>>>>> 10e39a2c
 		{
 			"name": "userinterface.js Snippets",
 			"details": "https://github.com/thoughtsunificator/userinterface.js-snippets-sublime",
