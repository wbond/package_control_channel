--- conflicted
+++ resolved
@@ -666,15 +666,20 @@
 			]
 		},
 		{
-<<<<<<< HEAD
 			"name": "amxmodx",
 			"details": "https://github.com/evandrocoan/SublimeAMXX_Editor",
 			"labels": ["autocompletion", "auto-complete", "amxmodx", "amx mod x", "amxx", "pawn", "build system"],
-=======
+			"releases": [
+				{
+					"sublime_text": ">=3114",
+					"tags": true
+				}
+			]
+		},
+		{
 			"name": "Amxx Pawn",
 			"details": "https://github.com/evandrocoan/SublimeAmxxPawn",
 			"labels": ["language syntax", "amxmodx", "amx mod x"],
->>>>>>> 1bd5105f
 			"releases": [
 				{
 					"sublime_text": ">=3114",
