--- conflicted
+++ resolved
@@ -80,7 +80,6 @@
 				{
 					"platforms": "windows",
 					"sublime_text": "*",
-<<<<<<< HEAD
 					"details": "https://github.com/airtoxin/Achievement/tree/windows"
 				},
 				{
@@ -92,9 +91,6 @@
 					"platforms": "osx",
 					"sublime_text": "*",
 					"details": "https://github.com/airtoxin/Achievement/tree/osx"
-=======
-					"branch": "master"
->>>>>>> e8fc49ec
 				}
 			]
 		},
@@ -248,11 +244,11 @@
 			"details": "https://github.com/TUD-INF-IAI-MCI/AgsbsMarkdownPlugin",
 			"releases": [
 				{
-					"sublime_text": "<3000",					
+					"sublime_text": "<3000",
 					"tags": "st2-"
 				},
 				{
-					"sublime_text": ">=3000",					
+					"sublime_text": ">=3000",
 					"tags": "st3-"
 				}
 			]
