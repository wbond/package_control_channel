{
	"$schema": "sublime://packagecontrol.io/schemas/repository",
	"schema_version": "4.0.0",
	"packages": [
		{
			"name": "A File Icon",
			"previous_names": ["File Icons Extended", "zz File Icons"],
			"details": "https://github.com/SublimeText/AFileIcon",
			"author": ["ihodev", "DeathAxe"],
			"labels": ["theme", "file", "icons"],
			"releases": [
				{
					"sublime_text": "*",
					"tags": true
				}
			]
		},
		{
			"name": "ABAP",
			"details": "https://github.com/flaiker/abap-st3",
			"labels": ["language syntax"],
			"releases": [
				{
					"sublime_text": "*",
					"tags": true
				}
			]
		},
		{
			"name": "Abaqus",
			"details": "https://github.com/SenhorLucas/AbaqusSublimePackage",
			"labels": ["abaqus", "language syntax", "snippets", "text manipulation"],
			"releases": [
				{
					"sublime_text": "*",
					"tags": true
				}
			]
		},
		{
			"name": "ABC Notation",
			"details": "https://github.com/jimhawkridge/SublimeABC",
			"labels": ["language syntax"],
			"releases": [
				{
					"sublime_text": "*",
					"branch": "master"
				}
			]
		},
		{
			"name": "ABCSS",
			"details": "https://github.com/tenforwardconsulting/abcss",
			"author": "marknorman",
			"labels": ["formatting", "sorting"],
			"releases": [
				{
					"sublime_text": "*",
					"tags": true
				}
			]
		},
		{
			"name": "Abella",
			"details": "https://github.com/JimmyZJX/SublimeAbella",
			"labels": ["language syntax", "proof assistant"],
			"releases": [
				{
					"sublime_text": "*",
					"tags": true
				}
			]
		},
		{
			"name": "ABNF-sublime-syntax",
			"details": "https://github.com/ZxxLang/ABNF-sublime-syntax",
			"labels": ["abnf", "language syntax"],
			"releases": [
				{
					"sublime_text": "*",
					"tags": true
				}
			]
		},
		{
			"name": "Abstract Markup Language",
			"details": "https://github.com/abstractmarkup/sublimetext",
			"labels": ["build system", "language syntax", "snippets"],
			"releases": [
				{
					"sublime_text": "*",
					"branch": "master"
				}
			]
		},
		{
			"name": "AcademicMarkdown",
			"details": "https://github.com/mangecoeur/AcademicMarkdown",
			"labels": ["language syntax"],
			"previous_names": ["Academic Markdown"],
			"releases": [
				{
					"sublime_text": "*",
					"tags": true
				}
			]
		},
		{
			"name": "Accessibility",
			"details": "https://github.com/Yago/ST3-Accessibility",
			"releases": [
				{
					"sublime_text": "*",
					"tags": true
				}
			]
		},
		{
			"name": "AccuTermClient",
			"details": "https://github.com/ianharper/AccuTermClient",
			"releases": [
				{
					"sublime_text": "*",
					"tags": true,
					"platforms": ["windows"]
				}
			]
		},
		{
			"name": "AceJump",
			"details": "https://github.com/ice9js/ace-jump-sublime",
			"labels": ["code navigation", "text navigation"],
			"releases": [
				{
					"sublime_text": "*",
					"tags": true
				}
			]
		},
		{
			"name": "ACF Programmatic Fields",
			"details": "https://github.com/timlogemann/sublime-acf-snippets",
			"releases": [
				{
					"sublime_text": "*",
					"tags": true
				}
			]
		},
		{
			"name": "ACF Snippets",
			"details": "https://github.com/baerkins/acf_snippets",
			"releases": [
				{
					"sublime_text": "*",
					"tags": true
				}
			]
		},
		{
			"name": "Achievement",
			"details": "https://github.com/airtoxin/Achievement",
			"releases": [
				{
					"platforms": "windows",
					"sublime_text": "*",
					"tags": "windows-"
				},
				{
					"platforms": "linux",
					"sublime_text": "*",
					"tags": "linux-"
				},
				{
					"platforms": "osx",
					"sublime_text": "*",
					"tags": "osx-"
				}
			]
		},
		{
			"name": "Acme",
			"details": "https://github.com/multiversecoder/Acme",
			"labels": ["color scheme", "theme", "acme"],
			"releases": [
				{
					"sublime_text": "*",
					"tags": true
				}
			]
		},
		{
			"name": "Acme Color Scheme",
			"details": "https://github.com/zaynali53/acme-color-scheme",
			"labels": ["color scheme", "javascript"],
			"releases": [
				{
					"sublime_text": "*",
					"tags": true
				}
			]
		},
		{
			"name": "Acme Plumbing",
			"details": "https://github.com/lionicsheriff/SublimeAcmePlumbing",
			"labels": ["text navigation", "editor emulation"],
			"releases": [
				{
					"sublime_text": "*",
					"tags": true
				}
			]
		},
		{
			"name": "ACTG",
			"details": "https://github.com/hackerfriendly/ACTG",
			"labels": ["language syntax"],
			"releases": [
				{
					"sublime_text": "*",
					"tags": true
				}
			]
		},
		{
			"name": "ActionScript 3",
			"details": "https://github.com/skoch/Sublime-ActionScript-3",
			"labels": ["language syntax"],
			"releases": [
				{
					"sublime_text": "*",
					"branch": "master"
				}
			]
		},
		{
			"name": "ActivityWatch Watcher",
			"details": "https://github.com/kostasdizas/aw-watcher-sublime",
			"releases": [
				{
					"sublime_text": "*",
					"tags": true
				}
			]
		},
		{
			"name": "ActualVim",
			"details": "https://github.com/lunixbochs/actualvim",
			"labels": ["input", "vim"],
			"releases": [
				{
					"sublime_text": "*",
					"tags": true
				}
			]
		},
		{
			"name": "Ada",
			"details": "https://github.com/mulander/ada.tmbundle",
			"labels": ["language syntax"],
			"releases": [
				{
					"sublime_text": "*",
					"branch": "master"
				}
			]
		},
		{
			"name": "Adaptionary",
			"details": "https://github.com/jamieshepherd/adaptionary",
			"labels": ["snippets", "elearning"],
			"releases": [
				{
					"sublime_text": "*",
					"tags": true
				}
			]
		},
		{
			"details": "https://github.com/quarnster/ADBView",
			"releases": [
				{
					"sublime_text": "*",
					"branch": "master"
				}
			]
		},
		{
			"name": "Add Folder To Project",
			"author": "Denny Korsukéwitz",
			"details": "https://github.com/dennykorsukewitz/Sublime-AddFolderToProject",
			"labels": ["workflow", "helper", "add", "folder", "project" ],
			"releases": [
				{
					"sublime_text": "*",
					"tags": true
				}
			]
		},
		{
			"name": "AdDa Apex Snippets",
			"details": "https://github.com/adashko/AdDa-Snippet",
			"labels": ["snippets"],
			"previous_names": ["WaveOC Apex Snippets"],
			"releases": [
				{
					"sublime_text": "*",
					"tags": true
				}
			]
		},
		{
			"name": "Additional PHP Snippets",
			"details": "https://github.com/stuartherbert/sublime-phpsnippets",
			"labels": ["snippets"],
			"releases": [
				{
					"sublime_text": "*",
					"branch": "master"
				}
			]
		},
		{
			"name": "AddLibrary",
			"author": "Caio Fernandes",
			"details": "https://github.com/caiofsouza/AddLibrary",
			"labels": ["javascript", "css", "library", "dev"],
			"releases": [
				{
					"sublime_text": "*",
					"tags": true
				}
			]
		},
		{
			"name": "AddRemoveFolder",
			"details": "https://github.com/fsaad/Sublime-AddRemoveFolder",
			"releases": [
				{
					"sublime_text": "*",
					"tags": true
				}
			]
		},
		{
			"name": "AddToFile",
			"details": "https://github.com/nchauhan890/AddToFile",
			"labels": ["text manipulation"],
			"releases": [
				{
					"sublime_text": "*",
					"tags": true
				}
			]
		},
		{
			"name": "Adept",
			"details": "https://github.com/AdeptLanguage/AdeptSublimeText",
			"labels": ["language syntax"],
			"releases": [
				{
					"sublime_text": "*",
					"tags": true
				}
			]
		},
		{
			"name" : "ADOdb library snippets for PHP",
			"details": "https://github.com/madhs/ADOdb_snippets",
			"labels": ["snippets", "php", "adodb", "database"],
			"releases": [
				{
					"sublime_text": "*",
					"tags": true
				}
			]
		},
		{
			"name": "AdonisJs",
			"details": "https://github.com/ctf0/adonis-sublime",
			"labels": ["snippets"],
			"releases": [
				{
					"sublime_text": "*",
					"tags": true
				}
			]
		},
		{
			"name": "Advanced Ansible Snippets",
			"details": "https://github.com/memoryleak/AdvancedAnsibleSnippets",
			"labels": ["auto-complete", "snippets"],
			"releases": [
				{
					"sublime_text": "*",
					"tags": true
				}
			]
		},
		{
			"name": "Advanced Aria Templates snippets pack",
			"details": "https://github.com/dpreussner/advanced-at-snippets-pack",
			"labels": ["snippets"],
			"releases": [
				{
					"sublime_text": "*",
					"tags": true
				}
			]
		},
		{
			"name": "Advanced CSV",
			"details": "https://github.com/wadetb/Sublime-Text-Advanced-CSV",
			"releases": [
				{
					"sublime_text": "*",
					"tags": true
				}
			]
		},
		{
			"name": "Advanced PLSQL",
			"previous_names": ["Oracle PL SQL"],
			"details": "https://github.com/TheEggi/Advanced-PLSQL",
			"labels": ["snippets", "plsql", "oracle", "build"],
			"releases": [
				{
					"sublime_text": "*",
					"tags": true
				}
			]
		},
		{
			"name": "AdvancedNewFile",
			"details": "https://github.com/SublimeText/AdvancedNewFile",
			"releases": [
				{
					"sublime_text": ">=4000",
					"tags": true
				},{
					"sublime_text": "<4000",
					"tags": "st3-"
				}
			]
		},
		{
			"name": "Aery32",
			"details": "https://github.com/aery32/sublime-aery32",
			"releases": [
				{
					"sublime_text": "*",
					"tags": true
				}
			]
		},
		{
<<<<<<< HEAD
=======
			"name": "Aethra Color Scheme",
			"details": "https://github.com/vlasikhin/Aethra",
			"labels": ["color scheme", "light"],
			"releases": [
				{
					"sublime_text": ">=3000",
					"tags": true
				}
			]
		},
		{
			"name": "Affixify",
			"details": "https://bitbucket.org/jroundill/affixify",
			"releases": [
				{
					"sublime_text": "<3000",
					"branch": "master"
				}
			]
		},
		{
>>>>>>> f5c6b8f0
			"name": "AGC Assembly",
			"details": "https://github.com/jimlawton/AGC-Assembly",
			"labels": ["language syntax"],
			"releases": [
				{
					"sublime_text": "*",
					"tags": true
				}
			]
		},
		{
			"name": "AgentRansack",
			"details": "https://github.com/Starli0n/SublimeAgentRansack",
			"releases": [
				{
					"sublime_text": "*",
					"platforms": ["windows"],
					"tags": true
				}
			]
		},
		{
			"name": "Agila Theme",
			"details": "https://github.com/arvi/Agila-Theme",
			"labels": ["theme", "color scheme", "oceanic", "solarized"],
			"releases": [
				{
					"sublime_text": "*",
					"tags": true
				}
			]
		},
		{
			"name": "Agola Color Schemes",
			"details": "https://github.com/UnderlineWords/Agola-Color-Schemes",
			"labels": ["color scheme"],
			"releases": [
				{
					"sublime_text": "*",
					"tags": true
				}
			]
		},
		{
			"name": "AGSBS Markdown Helper",
			"details": "https://github.com/TUD-INF-IAI-MCI/AgsbsMarkdownPlugin",
			"releases": [
				{
					"sublime_text": "*",
					"tags": "st3-"
				}
			]
		},
		{
			"name": "Aheui",
			"details": "https://github.com/aheui/sublime-aheui",
			"releases": [
				{
					"sublime_text": "*",
					"branch": "master"
				}
			]
		},
		{
			"name": "Alabaster Color Scheme",
			"details": "https://github.com/tonsky/sublime-scheme-alabaster",
			"donate": "https://www.patreon.com/tonsky",
			"labels": ["color scheme"],
			"releases": [
				{
					"sublime_text": ">=3170",
					"tags": true
				}
			]
		},
		{
			"name": "Alan",
			"details": "https://github.com/alan-platform/AlanForSublime",
			"labels": ["language syntax"],
			"previous_names": ["Fabric"],
			"releases": [
				{
					"sublime_text": "*",
					"tags": true
				}
			]
		},
		{
			"name": "Alda",
			"details": "https://github.com/liamim/sublime-alda",
			"releases": [
				{
					"sublime_text": "*",
					"tags": true
				}
			]
		},
		{
			"name": "ALE Syntax Highlight",
			"details": "https://github.com/frankniujc/ALE-syntax-highlight",
			"releases": [
				{
					"sublime_text": "*",
					"tags": true
				}
			]
		},
		{
			"name": "Alfresco Snippets",
			"details": "https://github.com/odtorres/Alfresco-Sublime-Snippets",
			"releases": [
				{
					"sublime_text": "*",
					"tags": true
				}
			]
		},
		{
			"name": "Algo2-TADs",
			"details": "https://github.com/Sponja-/Algo2-Sintaxis-TAD-st3",
			"labels": ["language syntax"],
			"releases": [
				{
					"sublime_text": "*",
					"tags": true
				}
			]
		},
		{
			"name": "AlgoLang",
			"details": "https://github.com/qraynaud/algo-lang-sublime",
			"labels": ["language syntax"],
			"issues": "https://heptapod.lsystems.fr/fa/algo-lang-sublime/-/issues",
			"releases": [
				{
					"sublime_text": "*",
					"tags": true
				}
			]
		},
		{
			"name": "Align Arguments",
			"details": "https://github.com/denniskempin/align-arguments",
			"labels": ["formatting"],
			"releases": [
				{
					"sublime_text": "*",
					"tags": true
				}
			]
		},
		{
			"name": "AlignComment",
			"details": "https://github.com/ccornish/AlignComment",
			"releases": [
				{
					"sublime_text": "*",
					"tags": true
				}
			]
		},
		{
			"name": "Alignment",
			"author": "Will Bond (wbond)",
			"details": "https://github.com/wbond/sublime_alignment",
			"releases": [
				{
					"sublime_text": "*",
					"tags": true
				}
			]
		},
		{
			"name": "Alive Snippets",
			"details": "https://github.com/alivevietnam/Alive-Snippets",
			"author": "Alive Vietnam",
			"labels": ["snippets", "autocomplete", "php", "css", "scss", "javascript", "html", "shortcut"],
			"homepage": "https://alive-web.vn/",
			"releases": [
				{
					"sublime_text": "*",
					"platforms": ["osx", "windows"],
					"tags": true
				}
			]
		},
		{
			"name": "All Autocomplete",
			"details": "https://github.com/alienhard/SublimeAllAutocomplete",
			"labels": ["auto-complete"],
			"releases": [
				{
					"sublime_text": "*",
					"branch": "master"
				}
			]
		},
		{
			"name": "Alpen Color Scheme",
			"details": "https://github.com/luxelego/alpen_color_scheme",
			"labels": ["color scheme"],
			"releases": [
				{
					"sublime_text": "*",
					"tags": true
				}
			]
		},
		{
			"name": "Alphanumeric Markdown Footnote",
			"details": "https://github.com/TehShrike/Sublime-AlphanumericMarkdownFootnote",
			"releases": [
				{
					"sublime_text": "*",
					"tags": true
				}
			]
		},
		{
			"name": "Alphpetize",
			"details": "https://github.com/foxxyz/sublime_alphpetize",
			"releases": [
				{
					"sublime_text": "*",
					"branch": "master"
				}
			]
		},
		{
			"name": "AlpineJS",
			"details": "https://github.com/SublimeText/AlpineJS",
			"labels": ["language syntax"],
			"releases": [
				{
					"sublime_text": ">=4143",
					"tags": "4143-"
				}
			]
		},
		{
			"name": "Alrighty Snippets",
			"details": "https://github.com/alrighty/alrighty-snippets-sublime",
			"labels": ["snippets", "react", "jsx", "es6"],
			"author": "r3nya",
			"releases": [
				{
					"sublime_text": "*",
					"tags": true
				}
			]
		},
		{
			"name": "Alter Text",
			"details": "https://github.com/cibinmathew/sublime-alter-text",
			"author": "Cibin Mathew",
			"labels": ["text manipulation"],
			"releases": [
				{
					"sublime_text": "*",
					"platforms": ["osx", "linux"],
					"tags": true
				}
			]
		},
		{
			"name": "Alternate VIM Navigation",
			"details": "https://github.com/bohdon/sublimeAlternateVIMNavigation",
			"releases": [
				{
					"sublime_text": "*",
					"branch": "master"
				}
			]
		},
		{
			"name": "Alternative Autocompletion",
			"details": "https://github.com/atombender/sublime_text_alternative_autocompletion",
			"previous_names": ["alternative_autocompletion"],
			"releases": [
				{
					"sublime_text": "*",
					"branch": "master"
				}
			]
		},
		{
			"name": "AltUp",
			"details": "https://github.com/germtb/AltUp",
			"releases": [
				{
					"sublime_text": "*",
					"tags": true
				}
			]
		},
		{
			"name": "AmbientColorScheme",
				"details": "https://github.com/vyatu/AmbientColorScheme",
				"labels": ["color scheme", "ambient light"],
				"releases": [
					{
						"sublime_text": "*",
						"platforms": ["osx"],
						"tags": true
					}
				]
		},
		{
			"name": "AmbientTalk 2",
			"author": "iTitou",
			"labels": ["auto-complete", "language syntax"],
			"details": "https://github.com/titouanc/sublime-ambienttalk",
			"releases": [
				{
					"sublime_text": "*",
					"tags": true
				}
			]
		},
		{
			"name": "AMD Butler",
			"details": "https://github.com/agrc/AmdButler",
			"releases": [
				{
					"sublime_text": "*",
					"tags": true
				}
			]
		},
		{
			"name": "AMD Snippets",
			"details": "https://github.com/pierceray/AMDsnippets",
			"labels": ["snippets"],
			"releases": [
				{
					"sublime_text": "*",
					"branch": "master"
				}
			]
		},
		{
			"details": "https://github.com/wukkuan/AMD-Module-Editor",
			"previous_names": ["AMD Module Editor"],
			"releases": [
				{
					"sublime_text": "*",
					"branch": "master"
				}
			]
		},
		{
			"name": "AmnesiaIO",
			"details": "https://github.com/jolyongray/amnesia-sublime",
			"releases": [
				{
					"sublime_text": "*",
					"tags": true
				}
			]
		},
		{
			"name": "AMP Snippets",
			"details": "https://github.com/teamwethrift/amp-snippets",
			"releases": [
				{
					"sublime_text": "*",
					"tags": true
				}
			]
		},
		{
			"name": "AmpersandJS Snippets",
			"details": "https://github.com/HSH/AmpersandJS-Sublime-Text-Snippets",
			"releases": [
				{
					"sublime_text": "*",
					"tags": true
				}
			]
		},
		{
			"name": "AMPL language",
			"details": "https://github.com/jackdunnnz/sublime-ampl",
			"labels": ["language syntax"],
			"releases": [
				{
					"sublime_text": "*",
					"branch": "master"
				}
			]
		},
		{
			"details": "https://github.com/mmoriar1/AMPScript",
			"labels": ["language syntax"],
			"releases": [
				{
					"sublime_text": "*",
					"branch": "master"
				}
			]
		},
		{
			"name": "AMPscript Syntax Highlighter",
			"previous_names": ["AmpScript Highlighter"],
			"details": "https://github.com/wvpv/ampscript-syntax-highlighter",
			"labels": ["language syntax"],
			"releases": [
				{
					"sublime_text": "*",
					"tags": true
				}
			]
		},
		{
			"name": "AmxxEditor",
			"details": "https://github.com/evandrocoan/AmxxEditor",
			"labels": ["autocompletion", "auto-complete", "amxmodx", "amx mod x", "amxx", "pawn", "build system"],
			"previous_names": ["Amxmodx"],
			"releases": [
				{
					"sublime_text": "*",
					"tags": true
				}
			]
		},
		{
			"name": "AmxxPawn",
			"details": "https://github.com/evandrocoan/AmxxPawn",
			"previous_names": ["Amxx Pawn"],
			"labels": ["language syntax", "amxmodx", "amx mod x"],
			"releases": [
				{
					"sublime_text": "*",
					"tags": true
				}
			]
		},
		{
			"name": "Anaconda",
			"details": "https://github.com/DamnWidget/anaconda",
			"labels": ["linting", "auto-complete", "python"],
			"releases": [
				{
					"sublime_text": "*",
					"tags": true
				}
			]
		},
		{
			"details": "https://github.com/DamnWidget/anaconda_go",
			"labels": ["go", "golang", "linting", "auto-complete", "language syntax"],
			"releases": [
				{
					"sublime_text": "*",
					"tags": true
				}
			]
		},
		{
			"details": "https://github.com/DamnWidget/anaconda_php",
			"labels": ["linting", "language syntax", "php"],
			"releases": [
				{
					"sublime_text": "*",
					"tags": true
				}
			]
		},
		{
			"details": "https://github.com/DamnWidget/anaconda_rust",
			"labels": ["linting", "language syntax", "auto-complete", "rust"],
			"releases": [
				{
					"sublime_text": "*",
					"tags": true
				}
			]
		},
		{
			"name": "AnB (Alice and Bob Notation)",
			"details": "https://github.com/futek/sublime-anb",
			"labels": ["build system", "language syntax"],
			"releases": [
				{
					"sublime_text": "*",
					"tags": true
				}
			]
		},
		{
			"name": "Ancient Pond",
			"details": "https://github.com/somelun/ancient-pond",
			"labels": ["color scheme"],
			"releases": [
				{
					"sublime_text": "*",
					"tags": true
				}
			]
		},
		{
			"details": "https://github.com/Korcholis/Andrew",
			"releases": [
				{
					"sublime_text": "*",
					"branch": "master"
				}
			]
		},
		{
			"name": "AndroidImport",
			"details": "https://github.com/ribot/SublimeAndroidImport",
			"labels": ["auto-complete", "android", "java", "import", "imports"],
			"releases": [
				{
					"sublime_text": "*",
					"tags": true
				}
			]
		},
		{
			"name": "AndroidSnippets",
			"details": "https://github.com/ribot/SublimeAndroidSnippets",
			"labels": ["auto-complete", "android", "java", "snippets"],
			"releases": [
				{
					"sublime_text": "*",
					"tags": true
				}
			]
		},
		{
			"details": "https://github.com/agibsonsw/AndyPHP",
			"releases": [
				{
					"sublime_text": "*",
					"branch": "master"
				}
			]
		},
		{
			"name": "AngelScript",
			"details": "https://github.com/wronex/sublime-angelscript",
			"labels": ["language syntax"],
			"releases": [
				{
					"sublime_text": "*",
					"branch": "master"
				}
			]
		},
		{
			"name": "Angular 2 Snippets (John Papa)",
			"details": "https://github.com/pjlamb12/st3-ng2-snippets",
			"labels": ["snippets", "angular2"],
			"releases": [
				{
					"sublime_text": "*",
					"tags": true
				}
			]
		},
		{
			"name": "Angular Material Snippets",
			"details": "https://github.com/devotis/sublime-angular-material-snippets",
			"labels": ["snippets"],
			"releases": [
				{
					"sublime_text": "*",
					"tags": true
				}
			]
		},
		{
			"name": "Angular-io-Code",
			"details": "https://github.com/Angular-io-Code/Angular-io-Code",
			"labels": ["color scheme", "angular"],
			"releases": [
				{
					"sublime_text": "*",
					"tags": true
				}
			]
		},
		{
			"name": "AngularJS",
			"details": "https://github.com/angular-ui/AngularJS-sublime-package",
			"labels": ["auto-complete", "code navigation", "snippets"],
			"releases": [
				{
					"sublime_text": "*",
					"tags": true
				}
			]
		},
		{
			"name": "AngularJS (CoffeeScript)",
			"details": "https://github.com/Iristyle/Sublime-AngularJS-Coffee-Completions",
			"releases": [
				{
					"sublime_text": "*",
					"branch": "master"
				}
			]
		},
		{
			"name": "AngularJS Jasmine Boilerplate",
			"details": "https://github.com/namoscato/angular-jasmine-boilerplate-sublime",
			"releases": [
				{
					"sublime_text": "*",
					"tags": true
				}
			]
		},
		{
			"name": "AngularJS Snippets",
			"details": "https://github.com/maxhoffmann/angular-snippets",
			"labels": ["snippets"],
			"releases": [
				{
					"sublime_text": "*",
					"branch": "master"
				}
			]
		},
		{
			"name": "Animate.css Snippets",
			"details": "https://github.com/adeniszczyc/Animate.css-Snippets",
			"labels": ["css", "animate", "animatecss", "animation", "snippets"],
			"releases": [
				{
					"sublime_text": "*",
					"tags": true
				}
			]
		},
		{
			"name": "AnonymousFile",
			"details": "https://github.com/nchauhan890/anonymous-file",
			"labels": ["file creation", "testing"],
			"releases": [
				{
					"sublime_text": "*",
					"tags": true
				}
			]
		},
		{
			"name": "Ansible",
			"details": "https://github.com/clifford-github/sublime-ansible",
			"labels": ["language syntax", "ansible", "syntax"],
			"releases": [
				{
					"sublime_text": "<4000",
					"tags": "st3-"
				},
				{
					"sublime_text": ">=4000",
					"tags": true
				}
			]
		},
		{
			"name": "Ansible Vault",
			"details": "https://github.com/adambullmer/sublime_ansible_vault",
			"labels": ["ansible", "vault", "encryption"],
			"releases": [
				{
					"platforms": "*",
					"sublime_text": "*",
					"tags": true
				}
			]
		},
		{
			"name": "AnsibleSnippets",
			"details": "https://github.com/seregatte/AnsibleSnippets",
			"labels": ["snippets"],
			"releases": [
				{
					"sublime_text": "*",
					"tags": true
				}
			]
		},
		{
			"name": "ANSIescape",
			"details": "https://github.com/aziz/SublimeANSI",
			"labels": ["language syntax"],
			"releases": [
				{
					"sublime_text": "*",
					"tags": true
				}
			]
		},
		{
			"name": "Ant",
			"details": "https://github.com/xeno-by/sublime-ant",
			"labels": ["language syntax"],
			"releases": [
				{
					"sublime_text": "*",
					"branch": "master"
				}
			]
		},
		{
			"name": "Ant Buildfile",
			"details": "https://github.com/alefragnani/Sublime-Ant-Buildfile",
			"releases": [
				{
					"sublime_text": "*",
					"branch": "master"
				}
			]
		},
		{
			"name": "Ant Color Scheme",
			"details": "https://github.com/ant7/ant-sublime-theme",
			"labels": ["color scheme"],
			"releases": [
				{
					"sublime_text": "*",
					"branch": "master"
				}
			]
		},
		{
			"name": "Antescofo",
			"details": "https://github.com/arshiacont/antescofo-sublime-package",
			"releases": [
				{
					"sublime_text": "*",
					"tags": true
				}
			]
		},
		{
			"name": "Antiki",
			"details": "https://github.com/swdunlop/antiki",
			"releases": [
				{
					"sublime_text": "*",
					"branch": "master"
				}
			]
		},
		{
			"name": "ANTLR syntax highlight",
			"details": "https://github.com/iuliux/SublimeText2-Antlr-syntax",
			"releases": [
				{
					"sublime_text": "*",
					"branch": "master"
				}
			]
		},
		{
			"name": "AnySwap",
			"details": "https://github.com/wolray/AnySwap",
			"releases": [
				{
					"sublime_text": "*",
					"tags": true
				}
			]
		},
		{
			"name": "AnyTest",
			"details": "https://github.com/timfjord/AnyTest",
			"labels": [
				"behave", "cucumber", "delve", "django", "elixir", "espec", "exunit", "ginkgo", "go", "java", "javascript", "jest", "junit", "m", "mamba", "minitest", "mocha", "nose", "nose2", "pytest", "python", "pyunit", "rails", "rspec", "ruby", "rust", "swift", "test_bench", "testing", "vitest", "xctest", "zig"
			],
			"releases": [
				{
					"sublime_text": "*",
					"tags": true
				}
			]
		},
		{
			"name": "AoE2 RMS Syntax Highlighting",
			"details": "https://github.com/mangudai/sublime-text",
			"releases": [
				{
					"sublime_text": "*",
					"tags": true
				}
			]
		},
		{
			"name": "AoikConsolePanelStartup",
			"details": "https://github.com/AoiKuiyuyou/AoikConsolePanelStartup-SublimeText",
			"labels": ["console"],
			"releases": [
				{
					"sublime_text": "*",
					"tags": true
				}
			]
		},
		{
			"name": "Apache Hive",
			"details": "https://github.com/glinmac/hive-sublime-text",
			"labels": ["language syntax"],
			"releases": [
				{
					"sublime_text": "*",
					"branch": "master"
				}
			]
		},
		{
			"name": "Apache Pig",
			"details": "https://github.com/chrislongo/Pig",
			"labels": ["language syntax"],
			"releases": [
				{
					"sublime_text": "*",
					"branch": "master"
				}
			]
		},
		{
			"name": "APDL (ANSYS) Syntax Highlighting",
			"details": "https://github.com/RazerM/APDL-Syntax",
			"labels": ["language syntax"],
			"releases": [
				{
					"sublime_text": "*",
					"branch": "master"
				}
			]
		},
		{
			"name": "Apex",
			"details": "https://github.com/SublimeText/Apex",
			"labels": ["language syntax"],
			"releases": [
				{
					"sublime_text": ">=4126",
					"tags": true
				}
			]
		},
		{
			"name": "Apex Intention Actions",
			"details": "https://github.com/nchursin/ApexIntentionActions",
			"labels": ["snippets", "apex", "salesforce", "intention", "autocompletion"],
			"releases": [
				{
					"sublime_text": "*",
					"tags": true
				}
			]
		},
		{
			"name": "Apex Snippets",
			"details": "https://github.com/dirajkumar/sublime-apex-snippets",
			"labels": ["snippets", "apex", "salesforce"],
			"releases": [
				{
					"sublime_text": "*",
					"branch": "master"
				}
			]
		},
		{
			"name": "API Blueprint",
			"details": "https://github.com/apiaryio/api-blueprint-sublime-plugin",
			"releases": [
				{
					"sublime_text": "*",
					"branch": "master"
				}
			]
		},
		{
			"name": "API Checker",
			"details": "https://github.com/ksgy/api-checker",
			"releases": [
				{
					"sublime_text": "*",
					"branch": "master"
				}
			]
		},
		{
			"name": "apiDoc Autocompletion",
			"details": "https://github.com/DWand/SublimeText_apiDoc_autocompletion",
			"labels": ["auto-complete"],
			"releases": [
				{
					"sublime_text": "*",
					"tags": true
				}
			]
		},
		{
			"name": "ApiGen",
			"details": "https://github.com/dans98/Sublime-ApiGen",
			"releases": [
				{
					"sublime_text": "*",
					"tags": true
				}
			]
		},
		{
			"name": "ApkInstaller",
			"details": "https://github.com/mimers/ApkInstaller",
			"releases": [
				{
					"sublime_text": "*",
					"tags": true
				}
			]
		},
		{
			"name": "APL Highlighting",
			"details": "https://github.com/StoneCypher/sublime-apl",
			"releases": [
				{
					"sublime_text": "*",
					"branch": "master"
				}
			]
		},
		{
			"name": "AppArmor",
			"details": "https://github.com/HorlogeSkynet/AppArmor",
			"labels": ["apparmor", "language syntax"],
			"releases": [
				{
					"sublime_text": ">=3092",
					"tags": true
				}
			]
		},
		{
			"name": "Appealr",
			"details": "https://github.com/manikrathee/appealr",
			"labels": ["color scheme"],
			"releases": [
				{
					"sublime_text": "*",
					"tags": true
				}
			]
		},
		{
			"name": "AppendComma",
			"details": "https://github.com/jeffhandley/AppendComma",
			"labels": ["text manipulation"],
			"releases": [
				{
					"sublime_text": "*",
					"tags": true
				}
			]
		},
		{
			"name": "AppendNewline",
			"details": "https://github.com/jeffhandley/AppendNewline",
			"labels": ["text manipulation"],
			"releases": [
				{
					"sublime_text": "*",
					"tags": true
				}
			]
		},
		{
			"name": "AppendSelection",
			"details": "https://github.com/shagabutdinov/sublime-append-selection",
			"donate": "https://github.com/shagabutdinov/sublime-enhanced/blob/master/readme-donations.md",
			"labels": ["sublime-enhanced", "cursors manipulation"],
			"releases": [
				{
					"sublime_text": "*",
					"branch": "master"
				}
			]
		},
		{
			"name": "AppendSemiColon",
			"details": "https://github.com/MauriceZ/AppendSemiColon",
			"labels": ["text manipulation"],
			"releases": [
				{
					"sublime_text": "*",
					"tags": true
				}
			]
		},
		{
			"name": "Apple II BASIC",
			"details": "https://github.com/ksherlock/BASIC.tmbundle",
			"labels": ["language syntax"],
			"releases": [
				{
					"sublime_text": "*",
					"tags": true
				}
			]
		},
		{
			"name": "Apple Pips Color Scheme",
			"details": "https://github.com/idleberg/ApplePips.tmTheme",
			"labels": ["color scheme"],
			"releases": [
				{
					"sublime_text": "*",
					"tags": true
				}
			]
		},
		{
			"name": "AppleScript Extensions",
			"details": "https://github.com/idleberg/sublime-applescript",
			"labels": ["auto-complete", "build system", "snippets"],
			"previous_names": ["AppleScript Completions and Snippets"],
			"releases": [
				{
					"sublime_text": "*",
					"tags": true
				}
			]
		},
		{
			"details": "https://github.com/facelessuser/ApplySyntax",
			"releases": [
				{
					"sublime_text": "*",
					"tags": "st3-"
				}
			]
		},
		{
			"name": "AppStormJS",
			"details": "https://github.com/Deisss/appstormjs-sublime",
			"labels": ["snippets"],
			"releases": [
				{
					"sublime_text": "*",
					"tags": true
				}
			]
		},
		{
			"name": "Aqueducts",
			"details": "https://github.com/brynbellomy/Sublime-Aqueducts",
			"releases": [
				{
					"sublime_text": "*",
					"branch": "master"
				}
			]
		},
		{
			"name": "ArangoExec",
			"details": "https://github.com/jjchiw/ArangoExec",
			"releases": [
				{
					"sublime_text": "*",
					"branch": "master"
				}
			]
		},
		{
			"name": "Architect",
			"details": "https://github.com/architect/sublime-package",
			"labels": ["language syntax", "architect"],
			"releases": [
				{
					"sublime_text": "*",
					"tags": true
				}
			]
		},
		{
			"name": "ArcticTypescript",
			"details": "https://github.com/Phaiax/ArcticTypescript",
			"releases": [
				{
					"sublime_text": "*",
					"tags": true
				}
			]
		},
		{
			"name": "arduino-cli",
			"details": "https://github.com/jacobrosenthal/arduino-cli",
			"releases": [
				{
					"sublime_text": "*",
					"tags": true
				}
			]
		},
		{
			"name": "Arduino-like IDE",
			"details": "https://github.com/Robot-Will/Stino",
			"releases": [
				{
					"sublime_text": "*",
					"branch": "master"
				}
			]
		},
		{
			"name": "ARFF Syntax Highlighting",
			"details": "https://github.com/TenSoja/arff-syntax",
			"labels": ["language syntax"],
			"releases": [
				{
					"sublime_text": "*",
					"branch": "master"
				}
			]
		},
		{
			"name": "Argument Noun",
			"details": "https://github.com/nliberg/argument-noun",
			"labels": ["editor emulation", "text manipulation", "text navigation"],
			"releases": [
				{
					"sublime_text": "*",
					"branch": "master"
				}
			]
		},
		{
			"name": "AriaTemplates Highlighter",
			"details": "https://github.com/ariatemplates/sublime-ariatemplates-highlighter",
			"labels": ["language syntax"],
			"releases": [
				{
					"sublime_text": "*",
					"branch": "master"
				}
			]
		},
		{
			"name": "AriaTemplates Snippets",
			"details": "https://github.com/ariatemplates/sublime-ariatemplates-snippets",
			"labels": ["snippets"],
			"releases": [
				{
					"sublime_text": "*",
					"branch": "master"
				}
			]
		},
		{
			"name": "ARM Assembly",
			"details": "https://github.com/tvi/Sublime-ARM-Assembly",
			"labels": ["language syntax"],
			"releases": [
				{
					"sublime_text": "*",
					"tags": true
				}
			]
		},
		{
			"name": "ArmaBuild",
			"details": "https://github.com/jonpas/Sublime-ArmaBuild",
			"labels": ["build", "build system"],
			"releases": [
				{
					"sublime_text": "*",
					"tags": true
				}
			]
		},
		{
			"name": "ArmoryBlue",
			"details": "https://github.com/armory-io/armory-blue",
			"labels": ["color scheme", "theme"],
			"releases": [
				{
					"sublime_text": "*",
					"tags": true
				}
			]
		},
		{
			"name": "Arturo Programming Language",
			"details": "https://github.com/arturo-lang/art-sublimetext-package",
			"author": "drkameleon",
			"labels": ["language syntax", "snippets"],
			"releases": [
				{
					"sublime_text": "*",
					"tags": true
				}
			]
		},
		{
			"name": "Ascetic color schemes",
			"details": "https://github.com/archydragon/sublime-asceticbw",
			"labels": ["color scheme"],
			"releases": [
				{
					"sublime_text": "*",
					"branch": "master"
				}
			]
		},
		{
			"name": "ASCII Comment Snippets",
			"details": "https://github.com/dgrebb/ASCII-Comment-Snippets",
			"labels": ["snippets"],
			"releases": [
				{
					"sublime_text": "*",
					"branch": "master"
				}
			]
		},
		{
			"name": "ASCII Cowpletions",
			"details": "https://github.com/idleberg/ASCII-Cowpletions",
			"labels": ["snippets"],
			"releases": [
				{
					"sublime_text": "*",
					"tags": true
				}
			]
		},
		{
			"name": "ASCII Decorator",
			"details": "https://github.com/viisual/ASCII-Decorator",
			"labels": ["text manipulation", "formatting"],
			"releases": [
				{
					"sublime_text": "*",
					"branch": "master"
				}
			]
		},
		{
			"name": "ASCII Presentation",
			"details": "https://github.com/chrisbreiding/ASCIIPresentation",
			"releases": [
				{
					"sublime_text": "*",
					"tags": true
				}
			]
		},
		{
			"name": "ASCII Replacer",
			"details": "https://github.com/pjlamb12/AsciiReplacerPlugin",
			"previous_names": ["Replacer"],
			"releases": [
				{
					"sublime_text": "*",
					"tags": true
				}
			]
		},
		{
			"name": "AsciiConverter",
			"details": "https://github.com/bg-k/AsciiConverterPlugin",
			"labels": ["ASCII", "binary", "converter", "decimal", "hexadecimal"],
			"releases": [
				{
					"sublime_text": "*",
					"tags": true
				}
			]
		},
		{
			"details": "https://github.com/SublimeText/AsciiDoc",
			"releases": [
				{
					"sublime_text": "*",
					"branch": "master"
				}
			]
		},
		{
			"name": "Asciidoctor",
			"details": "https://github.com/asciidoctor/sublimetext-asciidoc",
			"author": "Jakub Jirutka",
			"labels": ["language syntax", "snippets", "asciidoc"],
			"releases": [
				{
					"sublime_text": "*",
					"tags": true
				}
			]
		},
		{
			"name": "AsciiGraph",
			"details": "https://github.com/divinites/AsciiGraph",
			"author": "divinites",
			"releases": [
				{
					"sublime_text": "*",
					"tags": true
				}
			]
		},
		{
			"name": "AskCodi",
			"details": "https://github.com/AskCodi/Sublime-AskCodi",
			"author": "Assistiv AI",
			"releases": [
				{
					"sublime_text": ">=3000",
					"tags": true
				}
			]
		},
		{
			"name": "ASL Syntax Highlight",
			"details": "https://github.com/Fansaly/ASL-Syntax-Highlight",
			"author": "Fansaly",
			"labels": ["language syntax"],
			"releases": [
				{
					"sublime_text": ">=3143",
					"tags": true
				}
			]
		},
		{
			"name": "ASP Snippets",
			"details": "https://github.com/marcosisocram/asp-snippets",
			"author": "Marcos Paulo",
			"releases": [
				{
					"sublime_text": "*",
					"branch": "master"
				}
			]
		},
		{
			"details": "https://github.com/daniel-dara/ASPComment",
			"releases": [
				{
					"sublime_text": "*",
					"tags": true
				}
			]
		},
		{
			"name": "AspectJ",
			"details": "https://github.com/pchaigno/sublime-aspectj",
			"labels": ["language syntax"],
			"releases": [
				{
					"sublime_text": "*",
					"tags": true
				}
			]
		},
		{
			"name": "Assembly 6809 and 6309 Syntax Highlighting",
			"details": "https://github.com/dougmasten/sublime-assembly-6809",
			"labels": ["language syntax"],
			"releases": [
				{
					"sublime_text": "*",
					"tags": true
				}
			]
		},
		{
			"name": "AssistantAI",
			"details": "https://github.com/kanutron/AssistantAI",
			"labels": ["assistant", "completion", "chat", "ai", "gpt", "python"],
			"releases": [
				{
					"sublime_text": ">=3000",
					"tags": true
				}
			]
		},
		{
			"name": "Asterisk Config",
			"details": "https://github.com/pnlarsson/SublimeAsteriskConfig",
			"labels": ["language syntax"],
			"releases": [
				{
					"sublime_text": "*",
					"tags": true
				}
			]
		},
		{
			"name": "Asterisk Extended Language",
			"details": "https://github.com/shakvaal/AEL_syntax",
			"labels": ["language syntax", "asterisk", "AEL"],
			"releases": [
				{
					"sublime_text": "*",
					"tags": true
				}
			]
		},
		{
			"name": "Astro",
			"details": "https://github.com/SublimeText/Astro",
			"labels": ["language syntax", "astro"],
			"releases": [
				{
					"sublime_text": "3176 - 4125",
					"tags": "3176-"
				},
				{
					"sublime_text": "4126 - 4133",
					"tags": "4126-"
				},
				{
					"sublime_text": ">=4134",
					"tags": "4134-"
				}
			]
		},
		{
			"name": "Asymptote",
			"details": "https://github.com/noelmurasko/AsymptoteSyntax",
			"labels": ["language syntax", "Asymptote"],
			"releases": [
				{
					"sublime_text": "*",
					"tags": true
				}
			]
		},
		{
			"name": "Async Mindset Snippets",
			"details": "https://github.com/punkave/sublime-async-mindset",
			"labels": ["snippets"],
			"releases": [
				{
					"sublime_text": "*",
					"branch": "master"
				}
			]
		},
		{
			"name": "Async Snippets",
			"details": "https://github.com/jleonard/Async-Snippets",
			"labels": ["snippets"],
			"releases": [
				{
					"sublime_text": "*",
					"branch": "master"
				}
			]
		},
		{
			"name": "ATG(CocoR C#) Syntax",
			"details": "https://github.com/nolanar/ATG-Syntax-Sublime",
			"labels": ["language syntax"],
			"releases": [
				{
					"sublime_text": ">=3084",
					"tags": true
				}
			]
		},
		{
			"name": "Atlantis VIP Language",
			"details": "https://github.com/dziaineka/Atlantis-VIP-sublime",
			"labels": ["Atlantis", "VIP", "language syntax", "snippets", "galaktika"],
			"releases": [
				{
					"sublime_text": "*",
					"tags": true
				}
			]
		},
		{
			"name": "Atomic Color Scheme",
			"details": "https://github.com/gerardbm/Sublime-Atomic-Scheme",
			"labels": ["color scheme"],
			"releases": [
				{
					"sublime_text": "*",
					"tags": true
				}
			]
		},
		{
			"name": "Atomic Soft Tab Nav",
			"details": "https://github.com/ruiokada/sublime-text-atomic-soft-tab-nav",
			"releases": [
				{
					"sublime_text": ">=4000",
					"tags": true
				}
			]
		},
		{
			"name": "Atomizr",
			"details": "https://github.com/idleberg/sublime-atomizr",
			"releases": [
				{
					"sublime_text": "*",
					"tags": true
				}
			]
		},
		{
			"name": "ATS Syntax Highlight",
			"details": "https://github.com/steinwaywhw/ats-mode-sublimetext",
			"labels": ["language syntax"],
			"releases": [
				{
					"sublime_text": "*",
					"tags": true
				}
			]
		},
		{
			"name": "ATS2 Build System",
			"details": "https://github.com/ShengYun/ATS2-Build-SublimeText3",
			"labels": ["build system"],
			"releases": [
				{
					"sublime_text": "*",
					"platforms": ["osx", "linux"],
					"tags": true
				}
			]
		},
		{
			"name": "AttrFold",
			"details": "https://github.com/druc/Sublime-AttrFold",
			"labels": ["fold"],
			"releases": [
				{
					"sublime_text": "*",
					"tags": true
				}
			]
		},
		{
			"name": "Attribute Grammar",
			"details": "https://github.com/TiborIntelSoft/SublimeUUAGC",
			"labels": ["language syntax"],
			"releases": [
				{
					"sublime_text": "*",
					"tags": true
				}
			]
		},
		{
			"name": "Aurora Color Scheme",
			"details": "https://github.com/expalmer/aurora-theme",
			"labels": ["color scheme"],
			"releases": [
				{
					"sublime_text": "*",
					"tags": true
				}
			]
		},
		{
			"name": "Auto Close HTML Tags",
			"details": "https://github.com/sh4nks/auto_close",
			"labels": ["auto-complete", "html"],
			"releases": [
				{
					"sublime_text": "*",
					"tags": true
				}
			]
		},
		{
			"name": "Auto Close Panel",
			"details": "https://github.com/aerobounce/Sublime-AutoClosePanel",
			"labels": ["auto", "close", "panel"],
			"releases": [
				{
					"sublime_text": "*",
					"tags": true
				}
			]
		},
		{
			"name": "Auto Fold",
			"details": "https://github.com/fermads/sublime-autofold",
			"releases": [
				{
					"sublime_text": "*",
					"tags": true
				}
			]
		},
		{
			"name": "Auto Hide Sidebar",
			"details": "https://github.com/xunker/AutoHideSidebar",
			"releases": [
				{
					"sublime_text": "*",
					"tags": true
				}
			]
		},
		{
			"name": "Auto Refresh",
			"details": "https://github.com/Wouterdek/AutoRefresh",
			"releases": [
				{
					"sublime_text": "*",
					"tags": true
				}
			]
		},
		{
			"name": "Auto Semi-Colon",
			"details": "https://github.com/vivait/SublimeAutoSemiColon",
			"releases": [
				{
					"sublime_text": "*",
					"branch": "master"
				}
			]
		},
		{
			"details": "https://github.com/jamesfzhang/auto-save",
			"releases": [
				{
					"sublime_text": "*",
					"tags": true
				}
			]
		},
		{
			"name": "Auto-Spacing",
			"details": "https://github.com/xwartz/Auto-Spacing",
			"releases": [
				{
					"sublime_text": "*",
					"tags": true
				}
			]
		},
		{
			"name": "AutoAligner",
			"details": "https://github.com/generall/aligner",
			"author": "Andrey Vasnetsov aka generall",
			"labels": ["code alignment", "alignment", "code style"],
			"releases": [
				{
					"sublime_text": "*",
					"tags": true
				}
			]
		},
		{
			"name": "AutoBackups",
			"details": "https://github.com/akalongman/sublimetext-autobackups",
			"labels": ["backup", "utilities", "versioning"],
			"author": "Avtandil Kikabidze aka LONGMAN",
			"releases": [
				{
					"sublime_text": "*",
					"tags": true
				}
			]
		},
		{
			"name": "AutoCloseEmptyGroup",
			"details": "https://github.com/math2001/AutoCloseEmptyGroup",
			"labels": ["utilities", "layout"],
			"releases": [
				{
					"sublime_text": "*",
					"tags": true
				}
			]
		},
		{
			"name": "Autocomplete Javascript with Method Signature",
			"details": "https://github.com/eladyarkoni/MySignaturePlugin",
			"releases": [
				{
					"sublime_text": "*",
					"branch": "master"
				}
			]
		},
		{
			"name": "AutocompletionFuzzy",
			"details": "https://github.com/shagabutdinov/sublime-autocompletion",
			"donate": "https://github.com/shagabutdinov/sublime-enhanced/blob/master/readme-donations.md",
			"labels": ["sublime-enhanced", "text manipulation", "autocompletion"],
			"releases": [
				{
					"sublime_text": "*",
					"branch": "master"
				}
			]
		},
		{
			"name": "AutoDarkLinux",
			"details": "https://github.com/smac89/autodark-sublime-plugin",
			"labels": ["color scheme", "theme", "xdg-desktop-portal"],
			"previous_names": ["Auto Dark mode for Linux"],
			"releases": [
				{
					"sublime_text": ">=4050",
					"tags": true,
					"platforms": ["linux"]
				}
			]
		},
		{
			"name": "AutoDocstring",
			"details": "https://github.com/KristoforMaynard/SublimeAutoDocstring",
			"labels": ["documentation", "formatting", "python"],
			"releases": [
				{
					"sublime_text": "*",
					"tags": true
				}
			]
		},
		{
			"name": "AutoF-Strings",
			"details": "https://github.com/vraneb/AutoF-Strings",
			"releases": [
				{
					"sublime_text": "*",
					"tags": true
				}
			]
		},
		{
			"details": "https://github.com/liamcain/AutoFileName",
			"releases": [
				{
					"sublime_text": "*",
					"branch": "st3"
				}
			]
		},
		{
			"name": "AutoFoldCode",
			"details": "https://github.com/RIDE-2DAY/AutoFoldCode",
			"labels": ["foldcode", "fold", "region", "persistent"],
			"releases": [
				{
					"sublime_text": "*",
					"tags": true
				}
			]
		},
		{
			"name": "AutoHotkey",
			"details": "https://github.com/ahkscript/SublimeAutoHotkey",
			"releases": [
				{
					"sublime_text": "*",
					"tags": true
				}
			]
		},
		{
			"name": "AutoImport",
			"details": "https://github.com/shagabutdinov/sublime-keyword",
			"donate": "https://github.com/shagabutdinov/sublime-enhanced/blob/master/readme-donations.md",
			"labels": ["sublime-enhanced", "text manipulation"],
			"releases": [
				{
					"sublime_text": "*",
					"branch": "master"
				}
			]
		},
		{
			"name": "AutoIt Plys",
			"details": "https://github.com/NSUSpray/AutoItPlysSublime",
			"labels": ["auto-complete", "build system", "language syntax", "snippets", "autoit"],
			"releases": [
				{
					"sublime_text": "*",
					"tags": true
				}
			]
		},
		{
			"name": "AutoItScript",
			"details": "https://github.com/AutoIt/SublimeAutoItScript",
			"releases": [
				{
					"sublime_text": "*",
					"tags": true
				}
			]
		},
		{
			"name": "AutoLISP",
			"details": "https://github.com/divtiply/autolisp-sublime",
			"labels": ["language syntax", "lisp"],
			"releases": [
				{
					"sublime_text": "*",
					"tags": true
				}
			]
		},
		{
			"name": "Automatic Backups",
			"details": "https://github.com/joelpt/sublimetext-automatic-backups",
			"releases": [
				{
					"sublime_text": "*",
					"tags": "st3-"
				}
			]
		},
		{
			"name": "AutomaticFullscreen",
			"details": "https://github.com/lefoy/AutomaticFullscreen",
			"releases": [
				{
					"sublime_text": "*",
					"branch": "master"
				}
			]
		},
		{
			"name": "AutoMatlab",
			"details": "https://github.com/asparc/AutoMatlab",
			"labels": ["auto-complete", "snippets", "documentation", "build system", "matlab"],
			"releases": [
				{
					"platforms": ["windows"],
					"sublime_text": "<4000",
					"tags": true
				},
				{
					"platforms": ["windows"],
					"sublime_text": ">=4000",
					"tags": "st4-"
				}
			]
		},
		{
			"name": "AutoPEP8",
			"details": "https://github.com/wistful/SublimeAutoPEP8",
			"labels": ["linting", "formatting"],
			"readme": "https://raw.githubusercontent.com/wistful/SublimeAutoPEP8/master/Readme.md",
			"releases": [
				{
					"sublime_text": "*",
					"tags": true
				}
			]
		},
		{
			"name": "Autoprefixer",
			"details": "https://github.com/sindresorhus/sublime-autoprefixer",
			"labels": ["text manipulation", "prefix", "css", "scss", "sass", "postcss"],
			"releases": [
				{
					"sublime_text": "*",
					"tags": true
				}
			]
		},
		{
			"name": "AutoProjects",
			"details": "https://github.com/SublimeText/AutoProjects",
			"labels": ["folder", "project"],
			"releases": [
				{
					"sublime_text": ">=4107",
					"tags": true
				}
			]
		},
		{
			"details": "https://github.com/SublimeText/AutoSelect",
			"releases": [
				{
					"sublime_text": "*",
					"branch": "master"
				}
			]
		},
		{
			"name": "AutoSoftWrap",
			"details": "https://github.com/mandx/SublimeAutoSoftWrap",
			"releases": [
				{
					"sublime_text": "*",
					"branch": "master"
				}
			]
		},
		{
			"name": "AutoSpell",
			"details": "https://github.com/wburningham/AutoSpell",
			"releases": [
				{
					"sublime_text": "*",
					"tags": true
				}
			]
		},
		{
			"name": "AutoSplit",
			"details": "https://github.com/egnartsms/sublime-autosplit",
			"author": "Serhii Mozghovyi",
			"releases": [
				{
					"sublime_text": "*",
					"tags": true
				}
			]
		},
		{
			"name": "AutoTabClose",
			"details": "https://github.com/IPWright83/sublime-AutoTabClose",
			"releases": [
				{
					"sublime_text": ">=3000",
					"tags": true
				}
			]
		},
		{
			"name": "Autotools",
			"details": "https://github.com/ptomato/sublime_autotools",
			"labels": ["language syntax"],
			"releases": [
				{
					"sublime_text": "*",
					"tags": true
				}
			]
		},
		{
			"name": "AutoUpdateSourceHeader",
			"details": "https://github.com/Harurow/sublime_autoupdatesourceheader",
			"releases": [
				{
					"sublime_text": "*",
					"tags": true
				}
			]
		},
		{
			"name": "AutoWidth",
			"details": "https://github.com/sjpfenninger/autowidth",
			"releases": [
				{
					"sublime_text": "*",
					"tags": true
				}
			]
		},
		{
			"name": "AVA",
			"details": "https://github.com/avajs/sublime-ava",
			"labels": ["snippets", "javascript", "nodejs", "testing", "auto-complete", "completions"],
			"releases": [
				{
					"sublime_text": "*",
					"tags": true
				}
			]
		},
		{
			"name": "AVM2 Pcode Syntax Highlighting",
			"details": "https://github.com/calculuswhiz/pcode-syntax-definition",
			"releases":[
				{
					"sublime_text": "*",
					"tags": true
				}
			]
		},
		{
			"name": "AVR",
			"details": "https://github.com/kblomqvist/SublimeAVR",
			"releases": [
				{
					"sublime_text": "*",
					"tags": true
				}
			]
		},
		{
			"name": "Avrae Utilities",
			"details": "https://github.com/Croebh/avrae-sublime",
			"labels": ["avrae", "language syntax", "utilities"],
			"author": "Joseph Keen (Croebh)",
			"donate": "https://ko-fi.com/croebh",
			"releases": [
				{
					"sublime_text": ">=3093",
					"tags": true
				}
			]
		},
		{
			"name": "AvrAssembler",
			"details": "https://github.com/vyivanov/AVR-ASM-Sublime",
			"labels": ["language syntax"],
			"releases": [
				{
					"platforms": "*",
					"sublime_text": "*",
					"branch": "master"
				}
			]
		},
		{
			"name": "Avro-reader",
			"details": "https://github.com/IgorBerman/sublime-avro",
			"labels": ["avro"],
			"releases": [
				{
					"sublime_text": "*",
					"platforms": ["osx", "linux"],
					"tags": true
				}
			]
		},
		{
			"name": "Awk",
			"details": "https://github.com/JohnNilsson/awk-sublime",
			"labels": ["language syntax"],
			"releases": [
				{
					"sublime_text": "*",
					"branch": "master"
				}
			]
		},
		{
			"name": "AWS Helper",
			"details": "https://github.com/cibinmathew/sublime-aws-helper",
			"labels": ["aws", "awscli", "amazon"],
			"author": "Cibin Mathew",
			"releases": [
				{
					"sublime_text": "*",
					"tags": true
				}
			]
		},
		{
			"name": "AWS Lambda",
			"details": "https://github.com/revmischa/sublime-awslambda",
			"labels": ["aws", "lambda", "amazon"],
			"releases": [
				{
					"sublime_text": "*",
					"tags": true
				}
			]
		},
		{
			"name": "Axios Snippets",
			"details": "https://github.com/cvhau/sublime-axios-snippets",
			"author": ["cvhau"],
			"labels": ["axios", "snippets", "axios snippets"],
			"releases": [
				{
					"sublime_text": "*",
					"tags": true
				}
			]
		},
		{
			"name": "ayu",
			"details": "https://github.com/dempfi/ayu",
			"labels": ["theme", "color scheme"],
			"releases": [
				{
					"sublime_text": "*",
					"tags": true
				}
			]
		},
		{
			"name": "AzureResourceManager",
			"details": "https://github.com/GillesZunino/Sublime-AzureResourceManager",
			"labels": ["azure", "resource manager", "language syntax", "snippets"],
			"releases": [
				{
					"sublime_text": "*",
					"tags": true
				}
			]
		}
	]
}<|MERGE_RESOLUTION|>--- conflicted
+++ resolved
@@ -454,30 +454,17 @@
 			]
 		},
 		{
-<<<<<<< HEAD
-=======
 			"name": "Aethra Color Scheme",
 			"details": "https://github.com/vlasikhin/Aethra",
 			"labels": ["color scheme", "light"],
 			"releases": [
 				{
-					"sublime_text": ">=3000",
-					"tags": true
-				}
-			]
-		},
-		{
-			"name": "Affixify",
-			"details": "https://bitbucket.org/jroundill/affixify",
-			"releases": [
-				{
-					"sublime_text": "<3000",
-					"branch": "master"
-				}
-			]
-		},
-		{
->>>>>>> f5c6b8f0
+					"sublime_text": "*",
+					"tags": true
+				}
+			]
+		},
+		{
 			"name": "AGC Assembly",
 			"details": "https://github.com/jimlawton/AGC-Assembly",
 			"labels": ["language syntax"],
@@ -1793,7 +1780,7 @@
 			"author": "Assistiv AI",
 			"releases": [
 				{
-					"sublime_text": ">=3000",
+					"sublime_text": "*",
 					"tags": true
 				}
 			]
@@ -1858,7 +1845,7 @@
 			"labels": ["assistant", "completion", "chat", "ai", "gpt", "python"],
 			"releases": [
 				{
-					"sublime_text": ">=3000",
+					"sublime_text": "*",
 					"tags": true
 				}
 			]
@@ -2408,7 +2395,7 @@
 			"details": "https://github.com/IPWright83/sublime-AutoTabClose",
 			"releases": [
 				{
-					"sublime_text": ">=3000",
+					"sublime_text": "*",
 					"tags": true
 				}
 			]
