--- conflicted
+++ resolved
@@ -918,12 +918,7 @@
 		{
 			"name": "AmxxEditor",
 			"details": "https://github.com/evandrocoan/AmxxEditor",
-<<<<<<< HEAD
-			"labels": ["auto-complete", "build system", "amxmodx", "amx mod x", "amxx", "pawn"],
-=======
 			"labels": ["language syntax", "auto-complete", "build system", "amxmodx", "amx mod x", "amxx", "pawn"],
-			"previous_names": ["Amxmodx"],
->>>>>>> 121e3b13
 			"releases": [
 				{
 					"sublime_text": ">=3114",
