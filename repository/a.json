{
	"$schema": "sublime://packagecontrol.io/schemas/repository",
	"schema_version": "4.0.0",
	"packages": [
		{
			"name": "A File Icon",
			"details": "https://github.com/SublimeText/AFileIcon",
			"author": ["ihodev", "DeathAxe"],
			"labels": ["theme", "file", "icons"],
			"releases": [
				{
					"sublime_text": "*",
					"tags": true
				}
			]
		},
		{
			"name": "ABAP",
			"details": "https://github.com/flaiker/abap-st3",
			"labels": ["language syntax"],
			"releases": [
				{
					"sublime_text": "*",
					"tags": true
				}
			]
		},
		{
			"name": "Abaqus",
			"details": "https://github.com/SenhorLucas/AbaqusSublimePackage",
			"labels": ["abaqus", "language syntax", "snippets", "text manipulation"],
			"releases": [
				{
					"sublime_text": "*",
					"tags": true
				}
			]
		},
		{
			"name": "ABC Notation",
			"details": "https://github.com/jimhawkridge/SublimeABC",
			"labels": ["language syntax"],
			"releases": [
				{
					"sublime_text": "*",
					"branch": "master"
				}
			]
		},
		{
			"name": "ABCSS",
			"details": "https://github.com/tenforwardconsulting/abcss",
			"author": "marknorman",
			"labels": ["formatting", "sorting"],
			"releases": [
				{
					"sublime_text": "*",
					"tags": true
				}
			]
		},
		{
			"name": "Abella",
			"details": "https://github.com/JimmyZJX/SublimeAbella",
			"labels": ["language syntax", "proof assistant"],
			"releases": [
				{
					"sublime_text": "*",
					"tags": true
				}
			]
		},
		{
			"name": "ABNF-sublime-syntax",
			"details": "https://github.com/ZxxLang/ABNF-sublime-syntax",
			"labels": ["abnf", "language syntax"],
			"releases": [
				{
					"sublime_text": "*",
					"tags": true
				}
			]
		},
		{
			"name": "Abstract Markup Language",
			"details": "https://github.com/abstractmarkup/sublimetext",
			"labels": ["build system", "language syntax", "snippets"],
			"releases": [
				{
					"sublime_text": "*",
					"branch": "master"
				}
			]
		},
		{
			"name": "AcademicMarkdown",
			"details": "https://github.com/mangecoeur/AcademicMarkdown",
			"labels": ["language syntax"],
			"releases": [
				{
					"sublime_text": "*",
					"tags": true
				}
			]
		},
		{
			"name": "Accessibility",
			"details": "https://github.com/Yago/ST3-Accessibility",
			"releases": [
				{
					"sublime_text": "*",
					"tags": true
				}
			]
		},
		{
			"name": "AccuTermClient",
			"details": "https://github.com/ianharper/AccuTermClient",
			"releases": [
				{
					"sublime_text": "*",
					"tags": true,
					"platforms": ["windows"]
				}
			]
		},
		{
			"name": "AceJump",
			"details": "https://github.com/ice9js/ace-jump-sublime",
			"labels": ["code navigation", "text navigation"],
			"releases": [
				{
					"sublime_text": "*",
					"tags": true
				}
			]
		},
		{
			"name": "ACF Programmatic Fields",
			"details": "https://github.com/timlogemann/sublime-acf-snippets",
			"releases": [
				{
					"sublime_text": "*",
					"tags": true
				}
			]
		},
		{
			"name": "ACF Snippets",
			"details": "https://github.com/baerkins/acf_snippets",
			"releases": [
				{
					"sublime_text": "*",
					"tags": true
				}
			]
		},
		{
			"name": "Achievement",
			"details": "https://github.com/airtoxin/Achievement",
			"releases": [
				{
					"platforms": "windows",
					"sublime_text": "*",
					"tags": "windows-"
				},
				{
					"platforms": "linux",
					"sublime_text": "*",
					"tags": "linux-"
				},
				{
					"platforms": "osx",
					"sublime_text": "*",
					"tags": "osx-"
				}
			]
		},
		{
			"name": "Acme",
			"details": "https://github.com/multiversecoder/Acme",
			"labels": ["color scheme", "theme", "acme"],
			"releases": [
				{
					"sublime_text": "*",
					"tags": true
				}
			]
		},
		{
			"name": "Acme Color Scheme",
			"details": "https://github.com/zaynali53/acme-color-scheme",
			"labels": ["color scheme", "javascript"],
			"releases": [
				{
					"sublime_text": "*",
					"tags": true
				}
			]
		},
		{
			"name": "Acme Plumbing",
			"details": "https://github.com/lionicsheriff/SublimeAcmePlumbing",
			"labels": ["text navigation", "editor emulation"],
			"releases": [
				{
					"sublime_text": "*",
					"tags": true
				}
			]
		},
		{
			"name": "ACTG",
			"details": "https://github.com/hackerfriendly/ACTG",
			"labels": ["language syntax"],
			"releases": [
				{
					"sublime_text": "*",
					"tags": true
				}
			]
		},
		{
			"name": "ActionScript 3",
			"details": "https://github.com/skoch/Sublime-ActionScript-3",
			"labels": ["language syntax"],
			"releases": [
				{
					"sublime_text": "*",
					"branch": "master"
				}
			]
		},
		{
			"name": "ActivityWatch Watcher",
			"details": "https://github.com/kostasdizas/aw-watcher-sublime",
			"releases": [
				{
					"sublime_text": "*",
					"tags": true
				}
			]
		},
		{
			"name": "Acton",
			"details": "https://github.com/actonlang/sublime-acton",
			"labels": ["language syntax"],
			"releases": [
				{
					"sublime_text": "*",
					"tags": true
				}
			]
		},
		{
			"name": "ActualVim",
			"details": "https://github.com/lunixbochs/actualvim",
			"labels": ["input", "vim"],
			"releases": [
				{
					"sublime_text": "*",
					"tags": true
				}
			]
		},
		{
			"name": "Ada",
			"details": "https://github.com/mulander/ada.tmbundle",
			"labels": ["language syntax"],
			"releases": [
				{
					"sublime_text": "*",
					"branch": "master"
				}
			]
		},
		{
			"name": "Adaptionary",
			"details": "https://github.com/jamieshepherd/adaptionary",
			"labels": ["snippets", "elearning"],
			"releases": [
				{
					"sublime_text": "*",
					"tags": true
				}
			]
		},
		{
			"details": "https://github.com/quarnster/ADBView",
			"releases": [
				{
					"sublime_text": "*",
					"branch": "master"
				}
			]
		},
		{
			"name": "Add Folder To Project",
			"author": "Denny Korsukéwitz",
			"details": "https://github.com/dennykorsukewitz/Sublime-AddFolderToProject",
			"labels": ["workflow", "helper", "add", "folder", "project" ],
			"releases": [
				{
					"sublime_text": "*",
					"tags": true
				}
			]
		},
		{
			"name": "Additional PHP Snippets",
			"details": "https://github.com/stuartherbert/sublime-phpsnippets",
			"labels": ["snippets"],
			"releases": [
				{
					"sublime_text": "*",
					"branch": "master"
				}
			]
		},
		{
			"name": "AddLibrary",
			"author": "Caio Fernandes",
			"details": "https://github.com/caiofsouza/AddLibrary",
			"labels": ["javascript", "css", "library", "dev"],
			"releases": [
				{
					"sublime_text": "*",
					"tags": true
				}
			]
		},
		{
			"name": "AddRemoveFolder",
			"details": "https://github.com/fsaad/Sublime-AddRemoveFolder",
			"releases": [
				{
					"sublime_text": "*",
					"tags": true
				}
			]
		},
		{
			"name": "AddToFile",
			"details": "https://github.com/nchauhan890/AddToFile",
			"labels": ["text manipulation"],
			"releases": [
				{
					"sublime_text": "*",
					"tags": true
				}
			]
		},
		{
			"name": "Adept",
			"details": "https://github.com/AdeptLanguage/AdeptSublimeText",
			"labels": ["language syntax"],
			"releases": [
				{
					"sublime_text": "*",
					"tags": true
				}
			]
		},
		{
			"name" : "ADOdb library snippets for PHP",
			"details": "https://github.com/madhs/ADOdb_snippets",
			"labels": ["snippets", "php", "adodb", "database"],
			"releases": [
				{
					"sublime_text": "*",
					"tags": true
				}
			]
		},
		{
			"name": "AdonisJs",
			"details": "https://github.com/ctf0/adonis-sublime",
			"labels": ["snippets"],
			"releases": [
				{
					"sublime_text": "*",
					"tags": true
				}
			]
		},
		{
			"name": "Advanced Ansible Snippets",
			"details": "https://github.com/memoryleak/AdvancedAnsibleSnippets",
			"labels": ["auto-complete", "snippets"],
			"releases": [
				{
					"sublime_text": "*",
					"tags": true
				}
			]
		},
		{
			"name": "Advanced Aria Templates snippets pack",
			"details": "https://github.com/dpreussner/advanced-at-snippets-pack",
			"labels": ["snippets"],
			"releases": [
				{
					"sublime_text": "*",
					"tags": true
				}
			]
		},
		{
			"name": "Advanced CSV",
			"details": "https://github.com/wadetb/Sublime-Text-Advanced-CSV",
			"labels": ["language syntax"],
			"releases": [
				{
					"sublime_text": "*",
					"tags": true
				}
			]
		},
		{
			"name": "Advanced PLSQL",
			"details": "https://github.com/TheEggi/Advanced-PLSQL",
			"labels": ["snippets", "plsql", "oracle", "build system", "language syntax"],
			"releases": [
				{
					"sublime_text": "*",
					"tags": true
				}
			]
		},
		{
			"name": "AdvancedNewFile",
			"details": "https://github.com/SublimeText/AdvancedNewFile",
			"releases": [
				{
					"sublime_text": ">=4000",
					"tags": true
				},{
					"sublime_text": "<4000",
					"tags": "st3-"
				}
			]
		},
		{
			"name": "Aery32",
			"details": "https://github.com/aery32/sublime-aery32",
			"releases": [
				{
					"sublime_text": "*",
					"tags": true
				}
			]
		},
		{
			"name": "Aethra Color Scheme",
			"details": "https://github.com/vlasikhin/Aethra",
			"labels": ["color scheme", "light"],
			"releases": [
				{
					"sublime_text": "*",
					"tags": true
				}
			]
		},
		{
			"name": "AGC Assembly",
			"details": "https://github.com/jimlawton/AGC-Assembly",
			"labels": ["language syntax"],
			"releases": [
				{
					"sublime_text": "*",
					"tags": true
				}
			]
		},
		{
			"name": "AgentRansack",
			"details": "https://github.com/Starli0n/SublimeAgentRansack",
			"releases": [
				{
					"sublime_text": "*",
					"platforms": ["windows"],
					"tags": true
				}
			]
		},
		{
			"name": "Agila Theme",
			"details": "https://github.com/arvi/Agila-Theme",
			"labels": ["theme", "color scheme", "oceanic", "solarized"],
			"releases": [
				{
					"sublime_text": "*",
					"tags": true
				}
			]
		},
		{
			"name": "Agola Color Schemes",
			"details": "https://github.com/UnderlineWords/Agola-Color-Schemes",
			"labels": ["color scheme"],
			"releases": [
				{
					"sublime_text": "*",
					"tags": true
				}
			]
		},
		{
			"name": "AGSBS Markdown Helper",
			"details": "https://github.com/TUD-INF-IAI-MCI/AgsbsMarkdownPlugin",
			"releases": [
				{
					"sublime_text": "*",
					"tags": "st3-"
				}
			]
		},
		{
			"name": "Aheui",
			"details": "https://github.com/aheui/sublime-aheui",
			"labels": ["language syntax"],
			"releases": [
				{
					"sublime_text": "*",
					"branch": "master"
				}
			]
		},
		{
			"name": "Alabaster Color Scheme",
			"details": "https://github.com/tonsky/sublime-scheme-alabaster",
			"donate": "https://www.patreon.com/tonsky",
			"labels": ["color scheme"],
			"releases": [
				{
					"sublime_text": ">=3170",
					"tags": true
				}
			]
		},
		{
			"name": "Alan",
			"details": "https://github.com/alan-platform/AlanForSublime",
			"labels": ["language syntax"],
			"releases": [
				{
					"sublime_text": "*",
					"tags": true
				}
			]
		},
		{
			"name": "Alda",
			"details": "https://github.com/liamim/sublime-alda",
			"labels": ["language syntax"],
			"releases": [
				{
					"sublime_text": "*",
					"tags": true
				}
			]
		},
		{
			"name": "ALE Syntax Highlight",
			"details": "https://github.com/frankniujc/ALE-syntax-highlight",
			"labels": ["language syntax"],
			"releases": [
				{
					"sublime_text": "*",
					"tags": true
				}
			]
		},
		{
			"name": "Alfresco Snippets",
			"details": "https://github.com/odtorres/Alfresco-Sublime-Snippets",
			"releases": [
				{
					"sublime_text": "*",
					"tags": true
				}
			]
		},
		{
			"name": "Algo2-TADs",
			"details": "https://github.com/Sponja-/Algo2-Sintaxis-TAD-st3",
			"labels": ["language syntax"],
			"releases": [
				{
					"sublime_text": "*",
					"tags": true
				}
			]
		},
		{
			"name": "AlgoLang",
			"details": "https://github.com/qraynaud/algo-lang-sublime",
			"labels": ["language syntax"],
			"issues": "https://heptapod.lsystems.fr/fa/algo-lang-sublime/-/issues",
			"releases": [
				{
					"sublime_text": "*",
					"tags": true
				}
			]
		},
		{
			"name": "Align Arguments",
			"details": "https://github.com/denniskempin/align-arguments",
			"labels": ["formatting"],
			"releases": [
				{
					"sublime_text": "*",
					"tags": true
				}
			]
		},
		{
			"name": "AlignComment",
			"details": "https://github.com/ccornish/AlignComment",
			"releases": [
				{
					"sublime_text": "*",
					"tags": true
				}
			]
		},
		{
			"name": "Alignment",
			"author": "Will Bond (wbond)",
			"details": "https://github.com/wbond/sublime_alignment",
			"releases": [
				{
					"sublime_text": "*",
					"tags": true
				}
			]
		},
		{
			"name": "Alive Snippets",
			"details": "https://github.com/alivevietnam/Alive-Snippets",
			"author": "Alive Vietnam",
			"labels": ["auto-complete", "snippets", "php", "css", "scss", "javascript", "html", "shortcut"],
			"homepage": "https://alive-web.vn/",
			"releases": [
				{
					"sublime_text": "*",
					"platforms": ["osx", "windows"],
					"tags": true
				}
			]
		},
		{
			"name": "All Autocomplete",
			"details": "https://github.com/alienhard/SublimeAllAutocomplete",
			"labels": ["auto-complete"],
			"releases": [
				{
					"sublime_text": "*",
					"branch": "master"
				}
			]
		},
		{
			"name": "Alpen Color Scheme",
			"details": "https://github.com/luxelego/alpen_color_scheme",
			"labels": ["color scheme"],
			"releases": [
				{
					"sublime_text": "*",
					"tags": true
				}
			]
		},
		{
			"name": "Alphanumeric Markdown Footnote",
			"details": "https://github.com/TehShrike/Sublime-AlphanumericMarkdownFootnote",
			"releases": [
				{
					"sublime_text": "*",
					"tags": true
				}
			]
		},
		{
			"name": "Alphpetize",
			"details": "https://github.com/foxxyz/sublime_alphpetize",
			"releases": [
				{
					"sublime_text": "*",
					"branch": "master"
				}
			]
		},
		{
			"name": "AlpineJS",
			"details": "https://github.com/SublimeText/AlpineJS",
			"labels": ["language syntax"],
			"releases": [
				{
					"sublime_text": ">=4143",
					"tags": "4143-"
				}
			]
		},
		{
			"name": "Alrighty Snippets",
			"details": "https://github.com/alrighty/alrighty-snippets-sublime",
			"labels": ["snippets", "react", "jsx", "es6"],
			"author": "r3nya",
			"releases": [
				{
					"sublime_text": "*",
					"tags": true
				}
			]
		},
		{
			"name": "Alter Text",
			"details": "https://github.com/cibinmathew/sublime-alter-text",
			"author": "Cibin Mathew",
			"labels": ["text manipulation"],
			"releases": [
				{
					"sublime_text": "*",
					"platforms": ["osx", "linux"],
					"tags": true
				}
			]
		},
		{
			"name": "Alternate VIM Navigation",
			"details": "https://github.com/bohdon/sublimeAlternateVIMNavigation",
			"releases": [
				{
					"sublime_text": "*",
					"branch": "master"
				}
			]
		},
		{
			"name": "Alternative Autocompletion",
			"details": "https://github.com/atombender/sublime_text_alternative_autocompletion",
			"releases": [
				{
					"sublime_text": "*",
					"branch": "master"
				}
			]
		},
		{
			"name": "AltUp",
			"details": "https://github.com/germtb/AltUp",
			"releases": [
				{
					"sublime_text": "*",
					"tags": true
				}
			]
		},
		{
			"name": "AmbientColorScheme",
			"details": "https://github.com/vyatu/AmbientColorScheme",
			"labels": ["color scheme", "ambient light"],
			"releases": [
				{
					"sublime_text": "*",
					"platforms": ["osx"],
					"tags": true
				}
			]
		},
		{
			"name": "AmbientTalk 2",
			"author": "iTitou",
			"labels": ["auto-complete", "language syntax"],
			"details": "https://github.com/titouanc/sublime-ambienttalk",
			"releases": [
				{
					"sublime_text": "*",
					"tags": true
				}
			]
		},
		{
			"name": "AMD Butler",
			"details": "https://github.com/agrc/AmdButler",
			"releases": [
				{
					"sublime_text": "*",
					"tags": true
				}
			]
		},
		{
			"name": "AMD Snippets",
			"details": "https://github.com/pierceray/AMDsnippets",
			"labels": ["snippets"],
			"releases": [
				{
					"sublime_text": "*",
					"branch": "master"
				}
			]
		},
		{
			"details": "https://github.com/wukkuan/AMD-Module-Editor",
			"releases": [
				{
					"sublime_text": "*",
					"branch": "master"
				}
			]
		},
		{
			"name": "AmnesiaIO",
			"details": "https://github.com/jolyongray/amnesia-sublime",
			"releases": [
				{
					"sublime_text": "*",
					"tags": true
				}
			]
		},
		{
			"name": "AMP Snippets",
			"details": "https://github.com/teamwethrift/amp-snippets",
			"releases": [
				{
					"sublime_text": "*",
					"tags": true
				}
			]
		},
		{
			"name": "AmpersandJS Snippets",
			"details": "https://github.com/HSH/AmpersandJS-Sublime-Text-Snippets",
			"releases": [
				{
					"sublime_text": "*",
					"tags": true
				}
			]
		},
		{
			"name": "AMPL language",
			"details": "https://github.com/jackdunnnz/sublime-ampl",
			"labels": ["language syntax"],
			"releases": [
				{
					"sublime_text": "*",
					"branch": "master"
				}
			]
		},
		{
			"details": "https://github.com/mmoriar1/AMPScript",
			"labels": ["language syntax"],
			"releases": [
				{
					"sublime_text": "*",
					"branch": "master"
				}
			]
		},
		{
			"name": "AMPscript Syntax Highlighter",
			"details": "https://github.com/wvpv/ampscript-syntax-highlighter",
			"labels": ["language syntax"],
			"releases": [
				{
					"sublime_text": "*",
					"tags": true
				}
			]
		},
		{
			"name": "AmxxEditor",
			"details": "https://github.com/evandrocoan/AmxxEditor",
			"labels": ["language syntax", "auto-complete", "build system", "amxmodx", "amx mod x", "amxx", "pawn"],
			"releases": [
				{
					"sublime_text": "*",
					"tags": true
				}
			]
		},
		{
			"name": "AmxxPawn",
			"details": "https://github.com/evandrocoan/AmxxPawn",
			"labels": ["language syntax", "amxmodx", "amx mod x"],
			"releases": [
				{
					"sublime_text": "*",
					"tags": true
				}
			]
		},
		{
			"name": "Anaconda",
			"details": "https://github.com/DamnWidget/anaconda",
			"labels": ["auto-complete", "linting", "python"],
			"releases": [
				{
					"sublime_text": "*",
					"tags": true
				}
			]
		},
		{
			"details": "https://github.com/DamnWidget/anaconda_go",
			"labels": ["auto-complete", "language syntax", "linting", "go", "golang"],
			"releases": [
				{
					"sublime_text": "*",
					"tags": true
				}
			]
		},
		{
			"details": "https://github.com/DamnWidget/anaconda_php",
			"labels": ["language syntax", "linting", "php"],
			"releases": [
				{
					"sublime_text": "*",
					"tags": true
				}
			]
		},
		{
			"details": "https://github.com/DamnWidget/anaconda_rust",
			"labels": ["auto-complete", "language syntax", "linting", "rust"],
			"releases": [
				{
					"sublime_text": "*",
					"tags": true
				}
			]
		},
		{
			"name": "AnB (Alice and Bob Notation)",
			"details": "https://github.com/futek/sublime-anb",
			"labels": ["build system", "language syntax"],
			"releases": [
				{
					"sublime_text": "*",
					"tags": true
				}
			]
		},
		{
			"name": "Ancient Pond",
			"details": "https://github.com/somelun/ancient-pond",
			"labels": ["color scheme"],
			"releases": [
				{
					"sublime_text": "*",
					"tags": true
				}
			]
		},
		{
			"details": "https://github.com/Korcholis/Andrew",
			"releases": [
				{
					"sublime_text": "*",
					"branch": "master"
				}
			]
		},
		{
			"name": "AndroidImport",
			"details": "https://github.com/ribot/SublimeAndroidImport",
			"labels": ["auto-complete", "android", "java", "imports"],
			"releases": [
				{
					"sublime_text": "*",
					"tags": true
				}
			]
		},
		{
			"name": "AndroidSnippets",
			"details": "https://github.com/ribot/SublimeAndroidSnippets",
			"labels": ["auto-complete", "snippets", "android", "java"],
			"releases": [
				{
					"sublime_text": "*",
					"tags": true
				}
			]
		},
		{
			"details": "https://github.com/agibsonsw/AndyPHP",
			"releases": [
				{
					"sublime_text": "*",
					"branch": "master"
				}
			]
		},
		{
			"name": "AngelScript",
			"details": "https://github.com/wronex/sublime-angelscript",
			"labels": ["language syntax"],
			"releases": [
				{
					"sublime_text": "*",
					"branch": "master"
				}
			]
		},
		{
			"name": "Angular 2 Snippets (John Papa)",
			"details": "https://github.com/pjlamb12/st3-ng2-snippets",
			"labels": ["snippets", "angular2"],
			"releases": [
				{
					"sublime_text": "*",
					"tags": true
				}
			]
		},
		{
			"name": "Angular Material Snippets",
			"details": "https://github.com/devotis/sublime-angular-material-snippets",
			"labels": ["snippets"],
			"releases": [
				{
					"sublime_text": "*",
					"tags": true
				}
			]
		},
		{
			"name": "Angular-io-Code",
			"details": "https://github.com/Angular-io-Code/Angular-io-Code",
			"labels": ["color scheme", "angular"],
			"releases": [
				{
					"sublime_text": "*",
					"tags": true
				}
			]
		},
		{
			"name": "AngularJS",
			"details": "https://github.com/angular-ui/AngularJS-sublime-package",
			"labels": ["auto-complete", "code navigation", "snippets", "language syntax"],
			"releases": [
				{
					"sublime_text": "*",
					"tags": true
				}
			]
		},
		{
			"name": "AngularJS (CoffeeScript)",
			"details": "https://github.com/Iristyle/Sublime-AngularJS-Coffee-Completions",
			"releases": [
				{
					"sublime_text": "*",
					"branch": "master"
				}
			]
		},
		{
			"name": "AngularJS Jasmine Boilerplate",
			"details": "https://github.com/namoscato/angular-jasmine-boilerplate-sublime",
			"releases": [
				{
					"sublime_text": "*",
					"tags": true
				}
			]
		},
		{
			"name": "AngularJS Snippets",
			"details": "https://github.com/maxhoffmann/angular-snippets",
			"labels": ["snippets"],
			"releases": [
				{
					"sublime_text": "*",
					"branch": "master"
				}
			]
		},
		{
			"name": "Animate.css Snippets",
			"details": "https://github.com/adeniszczyc/Animate.css-Snippets",
			"labels": ["css", "animate", "animatecss", "animation", "snippets"],
			"releases": [
				{
					"sublime_text": "*",
					"tags": true
				}
			]
		},
		{
			"name": "AnonymousFile",
			"details": "https://github.com/nchauhan890/anonymous-file",
			"labels": ["file creation", "testing"],
			"releases": [
				{
					"sublime_text": "*",
					"tags": true
				}
			]
		},
		{
			"name": "Ansible",
			"details": "https://github.com/clifford-github/sublime-ansible",
			"labels": ["language syntax", "ansible"],
			"releases": [
				{
					"sublime_text": "<4000",
					"tags": "st3-"
				},
				{
					"sublime_text": ">=4000",
					"tags": true
				}
			]
		},
		{
			"name": "Ansible Vault",
			"details": "https://github.com/adambullmer/sublime_ansible_vault",
			"labels": ["ansible", "vault", "encryption"],
			"releases": [
				{
					"platforms": "*",
					"sublime_text": "*",
					"tags": true
				}
			]
		},
		{
			"name": "AnsibleSnippets",
			"details": "https://github.com/seregatte/AnsibleSnippets",
			"labels": ["snippets"],
			"releases": [
				{
					"sublime_text": "*",
					"tags": true
				}
			]
		},
		{
			"name": "ANSIescape",
			"details": "https://github.com/aziz/SublimeANSI",
			"labels": ["language syntax"],
			"releases": [
				{
					"sublime_text": "*",
					"tags": true
				}
			]
		},
		{
			"name": "Ant",
			"details": "https://github.com/xeno-by/sublime-ant",
			"labels": ["language syntax"],
			"releases": [
				{
					"sublime_text": "*",
					"branch": "master"
				}
			]
		},
		{
			"name": "Ant Buildfile",
			"details": "https://github.com/alefragnani/Sublime-Ant-Buildfile",
			"releases": [
				{
					"sublime_text": "*",
					"branch": "master"
				}
			]
		},
		{
			"name": "Ant Color Scheme",
			"details": "https://github.com/ant7/ant-sublime-theme",
			"labels": ["color scheme"],
			"releases": [
				{
					"sublime_text": "*",
					"branch": "master"
				}
			]
		},
		{
			"name": "Antescofo",
			"details": "https://github.com/arshiacont/antescofo-sublime-package",
			"labels": ["language syntax"],
			"releases": [
				{
					"sublime_text": "*",
					"tags": true
				}
			]
		},
		{
			"name": "Antiki",
			"details": "https://github.com/swdunlop/antiki",
			"releases": [
				{
					"sublime_text": "*",
					"branch": "master"
				}
			]
		},
		{
			"name": "ANTLR syntax highlight",
			"details": "https://github.com/iuliux/SublimeText2-Antlr-syntax",
			"labels": ["language syntax"],
			"releases": [
				{
					"sublime_text": "*",
					"branch": "master"
				}
			]
		},
		{
			"name": "AnySwap",
			"details": "https://github.com/wolray/AnySwap",
			"releases": [
				{
					"sublime_text": "*",
					"tags": true
				}
			]
		},
		{
			"name": "AnyTest",
			"details": "https://github.com/timfjord/AnyTest",
			"labels": [
				"behave", "cucumber", "delve", "django", "elixir", "espec", "exunit", "ginkgo", "go", "java", "javascript", "jest", "junit", "m", "mamba", "minitest", "mocha", "nose", "nose2", "pytest", "python", "pyunit", "rails", "rspec", "ruby", "rust", "swift", "test_bench", "testing", "vitest", "xctest", "zig"
			],
			"releases": [
				{
					"sublime_text": "*",
					"tags": true
				}
			]
		},
		{
			"name": "AoE2 RMS Syntax Highlighting",
			"details": "https://github.com/mangudai/sublime-text",
			"labels": ["language syntax"],
			"releases": [
				{
					"sublime_text": "*",
					"tags": true
				}
			]
		},
		{
			"name": "AoikConsolePanelStartup",
			"details": "https://github.com/AoiKuiyuyou/AoikConsolePanelStartup-SublimeText",
			"labels": ["console"],
			"releases": [
				{
					"sublime_text": "*",
					"tags": true
				}
			]
		},
		{
			"name": "Apache Hive",
			"details": "https://github.com/glinmac/hive-sublime-text",
			"labels": ["language syntax"],
			"releases": [
				{
					"sublime_text": "*",
					"branch": "master"
				}
			]
		},
		{
			"name": "Apache Pig",
			"details": "https://github.com/chrislongo/Pig",
			"labels": ["language syntax"],
			"releases": [
				{
					"sublime_text": "*",
					"branch": "master"
				}
			]
		},
		{
			"name": "APDL (ANSYS) Syntax Highlighting",
			"details": "https://github.com/RazerM/APDL-Syntax",
			"labels": ["language syntax"],
			"releases": [
				{
					"sublime_text": "*",
					"branch": "master"
				}
			]
		},
		{
			"name": "Apex",
			"details": "https://github.com/SublimeText/Apex",
			"labels": ["language syntax"],
			"releases": [
				{
					"sublime_text": ">=4126",
					"tags": true
				}
			]
		},
		{
			"name": "Apex Intention Actions",
			"details": "https://github.com/nchursin/ApexIntentionActions",
			"labels": ["auto-complete", "intention", "snippets", "apex", "salesforce"],
			"releases": [
				{
					"sublime_text": "*",
					"tags": true
				}
			]
		},
		{
			"name": "Apex Snippets",
			"details": "https://github.com/dirajkumar/sublime-apex-snippets",
			"labels": ["snippets", "apex", "salesforce"],
			"releases": [
				{
					"sublime_text": "*",
					"branch": "master"
				}
			]
		},
		{
			"name": "API Blueprint",
			"details": "https://github.com/apiaryio/api-blueprint-sublime-plugin",
			"labels": ["language syntax"],
			"releases": [
				{
					"sublime_text": "*",
					"branch": "master"
				}
			]
		},
		{
			"name": "API Checker",
			"details": "https://github.com/ksgy/api-checker",
			"releases": [
				{
					"sublime_text": "*",
					"branch": "master"
				}
			]
		},
		{
<<<<<<< HEAD
=======
			"name": "Apiary.io Blueprint",
			"details": "https://github.com/lkraider/sublimetext2-apiary-blueprint",
			"labels": ["language syntax"],
			"releases": [
				{
					"sublime_text": "<3000",
					"branch": "master"
				}
			]
		},
		{
>>>>>>> 1e9b01b7
			"name": "apiDoc Autocompletion",
			"details": "https://github.com/DWand/SublimeText_apiDoc_autocompletion",
			"labels": ["auto-complete"],
			"releases": [
				{
					"sublime_text": "*",
					"tags": true
				}
			]
		},
		{
			"name": "ApiGen",
			"details": "https://github.com/dans98/Sublime-ApiGen",
			"releases": [
				{
					"sublime_text": "*",
					"tags": true
				}
			]
		},
		{
			"name": "ApkInstaller",
			"details": "https://github.com/mimers/ApkInstaller",
			"releases": [
				{
					"sublime_text": "*",
					"tags": true
				}
			]
		},
		{
			"name": "APL Highlighting",
			"details": "https://github.com/StoneCypher/sublime-apl",
			"labels": ["language syntax"],
			"releases": [
				{
					"sublime_text": "*",
					"branch": "master"
				}
			]
		},
		{
			"name": "AppArmor",
			"details": "https://github.com/HorlogeSkynet/AppArmor",
			"labels": ["apparmor", "language syntax"],
			"releases": [
				{
					"sublime_text": "*",
					"tags": true
				}
			]
		},
		{
			"name": "Appealr",
			"details": "https://github.com/manikrathee/appealr",
			"labels": ["color scheme"],
			"releases": [
				{
					"sublime_text": "*",
					"tags": true
				}
			]
		},
		{
			"name": "AppendComma",
			"details": "https://github.com/jeffhandley/AppendComma",
			"labels": ["text manipulation"],
			"releases": [
				{
					"sublime_text": "*",
					"tags": true
				}
			]
		},
		{
			"name": "AppendNewline",
			"details": "https://github.com/jeffhandley/AppendNewline",
			"labels": ["text manipulation"],
			"releases": [
				{
					"sublime_text": "*",
					"tags": true
				}
			]
		},
		{
			"name": "AppendSelection",
			"details": "https://github.com/shagabutdinov/sublime-append-selection",
			"donate": "https://github.com/shagabutdinov/sublime-enhanced/blob/master/readme-donations.md",
			"labels": ["sublime-enhanced", "cursors manipulation"],
			"releases": [
				{
					"sublime_text": "*",
					"branch": "master"
				}
			]
		},
		{
			"name": "AppendSemiColon",
			"details": "https://github.com/MauriceZ/AppendSemiColon",
			"labels": ["text manipulation"],
			"releases": [
				{
					"sublime_text": "*",
					"tags": true
				}
			]
		},
		{
			"name": "Apple II BASIC",
			"details": "https://github.com/ksherlock/BASIC.tmbundle",
			"labels": ["language syntax"],
			"releases": [
				{
					"sublime_text": "*",
					"tags": true
				}
			]
		},
		{
			"name": "Apple Pips Color Scheme",
			"details": "https://github.com/idleberg/ApplePips.tmTheme",
			"labels": ["color scheme"],
			"releases": [
				{
					"sublime_text": "*",
					"tags": true
				}
			]
		},
		{
			"name": "AppleScript Extensions",
			"details": "https://github.com/idleberg/sublime-applescript",
			"labels": ["auto-complete", "build system", "snippets"],
			"releases": [
				{
					"sublime_text": "*",
					"tags": true
				}
			]
		},
		{
			"details": "https://github.com/facelessuser/ApplySyntax",
			"releases": [
				{
					"sublime_text": "*",
					"tags": "st3-"
				}
			]
		},
		{
			"name": "AppStormJS",
			"details": "https://github.com/Deisss/appstormjs-sublime",
			"labels": ["snippets"],
			"releases": [
				{
					"sublime_text": "*",
					"tags": true
				}
			]
		},
		{
			"name": "Aqueducts",
			"details": "https://github.com/brynbellomy/Sublime-Aqueducts",
			"releases": [
				{
					"sublime_text": "*",
					"branch": "master"
				}
			]
		},
		{
			"name": "ArangoExec",
			"details": "https://github.com/jjchiw/ArangoExec",
			"labels": ["language syntax", "arango"],
			"releases": [
				{
					"sublime_text": "*",
					"branch": "master"
				}
			]
		},
		{
			"name": "Architect",
			"details": "https://github.com/architect/sublime-package",
			"labels": ["language syntax", "architect"],
			"releases": [
				{
					"sublime_text": "*",
					"tags": true
				}
			]
		},
		{
			"name": "ArcticTypescript",
			"details": "https://github.com/Phaiax/ArcticTypescript",
			"labels": ["language syntax"],
			"releases": [
				{
					"sublime_text": "*",
					"tags": true
				}
			]
		},
		{
			"name": "arduino-cli",
			"details": "https://github.com/jacobrosenthal/arduino-cli",
			"labels": ["language syntax", "arduino"],
			"releases": [
				{
					"sublime_text": "*",
					"tags": true
				}
			]
		},
		{
			"name": "Arduino-like IDE",
			"details": "https://github.com/Robot-Will/Stino",
			"labels": ["language syntax", "arduino"],
			"releases": [
				{
					"sublime_text": "*",
					"branch": "master"
				}
			]
		},
		{
			"name": "ARFF Syntax Highlighting",
			"details": "https://github.com/TenSoja/arff-syntax",
			"labels": ["language syntax"],
			"releases": [
				{
					"sublime_text": "*",
					"branch": "master"
				}
			]
		},
		{
			"name": "Argument Noun",
			"details": "https://github.com/nliberg/argument-noun",
			"labels": ["editor emulation", "text manipulation", "text navigation"],
			"releases": [
				{
					"sublime_text": "*",
					"branch": "master"
				}
			]
		},
		{
			"name": "AriaTemplates Highlighter",
			"details": "https://github.com/ariatemplates/sublime-ariatemplates-highlighter",
			"labels": ["language syntax"],
			"releases": [
				{
					"sublime_text": "*",
					"branch": "master"
				}
			]
		},
		{
			"name": "AriaTemplates Snippets",
			"details": "https://github.com/ariatemplates/sublime-ariatemplates-snippets",
			"labels": ["snippets"],
			"releases": [
				{
					"sublime_text": "*",
					"branch": "master"
				}
			]
		},
		{
			"name": "ARM Assembly",
			"details": "https://github.com/tvi/Sublime-ARM-Assembly",
			"labels": ["language syntax"],
			"releases": [
				{
					"sublime_text": "*",
					"tags": true
				}
			]
		},
		{
			"name": "ArmaBuild",
			"details": "https://github.com/jonpas/Sublime-ArmaBuild",
			"labels": ["build system"],
			"releases": [
				{
					"sublime_text": "*",
					"tags": true
				}
			]
		},
		{
			"name": "ArmoryBlue",
			"details": "https://github.com/armory-io/armory-blue",
			"labels": ["color scheme", "theme"],
			"releases": [
				{
					"sublime_text": "*",
					"tags": true
				}
			]
		},
		{
			"name": "Arturo Programming Language",
			"details": "https://github.com/arturo-lang/art-sublimetext-package",
			"author": "drkameleon",
			"labels": ["language syntax", "snippets"],
			"releases": [
				{
					"sublime_text": "*",
					"tags": true
				}
			]
		},
		{
			"name": "Ascetic color schemes",
			"details": "https://github.com/archydragon/sublime-asceticbw",
			"labels": ["color scheme"],
			"releases": [
				{
					"sublime_text": "*",
					"branch": "master"
				}
			]
		},
		{
			"name": "ASCII Comment Snippets",
			"details": "https://github.com/dgrebb/ASCII-Comment-Snippets",
			"labels": ["snippets"],
			"releases": [
				{
					"sublime_text": "*",
					"branch": "master"
				}
			]
		},
		{
			"name": "ASCII Cowpletions",
			"details": "https://github.com/idleberg/ASCII-Cowpletions",
			"labels": ["snippets"],
			"releases": [
				{
					"sublime_text": "*",
					"tags": true
				}
			]
		},
		{
			"name": "ASCII Decorator",
			"details": "https://github.com/viisual/ASCII-Decorator",
			"labels": ["formatting", "text manipulation"],
			"releases": [
				{
					"sublime_text": "*",
					"branch": "master"
				}
			]
		},
		{
			"name": "ASCII Presentation",
			"details": "https://github.com/chrisbreiding/ASCIIPresentation",
			"releases": [
				{
					"sublime_text": "*",
					"tags": true
				}
			]
		},
		{
			"name": "ASCII Replacer",
			"details": "https://github.com/pjlamb12/AsciiReplacerPlugin",
			"releases": [
				{
					"sublime_text": "*",
					"tags": true
				}
			]
		},
		{
			"name": "AsciiConverter",
			"details": "https://github.com/bg-k/AsciiConverterPlugin",
			"labels": ["ascii", "binary", "converter", "decimal", "hexadecimal"],
			"releases": [
				{
					"sublime_text": "*",
					"tags": true
				}
			]
		},
		{
			"details": "https://github.com/SublimeText/AsciiDoc",
			"labels": ["language syntax"],
			"releases": [
				{
					"sublime_text": "*",
					"branch": "master"
				}
			]
		},
		{
			"name": "Asciidoctor",
			"details": "https://github.com/asciidoctor/sublimetext-asciidoc",
			"author": "Jakub Jirutka",
			"labels": ["language syntax", "snippets", "asciidoc"],
			"releases": [
				{
					"sublime_text": "*",
					"tags": true
				}
			]
		},
		{
			"name": "AsciiGraph",
			"details": "https://github.com/divinites/AsciiGraph",
			"author": "divinites",
			"releases": [
				{
					"sublime_text": "*",
					"tags": true
				}
			]
		},
		{
			"name": "AskCodi",
			"details": "https://github.com/AskCodi/Sublime-AskCodi",
			"author": "Assistiv AI",
			"releases": [
				{
					"sublime_text": "*",
					"tags": true
				}
			]
		},
		{
			"name": "AskPerplexity",
			"details": "https://github.com/spencerchristensen/sublime-ask-perplexity",
			"labels": ["ai", "browser", "perplexity"],
			"releases": [
				{
					"sublime_text": ">=4000",
					"tags": true
				}
			]
		},
		{
			"name": "ASL Syntax Highlight",
			"details": "https://github.com/Fansaly/ASL-Syntax-Highlight",
			"author": "Fansaly",
			"labels": ["language syntax"],
			"releases": [
				{
					"sublime_text": ">=3143",
					"tags": true
				}
			]
		},
		{
			"name": "ASP Snippets",
			"details": "https://github.com/marcosisocram/asp-snippets",
			"author": "Marcos Paulo",
			"releases": [
				{
					"sublime_text": "*",
					"branch": "master"
				}
			]
		},
		{
			"details": "https://github.com/daniel-dara/ASPComment",
			"releases": [
				{
					"sublime_text": "*",
					"tags": true
				}
			]
		},
		{
			"name": "AspectJ",
			"details": "https://github.com/pchaigno/sublime-aspectj",
			"labels": ["language syntax"],
			"releases": [
				{
					"sublime_text": "*",
					"tags": true
				}
			]
		},
		{
			"name": "Assembly 6809 and 6309 Syntax Highlighting",
			"details": "https://github.com/dougmasten/sublime-assembly-6809",
			"labels": ["language syntax"],
			"releases": [
				{
					"sublime_text": "*",
					"tags": true
				}
			]
		},
		{
			"name": "AssistantAI",
			"details": "https://github.com/kanutron/AssistantAI",
			"labels": ["assistant", "completions", "chat", "ai", "gpt", "python"],
			"releases": [
				{
					"sublime_text": "*",
					"tags": true
				}
			]
		},
		{
			"name": "Asterisk Config",
			"details": "https://github.com/pnlarsson/SublimeAsteriskConfig",
			"labels": ["language syntax"],
			"releases": [
				{
					"sublime_text": "*",
					"tags": true
				}
			]
		},
		{
			"name": "Asterisk Extended Language",
			"details": "https://github.com/shakvaal/AEL_syntax",
			"labels": ["language syntax", "asterisk", "ael"],
			"releases": [
				{
					"sublime_text": "*",
					"tags": true
				}
			]
		},
		{
			"name": "Astro",
			"details": "https://github.com/SublimeText/Astro",
			"labels": ["language syntax", "astro"],
			"releases": [
				{
					"sublime_text": "3176 - 4125",
					"tags": "3176-"
				},
				{
					"sublime_text": "4126 - 4133",
					"tags": "4126-"
				},
				{
					"sublime_text": ">=4134",
					"tags": "4134-"
				}
			]
		},
		{
			"name": "Asymptote",
			"details": "https://github.com/noelmurasko/AsymptoteSyntax",
			"labels": ["language syntax", "asymptote"],
			"releases": [
				{
					"sublime_text": "*",
					"tags": true
				}
			]
		},
		{
			"name": "Async Mindset Snippets",
			"details": "https://github.com/punkave/sublime-async-mindset",
			"labels": ["snippets"],
			"releases": [
				{
					"sublime_text": "*",
					"branch": "master"
				}
			]
		},
		{
			"name": "Async Snippets",
			"details": "https://github.com/jleonard/Async-Snippets",
			"labels": ["snippets"],
			"releases": [
				{
					"sublime_text": "*",
					"branch": "master"
				}
			]
		},
		{
			"name": "ATG(CocoR C#) Syntax",
			"details": "https://github.com/nolanar/ATG-Syntax-Sublime",
			"labels": ["language syntax"],
			"releases": [
				{
					"sublime_text": ">=3084",
					"tags": true
				}
			]
		},
		{
			"name": "Atlantis VIP Language",
			"details": "https://github.com/dziaineka/Atlantis-VIP-sublime",
			"labels": ["language syntax", "snippets", "atlantis", "galaktika", "vip"],
			"releases": [
				{
					"sublime_text": "*",
					"tags": true
				}
			]
		},
		{
			"name": "Atomic Color Scheme",
			"details": "https://github.com/gerardbm/Sublime-Atomic-Scheme",
			"labels": ["color scheme"],
			"releases": [
				{
					"sublime_text": "*",
					"tags": true
				}
			]
		},
		{
			"name": "Atomic Soft Tab Nav",
			"details": "https://github.com/ruiokada/sublime-text-atomic-soft-tab-nav",
			"releases": [
				{
					"sublime_text": ">=4000",
					"tags": true
				}
			]
		},
		{
			"name": "Atomizr",
			"details": "https://github.com/idleberg/sublime-atomizr",
			"releases": [
				{
					"sublime_text": "*",
					"tags": true
				}
			]
		},
		{
			"name": "ATS Syntax Highlight",
			"details": "https://github.com/steinwaywhw/ats-mode-sublimetext",
			"labels": ["language syntax"],
			"releases": [
				{
					"sublime_text": "*",
					"tags": true
				}
			]
		},
		{
			"name": "ATS2 Build System",
			"details": "https://github.com/ShengYun/ATS2-Build-SublimeText3",
			"labels": ["build system"],
			"releases": [
				{
					"sublime_text": "*",
					"platforms": ["osx", "linux"],
					"tags": true
				}
			]
		},
		{
			"name": "AttrFold",
			"details": "https://github.com/druc/Sublime-AttrFold",
			"labels": ["fold"],
			"releases": [
				{
					"sublime_text": "*",
					"tags": true
				}
			]
		},
		{
			"name": "Attribute Grammar",
			"details": "https://github.com/TiborIntelSoft/SublimeUUAGC",
			"labels": ["language syntax"],
			"releases": [
				{
					"sublime_text": "*",
					"tags": true
				}
			]
		},
		{
			"name": "Aurora Color Scheme",
			"details": "https://github.com/expalmer/aurora-theme",
			"labels": ["color scheme"],
			"releases": [
				{
					"sublime_text": "*",
					"tags": true
				}
			]
		},
		{
			"name": "Auto Close HTML Tags",
			"details": "https://github.com/sh4nks/auto_close",
			"labels": ["auto-complete", "html"],
			"releases": [
				{
					"sublime_text": "*",
					"tags": true
				}
			]
		},
		{
			"name": "Auto Close Panel",
			"details": "https://github.com/aerobounce/Sublime-AutoClosePanel",
			"labels": ["auto", "close", "panel"],
			"releases": [
				{
					"sublime_text": "*",
					"tags": true
				}
			]
		},
		{
			"name": "Auto Fold",
			"details": "https://github.com/fermads/sublime-autofold",
			"releases": [
				{
					"sublime_text": "*",
					"tags": true
				}
			]
		},
		{
			"name": "Auto Hide Sidebar",
			"details": "https://github.com/xunker/AutoHideSidebar",
			"releases": [
				{
					"sublime_text": "*",
					"tags": true
				}
			]
		},
		{
			"name": "Auto Refresh",
			"details": "https://github.com/Wouterdek/AutoRefresh",
			"releases": [
				{
					"sublime_text": "*",
					"tags": true
				}
			]
		},
		{
			"name": "Auto Semi-Colon",
			"details": "https://github.com/vivait/SublimeAutoSemiColon",
			"releases": [
				{
					"sublime_text": "*",
					"branch": "master"
				}
			]
		},
		{
			"details": "https://github.com/jamesfzhang/auto-save",
			"releases": [
				{
					"sublime_text": "*",
					"tags": true
				}
			]
		},
		{
			"name": "Auto-Spacing",
			"details": "https://github.com/xwartz/Auto-Spacing",
			"releases": [
				{
					"sublime_text": "*",
					"tags": true
				}
			]
		},
		{
			"name": "AutoAligner",
			"details": "https://github.com/generall/aligner",
			"author": "Andrey Vasnetsov aka generall",
			"labels": ["code alignment", "alignment", "code style"],
			"releases": [
				{
					"sublime_text": "*",
					"tags": true
				}
			]
		},
		{
			"name": "AutoBackups",
			"details": "https://github.com/akalongman/sublimetext-autobackups",
			"labels": ["backup", "utilities", "versioning"],
			"author": "Avtandil Kikabidze aka LONGMAN",
			"releases": [
				{
					"sublime_text": "*",
					"tags": true
				}
			]
		},
		{
			"name": "AutoCloseEmptyGroup",
			"details": "https://github.com/math2001/AutoCloseEmptyGroup",
			"labels": ["utilities", "layout"],
			"releases": [
				{
					"sublime_text": "*",
					"tags": true
				}
			]
		},
		{
			"name": "Autocomplete Javascript with Method Signature",
			"details": "https://github.com/eladyarkoni/MySignaturePlugin",
			"releases": [
				{
					"sublime_text": "*",
					"branch": "master"
				}
			]
		},
		{
			"name": "AutocompletionFuzzy",
			"details": "https://github.com/shagabutdinov/sublime-autocompletion",
			"donate": "https://github.com/shagabutdinov/sublime-enhanced/blob/master/readme-donations.md",
			"labels": ["auto-complete", "sublime-enhanced", "text manipulation"],
			"releases": [
				{
					"sublime_text": "*",
					"branch": "master"
				}
			]
		},
		{
			"name": "AutoDarkLinux",
			"details": "https://github.com/smac89/autodark-sublime-plugin",
			"labels": ["color scheme", "theme", "xdg-desktop-portal"],
			"previous_names": ["Auto Dark mode for Linux"],
			"releases": [
				{
					"sublime_text": ">=4050",
					"tags": true,
					"platforms": ["linux"]
				}
			]
		},
		{
			"name": "AutoDocstring",
			"details": "https://github.com/KristoforMaynard/SublimeAutoDocstring",
			"labels": ["documentation", "formatting", "python"],
			"releases": [
				{
					"sublime_text": "*",
					"tags": true
				}
			]
		},
		{
			"name": "AutoF-Strings",
			"details": "https://github.com/vraneb/AutoF-Strings",
			"releases": [
				{
					"sublime_text": "*",
					"tags": true
				}
			]
		},
		{
			"details": "https://github.com/liamcain/AutoFileName",
			"releases": [
				{
					"sublime_text": "*",
					"branch": "st3"
				}
			]
		},
		{
			"name": "AutoFoldCode",
			"details": "https://github.com/RIDE-2DAY/AutoFoldCode",
			"labels": ["foldcode", "fold", "region", "persistent"],
			"releases": [
				{
					"sublime_text": "*",
					"tags": true
				}
			]
		},
		{
			"name": "AutoHotkey",
			"details": "https://github.com/ahkscript/SublimeAutoHotkey",
			"labels": ["language syntax"],
			"releases": [
				{
					"sublime_text": "*",
					"tags": true
				}
			]
		},
		{
			"name": "AutoImport",
			"details": "https://github.com/shagabutdinov/sublime-keyword",
			"donate": "https://github.com/shagabutdinov/sublime-enhanced/blob/master/readme-donations.md",
			"labels": ["sublime-enhanced", "text manipulation"],
			"releases": [
				{
					"sublime_text": "*",
					"branch": "master"
				}
			]
		},
		{
			"name": "AutoIt Plys",
			"details": "https://github.com/NSUSpray/AutoItPlysSublime",
			"labels": ["auto-complete", "build system", "language syntax", "snippets", "autoit"],
			"releases": [
				{
					"sublime_text": "*",
					"tags": true
				}
			]
		},
		{
			"name": "AutoItScript",
			"details": "https://github.com/AutoIt/SublimeAutoItScript",
			"labels": ["language syntax"],
			"releases": [
				{
					"sublime_text": "*",
					"tags": true
				}
			]
		},
		{
			"name": "AutoLISP",
			"details": "https://github.com/divtiply/autolisp-sublime",
			"labels": ["language syntax", "lisp"],
			"releases": [
				{
					"sublime_text": "*",
					"tags": true
				}
			]
		},
		{
			"name": "Automatic Backups",
			"details": "https://github.com/joelpt/sublimetext-automatic-backups",
			"releases": [
				{
					"sublime_text": "*",
					"tags": "st3-"
				}
			]
		},
		{
			"name": "AutomaticFullscreen",
			"details": "https://github.com/lefoy/AutomaticFullscreen",
			"releases": [
				{
					"sublime_text": "*",
					"branch": "master"
				}
			]
		},
		{
			"name": "AutoMatlab",
			"details": "https://github.com/asparc/AutoMatlab",
			"labels": ["auto-complete", "build system", "snippets", "documentation", "matlab"],
			"releases": [
				{
					"platforms": ["windows"],
					"sublime_text": "<4000",
					"tags": true
				},
				{
					"platforms": ["windows"],
					"sublime_text": ">=4000",
					"tags": "st4-"
				}
			]
		},
		{
			"name": "AutoPEP8",
			"details": "https://github.com/wistful/SublimeAutoPEP8",
			"labels": ["formatting", "linting"],
			"readme": "https://raw.githubusercontent.com/wistful/SublimeAutoPEP8/master/Readme.md",
			"releases": [
				{
					"sublime_text": "*",
					"tags": true
				}
			]
		},
		{
			"name": "Autoprefixer",
			"details": "https://github.com/sindresorhus/sublime-autoprefixer",
			"labels": ["text manipulation", "prefix", "css", "scss", "sass", "postcss"],
			"releases": [
				{
					"sublime_text": "*",
					"tags": true
				}
			]
		},
		{
			"name": "AutoProjects",
			"details": "https://github.com/SublimeText/AutoProjects",
			"labels": ["folder", "project"],
			"releases": [
				{
					"sublime_text": ">=4107",
					"tags": true
				}
			]
		},
		{
			"details": "https://github.com/SublimeText/AutoSelect",
			"releases": [
				{
					"sublime_text": "*",
					"branch": "master"
				}
			]
		},
		{
			"name": "AutoSoftWrap",
			"details": "https://github.com/mandx/SublimeAutoSoftWrap",
			"releases": [
				{
					"sublime_text": "*",
					"branch": "master"
				}
			]
		},
		{
			"name": "AutoSpell",
			"details": "https://github.com/wburningham/AutoSpell",
			"releases": [
				{
					"sublime_text": "*",
					"tags": true
				}
			]
		},
		{
			"name": "AutoSplit",
			"details": "https://github.com/egnartsms/sublime-autosplit",
			"author": "Serhii Mozghovyi",
			"releases": [
				{
					"sublime_text": "*",
					"tags": true
				}
			]
		},
		{
			"name": "AutoTabClose",
			"details": "https://github.com/IPWright83/sublime-AutoTabClose",
			"releases": [
				{
					"sublime_text": "*",
					"tags": true
				}
			]
		},
		{
			"name": "AutoTagMate",
			"details": "https://github.com/baslie/AutoTagMate",
			"releases": [
				{
					"sublime_text": "*",
					"tags": true
				}
			]
		},
		{
			"name": "Autotools",
			"details": "https://github.com/ptomato/sublime_autotools",
			"labels": ["language syntax"],
			"releases": [
				{
					"sublime_text": "*",
					"tags": true
				}
			]
		},
		{
			"name": "AutoUpdateSourceHeader",
			"details": "https://github.com/Harurow/sublime_autoupdatesourceheader",
			"releases": [
				{
					"sublime_text": "*",
					"tags": true
				}
			]
		},
		{
			"name": "AutoWidth",
			"details": "https://github.com/sjpfenninger/autowidth",
			"releases": [
				{
					"sublime_text": "*",
					"tags": true
				}
			]
		},
		{
			"name": "AutoWrapStrings",
			"details": "https://github.com/davidAlgis/AutoWrapStrings",
			"releases": [
				{
					"sublime_text": "*",
					"tags": true
				}
			]
		},
		{
			"name": "AVA",
			"details": "https://github.com/avajs/sublime-ava",
			"labels": ["auto-complete", "completions", "snippets", "testing", "javascript", "nodejs"],
			"releases": [
				{
					"sublime_text": "*",
					"tags": true
				}
			]
		},
		{
			"name": "AVM2 Pcode Syntax Highlighting",
			"details": "https://github.com/calculuswhiz/pcode-syntax-definition",
			"labels": ["language syntax"],
			"releases":[
				{
					"sublime_text": "*",
					"tags": true
				}
			]
		},
		{
			"name": "AVR",
			"details": "https://github.com/kblomqvist/SublimeAVR",
			"releases": [
				{
					"sublime_text": "*",
					"tags": true
				}
			]
		},
		{
			"name": "Avrae Utilities",
			"details": "https://github.com/Croebh/avrae-sublime",
			"labels": ["avrae", "language syntax", "utilities"],
			"author": "Joseph Keen (Croebh)",
			"donate": "https://ko-fi.com/croebh",
			"releases": [
				{
					"sublime_text": ">=3093",
					"tags": true
				}
			]
		},
		{
			"name": "AvrAssembler",
			"details": "https://github.com/vyivanov/AVR-ASM-Sublime",
			"labels": ["language syntax"],
			"releases": [
				{
					"platforms": "*",
					"sublime_text": "*",
					"branch": "master"
				}
			]
		},
		{
			"name": "Avro-reader",
			"details": "https://github.com/IgorBerman/sublime-avro",
			"labels": ["avro"],
			"releases": [
				{
					"sublime_text": "*",
					"platforms": ["osx", "linux"],
					"tags": true
				}
			]
		},
		{
			"name": "Awk",
			"details": "https://github.com/JohnNilsson/awk-sublime",
			"labels": ["language syntax"],
			"releases": [
				{
					"sublime_text": "*",
					"branch": "master"
				}
			]
		},
		{
			"name": "AWS Helper",
			"details": "https://github.com/cibinmathew/sublime-aws-helper",
			"labels": ["aws", "awscli", "amazon"],
			"author": "Cibin Mathew",
			"releases": [
				{
					"sublime_text": "*",
					"tags": true
				}
			]
		},
		{
			"name": "AWS Lambda",
			"details": "https://github.com/revmischa/sublime-awslambda",
			"labels": ["aws", "lambda", "amazon"],
			"releases": [
				{
					"sublime_text": "*",
					"tags": true
				}
			]
		},
		{
			"name": "Axios Snippets",
			"details": "https://github.com/cvhau/sublime-axios-snippets",
			"author": ["cvhau"],
			"labels": ["snippets", "axios"],
			"releases": [
				{
					"sublime_text": "*",
					"tags": true
				}
			]
		},
		{
			"name": "ayu",
			"details": "https://github.com/dempfi/ayu",
			"labels": ["color scheme", "theme"],
			"releases": [
				{
					"sublime_text": "*",
					"tags": true
				}
			]
		},
		{
			"name": "AzureResourceManager",
			"details": "https://github.com/GillesZunino/Sublime-AzureResourceManager",
			"labels": ["language syntax", "snippets", "azure", "resource manager"],
			"releases": [
				{
					"sublime_text": "*",
					"tags": true
				}
			]
		}
	]
}<|MERGE_RESOLUTION|>--- conflicted
+++ resolved
@@ -1353,20 +1353,6 @@
 			]
 		},
 		{
-<<<<<<< HEAD
-=======
-			"name": "Apiary.io Blueprint",
-			"details": "https://github.com/lkraider/sublimetext2-apiary-blueprint",
-			"labels": ["language syntax"],
-			"releases": [
-				{
-					"sublime_text": "<3000",
-					"branch": "master"
-				}
-			]
-		},
-		{
->>>>>>> 1e9b01b7
 			"name": "apiDoc Autocompletion",
 			"details": "https://github.com/DWand/SublimeText_apiDoc_autocompletion",
 			"labels": ["auto-complete"],
