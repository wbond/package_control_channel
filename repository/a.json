--- conflicted
+++ resolved
@@ -2043,27 +2043,6 @@
 			]
 		},
 		{
-<<<<<<< HEAD
-			"name": "Auto Dark mode for Linux",
-			"details": "https://github.com/smac89/autodark-sublime-plugin",
-			"labels": ["color scheme", "theme", "xdg-desktop-portal"],
-			"releases": [
-				{
-					"sublime_text": ">=4050",
-					"tags": true,
-					"platforms": ["linux"]
-=======
-			"name": "Auto Encoding for Ruby",
-			"details": "https://github.com/elomarns/auto-encoding-for-ruby",
-			"releases": [
-				{
-					"sublime_text": "<3000",
-					"branch": "master"
->>>>>>> 8c02945f
-				}
-			]
-		},
-		{
 			"name": "Auto Fold",
 			"details": "https://github.com/fermads/sublime-autofold",
 			"releases": [
