--- conflicted
+++ resolved
@@ -2031,12 +2031,9 @@
 			]
 		},
 		{
-			"name": "Auro Color scheme",
+			"name": "Auro Color Scheme",
 			"details": "https://github.com/Ryan-da-ghost/Auro-theme",
-<<<<<<< HEAD
-			"labels": ["color scheme", "theme"],
-=======
->>>>>>> 79f018ab
+			"labels": ["color scheme"],
 			"releases": [
 				{
 					"sublime_text": "*",
