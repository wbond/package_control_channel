{
	"$schema": "sublime://packagecontrol.io/schemas/repository",
	"schema_version": "4.0.0",
	"packages": [
		{
			"name": "Tab Filter",
			"details": "https://github.com/robinmalburn/sublime-tabfilter",
			"author": "Robin Malburn",
			"releases": [
				{
					"sublime_text": "3000 - 3300",
					"tags": "st3-"
				},
				{
					"sublime_text": ">=4000",
					"tags": true
				}
			]
		},
		{
			"name": "Tabify",
			"details": "https://github.com/corcorb/sublime_tabify",
			"author": "bcorcoran",
			"releases": [
				{
					"sublime_text": "*",
					"tags": true
				}
			]
		},
		{
			"name": "Table Cleaner",
			"details": "https://github.com/amisarca/Sublime-Text-Table-Cleaner",
			"releases": [
				{
<<<<<<< HEAD
					"sublime_text": "*",
=======
					"sublime_text": ">=3000",
>>>>>>> ab16793c
					"tags": true
				}
			]
		},
		{
			"name": "Table of comments",
			"details": "https://github.com/kizza/Table-of-comments",
			"labels": ["comments", "documentation", "utilities"],
			"releases": [
				{
					"sublime_text": "*",
					"tags": true
				}
			]
		},
		{
			"name": "Tabletop Simulator Lua",
			"details": "https://github.com/rolandostar/tabletopsimulator-lua-sublime",
			"releases": [
				{
					"sublime_text": "*",
					"tags": true
				}
			]
		},
		{
			"name": "TabNav",
			"details": "https://github.com/mitchvm/tabnav",
			"author": "Mitch Valdmanis-Miller",
			"labels": ["text navigation", "text selection", "text", "markdown", "org mode", "textile", "csv"],
			"releases": [
				{
					"sublime_text": "*",
					"tags": true
				}
			]
		},
		{
			"name": "Tabnine",
			"previous_names": ["TabNine"],
			"details": "https://github.com/codota/tabnine-sublime",
			"author": "Tabnine",
			"labels": ["autocomplete",
				"javascript",
				"typescript",
				"php",
				"python",
				"snippets",
				"ruby",
				"java",
				"go",
				"golang",
				"bash",
				"kotlin",
				"html",
				"css",
				"ocaml",
				"perl",
				"rust",
				"julia",
				"lua",
				"haskell",
				"c",
				"cpp",
				"c++",
				"csharp",
				"c#",
				"react",
				"swift",
				"objective-c",
				"objectivec",
				"ai",
				"method completion",
				"intellicode",
				"intellisense"],
			"releases": [
				{
					"sublime_text": "*",
					"tags": true
				}
			]
		},
		{
			"name": "TabNukerNuker",
			"details": "https://github.com/jnvsor/TabNukerNuker",
			"author": "Jonathan Vollebregt",
			"labels": ["indentation"],
			"releases": [
				{
					"sublime_text": "*",
					"tags": true
				}
			]
		},
		{
			"name": "tabr",
			"details": "https://github.com/mghweb/SublimeTabr",
			"author": "Max Hegler",
			"labels": ["text manipulation", "text selection", "commands"],
			"releases": [
				{
					"sublime_text": "*",
					"tags": true
				}
			]
		},
		{
			"name": "Tabright",
			"details": "https://github.com/mgussekloo/Tabright",
			"author": "Martijn Gussekloo",
			"releases": [
				{
					"sublime_text": "*",
					"branch": "master"
				}
			]
		},
		{
			"details": "https://github.com/facelessuser/TabsExtra",
			"releases": [
				{
					"sublime_text": "*",
					"tags": "st3-"
				}
			]
		},
		{
			"name": "TabSnippets",
			"details": "https://github.com/oleksiyk/SublimeTabSnippets",
			"releases": [
				{
					"sublime_text": "*",
					"tags": true
				}
			]
		},
		{
			"name": "TabsShortcuts",
			"details": "https://github.com/ejoubaud/SublimeTabsShortcuts",
			"releases": [
				{
					"sublime_text": "*",
					"branch": "master"
				}
			]
		},
		{
			"details": "https://github.com/jbrooksuk/TabsToTable",
			"releases": [
				{
					"sublime_text": "*",
					"branch": "master"
				}
			]
		},
		{
			"name": "TabTeleport",
			"details": "https://github.com/Farit/TabTeleport",
			"author": "Farit Sadykov",
			"labels": ["tab navigation"],
			"releases": [
				{
					"sublime_text": "*",
					"tags": true
				}
			]
		},
		{
			"name": "TabToSpaceConverter",
			"details": "https://github.com/maliayas/SublimeText_TabToSpaceConverter",
			"labels": ["tab", "indentation", "indent"],
			"releases": [
				{
					"sublime_text": "*",
					"tags": true
				}
			]
		},
		{
			"name": "Tachyons Autocomplete",
			"details": "https://github.com/webchun/tachyons-sublime-autocomplete",
			"author": "Webchun",
			"labels": ["auto-complete"],
			"releases": [
				{
					"sublime_text": "*",
					"tags": true
				}
			]
		},
		{
			"name": "Tact",
			"details": "https://github.com/tact-lang/tact-sublime",
			"description": "All-in-one package for Tact programming language",
			"author": "Novus Nota",
			"labels": ["tact", "auto-complete", "build system", "code navigation", "language syntax", "snippets"],
			"releases": [
				{
					"sublime_text": ">=3210",
					"tags": "v"
				}
			]
		},
		{
			"name": "TADS3",
			"details": "https://github.com/VoidPhantom/sublime-tads3",
			"labels": ["language syntax"],
			"releases": [
				{
					"sublime_text": "*",
					"tags": true
				}
			]
		},
		{
			"name": "Tagger Script Syntax",
			"details": "https://github.com/phw/sublime-tagger-script-syntax",
			"labels": ["musicbrainz", "language syntax"],
			"releases": [
				{
					"sublime_text": "*",
					"tags": true
				}
			]
		},
		{
			"name": "Tagify",
			"details": "https://github.com/taigh/sublime-tagify",
			"releases": [
				{
					"sublime_text": "*",
					"branch": "master"
				}
			]
		},
		{
			"name": "TAGML",
			"labels": ["language syntax"],
			"details": "https://github.com/HuygensING/tagml-sublime-syntax",
			"releases": [
				{
					"sublime_text": "*",
					"tags": true
				}
			]
		},
		{
			"name": "Tailwind CSS",
			"details": "https://github.com/SublimeText/TailwindCSS",
			"labels": ["language syntax"],
			"releases": [
				{
					"sublime_text": "4092 - 4148",
					"tags": "4092-"
				},
				{
					"sublime_text": "4149 - 4173",
					"tags": "4149-"
				},
				{
					"sublime_text": ">=4174",
					"tags": "4174-"
				}
			]
		},
		{
			"name": "Tailwind CSS Autocomplete",
			"details": "https://github.com/danklammer/tailwind-sublime-autocomplete",
			"labels": ["auto-complete"],
			"releases": [
				{
					"sublime_text": "*",
					"tags": true
				}
			]
		},
		{
			"name": "Tailwind CSS Docs",
			"details": "https://github.com/austenc/sublime-tailwind-docs",
			"author": "Austen Cameron",
			"releases": [
				{
					"sublime_text": "*",
					"tags": true
				}
			]
		},
		{
			"name": "Tailwind Reorder",
			"details": "https://github.com/54nd10/Tailwind-reorder",
			"releases": [
				{
					"sublime_text": "*",
					"tags": true
				}
			]
		},
		{
			"name": "TailwindCSSAutocomplete",
			"details": "https://github.com/bradlc/sublime-tailwindcss",
			"labels": ["tailwind", "auto-complete"],
			"author": "Brad Cornes",
			"releases": [
				{
					"sublime_text": "*",
					"tags": true
				}
			]
		},
		{
			"name": "Takana",
			"details": "https://github.com/mechio/takana-sublime",
			"releases": [
				{
					"sublime_text": "*",
					"branch": "master"
				}
			]
		},
		{
			"name": "TamarinProver",
			"previous_names": ["TamarinAssist"],
			"details": "https://github.com/tamarin-prover/editor-sublime",
			"labels": ["tamarin prover", "spthy", "language syntax"],
			"releases": [
				{
					"sublime_text": "*",
					"tags": true
				}
			]
		},
		{
			"name": "Target",
			"details": "https://github.com/Zander-Labuschagne/target",
			"labels": ["thrustmaster", "t.a.r.g.e.t.", "target", "thrustmaster advanced programming graphical editor", "hotas", "autocompletion", "auto-complete"],
			"releases": [
				{
					"sublime_text": ">=3211",
					"tags": true
				}
			]
		},
		{
			"name": "Task",
			"details": "https://github.com/samsonw/SublimeTask",
			"labels": ["todo", "gtd", "tasks"],
			"releases": [
				{
<<<<<<< HEAD
					"sublime_text": "*",
=======
					"sublime_text": ">=3000",
>>>>>>> ab16793c
					"tags": "st3-"
				}
			]
		},
		{
			"name": "Taskfile",
			"details": "https://github.com/biozz/sublime-taskfile",
			"releases": [
				{
					"sublime_text": ">4000",
					"tags": true,
					"platforms": "*"
				}
			]
		},
		{
			"name": "TASM Syntax",
			"details": "https://github.com/ManuelBlanc/sublime-tasm-syntax",
			"releases": [
				{
					"sublime_text": "*",
					"tags": true
				}
			]
		},
		{
			"name": "tastic Snippets",
			"details": "https://github.com/thespacedoctor/tastic-Sublime-Snippets",
			"releases": [
				{
					"sublime_text": "*",
					"tags": true
				}
			]
		},
		{
			"name": "Tcsh and Csh Mode",
			"details": "https://github.com/supergra/tcsh-sublime",
			"releases": [
				{
					"sublime_text": "*",
					"branch": "master"
				}
			]
		},
		{
			"name": "Tea Color Scheme",
			"details": "https://github.com/watergear/sublime-tea-color-scheme",
			"labels": ["color scheme"],
			"releases": [
				{
					"sublime_text": "*",
					"tags": true
				}
			]
		},
		{
			"name": "TeaCode Helper",
			"details": "https://github.com/Apptorium/TeaCode-Sublime-Helper",
			"releases": [
				{
					"sublime_text": "*",
					"tags": true,
					"platforms": ["osx"]
				}
			]
		},
		{
			"name": "TECS",
			"details": "https://github.com/tcppjp/SublimeTecs",
			"labels": ["tecs", "toppers", "embedded", "component system"],
			"releases": [
				{
					"sublime_text": "*",
					"tags": true
				}
			]
		},
		{
			"name": "Teenage Color Scheme",
			"details": "https://github.com/dotHTM/Teenage",
			"labels": ["color scheme"],
			"releases": [
				{
					"sublime_text": "*",
					"tags": true
				}
			]
		},
		{
			"name": "Telerik AppBuilder",
			"details": "https://github.com/Icenium/appbuilder-sublime-package",
			"releases": [
				{
					"sublime_text": "*",
					"tags": true
				}
			]
		},
		{
			"name": "Templ (go)",
			"details": "https://github.com/papierkorp/sublime-templ",
			"labels": ["templ", "golang", "go"],
			"releases": [
				{
					"sublime_text": "*",
					"tags": true
				}
			]
		},
		{
			"name": "templatejs",
			"details": "https://github.com/yanhaijing/template-sublime",
			"labels": ["template.js", "templatejs", "template_js", "language syntax"],
			"description": "Syntax highlight for template.js",
			"releases": [
				{
					"sublime_text": "*",
					"tags": true
				}
			]
		},
		{
			"name": "TemplateToolkit",
			"details": "https://github.com/znuny/TemplateToolkit-sublime",
			"author": "Znuny GmbH",
			"labels": ["templatetoolkit", "template toolkit", "language syntax", "snippets"],
			"releases": [
				{
					"sublime_text": "*",
					"tags": true
				}
			]
		},
		{
			"name": "Tempo Theme",
			"details": "https://github.com/tempo-theme/tempo-theme-sublimetext",
			"author": "Tempo Theme",
			"labels": ["theme", "color scheme"],
			"releases": [
				{
					"sublime_text": "*",
					"tags": true
				}
			]
		},
		{
			"name": "Tensorflow",
			"details": "https://github.com/baptisteArnaud/Sublime-Tensorflow",
			"releases": [
				{
					"sublime_text": "*",
					"tags": true
				}
			]
		},
		{
			"name": "Tera Term Language",
			"details": "https://bitbucket.org/tkyjhr/st_teraterm",
			"releases": [
				{
					"sublime_text": "*",
					"tags": true
				}
			]
		},
		{
			"name": "Term Presenter",
			"details": "https://github.com/fd/term-presenter-sublime",
			"releases": [
				{
					"sublime_text": "*",
					"tags": true
				}
			]
		},
		{
			"name": "Terminal",
			"author": "Will Bond (wbond)",
			"details": "https://github.com/SublimeText/Terminal",
			"labels": ["terminal"],
			"releases": [
				{
					"sublime_text": "*",
					"tags": true
				}
			]
		},
		{
			"name": "Terminal In Packages",
			"details": "https://github.com/mxdevmanuel/sublime-terminal-in-packages",
			"releases":[
				{
					"sublime_text": "*",
					"tags": true
				}
			]
		},
		{
			"name": "Terminal Notifier",
			"details": "https://github.com/davidolrik/sublime-terminal-notifier",
			"donate": "https://david.olrik.dk/donate/github",
			"releases": [
				{
					"sublime_text": "*",
					"platforms": "osx",
					"tags": true
				}
			]
		},
		{
			"name": "Terminal-command",
			"details": "https://github.com/andrewp-as-is/sublime-terminal-command",
			"releases": [
				{
					"sublime_text": "*",
					"platforms": "osx",
					"tags": true
				}
			]
		},
		{
			"name": "Terminality",
			"details": "https://github.com/spywhere/Terminality",
			"labels": ["console", "repl", "terminal", "utilities"],
			"releases": [
				{
					"sublime_text": "*",
					"tags": true
				}
			]
		},
		{
			"name": "TerminalProjectFolder",
			"details": "https://github.com/shagabutdinov/sublime-terminal-project-folder",
			"donate": "https://github.com/shagabutdinov/sublime-enhanced/blob/master/readme-donations.md",
			"labels": ["sublime-enhanced", "terminal"],
			"releases": [
				{
					"sublime_text": "*",
					"branch": "master"
				}
			]
		},
		{
			"details": "https://github.com/Wramberg/TerminalView",
			"labels": ["terminal", "console", "shell", "bash"],
			"name": "TerminalView",
			"releases": [
				{
					"platforms": ["osx", "linux"],
					"sublime_text": "*",
					"tags": true
				}
			]
		},
		{
			"name": "termX",
			"previous_names": ["MacTerminal"],
			"homepage": "http://malinowski.be/termX",
			"details": "https://github.com/afterdesign/termX",
			"labels": ["terminal"],
			"releases" : [
				{
					"sublime_text": "*",
					"platforms": ["osx", "osx-x64"],
					"tags": true
				}
			]
		},
		{
			"details": "https://github.com/ternjs/tern_for_sublime",
			"releases": [
				{
					"sublime_text": "*",
					"branch": "master"
				}
			]
		},
		{
			"name": "TernJS",
			"details": "https://github.com/emmetio/sublime-tern",
			"releases": [
				{
					"sublime_text": "*",
					"tags": true
				}
			]
		},
		{
			"name": "Terrafmt",
			"details": "https://github.com/p3lim/sublime-terrafmt",
			"labels": ["terraform", "formatting"],
			"releases": [
				{
					"sublime_text": "*",
					"tags": true
				}
			]
		},
		{
			"name": "Terraform",
			"details": "https://github.com/SublimeText/Terraform",
			"releases": [
				{
					"sublime_text": "<4180",
					"tags": "2000-"
				},
				{
					"sublime_text": ">=4180",
					"tags": "4180-"
				}
			]
		},
		{
			"name": "TerraformSnippets-AWS",
			"labels": ["snippets", "terraform"],
			"details": "https://github.com/memoryleak/TerraformSnippets-AWS",
			"author": "Haydar Ciftci",
			"releases": [
				{
					"sublime_text": "*",
					"tags": true
				}
			]
		},
		{
			"name": "Test",
			"details": "https://github.com/gerardroche/sublime-test",
			"labels": ["testing"],
			"releases": [
				{
					"sublime_text": "*",
					"tags": true
				}
			]
		},
		{
			"name": "Test Double",
			"details": "https://github.com/testdouble/sublime-test-double",
			"releases": [
				{
					"sublime_text": "*",
					"tags": true
				}
			]
		},
		{
			"name": "Test Plier",
			"details": "https://github.com/asfaltboy/SublimeTestPlier",
			"labels": ["python", "testing", "build system"],
			"releases": [
				{
					"sublime_text": "*",
					"tags": true
				}
			]
		},
		{
			"name": "Test Switcher",
			"details": "https://github.com/davidmreed/test_switcher",
			"labels": ["testing"],
			"releases": [
				{
					"sublime_text": "*",
					"tags": true
				}
			]
		},
		{
			"name": "TestCafe Test Runner",
			"details": "https://github.com/churkin/testcafe-sublimetext",
			"readme": "https://github.com/churkin/testcafe-sublimetext/blob/master/README.md",
			"labels": ["testing", "testcafe", "auto-testing", "test"],
			"releases": [
				{
					"sublime_text": "*",
					"tags": true
				}
			]
		},
		{
			"name": "TestExplorer",
			"details": "https://github.com/IPWright83/sublime-TestExplorer",
			"releases": [
				{
					"sublime_text": "*",
					"tags": true
				}
			]
		},
		{
			"name": "TestExUnit",
			"details": "https://github.com/Dania02525/TestExUnit",
			"author": "Dania02525 (Dania Simmons)",
			"labels": ["elixir", "testing", "exunit"],
			"releases": [
				{
					"sublime_text": "*",
					"platforms": ["osx", "linux"],
					"tags": true
				}
			]
		},
		{
			"details": "https://github.com/lucatume/testify",
			"author": "theAverageDev (Luca Tumedei)",
			"labels": ["test"],
			"releases": [
				{
					"sublime_text": "*",
					"branch": "master"
				}
			]
		},
		{
			"name": "TestManager",
			"details": "https://github.com/cschreib/sublime-TestManager",
			"author": "cshreib (Corentin Schreiber)",
			"labels": [
				"testing",
				"c++",
				"python",
				"rust"
			],
			"releases": [
				{
					"sublime_text": "*",
					"tags": true
				}
			]
		},
		{
			"name": "testNameGenerator",
			"details": "https://github.com/testNameGenerator/SublimeText-plugin",
			"releases": [
				{
					"sublime_text": "*",
					"tags": true
				}
			]
		},
		{
			"name": "Testo Highlighter",
			"details": "https://github.com/CIDJEY/testo-sublime",
			"releases": [
				{
					"sublime_text": "*",
					"tags": true
				}
			]
		},
		{
			"name": "TestRSpec",
			"details": "https://github.com/astrauka/TestRSpec",
			"previous_names": ["Test RSpec"],
			"labels": ["ruby", "testing", "rspec", "spec"],
			"releases": [
				{
					"sublime_text": "*",
					"tags": true
				}
			]
		},
		{
			"name": "TeXPreview",
			"details": "https://github.com/alexkorovkov/TeXPreview",
			"labels": ["tex", "latex", "preview"],
			"releases": [
				{
					"sublime_text": "*",
					"tags": true
				}
			]
		},
		{
			"name": "Text Highlighter",
			"labels": ["highlight", "highlighter", "text"],
			"details": "https://github.com/kdnk/sublime_text_highlighter",
			"releases": [
				{
					"sublime_text": "*",
					"tags": true
				}
			]
		},
		{
			"name": "Text Marker",
			"labels": ["highlight", "highlighter", "mark", "text"],
			"details": "https://github.com/Kronuz/TextMarker",
			"releases": [
				{
					"sublime_text": "*",
					"tags": true
				}
			]
		},
		{
			"name": "Text Pastry",
			"details": "https://github.com/duydao/Text-Pastry",
			"releases": [
				{
					"sublime_text": "*",
					"tags": true
				}
			]
		},
		{
			"name": "textract",
			"details": "https://github.com/germtb/textract",
			"releases": [
				{
					"sublime_text": "*",
					"tags": true
				}
			]
		},
		{
			"name": "TextToSpeech",
			"details": "https://github.com/scholer/TextToSpeech",
			"author": "scholer",
			"labels": ["tts", "text to speech", "speech synthesis", "voice", "sapi"],
			"releases": [
				{
					"sublime_text": "*",
					"platforms": "windows",
					"tags": true
				}
			]
		},
		{
			"name": "TextTree",
			"details": "https://github.com/gbif/text-tree-sublime",
			"labels": ["language syntax"],
			"releases": [
				{
					"sublime_text": "*",
					"tags": true
				}
			]
		},
		{
			"name": "Theme - Adaptify",
			"details": "https://github.com/lodev09/Adaptify",
			"labels": ["theme", "color scheme"],
			"releases": [
				{
					"sublime_text": "*",
					"tags": true
				}
			]
		},
		{
			"name": "Theme - Afterglow",
			"details": "https://github.com/YabataDesign/afterglow-theme",
			"labels": ["theme"],
			"releases": [
				{
					"sublime_text": "*",
					"tags": true
				}
			]
		},
		{
			"name": "Theme - Alpenglow",
			"details": "https://github.com/AlpenglowTheme/alpenglow-theme",
			"labels": ["theme"],
			"releases": [
				{
					"sublime_text": "*",
					"tags": true
				}
			]
		},
		{
			"name": "Theme - amCoder",
			"details": "https://github.com/auiWorks/amCoder",
			"labels": ["theme"],
			"releases": [
				{
					"sublime_text": "*",
					"tags": true
				}
			]
		},
		{
			"name": "Theme - AquaSoda",
			"details": "https://github.com/Astramata/Theme-AquaSoda",
			"labels": ["theme"],
			"releases": [
				{
					"sublime_text": "*",
					"tags": true
				}
			]
		},
		{
			"name": "Theme - Arc",
			"details": "https://github.com/aIRisius/sublime-arc-theme",
			"labels": ["theme"],
			"releases": [
				{
					"sublime_text": "*",
					"tags": true
				}
			]
		},
		{
			"name": "Theme - Argonaut",
			"details": "https://github.com/pwaleczek/Argonaut",
			"labels": ["theme"],
			"releases": [
				{
					"sublime_text": "*",
					"branch": "master"
				}
			]
		},
		{
			"name": "Theme - Aristocat",
			"details": "https://github.com/ddeville/aristocat-theme",
			"labels": ["theme"],
			"releases": [
				{
					"sublime_text": "*",
					"tags": true
				}
			]
		},
		{
			"name": "Theme - Asphalt",
			"details": "https://github.com/Orlmente/Theme-Asphalt",
			"labels": ["theme"],
			"releases": [
				{
					"sublime_text": "*",
					"tags": true
				}
			]
		},
		{
			"name": "Theme - Augmented Reaction",
			"details": "https://github.com/ESWAT/augmentedreaction-theme",
			"labels": ["theme"],
			"releases": [
				{
					"sublime_text": "*",
					"branch": "master"
				}
			]
		},
		{
			"name": "Theme - Autumn",
			"details": "https://github.com/DiegoAz/Theme-Autumn",
			"labels": ["theme", "color scheme"],
			"releases": [
				{
					"sublime_text": "*",
					"tags": true
				}
			]
		},
		{
			"name": "Theme - Bamboo",
			"details": "https://github.com/gzhihao/bamboo-theme",
			"labels": ["theme"],
			"releases": [
				{
					"sublime_text": "*",
					"tags": true
				}
			]
		},
		{
			"name": "Theme - Brackets",
			"details": "https://github.com/jwortmann/brackets-theme",
			"labels": ["theme"],
			"releases": [
				{
					"sublime_text": ">=4107",
					"tags": true
				}
			]
		},
		{
			"name": "Theme - Broceanic",
			"details": "https://github.com/kenwheeler/broceanic-theme",
			"labels": ["theme"],
			"releases": [
				{
					"sublime_text": "*",
					"tags": true
				}
			]
		},
		{
			"name": "Theme - Brogrammer",
			"details": "https://github.com/kenwheeler/brogrammer-theme",
			"labels": ["theme"],
			"releases": [
				{
					"sublime_text": "*",
					"branch": "master"
				}
			]
		},
		{
			"name": "Theme - Carmesim",
			"details": "https://github.com/sergiokopplin/carmesim",
			"labels": ["theme"],
			"releases": [
				{
					"sublime_text": "*",
					"tags": true
				}
			]
		},
		{
			"name": "Theme - Centurion",
			"details": "https://github.com/allanhortle/Centurion",
			"labels": ["theme"],
			"previous_names": ["Theme - Centurion Blue"],
			"releases": [
				{
					"sublime_text": "*",
					"tags": true
				}
			]
		},
		{
			"name": "Theme - City Lights",
			"details": "https://github.com/Yummygum/city-lights-sublime",
			"homepage": "http://citylights.xyz/",
			"labels": ["theme", "color scheme", "city lights"],
			"author": "Yummygum",
			"releases": [
				{
					"sublime_text": "*",
					"tags": true
				}
			]
		},
		{
			"name": "Theme - Cobalt2",
			"details": "https://github.com/wesbos/cobalt2",
			"labels": ["theme", "color scheme"],
			"releases": [
				{
					"sublime_text": "*",
					"tags": true
				}
			]
		},
		{
			"name": "Theme - Coffee",
			"details": "https://github.com/toddses/coffee",
			"labels": ["theme"],
			"releases": [
				{
					"sublime_text": "*",
					"branch": "master"
				}
			]
		},
		{
			"name": "Theme - Cola",
			"details": "https://github.com/nfour/Sublime-Theme-Cola",
			"labels": ["theme"],
			"releases": [
				{
					"sublime_text": "*",
					"tags": true
				}
			]
		},
		{
			"name": "Theme - Curiosity",
			"details": "https://github.com/dmnplb/curiosity",
			"labels": ["theme"],
			"releases": [
				{
					"sublime_text": "*",
					"tags": true
				}
			]
		},
		{
			"name": "Theme - Cyanide",
			"details": "https://github.com/lefoy/cyanide-theme",
			"labels": ["theme"],
			"releases": [
				{
					"sublime_text": "*",
					"tags": true
				}
			]
		},
		{
			"name": "Theme - DAneo",
			"details": "https://github.com/SublimeText/Theme-DAneo",
			"labels": ["theme", "adaptive"],
			"releases": [
				{
					"sublime_text": "3200 - 3300",
					"tags": "st3-"
				},
				{
					"sublime_text": ">=4000",
					"tags": true
				}
			]
		},
		{
			"name": "Theme - Dark Eight",
			"details": "https://github.com/Ociidii-Works/theme-dark-eight",
			"labels": ["theme"],
			"releases": [
				{
					"sublime_text": "*",
					"tags": true
				}
			]
		},
		{
			"name": "Theme - Dark Material",
			"details": "https://github.com/artifactdev/Theme-Dark-Material",
			"previous_names": ["Theme - Dark Marterial"],
			"labels": ["theme"],
			"releases": [
				{
					"sublime_text": "*",
					"tags": true
				}
			]
		},
		{
			"name": "Theme - Darkmatter",
			"details": "https://github.com/patrickemuller/Sublime-Darkmatter-Theme",
			"labels": ["theme"],
			"releases": [
				{
					"sublime_text": "*",
					"tags": true
				}
			]
		},
		{
			"name": "Theme - DC",
			"details": "https://github.com/dubeg/theme-dc",
			"labels": ["theme"],
			"releases": [
				{
					"sublime_text": "*",
					"tags": true
				}
			]
		},
		{
			"name": "Theme - DefaultPlus",
			"details": "https://github.com/garetmckinley/sublimetext-defaultplus-theme",
			"labels": ["theme"],
			"releases": [
				{
					"sublime_text": "*",
					"tags": true
				}
			]
		},
		{
			"name": "Theme - Delta",
			"details": "https://github.com/TimmyDax/Sublime-Theme-Delta",
			"labels": ["theme"],
			"releases": [
				{
					"sublime_text": "*",
					"tags": true
				}
			]
		},
		{
			"name": "Theme - Eightlime",
			"details": "https://github.com/hrsetyono/eightlime",
			"labels": ["theme"],
			"releases": [
				{
					"sublime_text": "*",
					"branch": "master"
				}
			]
		},
		{
			"name": "Theme - El Capitan",
			"details": "https://github.com/iccir/El-Capitan-Theme",
			"labels": ["theme"],
			"previous_names": ["El Capitan Theme"],
			"releases": [
				{
					"sublime_text": "*",
					"branch": "master"
				}
			]
		},
		{
			"name": "Theme - Elementary",
			"details": "https://github.com/piotrkubisa/sublime-elementary",
			"labels": ["theme", "color scheme"],
			"previous_names": ["Mustang Extended Color Scheme"],
			"releases": [
				{
					"sublime_text": "*",
					"tags": true
				}
			]
		},
		{
			"name": "Theme - Faarikaal",
			"details": "https://github.com/EivindArvesen/faarikaal",
			"releases": [
				{
					"sublime_text": "*",
					"tags": true
				}
			]
		},
		{
			"name": "Theme - Farzher",
			"details": "https://github.com/farzher/Sublime-Text-Themes",
			"labels": ["theme"],
			"releases": [
				{
					"sublime_text": "*",
					"branch": "master"
				}
			]
		},
		{
			"name": "Theme - Fengshui",
			"details": "https://github.com/jobedom/fengshui-theme",
			"labels": ["theme", "color scheme"],
			"releases": [
				{
					"sublime_text": "*",
					"tags": true
				}
			]
		},
		{
			"name": "Theme - Fits",
			"details": "https://github.com/xxxzc/themefits",
			"labels": ["theme"],
			"releases": [
				{
					"sublime_text": "*",
					"tags": true
				}
			]
		},
		{
			"name": "Theme - Fladaptive",
			"details": "https://github.com/inta/sublime-theme-fladaptive",
			"labels": ["theme"],
			"releases": [
				{
					"sublime_text": ">=3143",
					"tags": true
				}
			]
		},
		{
			"name": "Theme - Flatgrammer",
			"details": "https://github.com/artifactdev/flatgrammer-theme",
			"labels": ["theme"],
			"releases": [
				{
					"sublime_text": "*",
					"tags": true
				}
			]
		},
		{
			"name": "Theme - Flatland",
			"details": "https://github.com/thinkpixellab/flatland",
			"labels": ["theme"],
			"releases": [
				{
					"sublime_text": "*",
					"branch": "master"
				}
			]
		},
		{
			"name": "Theme - foculor",
			"details": "https://github.com/bluefirex/sublime-foculor",
			"labels": ["color scheme", "theme"],
			"releases": [
				{
					"sublime_text": "*",
					"tags": true
				}
			]
		},
		{
			"name": "Theme - Fox",
			"details": "https://github.com/karelvuong/st-fox",
			"labels": ["color scheme", "theme"],
			"releases": [
				{
					"sublime_text": "*",
					"tags": true
				}
			]
		},
		{
			"name": "Theme - Freesia",
			"details": "https://github.com/nilium/st-theme-freesia",
			"labels": ["theme"],
			"releases": [
				{
					"sublime_text": "*",
					"tags": true
				}
			]
		},
		{
			"name": "Theme - Glacier",
			"details": "https://github.com/shovelandsandbox/glacier-theme",
			"labels": ["theme", "color scheme"],
			"releases": [
				{
					"sublime_text": "*",
					"branch": "master"
				}
			]
		},
		{
			"name": "Theme - Gravity",
			"details": "https://github.com/frankyonnetti/gravity-sublime-theme",
			"labels": ["theme"],
			"releases": [
				{
					"sublime_text": "*",
					"tags": true
				}
			]
		},
		{
			"name": "Theme - Haft Lang",
			"details": "https://github.com/amirrustam/haft-lang",
			"labels": ["theme", "color scheme"],
			"previous_names": ["Haft Lang - Theme"],
			"releases": [
				{
					"sublime_text": "*",
					"tags": true
				}
			]
		},
		{
			"name": "Theme - Hero",
			"details": "https://github.com/nickbalestra/hero",
			"labels": ["theme", "color scheme"],
			"releases": [
				{
					"sublime_text": "*",
					"tags": true
				}
			]
		},
		{
			"name": "Theme - HueAccent",
			"details": "https://github.com/Gliptal/Theme-HueAccent",
			"labels": ["theme"],
			"releases": [
				{
					"sublime_text": "*",
					"tags": true
				}
			]
		},
		{
			"name": "Theme - Interstellar",
			"details": "https://github.com/flovan/interstellar-package",
			"labels": ["theme", "color scheme"],
			"releases": [
				{
					"sublime_text": "*",
					"tags": true
				}
			]
		},
		{
			"name": "Theme - itg.flat",
			"details": "https://github.com/itsthatguy/theme-itg-flat",
			"labels": ["theme"],
			"releases": [
				{
					"sublime_text": "*",
					"branch": "master"
				}
			]
		},
		{
			"name": "Theme - Kronuz",
			"details": "https://github.com/Kronuz/Kronuz-Theme",
			"labels": ["theme", "color scheme"],
			"releases": [
				{
					"sublime_text": "*",
					"tags": true
				}
			]
		},
		{
			"name": "Theme - Ksix",
			"details": "https://github.com/matiasmoya/theme-ksix",
			"labels": ["theme"],
			"releases": [
				{
					"sublime_text": "*",
					"tags": true
				}
			]
		},
		{
			"name": "Theme - Lanzhou",
			"details": "https://github.com/kliu/sublime-theme-lanzhou",
			"labels": ["theme"],
			"releases": [
				{
					"sublime_text": "*",
					"tags": true
				}
			]
		},
		{
			"name": "Theme - Legacy",
			"previous_names": ["Theme - Retina"],
			"details": "https://github.com/SublimeText/LegacyTheme",
			"labels": ["theme", "legacy"],
			"releases": [
				{
					"sublime_text": ">3100",
					"tags": true
				}
			]
		},
		{
			"name": "Theme - LevelUpTuts",
			"details": "https://github.com/thecodechef/theme_leveluptuts",
			"labels": ["theme"],
			"releases": [
				{
					"sublime_text": "*",
					"tags": true
				}
			]
		},
		{
			"name": "Theme - LP",
			"details": "https://github.com/dubeg/theme-lp",
			"labels": ["theme"],
			"releases": [
				{
					"sublime_text": "*",
					"tags": true
				}
			]
		},
		{
			"name": "Theme - Lyte",
			"details": "https://github.com/lytedev/lyte-theme",
			"labels": ["theme", "color scheme"],
			"releases": [
				{
					"sublime_text": "*",
					"branch": "master"
				}
			]
		},
		{
			"name": "Theme - Manzhou",
			"details": "https://github.com/manse/sublime-theme-manzhou",
			"labels": ["theme", "color scheme"],
			"releases": [
				{
					"sublime_text": "*",
					"tags": true
				}
			]
		},
		{
			"name": "Theme - Mersi",
			"details": "https://github.com/grandsilence/mersi",
			"labels": ["theme", "color scheme"],
			"releases": [
				{
					"sublime_text": "*",
					"tags": true
				}
			]
		},
		{
			"name": "Theme - Midnight",
			"previous_names": ["Theme - Mignight"],
			"details": "https://github.com/avvyas/theme-midnight",
			"labels": ["theme"],
			"releases": [
				{
					"sublime_text": "*",
					"tags": true
				}
			]
		},
		{
			"name": "Theme - Minimist",
			"details": "https://github.com/worg/Minimist-SublimeTheme",
			"author": "worg",
			"labels": ["theme"],
			"releases": [
				{
					"sublime_text": "*",
					"tags": true
				}
			]
		},
		{
			"name": "Theme - Moka",
			"details": "https://github.com/aldomann/sublime-moka",
			"author": "Alfredo Hernández",
			"labels": ["theme"],
			"releases": [
				{
					"sublime_text": "*",
					"branch": "master"
				}
			]
		},
		{
			"name": "Theme - Monokai+",
			"details": "https://github.com/wilon/Theme-MonokaiPlus",
			"author": "Weilong Wang",
			"labels": ["theme"],
			"releases": [
				{
					"sublime_text": "*",
					"tags": true
				}
			]
		},
		{
			"name": "Theme - Nexus",
			"details": "https://github.com/MarkHMorrison/nexus-theme",
			"labels": ["theme"],
			"releases": [
				{
					"sublime_text": "*",
					"branch": "master"
				}
			]
		},
		{
			"name": "Theme - Night",
			"details": "https://github.com/amisarca/sublime-text-theme-night",
			"labels": ["theme"],
			"releases": [
				{
					"sublime_text": "*",
					"branch": "master"
				}
			]
		},
		{
			"name": "Theme - Nil",
			"details": "https://github.com/nilium/st2-nil-theme",
			"labels": ["theme"],
			"releases": [
				{
					"sublime_text": "*",
					"branch": "master"
				}
			]
		},
		{
			"name": "Theme - Numix",
			"details": "https://github.com/oae/sublime-numix-theme",
			"author": "Osman Alperen Elhan",
			"labels": ["theme"],
			"releases": [
				{
					"sublime_text": "*",
					"tags": true
				}
			]
		},
		{
			"name": "Theme - Numix Light",
			"details": "https://github.com/ikenfin/Sublime-Numix-light-theme",
			"labels": ["theme"],
			"releases": [
				{
					"sublime_text": "*",
					"tags": true
				}
			]
		},
		{
			"name": "Theme - One",
			"details": "https://github.com/AmjadHD/sublime_one_theme",
			"labels": ["theme", "color scheme", "adaptive"],
			"releases": [
				{
					"sublime_text": "3200 - 3300",
					"tags": "st3-"
				},
				{
					"sublime_text": ">=4000",
					"tags": true
				}
			]
		},
		{
			"name": "Theme - One Dark",
			"details": "https://github.com/andresmichel/one-dark-theme",
			"labels": ["theme"],
			"releases": [
				{
					"sublime_text": "*",
					"tags": true
				}
			]
		},
		{
			"name": "Theme - Orchis",
			"details": "https://github.com/aldomann/sublime-orchis",
			"author": "Alfredo Hernández",
			"labels": ["theme"],
			"releases": [
				{
					"sublime_text": "*",
					"branch": "master"
				}
			]
		},
		{
			"name": "Theme - Outlined",
			"details": "https://github.com/aziis98/theme-outlined",
			"author": "aziis98",
			"labels": ["theme", "adaptive"],
			"releases": [
				{
					"sublime_text": "*",
					"tags": true
				}
			]
		},
		{
			"name": "Theme - Pacific",
			"details": "https://github.com/hrsetyono/theme_pacific",
			"labels": ["theme"],
			"releases": [
				{
					"sublime_text": "*",
					"tags": true
				}
			]
		},
		{
			"name": "Theme - Petroleum",
			"details": "https://github.com/Ociidii-Works/theme_petroleum",
			"author": "XenHat",
			"description": "A very dark clone of Soda Theme",
			"labels": ["theme", "dark"],
			"releases": [
				{
					"sublime_text": "*",
					"tags": true
				}
			]
		},
		{
			"name": "Theme - Phoenix",
			"details": "https://github.com/netatoo/phoenix-theme",
			"labels": ["theme"],
			"releases": [
				{
					"sublime_text": "*",
					"branch": "master"
				}
			]
		},
		{
			"name": "Theme - Pigment",
			"details": "https://github.com/monkape/Pigment",
			"labels": ["theme"],
			"releases": [
				{
					"sublime_text": "*",
					"tags": true
				}
			]
		},
		{
			"name": "Theme - Praxis",
			"details": "https://github.com/ascendancyy/praxis",
			"labels": ["theme"],
			"releases": [
				{
					"sublime_text": "*",
					"tags": true
				}
			]
		},
		{
			"name": "Theme - Primer",
			"details": "https://github.com/karelvuong/st-primer",
			"labels": ["color scheme", "theme"],
			"releases": [
				{
					"sublime_text": "*",
					"tags": true
				}
			]
		},
		{
			"name": "Theme - Pure",
			"previous_names": ["Theme - Hsiang"],
			"details": "https://github.com/xianghongai/Theme-Pure",
			"labels": ["theme", "color scheme"],
			"author": "xianghongai",
			"releases": [
				{
					"sublime_text": "*",
					"tags": true
				}
			]
		},
		{
			"name": "Theme - Rainbow",
			"author": "Pradyun Gedam",
			"details": "https://github.com/pradyun/Sublime-Rainbow-Theme",
			"labels": ["theme", "adaptive"],
			"releases": [
				{
					"sublime_text": "*",
					"tags": true
				}
			]
		},
		{
			"name": "Theme - Rose Pine",
			"details": "https://github.com/rose-pine/sublime-text",
			"labels": ["theme", "color scheme"],
			"releases": [
				{
					"sublime_text": "*",
					"tags": true
				}
			]
		},
		{
			"name": "Theme - Seti Monokai",
			"details": "https://github.com/poucotm/Theme-SetiMonokai",
			"labels": ["theme"],
			"releases": [
				{
					"sublime_text": ">3000",
					"tags": true
				}
			]
		},
		{
			"name": "Theme - Sienna",
			"details": "https://github.com/johansatge/sienna",
			"labels": ["theme"],
			"releases": [
				{
					"sublime_text": "*",
					"tags": true
				}
			]
		},
		{
			"name": "Theme - Soda",
			"details": "https://github.com/buymeasoda/soda-theme",
			"labels": ["theme"],
			"releases": [
				{
					"sublime_text": "*",
					"branch": "master"
				}
			]
		},
		{
			"name": "Theme - Soda SolarizedDark",
			"details": "https://github.com/electricgraffitti/soda-solarized-dark-theme",
			"labels": ["theme"],
			"releases": [
				{
					"sublime_text": "*",
					"branch": "master"
				}
			]
		},
		{
			"name": "Theme - SoDaReloaded",
			"details": "https://github.com/Miw0/sodareloaded-theme",
			"author": "Miw0",
			"labels": ["theme"],
			"releases": [
				{
					"sublime_text": "*",
					"tags": true
				}
			]
		},
		{
			"name": "Theme - Sodarized",
			"details": "https://github.com/jrolfs/sodarized",
			"labels": ["theme"],
			"releases": [
				{
					"sublime_text": "*",
					"branch": "sodarized"
				}
			]
		},
		{
			"name": "Theme - SodaSeti",
			"details": "https://github.com/confirm/soda-seti-theme",
			"labels": ["theme"],
			"releases": [
				{
					"sublime_text": "*",
					"tags": true
				}
			]
		},
		{
			"name": "Theme - Solarized Flat",
			"details": "https://github.com/circlecrystal/solarized-flat-theme",
			"labels": ["theme", "color scheme"],
			"releases": [
				{
					"sublime_text": "*",
					"tags": true
				}
			]
		},
		{
			"name": "Theme - Solarized Space",
			"details": "https://github.com/nsubiron/sublime-theme-solarized-space",
			"labels": ["theme"],
			"releases": [
				{
					"sublime_text": "*",
					"tags": true
				}
			]
		},
		{
			"name": "Theme - Sone",
			"details": "https://github.com/predragnikolic/Sone",
			"labels": ["theme", "color scheme"],
			"releases": [
				{
					"sublime_text": "*",
					"tags": true
				}
			]
		},
		{
			"name": "Theme - Spaceblack",
			"details": "https://github.com/TheBaronHimself/Spaceblack",
			"labels": ["theme", "color scheme"],
			"releases": [
				{
					"sublime_text": "*",
					"tags": true
				}
			]
		},
		{
			"name": "Theme - Spacefunk",
			"details": "https://github.com/jasperjorna/ST-Spacefunk",
			"labels": ["theme", "color scheme"],
			"previous_names": ["Spacefunk"],
			"releases": [
				{
					"sublime_text": "*",
					"tags": true
				}
			]
		},
		{
			"name": "Theme - Spacegray",
			"details": "https://github.com/SublimeText/Spacegray",
			"labels": ["theme", "color scheme"],
			"releases": [
				{
					"sublime_text": ">=4000",
					"tags": true
				},
				{
					"sublime_text": "<4000",
					"tags": "st3-"
				}
			]
		},
		{
			"name": "Theme - Spacezero",
			"details": "https://github.com/theJian/Spacezero",
			"labels": ["theme"],
			"releases": [
				{
					"sublime_text": "*",
					"tags": true
				}
			]
		},
		{
			"name": "Theme - Spark",
			"details": "https://github.com/dustinchang/Theme-spark",
			"labels": ["theme"],
			"releases": [
				{
					"sublime_text": "*",
					"tags": true
				}
			]
		},
		{
			"name": "Theme - Superflat Adventures",
			"details": "https://github.com/egormalyutin/superflat-adventures",
			"releases": [
				{
					"sublime_text": "*",
					"tags": true
				}
			]
		},
		{
			"name": "Theme - Superman",
			"details": "https://github.com/cursivecode/superman-theme",
			"labels": ["theme", "color scheme"],
			"releases": [
				{
					"sublime_text": "*",
					"branch": "master"
				}
			]
		},
		{
			"name": "Theme - Tech49",
			"details": "https://github.com/oliverseal/tech49-theme",
			"labels": ["theme"],
			"releases": [
				{
					"sublime_text": "*",
					"tags": true
				}
			]
		},
		{
			"name": "Theme - Toxin",
			"previous_names": ["Toxin Color Scheme"],
			"details": "https://github.com/p3lim/sublime-toxin",
			"labels": ["theme", "color scheme"],
			"releases": [
				{
					"sublime_text": "*",
					"tags": true
				}
			]
		},
		{
			"name": "Theme - Treble",
			"details": "https://github.com/53v3n3d4/Theme-Treble",
			"labels": ["theme"],
			"releases": [
				{
					"sublime_text": "*",
					"tags": true
				}
			]
		},
		{
			"name": "Theme - TwoDark",
			"details": "https://github.com/erremauro/TwoDark",
			"labels": ["theme"],
			"releases": [
				{
					"sublime_text": "*",
					"tags": true
				}
			]
		},
		{
			"name": "Theme - Vim Blackboard",
			"details": "https://github.com/oubiwann/vim-blackboard-sublime-theme",
			"labels": ["theme"],
			"releases": [
				{
					"sublime_text": "*",
					"tags": true
				}
			]
		},
		{
			"name": "Theme - Watson",
			"details": "https://github.com/dennistimmermann/watson-theme",
			"labels": ["theme"],
			"releases": [
				{
					"sublime_text": "*",
					"branch": "master"
				}
			]
		},
		{
			"name": "Theme - Windows 10",
			"details": "https://github.com/andreibsk/win10-theme",
			"labels": ["theme"],
			"releases": [
				{
					"sublime_text": "*",
					"tags": true
				}
			]
		},
		{
			"name": "Theme - zero-dark",
			"details": "https://github.com/jrvieira/zero-dark-st3",
			"labels": ["theme", "color scheme"],
			"releases": [
				{
					"sublime_text": "*",
					"tags": true
				}
			]
		},
		{
			"name": "ThemeAutomator",
			"details": "https://github.com/vitto/sublime-theme-automator",
			"releases": [
				{
					"sublime_text": "*",
					"branch": "master"
				}
			]
		},
		{
			"name": "Themes Menu Switcher",
			"details": "https://github.com/chmln/sublime-text-theme-switcher-menu",
			"labels": ["theme"],
			"releases": [
				{
					"sublime_text": "*",
					"tags": true
				}
			]
		},
		{
			"details": "https://github.com/facelessuser/ThemeScheduler",
			"releases": [
				{
					"sublime_text": "*",
					"tags": "st3-"
				}
			]
		},
		{
			"details": "https://github.com/facelessuser/ThemeTweaker",
			"releases": [
				{
					"sublime_text": "*",
					"tags": "st3-"
				}
			]
		},
		{
			"name": "Themosis Framework Snippets",
			"details": "https://github.com/wmarquardt/themosis-framework-snippets",
			"author" : "William Marquardt",
			"labels": ["snippets"],
			"releases": [
				{
					"sublime_text": "*",
					"tags": true
				}
			]
		},
		{
			"details": "https://github.com/benweier/Themr",
			"labels": ["theme"],
			"releases": [
				{
					"sublime_text": "*",
					"branch": "master"
				}
			]
		},
		{
			"details": "https://github.com/Nucc/Thesaurus",
			"releases": [
				{
					"sublime_text": "*",
					"branch": "master"
				}
			]
		},
		{
			"name": "Thinkphp",
			"details": "https://github.com/yangweijie/SublimeThinkPHP",
			"previous_names": ["ThinkPHP Snippets"],
			"releases": [
				{
<<<<<<< HEAD
					"sublime_text": "*",
=======
					"sublime_text": ">=3000",
>>>>>>> ab16793c
					"branch": "ST3"
				}
			]
		},
		{
			"name": "ThreatConnect Exchange Snippets",
			"details": "https://github.com/fhightower/tcex-snippets",
			"labels": ["snippets"],
			"releases": [
				{
					"sublime_text": "*",
					"tags": true
				}
			]
		},
		{
			"name": "ThreatConnect Python Snippets",
			"details": "https://github.com/fhightower/threatconnect-python-snippets",
			"labels": ["snippets"],
			"releases": [
				{
					"sublime_text": "*",
					"tags": true
				}
			]
		},
		{
			"name": "ThreatConnect Share Comments",
			"details": "https://github.com/fhightower/threatconnect-share-comment-snippets",
			"labels": ["snippets"],
			"releases": [
				{
					"sublime_text": "*",
					"tags": true
				}
			]
		},
		{
			"name": "Threejs Autocomplete",
			"previous_names": ["Three.js Autocomplete"],
			"details": "https://github.com/wrbing728/threejs-sublime",
			"author": "wrbing728",
			"releases": [
				{
					"sublime_text": "*",
					"tags": true
				}
			]
		},
		{
			"name": "ThriftSyntax",
			"details": "https://github.com/xanxys/sublime-thrift",
			"labels": ["language syntax"],
			"releases": [
				{
					"sublime_text": "*",
					"tags": true
				}
			]
		},
		{
			"name": "TicketMaster",
			"details": "https://github.com/amit-bansil/TicketMaster",
			"releases": [
				{
					"sublime_text": "*",
					"tags": true
				}
			]
		},
		{
			"name": "TidyTabs",
			"details": "https://github.com/bradleyboy/TidyTabs-Sublime",
			"releases": [
				{
					"sublime_text": "*",
					"branch": "master"
				}
			]
		},
		{
			"name": "TimeNotify",
			"details": "https://github.com/halfmoonvic/TimeNotify",
			"labels": ["status bar"],
			"releases": [
				{
					"sublime_text": "*",
					"tags": true
				}
			]
		},
		{
			"name": "Timenow",
			"details": "https://github.com/filipelinhares/timenow-sublime",
			"releases": [
				{
					"sublime_text": "*",
					"tags": true
				}
			]
		},
		{
			"name": "Timestamp converter",
			"details": "https://github.com/Zlitus/sublime-text-timestamp",
			"labels": [
				"utilities",
				"productivity",
				"text manipulation"
			],
			"releases": [
				{
					"sublime_text": "*",
					"tags": true
				}
			]
		},
		{
			"name": "Tinacious Design colour scheme",
			"details": "https://github.com/tinacious/sublime-tinacious-design-syntax",
			"labels": ["color scheme"],
			"releases": [
				{
					"sublime_text": "*",
					"tags": true
				}
			]
		},
		{
			"name": "Tint Terminal",
			"previous_names": ["Tint"],
			"details": "https://github.com/joshgoebel/sublime-tint-terminal",
			"author": "Josh Goebel",
			"labels": [
				"terminal",
				"shell",
				"bash",
				"zsh",
				"utilities",
				"console",
				"command line"
			],
			"releases": [
				{
					"platforms": ["osx", "linux"],
					"sublime_text": ">=4126",
					"tags": true
				}
			]
		},
		{
			"name": "TinyCodeCounter",
			"details": "https://github.com/gkpotter/Sublime-TinyCodeCounter",
			"author": "Greyson Potter",
			"labels": ["tinycode", "twitter", "p5", "p5js", "processing", "character counter"],
			"releases": [
				{
					"sublime_text": "*",
					"tags": true
				}
			]
		},
		{
			"name": "TinyScheme Auto-Complete",
			"details": "https://github.com/civAnimal/tinyscheme_autocomplete",
			"releases": [
				{
					"sublime_text": "*",
					"tags": true
				}
			]
		},
		{
			"name": "tipJS Snippets",
			"details": "https://github.com/rkJun/sublime-tipJS-snippets",
			"labels": ["snippets"],
			"releases": [
				{
					"sublime_text": "*",
					"branch": "master"
				}
			]
		},
		{
			"name": "Tips",
			"details": "https://github.com/kapitanluffy/sublime-tips",
			"donate": "https://www.patreon.com/kapitanluffy",
			"labels": ["documentation"],
			"releases": [
				{
					"sublime_text": ">=4107",
					"tags": true
				}
			]
		},
		{
			"name": "Titan Edge Highlighter",
			"details": "https://github.com/ErdemAkin/Titan-Edge-Highlighter",
			"author": "Ali Erdem Akın",
			"labels": ["php", "titan", "edge", "language syntax"],
			"releases": [
				{
					"sublime_text": ">3092",
					"tags": true
				}
			]
		},
		{
			"name": "Titanium Alloy Related",
			"details": "https://github.com/Cyber-Duck/sublime-ti-alloy-related",
			"labels": ["code navigation", "titanium", "alloy"],
			"author": "Cyber-Duck Ltd",
			"releases": [
				{
					"sublime_text": "*",
					"tags": true
				}
			]
		},
		{
			"name": "Titanium Build",
			"details": "https://github.com/MattTuttle/sublime-ti-build",
			"releases": [
				{
					"sublime_text": "*",
					"branch": "master"
				}
			]
		},
		{
			"details": "https://github.com/SublimeText/TJ3-syntax-sublimetext2",
			"labels": ["language syntax"],
			"releases": [
				{
					"sublime_text": "*",
					"branch": "master"
				}
			]
		},
		{
			"name": "TLAPlus",
			"details": "https://github.com/Calvin-L/sublime-tlaplus",
			"labels": ["language syntax"],
			"releases": [
				{
					"sublime_text": "*",
					"tags": true
				}
			]
		},
		{
			"name": "TM1 Planning Analytics Developer Tools",
			"details": "https://github.com/ajmyers/Sublime-TM1",
			"labels": ["ibm", "tm1", "turbo integrator", "planning analytics"],
			"releases": [
				{
					"sublime_text": ">3092",
					"tags": true
				}
			]
		},
		{
			"name": "tmux",
			"previous_names": ["tmux_open"],
			"details": "https://github.com/huntie/sublime-tmux",
			"labels": ["tmux", "terminal"],
			"releases": [
				{
					"sublime_text": "*",
					"platforms": ["linux", "osx"],
					"tags": true
				}
			]
		},
		{
			"name": "Tmux Syntax Highlight",
			"details": "https://github.com/kei-q/sublime-tmux-syntax-highlight",
			"labels": ["language syntax"],
			"releases": [
				{
					"sublime_text": "*",
					"branch": "master"
				}
			]
		},
		{
			"name": "To Hastebin",
			"details": "https://github.com/nicetrysean/SublimeToHastebin",
			"releases": [
				{
					"sublime_text": "*",
					"branch": "master"
				}
			]
		},
		{
			"name": "Today Color Scheme",
			"details": "https://github.com/juliotrigo/today-sublime-color-scheme",
			"labels": ["color scheme"],
			"releases": [
				{
					"sublime_text": "*",
					"tags": true
				}
			]
		},
		{
			"name": "Todo",
			"details": "https://github.com/Nijikokun/todo-tmbundle",
			"releases": [
				{
					"sublime_text": "*",
					"branch": "master"
				}
			]
		},
		{
			"name": "ToDone",
			"details": "https://github.com/tiffon/sublime-to-done",
			"labels": ["todo", "productivity", "tasks"],
			"previous_names": ["To-Done"],
			"releases": [
				{
					"sublime_text": "*",
					"tags": true
				}
			]
		},
		{
			"name": "TodoReview",
			"details": "https://github.com/jonathanrdelgado/SublimeTodoReview",
			"labels": ["todo", "search", "review", "comments", "tasks"],
			"previous_names": ["SublimeTODO"],
			"releases": [
				{
					"sublime_text": "*",
					"tags": true
				}
			]
		},
		{
			"name": "TodoTxt Syntax",
			"previous_names": ["Todo.txt Syntax"],
			"details": "https://github.com/dertuxmalwieder/SublimeTodoTxt",
			"labels": ["language syntax"],
			"releases": [
				{
					"sublime_text": "*",
					"branch": "master"
				}
			]
		},
		{
			"name": "Toggle Css Format",
			"details": "https://github.com/speilberg0/SublimeToggleCssFormat",
			"releases": [
				{
					"sublime_text": "*",
					"branch": "master"
				}
			]
		},
		{
			"name": "Toggle Dark Mode",
			"details": "https://github.com/ElMassimo/sublime-toggle-dark-mode",
			"author": "Maximo Mussini (elmassimo)",
			"donate": "https://paypal.me/maximomussini",
			"labels": ["toggle", "color scheme", "dark mode", "utilities"],
			"releases": [
				{
					"sublime_text": ">=4096",
					"tags": true
				}
			]
		},
		{
			"name": "Toggle Delphi File",
			"details": "https://github.com/alefragnani/toggle-delphi-file",
			"releases": [
				{
					"sublime_text": "*",
					"branch": "master"
				}
			]
		},
		{
			"name": "Toggle File",
			"details": "https://github.com/Harurow/sublime_togglefile",
			"releases": [
				{
					"sublime_text": "*",
					"tags": true
				}
			]
		},
		{
			"name": "Toggle Read-Only",
			"details": "https://github.com/reflog/toggle-readonly",
			"releases": [
				{
					"sublime_text": "*",
					"branch": "master"
				}
			]
		},
		{
			"name": "Toggle RSpec Focus",
			"details": "https://github.com/axsuul/sublime-toggle-rspec-focus",
			"releases": [
				{
					"sublime_text": "*",
					"tags": true
				}
			]
		},
		{
			"name": "Toggle Sidebar and Reveal Current File",
			"details": "https://github.com/stuartelimu/toggle-sidebar-and-reveal-file",
			"labels": ["sidebar", "toggle"],
			"releases": [
				{
					"sublime_text": "*",
					"tags": true
				}
			]
		},
		{
			"name": "Toggle Sidebar Focus",
			"details": "https://github.com/educbraga/ToggleSidebarFocus",
			"releases": [
				{
					"sublime_text": "*",
					"tags": true
				}
			]
		},
		{
			"name": "Toggle Symbol to String",
			"details": "https://github.com/zoomix/SublimeToggleSymbol",
			"releases": [
				{
					"sublime_text": "*",
					"branch": "master"
				}
			]
		},
		{
			"name": "Toggle the View Read-Only",
			"details": "https://github.com/AxxL/sublime-toggle-readonly",
			"releases": [
				{
					"sublime_text": "*",
					"tags": true
				}
			]
		},
		{
			"name": "Toggle Words",
			"details": "https://github.com/gordio/ToggleWords",
			"previous_names": ["Toggle words"],
			"releases": [
				{
					"sublime_text": "*",
					"tags": true
				}
			]
		},
		{
			"name": "ToggleDebugMode",
			"details": "https://github.com/gerardroche/sublime-toggle-debug-mode",
			"labels": ["debug"],
			"releases": [
				{
					"sublime_text": "*",
					"tags": true
				}
			]
		},
		{
			"name": "ToggleExclude",
			"details": "https://github.com/henvic/ToggleExclude",
			"releases": [
				{
					"sublime_text": "*",
					"branch": "master"
				}
			]
		},
		{
			"name": "ToggleMinimapOnScroll",
			"details": "https://github.com/djjcast/sublime-ToggleMinimapOnScroll",
			"releases": [
				{
					"sublime_text": "*",
					"branch": "master"
				}
			]
		},
		{
			"name": "ToggleQuotes",
			"details": "https://github.com/spadgos/sublime-ToggleQuotes",
			"releases": [
				{
					"sublime_text": "*",
					"branch": "master"
				}
			]
		},
		{
			"name": "ToggleSettings",
			"details": "https://github.com/lowerworld/SublimeToggleSettings",
			"releases": [
				{
					"sublime_text": "*",
					"branch": "master"
				}
			]
		},
		{
			"name": "ToggleWrap",
			"details": "https://github.com/shagabutdinov/sublime-toggle-wrap",
			"donate": "https://github.com/shagabutdinov/sublime-enhanced/blob/master/readme-donations.md",
			"labels": ["sublime-enhanced", "text manipulation"],
			"releases": [
				{
					"sublime_text": "*",
					"branch": "master"
				}
			]
		},
		{
			"name": "Toit",
			"details": "https://github.com/snxx-lppxx/toit.tmbundle",
			"author": "snxx",
			"labels": ["language syntax"],
			"releases": [
				{
					"sublime_text": ">=4000",
					"tags": true
				}
			]
		},
		{
			"name": "Token Generator",
			"details": "https://github.com/pxninja/token-generator",
			"labels": ["random", "token", "string", "generator", "css"],
			"releases": [
				{
					"sublime_text": "*",
					"tags": true
				}
			]
		},
		{
			"name": "TokensCounter",
			"details": "https://github.com/yaroslavyaroslav/SublimeTokenCounter",
			"donate": "https://github.com/sponsors/yaroslavyaroslav",
			"labels": ["nlp", "tokens", "llm", "openai"],
			"releases": [
				{
					"sublime_text": ">=4000",
					"tags": true
				}
			]
		},
		{
			"name": "Toks",
			"details": "https://github.com/thomasthorsen/SublimeToks",
			"labels": ["c", "c++", "code navigation"],
			"releases": [
				{
					"sublime_text": "*",
					"tags": true
				}
			]
		},
		{
			"name": "Tomato Time",
			"details": "https://github.com/floydawong/tomato_time",
			"author": "Floyda",
			"labels": ["tomato time", "gtd"],
			"releases": [
				{
					"sublime_text": "*",
					"tags": true
				}
			]
		},
		{
			"name": "TomcatMavenHotReload",
			"details": "https://github.com/francescou/sublime-tomcat-maven",
			"author": "Francesco Uliana",
			"labels": ["tomcat", "maven", "resources"],
			"releases": [
				{
					"sublime_text": "*",
					"tags": true
				}
			]
		},
		{
			"name": "TomDoc",
			"details": "https://github.com/brandonhilkert/TomDoc-Sublime",
			"releases": [
				{
					"sublime_text": "*",
					"branch": "master"
				}
			]
		},
		{
			"name": "TOML",
			"details": "https://github.com/jasonwilliams/sublime_toml_highlighting",
			"releases": [
				{
					"sublime_text": "*",
					"tags": true
				}
			]
		},
		{
			"name": "Tomorrow Color Schemes",
			"details": "https://github.com/theymaybecoders/sublime-tomorrow-theme",
			"labels": ["color scheme"],
			"releases": [
				{
					"sublime_text": "*",
					"branch": "master"
				}
			]
		},
		{
			"name": "Tomorrow Night Italics Color Scheme",
			"details": "https://github.com/not-kennethreitz/sublime-tomorrow-night-italics-theme",
			"labels": ["color scheme"],
			"releases": [
				{
					"sublime_text": "*",
					"tags": true
				}
			]
		},
		{
			"name": "Toned Color Scheme",
			"details": "https://github.com/mariusz-kowalski/toned",
			"labels": ["color scheme"],
			"releases": [
				{
					"sublime_text": "*",
					"tags": true
				}
			]
		},
		{
			"name": "Tony Water",
			"details": "https://github.com/evercyan/tony-water",
			"previous_names": ["subryan"],
			"labels": ["json", "utilities"],
			"releases": [
				{
					"sublime_text": "*",
					"tags": true
				}
			]
		},
		{
			"name": "ToolRunner",
			"details": "https://github.com/KuttKatrea/sublime-toolrunner",
			"author": "Kutt Katrea",
			"releases": [{
				"sublime_text": "*",
				"tags": true
			}]
		},
		{
			"name": "ToolTip-Helper",
			"details": "https://github.com/doobleweb/ToolTip-Helper",
			"author": "dooble",
			"releases": [
				{
					"sublime_text": "*",
					"tags": true
				}
			]
		},
		{
			"name": "TooltipLSL",
			"details": "https://github.com/Makopo/sublime-text-tooltip-lsl",
			"labels": ["tooltip", "help system"],
			"releases": [
				{
					"sublime_text": ">=3070",
					"tags": true
				}
			]
		},
		{
			"name": "Topas Syntax",
			"details": "https://github.com/davidchall/topas-syntax",
			"labels": ["language syntax"],
			"releases": [
				{
					"sublime_text": "*",
					"tags": true
				}
			]
		},
		{
			"name": "TopCoder Helper",
			"details": "https://github.com/gsingh93/sublime-topcoder-helper",
			"releases": [
				{
					"sublime_text": "*",
					"tags": true
				}
			]
		},
		{
			"name": "Tornado",
			"description": "Template syntax for Python's Tornado web framework.",
			"details": "https://github.com/nickbaum/sublime-tornado/",
			"labels": ["language syntax", "python", "html"],
			"releases": [
				{
					"sublime_text": ">=3084",
					"tags": true
				}
			]
		},
		{
			"name": "TortoiseGIT",
			"details": "https://github.com/fyneworks/sublime-TortoiseGIT",
			"labels": ["git", "vcs", "tortoise"],
			"releases": [
				{
					"sublime_text": "*",
					"platforms": "windows",
					"tags": true
				}
			]
		},
		{
			"name": "TortoiseGit Context Integration",
			"details": "https://github.com/ses4j/tgit-st3",
			"labels": ["git", "vcs", "tortoise"],
			"releases": [
				{
					"sublime_text": "*",
					"platforms": "windows",
					"tags": true
				}
			]
		},
		{
			"name": "TortoiseSVN",
			"details": "https://github.com/dexbol/sublime-TortoiseSVN",
			"labels": ["cvs", "vcs", "svn", "tortoise"],
			"releases": [
				{
					"sublime_text": "*",
					"platforms": "windows",
					"tags": true
				}
			]
		},
		{
			"name": "Toss File",
			"details": "https://github.com/jbaranski/TossFile",
			"releases": [
				{
					"sublime_text": "*",
					"tags": true
				}
			]
		},
		{
			"name": "Touch WSGI",
			"details": "https://github.com/Nalum/Touch-WSGI",
			"releases": [
				{
<<<<<<< HEAD
					"sublime_text": "*",
=======
					"sublime_text": ">=3000",
>>>>>>> ab16793c
					"branch": "st3"
				}
			]
		},
		{
			"name": "Tower",
			"details": "https://github.com/tedmiston/sublime_tower_plugin",
			"labels": ["git", "tower", "vcs"],
			"releases": [
				{
					"sublime_text": "*",
					"platforms": ["osx"],
					"tags": true
				}
			]
		},
		{
			"name": "Tpl",
			"details": "https://github.com/fewspider/Tpl",
			"labels": ["javascript", "covert template", "tpl"],
			"releases": [
				{
					"sublime_text": "*",
					"tags": true
				}
			]
		},
		{
			"name": "tQuery",
			"details": "https://github.com/jeromeetienne/tquery-sublime",
			"releases": [
				{
					"sublime_text": "*",
					"branch": "master"
				}
			]
		},
		{
			"name": "TracRPC",
			"details": "https://github.com/lyrixderaven/TracRPC",
			"readme": "https://raw.githubusercontent.com/lyrixderaven/TracRPC/master/README.md",
			"author": "Florian Cech",
			"labels": ["trac", "project management", "tickets"],
			"releases": [
				{
					"sublime_text": "*",
					"tags": true
				}
			]
		},
		{
			"name": "Tradsim",
			"details": "https://github.com/misotomlam/SublimeTradsim",
			"releases": [
				{
					"sublime_text": "*",
					"branch": "master"
				}
			]
		},
		{
			"name": "Trailing Punctuation",
			"details": "https://github.com/spadgos/TrailingPunctuation",
			"releases": [
				{
					"sublime_text": "*",
					"tags": true
				}
			]
		},
		{
			"name": "TrailingSpaces",
			"details": "https://github.com/SublimeText/TrailingSpaces",
			"releases": [
				{
					"sublime_text": "<3148",
					"tags": "st2-"
				},
				{
					"sublime_text": "3148 - 4106",
					"tags": "st3-"
				},
				{
					"sublime_text": ">=4107",
					"tags": true
				}
			]
		},
		{
			"name": "Trainz Config",
			"details": "https://github.com/Dangoo/trainz_config",
			"homepage": "http://trainz-sachsen.com",
			"readme": "https://raw.githubusercontent.com/Dangoo/trainz_config/master/README.md",
			"author": "Daniel Gooß",
			"labels": ["language syntax"],
			"releases": [
				{
					"sublime_text": "*",
					"tags": true
				}
			]
		},
		{
			"name": "Transcrypt",
			"details": "https://github.com/eddiejessup/Transcrypt",
			"author": "Elliot Marsden",
			"labels": ["encryption"],
			"releases": [
				{
					"sublime_text": "*",
					"tags": true
				}
			]
		},
		{
			"name": "transientNamer Snippets",
			"details": "https://github.com/thespacedoctor/transientNamer-Sublime-Snippets",
			"releases": [
				{
					"sublime_text": "*",
					"tags": true
				}
			]
		},
		{
			"name": "Translate-CN",
			"details": "https://github.com/mjd507/Sublime-Translate",
			"releases": [
				{
					"sublime_text": "*",
					"tags": true
				}
			]
		},
		{
			"name": "Translator",
			"previous_names": ["Inline Google Translate"],
			"details": "https://github.com/dmytrovoytko/sublimetext-translate",
			"author": "Dmytro Voytko",
			"labels": ["translate", "text manipulation"],
			"releases": [
				{
					"sublime_text": "*",
					"tags": true
				}
			]
		},
		{
			"name": "Translit",
			"details": "https://github.com/malexer/SublimeTranslit",
			"releases": [
				{
					"sublime_text": "*",
					"tags": true
				}
			]
		},
		{
			"name": "Transparency",
			"details": "https://github.com/vhanla/SublimeTextTrans",
			"author": "vhanla",
			"labels": ["theme"],
			"description": "Make the windows transparency",
			"releases": [
				{
					"sublime_text": "*",
					"platforms": ["windows", "linux"],
					"tags": true
				}
			]
		},
		{
			"name": "Transpose Word",
			"details": "https://github.com/Jimbly/SublimeTransposeWord",
			"releases": [
				{
					"sublime_text": "*",
					"tags": true
				}
			]
		},
		{
			"name": "Travis CI Statusbar",
			"details": "https://github.com/seripap/sublime-travis-ci-status",
			"releases": [
				{
					"sublime_text": "*",
					"tags": true
				}
			]
		},
		{
			"name": "Travis YML Lint",
			"details": "https://github.com/sabhiram/sublime-travis-yml-lint",
			"releases": [
				{
					"sublime_text": "*",
					"tags": true
				}
			]
		},
		{
			"name": "Travis-CI",
			"details": "https://github.com/Section214/ST3-Travis-CI",
			"homepage": "https://section214.com/product/st3-travis-ci/",
			"donate": "https://section214.com/donate/",
			"author": "Dan Griffiths",
			"labels": ["travis", "travis-ci", "continuous integration", "status bar"],
			"releases": [
				{
					"sublime_text": "*",
					"tags": true
				}
			]
		},
		{
			"name": "TreeSitter",
			"details": "https://github.com/sublime-treesitter/TreeSitter",
			"labels": [
				"tree-sitter",
				"navigation",
				"selection",
				"symbols",
				"parsers"
			],
			"author": "kylebebak",
			"releases": [
				{
					"sublime_text": ">=4107",
					"tags": true
				}
			]
		},
		{
			"name": "TreeTop",
			"details": "https://github.com/royvandewater/Sublime2-TreeTop",
			"releases": [
				{
					"sublime_text": "*",
					"branch": "master"
				}
			]
		},
		{
			"name": "Trello",
			"details": "https://github.com/NicoSantangelo/sublime-text-trello",
			"releases": [
				{
					"sublime_text": "*",
					"tags": true
				}
			]
		},
		{
			"details": "https://github.com/jonlabelle/Trimmer",
			"labels": ["text manipulation", "formatting"],
			"releases": [
				{
					"sublime_text": "*",
					"tags": true
				}
			]
		},
		{
			"name": "Tron Color Scheme",
			"details": "https://github.com/bcomnes/sublime-tron-color-scheme",
			"labels": ["color scheme", "tron", "legacy", "dark", "blue"],
			"releases": [
				{
					"sublime_text": "*",
					"platforms": "*",
					"tags": true
				}
			]
		},
		{
			"name": "Troubleshooting",
			"details": "https://github.com/guillermooo/sublime-troubleshooting",
			"labels": ["troubleshooting", "debugging"],
			"author": ["FichteFoll", "guillermooo"],
			"releases": [
				{
					"sublime_text": "*",
					"tags": true,
					"platforms": "*"
				}
			]
		},
		{
			"name": "Trusted Coding",
			"details": "https://bitbucket.org/madnext/trustedcodingsublime",
			"labels": ["security", "static", "analysis", "code"],
			"releases": [
				{
					"sublime_text": "*",
					"tags": true
				}
			]
		},
		{
			"name": "Tryton Snippets",
			"details": "https://github.com/datalifeit/sublimetext-tryton-snippets",
			"labels": ["tryton", "snippets"],
			"releases": [
				{
					"sublime_text": "*",
					"tags": true
				}
			]
		},
		{
			"name": "TSL Text Scraping Language",
			"author": "Dan Borufka",
			"details": "https://github.com/polygoat/TSL",
			"labels": ["tsl", "scraping", "text scraping language", "language syntax", "completions", "auto-complete"],
			"releases": [
				{
					"sublime_text": "*",
					"tags": true
				}
			]
		},
		{
			"details": "https://github.com/tosher/TSQLEasy",
			"labels": ["sql", "sql server", "t-sql", "language syntax"],
			"releases": [
				{
					"sublime_text": ">=3114",
					"tags": true
				}
			]
		},
		{
			"name": "TtcnComplete",
			"details": "https://github.com/HuiMi24/TtcnComplete",
			"author": "Hui Mi",
			"labels": ["language syntax", "auto complete", "code navigation"],
			"releases": [
				{
					"sublime_text": "*",
					"tags": true
				}
			]
		},
		{
			"name": "Tubaina (afc)",
			"details": "https://github.com/leocwolter/tubaina-afc",
			"releases": [
				{
					"sublime_text": "*",
					"branch": "master"
				}
			]
		},
		{
			"name": "Tubsted Color Schemes",
			"details": "https://github.com/eduardolundgren/sublime-tubsted-color-scheme",
			"labels": ["color scheme", "tubster", "tubsted"],
			"releases": [
				{
					"sublime_text": "*",
					"branch": "master"
				}
			]
		},
		{
			"name": "Tully Color Schemes",
			"details": "https://github.com/swartzrock/tully-sublime-schemes",
			"labels": ["color scheme"],
			"releases": [
				{
					"sublime_text": "*",
					"tags": true
				}
			]
		},
		{
			"name": "Tup",
			"details": "https://github.com/petervaro/tup",
			"labels": ["language syntax"],
			"releases": [
				{
					"sublime_text": "*",
					"tags": true
				}
			]
		},
		{
			"name": "TurboBadger",
			"details": "https://github.com/NimbleTools/turbobadger-sublime",
			"labels": ["language syntax"],
			"releases": [
				{
					"sublime_text": "*",
					"tags": true
				}
			]
		},
		{
			"name": "Turtle RDF Syntax",
			"details": "https://github.com/e-e-e/sublime-turtle-syntax",
			"labels": ["language syntax ttl turtle rdf"],
			"description": "Syntax highlighting for Turtle RDF data",
			"releases": [
				{
					"sublime_text": "*",
					"tags": true
				}
			]
		},
		{
			"name": "Tutkain",
			"details": "https://github.com/eerohele/Tutkain",
			"labels": ["clojure", "repl"],
			"releases": [
				{
					"sublime_text": ">=4000",
					"tags": true
				}
			]
		},
		{
			"name": "Twee",
			"details": "https://github.com/monospaced/sublime-twee",
			"releases": [
				{
					"sublime_text": "*",
					"branch": "master"
				}
			]
		},
		{
			"name": "TwelfTools",
			"details": "https://github.com/nfeltman/TwelfTools",
			"releases": [
				{
					"sublime_text": "*",
					"tags": true
				}
			]
		},
		{
			"name": "Twig",
			"details": "https://github.com/Sublime-Instincts/BetterTwig",
			"labels": ["twig", "templates", "php", "language syntax"],
			"previous_names": ["PHP-Twig"],
			"releases": [
				{
					"sublime_text": "<4107",
					"tags": "st3-"
				},
				{
					"sublime_text": "4107 - 4141",
					"tags": "4107-"
				},
				{
					"sublime_text": "4142 - 4149",
					"tags": "4142-"
				},
				{
					"sublime_text": ">=4152",
					"tags": true
				}
			]
		},
		{
			"name": "TWiki",
			"details": "https://github.com/darryllawson/SublimeTWiki",
			"releases": [
				{
					"sublime_text": "*",
					"branch": "master"
				}
			]
		},
		{
			"name": "Twilight+",
			"details": "https://github.com/xy2z/SublimeTwilight",
			"labels": ["twilight", "markdown", "color scheme"],
			"releases": [
				{
					"sublime_text": "*",
					"tags": true
				}
			]
		},
		{
			"name": "TwilightBright",
			"details": "https://github.com/sepisoad/sublime-twilight-bright-color",
			"author": "Sepehr Aryani",
			"labels": [ "color scheme", "light", "twilight"],
			"releases": [
				{
					"sublime_text": "*",
					"tags": true
				}
			]
		},
		{
			"name": "Twilightcyanide Colorscheme",
			"details": "https://github.com/Centril/sublime-twilightcyanide-colorscheme",
			"labels": ["twilight", "predawn", "cyanide", "color scheme"],
			"releases": [
				{
					"sublime_text": "*",
					"tags": true
				}
			]
		},
		{
			"name": "Twitter Bootstrap Snippets",
			"details": "https://github.com/devtellect/sublime-twitter-bootstrap-snippets",
			"labels": ["snippets"],
			"releases": [
				{
					"sublime_text": "*",
					"branch": "master"
				}
			]
		},
		{
			"name": "Twitter Recess",
			"details": "https://github.com/morganestes/sublime-recess",
			"labels": ["build system", "language syntax", "linting", "minification"],
			"releases": [
				{
					"sublime_text": "*",
					"tags": true
				}
			]
		},
				{
			"name": "TwoColumns",
			"details": "https://github.com/pykong/TwoColumns",
			"labels": ["layout"],
			"releases": [
				{
					"sublime_text": "*",
					"tags": true
				}
			]
		},
		{
			"name": "TXL syntax highlighting",
			"details": "https://github.com/KatrinaHoffert/Sublime-Text-TXL-syntax",
			"author": "Mike Hoffert",
			"labels": ["language syntax"],
			"releases": [
				{
					"sublime_text": "*",
					"branch": "master"
				}
			]
		},
		{
			"name": "TXT2PYNB",
			"details": "https://github.com/jmwerner/TXT2PYNB",
			"releases": [
				{
					"sublime_text": "*",
					"tags": true
				}
			]
		},
		{
			"name": "Type Language Syntax",
			"details": "https://github.com/goodmind/language-typelanguage-sublime",
			"labels": ["language syntax"],
			"releases": [
				{
					"sublime_text": "*",
					"tags": true
				}
			]
		},
		{
			"name": "TypeScript",
			"details": "https://github.com/Microsoft/TypeScript-Sublime-Plugin",
			"homepage": "http://typescriptlang.org",
			"donate": null,
			"labels": ["auto-complete", "code navigation", "formatting", "language syntax", "snippets", "typescript", "javascript"],
			"releases": [
				{
					"sublime_text": "<4000",
					"tags": true
				}
			]
		},
		{
			"name": "TypeScript Syntax",
			"details": "https://github.com/braver/TypeScriptSyntax",
			"releases": [
				{
					"sublime_text": "3000 - 4107",
					"tags": true
				}
			]
		},
		{
			"name": "TypescriptCompletion",
			"details": "https://github.com/RonanDrouglazet/TypescriptCompletion",
			"labels": ["typescript", "auto-complete", "text manipulation"],
			"previous_names": ["TSCompletion"],
			"releases": [
				{
					"sublime_text": "*",
					"tags": true
				}
			]
		},
		{
			"name": "TypeTodo",
			"details": "https://github.com/NikolayRag/typeTodo",
			"author": "Nikolay Ragozin",
			"labels": ["todo", "organizer"],
			"releases": [
				{
					"sublime_text": "*",
					"branch": "master"
				}
			]
		},
		{
			"name": "Typewriter",
			"details": "https://github.com/alehandrof/Typewriter",
			"releases": [
				{
<<<<<<< HEAD
					"sublime_text": "*",
=======
					"sublime_text": ">=3000",
>>>>>>> ab16793c
					"tags": true
				}
			]
		},
		{
			"name": "TYPO3 Fluid Snippets",
			"details": "https://github.com/kitzberger/SublimeTypo3FluidSnippets",
			"author": ["Daniel Siepmann", "Philipp Kitzberger"],
			"labels": ["snippets"],
			"releases": [
				{
					"sublime_text": "*",
					"tags": true
				}
			]
		},
		{
			"name": "TypoFixr",
			"details": "https://github.com/sylzys/TypoFixr",
			"releases": [
				{
					"sublime_text": "*",
					"branch": "master"
				}
			]
		},
		{
			"name": "Typora Markdown App (OSX)",
			"details": "https://github.com/Asoul/typora-markdown-sublime",
			"releases": [
				{
					"sublime_text": "*",
					"platforms": ["osx"],
					"tags": true
				}
			]
		},
		{
			"name": "TypoScript",
			"details": "https://github.com/DanielSiepmann/Sublime-Text-TypoScript",
			"author": "Daniel Siepmann",
			"labels": ["language syntax"],
			"releases": [
				{
					"sublime_text": "*",
					"tags": true
				}
			]
		},
		{
			"name": "TypoScriptr",
			"details": "https://github.com/Kitzberger/SublimeTypoScriptr",
			"author": "Philipp Kitzberger",
			"labels": ["text manipulation", "typoscript"],
			"releases": [
				{
					"sublime_text": "*",
					"tags": true
				}
			]
		},
		{
			"name": "Typst",
			"details": "https://github.com/hyrious/typst-syntax-highlight",
			"labels": ["language syntax"],
			"releases": [
				{
					"sublime_text": ">=4000",
					"tags": true
				}
			]
		}
	]
}<|MERGE_RESOLUTION|>--- conflicted
+++ resolved
@@ -33,11 +33,7 @@
 			"details": "https://github.com/amisarca/Sublime-Text-Table-Cleaner",
 			"releases": [
 				{
-<<<<<<< HEAD
-					"sublime_text": "*",
-=======
-					"sublime_text": ">=3000",
->>>>>>> ab16793c
+					"sublime_text": "*",
 					"tags": true
 				}
 			]
@@ -386,11 +382,7 @@
 			"labels": ["todo", "gtd", "tasks"],
 			"releases": [
 				{
-<<<<<<< HEAD
-					"sublime_text": "*",
-=======
-					"sublime_text": ">=3000",
->>>>>>> ab16793c
+					"sublime_text": "*",
 					"tags": "st3-"
 				}
 			]
@@ -2207,11 +2199,7 @@
 			"previous_names": ["ThinkPHP Snippets"],
 			"releases": [
 				{
-<<<<<<< HEAD
-					"sublime_text": "*",
-=======
-					"sublime_text": ">=3000",
->>>>>>> ab16793c
+					"sublime_text": "*",
 					"branch": "ST3"
 				}
 			]
@@ -2991,11 +2979,7 @@
 			"details": "https://github.com/Nalum/Touch-WSGI",
 			"releases": [
 				{
-<<<<<<< HEAD
-					"sublime_text": "*",
-=======
-					"sublime_text": ">=3000",
->>>>>>> ab16793c
+					"sublime_text": "*",
 					"branch": "st3"
 				}
 			]
@@ -3623,11 +3607,7 @@
 			"details": "https://github.com/alehandrof/Typewriter",
 			"releases": [
 				{
-<<<<<<< HEAD
-					"sublime_text": "*",
-=======
-					"sublime_text": ">=3000",
->>>>>>> ab16793c
+					"sublime_text": "*",
 					"tags": true
 				}
 			]
