--- conflicted
+++ resolved
@@ -899,20 +899,6 @@
 			]
 		},
 		{
-<<<<<<< HEAD
-=======
-			"name": "Theme - Aqua",
-			"details": "https://github.com/cafarm/aqua-theme",
-			"labels": ["theme"],
-			"previous_names": ["Theme - Soda Refined"],
-			"releases": [
-				{
-					"sublime_text": "<3000",
-					"branch": "master"
-				}
-			]
-		},
-		{
 			"name": "Theme - AquaSoda",
 			"details": "https://github.com/Astramata/Theme-AquaSoda",
 			"labels": ["theme"],
@@ -924,7 +910,6 @@
 			]
 		},
 		{
->>>>>>> 82b5ec5e
 			"name": "Theme - Arc",
 			"details": "https://github.com/aIRisius/sublime-arc-theme",
 			"labels": ["theme"],
@@ -1777,41 +1762,6 @@
 			]
 		},
 		{
-<<<<<<< HEAD
-=======
-			"name": "Theme - Reeder",
-			"details": "https://github.com/hyspace/st2-reeder-theme",
-			"labels": ["theme"],
-			"releases": [
-				{
-					"sublime_text": "<3000",
-					"branch": "master"
-				}
-			]
-		},
-		{
-			"name": "Theme - Refined",
-			"details": "https://github.com/danro/refined-theme",
-			"labels": ["theme"],
-			"releases": [
-				{
-					"sublime_text": "<3000",
-					"branch": "master"
-				}
-			]
-		},
-		{
-			"name": "Theme - Refresh",
-			"details": "https://github.com/liamcain/st2-refresh-theme",
-			"labels": ["theme"],
-			"releases": [
-				{
-					"sublime_text": "<3000",
-					"branch": "master"
-				}
-			]
-		},
-		{
 			"name": "Theme - Rose Pine",
 			"details": "https://github.com/rose-pine/sublime-text",
 			"labels": ["theme", "color scheme"],
@@ -1823,7 +1773,6 @@
 			]
 		},
 		{
->>>>>>> 82b5ec5e
 			"name": "Theme - Seti Monokai",
 			"details": "https://github.com/poucotm/Theme-SetiMonokai",
 			"labels": ["theme"],
