{
	"$schema": "sublime://packagecontrol.io/schemas/repository",
	"schema_version": "4.0.0",
	"packages": [
		{
			"name": "Tab Filter",
			"details": "https://github.com/robinmalburn/sublime-tabfilter",
			"author": "Robin Malburn",
			"releases": [
				{
					"sublime_text": "3000 - 3300",
					"tags": "st3-"
				},
				{
					"sublime_text": ">=4000",
					"tags": true
				}
			]
		},
		{
			"name": "Tabify",
			"details": "https://github.com/corcorb/sublime_tabify",
			"author": "bcorcoran",
			"releases": [
				{
					"sublime_text": "*",
					"tags": true
				}
			]
		},
		{
			"name": "Table Cleaner",
			"details": "https://github.com/amisarca/Sublime-Text-Table-Cleaner",
			"releases": [
				{
					"sublime_text": "*",
					"tags": true
				}
			]
		},
		{
			"name": "Table of comments",
			"details": "https://github.com/kizza/Table-of-comments",
			"labels": ["comments", "documentation", "utilities"],
			"releases": [
				{
					"sublime_text": "*",
					"tags": true
				}
			]
		},
		{
			"name": "Tabletop Simulator Lua",
			"details": "https://github.com/rolandostar/tabletopsimulator-lua-sublime",
			"releases": [
				{
					"sublime_text": "*",
					"tags": true
				}
			]
		},
		{
			"name": "TabNav",
			"details": "https://github.com/mitchvm/tabnav",
			"author": "Mitch Valdmanis-Miller",
			"labels": ["text navigation", "text selection", "text", "markdown", "org mode", "textile", "csv"],
			"releases": [
				{
					"sublime_text": "*",
					"tags": true
				}
			]
		},
		{
			"name": "Tabnine",
			"details": "https://github.com/codota/tabnine-sublime",
			"author": "Tabnine",
			"labels": [
				"auto-complete",
				"snippets",
				"ai",
				"bash",
				"c",
				"c#",
				"c++",
				"css",
				"go",
				"golang",
				"haskell",
				"html",
				"java",
				"javascript",
				"julia",
				"kotlin",
				"lua",
				"objective-c",
				"ocaml",
				"perl",
				"php",
				"python",
				"react",
				"ruby",
				"rust",
				"swift",
				"typescript"
			],
			"releases": [
				{
					"sublime_text": "*",
					"tags": true
				}
			]
		},
		{
			"name": "TabNukerNuker",
			"details": "https://github.com/jnvsor/TabNukerNuker",
			"author": "Jonathan Vollebregt",
			"labels": ["indentation"],
			"releases": [
				{
					"sublime_text": "*",
					"tags": true
				}
			]
		},
		{
			"name": "tabr",
			"details": "https://github.com/mghweb/SublimeTabr",
			"author": "Max Hegler",
			"labels": ["text manipulation", "text selection", "commands"],
			"releases": [
				{
					"sublime_text": "*",
					"tags": true
				}
			]
		},
		{
			"name": "Tabright",
			"details": "https://github.com/mgussekloo/Tabright",
			"author": "Martijn Gussekloo",
			"releases": [
				{
					"sublime_text": "*",
					"branch": "master"
				}
			]
		},
		{
			"details": "https://github.com/facelessuser/TabsExtra",
			"releases": [
				{
					"sublime_text": "*",
					"tags": "st3-"
				}
			]
		},
		{
			"name": "TabSnippets",
			"details": "https://github.com/oleksiyk/SublimeTabSnippets",
			"releases": [
				{
					"sublime_text": "*",
					"tags": true
				}
			]
		},
		{
			"name": "TabsShortcuts",
			"details": "https://github.com/ejoubaud/SublimeTabsShortcuts",
			"releases": [
				{
					"sublime_text": "*",
					"branch": "master"
				}
			]
		},
		{
			"details": "https://github.com/jbrooksuk/TabsToTable",
			"releases": [
				{
					"sublime_text": "*",
					"branch": "master"
				}
			]
		},
		{
			"name": "TabTeleport",
			"details": "https://github.com/Farit/TabTeleport",
			"author": "Farit Sadykov",
			"labels": ["tab navigation"],
			"releases": [
				{
					"sublime_text": "*",
					"tags": true
				}
			]
		},
		{
			"name": "TabToSpaceConverter",
			"details": "https://github.com/maliayas/SublimeText_TabToSpaceConverter",
			"labels": ["tab", "indentation", "indent"],
			"releases": [
				{
					"sublime_text": "*",
					"tags": true
				}
			]
		},
		{
			"name": "Tachyons Autocomplete",
			"details": "https://github.com/webchun/tachyons-sublime-autocomplete",
			"author": "Webchun",
			"labels": ["auto-complete"],
			"releases": [
				{
					"sublime_text": "*",
					"tags": true
				}
			]
		},
		{
			"name": "Tact",
			"details": "https://github.com/tact-lang/tact-sublime",
			"description": "All-in-one package for Tact programming language",
			"author": "Novus Nota",
			"labels": ["auto-complete", "build system", "code navigation", "language syntax", "snippets", "tact"],
			"releases": [
				{
					"sublime_text": ">=3210",
					"tags": "v"
				}
			]
		},
		{
			"name": "TADS3",
			"details": "https://github.com/VoidPhantom/sublime-tads3",
			"labels": ["language syntax"],
			"releases": [
				{
					"sublime_text": "*",
					"tags": true
				}
			]
		},
		{
			"name": "Tagger Script Syntax",
			"details": "https://github.com/phw/sublime-tagger-script-syntax",
			"labels": ["musicbrainz", "language syntax"],
			"releases": [
				{
					"sublime_text": "*",
					"tags": true
				}
			]
		},
		{
			"name": "Tagify",
			"details": "https://github.com/taigh/sublime-tagify",
			"releases": [
				{
					"sublime_text": "*",
					"branch": "master"
				}
			]
		},
		{
			"name": "TAGML",
			"labels": ["language syntax"],
			"details": "https://github.com/HuygensING/tagml-sublime-syntax",
			"releases": [
				{
					"sublime_text": "*",
					"tags": true
				}
			]
		},
		{
			"name": "Tailwind CSS",
			"details": "https://github.com/SublimeText/TailwindCSS",
			"labels": ["language syntax"],
			"releases": [
				{
					"sublime_text": "4092 - 4148",
					"tags": "4092-"
				},
				{
					"sublime_text": "4149 - 4173",
					"tags": "4149-"
				},
				{
					"sublime_text": ">=4174",
					"tags": "4174-"
				}
			]
		},
		{
			"name": "Tailwind CSS Autocomplete",
			"details": "https://github.com/danklammer/tailwind-sublime-autocomplete",
			"labels": ["auto-complete"],
			"releases": [
				{
					"sublime_text": "*",
					"tags": true
				}
			]
		},
		{
			"name": "Tailwind CSS Docs",
			"details": "https://github.com/austenc/sublime-tailwind-docs",
			"author": "Austen Cameron",
			"releases": [
				{
					"sublime_text": "*",
					"tags": true
				}
			]
		},
		{
			"name": "Tailwind Reorder",
			"details": "https://github.com/54nd10/Tailwind-reorder",
			"releases": [
				{
					"sublime_text": "*",
					"tags": true
				}
			]
		},
		{
			"name": "TailwindCSSAutocomplete",
			"details": "https://github.com/bradlc/sublime-tailwindcss",
			"labels": ["auto-complete", "tailwind"],
			"author": "Brad Cornes",
			"releases": [
				{
					"sublime_text": "*",
					"tags": true
				}
			]
		},
		{
			"name": "Takana",
			"details": "https://github.com/mechio/takana-sublime",
			"releases": [
				{
					"sublime_text": "*",
					"branch": "master"
				}
			]
		},
		{
			"name": "TamarinProver",
			"details": "https://github.com/tamarin-prover/editor-sublime",
			"labels": ["tamarin prover", "spthy", "language syntax"],
			"releases": [
				{
					"sublime_text": "*",
					"tags": true
				}
			]
		},
		{
			"name": "Target",
			"details": "https://github.com/Zander-Labuschagne/target",
			"labels": ["language syntax", "auto-complete", "thrustmaster", "t.a.r.g.e.t.", "target"],
			"releases": [
				{
					"sublime_text": ">=3211",
					"tags": true
				}
			]
		},
		{
			"name": "Task",
			"details": "https://github.com/samsonw/SublimeTask",
			"labels": ["language syntax", "todo", "gtd", "tasks"],
			"releases": [
				{
					"sublime_text": "*",
					"tags": "st3-"
				}
			]
		},
		{
			"name": "Taskfile",
			"details": "https://github.com/biozz/sublime-taskfile",
			"releases": [
				{
					"sublime_text": ">4000",
					"tags": true,
					"platforms": "*"
				}
			]
		},
		{
			"name": "TASM Syntax",
			"details": "https://github.com/ManuelBlanc/sublime-tasm-syntax",
			"labels": ["language syntax"],
			"releases": [
				{
					"sublime_text": "*",
					"tags": true
				}
			]
		},
		{
			"name": "tastic Snippets",
			"details": "https://github.com/thespacedoctor/tastic-Sublime-Snippets",
			"releases": [
				{
					"sublime_text": "*",
					"tags": true
				}
			]
		},
		{
			"name": "Tcsh and Csh Mode",
			"details": "https://github.com/supergra/tcsh-sublime",
			"labels": ["language syntax"],
			"releases": [
				{
					"sublime_text": "*",
					"branch": "master"
				}
			]
		},
		{
			"name": "Tea Color Scheme",
			"details": "https://github.com/watergear/sublime-tea-color-scheme",
			"labels": ["color scheme"],
			"releases": [
				{
					"sublime_text": "*",
					"tags": true
				}
			]
		},
		{
			"name": "TeaCode Helper",
			"details": "https://github.com/Apptorium/TeaCode-Sublime-Helper",
			"releases": [
				{
					"sublime_text": "*",
					"tags": true,
					"platforms": ["osx"]
				}
			]
		},
		{
			"name": "TECS",
			"details": "https://github.com/tcppjp/SublimeTecs",
			"labels": ["language syntax", "tecs", "toppers", "embedded", "component system"],
			"releases": [
				{
					"sublime_text": "*",
					"tags": true
				}
			]
		},
		{
			"name": "Teenage Color Scheme",
			"details": "https://github.com/dotHTM/Teenage",
			"labels": ["color scheme"],
			"releases": [
				{
					"sublime_text": "*",
					"tags": true
				}
			]
		},
		{
			"name": "Telerik AppBuilder",
			"details": "https://github.com/Icenium/appbuilder-sublime-package",
			"releases": [
				{
					"sublime_text": "*",
					"tags": true
				}
			]
		},
		{
			"name": "Templ (go)",
			"details": "https://github.com/papierkorp/sublime-templ",
			"labels": ["language syntax", "templ", "golang", "go"],
			"releases": [
				{
					"sublime_text": "*",
					"tags": true
				}
			]
		},
		{
			"name": "templatejs",
			"details": "https://github.com/yanhaijing/template-sublime",
			"labels": ["template.js", "templatejs", "template_js", "language syntax"],
			"description": "Syntax highlight for template.js",
			"releases": [
				{
					"sublime_text": "*",
					"tags": true
				}
			]
		},
		{
			"name": "TemplateToolkit",
			"details": "https://github.com/znuny/TemplateToolkit-sublime",
			"author": "Znuny GmbH",
			"labels": ["language syntax", "snippets", "templatetoolkit", "template toolkit"],
			"releases": [
				{
					"sublime_text": "*",
					"tags": true
				}
			]
		},
		{
			"name": "Tempo Theme",
			"details": "https://github.com/tempo-theme/tempo-theme-sublimetext",
			"author": "Tempo Theme",
			"labels": ["theme", "color scheme"],
			"releases": [
				{
					"sublime_text": "*",
					"tags": true
				}
			]
		},
		{
			"name": "Tensorflow",
			"details": "https://github.com/baptisteArnaud/Sublime-Tensorflow",
			"releases": [
				{
					"sublime_text": "*",
					"tags": true
				}
			]
		},
		{
			"name": "Tera",
			"details": "https://github.com/MuntasirSZN/sublime-tera",
			"labels": ["language syntax"],
			"author": "MuntasirSZN",
			"releases": [
				{
					"sublime_text": ">=3000",
					"tags": true
				}
			]
		},
		{
			"name": "Tera Term Language",
			"details": "https://bitbucket.org/tkyjhr/st_teraterm",
			"releases": [
				{
					"sublime_text": "*",
					"tags": true
				}
			]
		},
		{
			"name": "Term Presenter",
			"details": "https://github.com/fd/term-presenter-sublime",
			"labels": ["language syntax"],
			"releases": [
				{
					"sublime_text": "*",
					"tags": true
				}
			]
		},
		{
			"name": "Terminal",
			"author": "Will Bond (wbond)",
			"details": "https://github.com/SublimeText/Terminal",
			"labels": ["terminal"],
			"releases": [
				{
					"sublime_text": "*",
					"tags": true
				}
			]
		},
		{
			"name": "Terminal In Packages",
			"details": "https://github.com/mxdevmanuel/sublime-terminal-in-packages",
			"releases":[
				{
					"sublime_text": "*",
					"tags": true
				}
			]
		},
		{
			"name": "Terminal Notifier",
			"details": "https://github.com/davidolrik/sublime-terminal-notifier",
			"donate": "https://david.olrik.dk/donate/github",
			"releases": [
				{
					"sublime_text": "*",
					"platforms": "osx",
					"tags": true
				}
			]
		},
		{
			"name": "Terminal-command",
			"details": "https://github.com/andrewp-as-is/sublime-terminal-command",
			"releases": [
				{
					"sublime_text": "*",
					"platforms": "osx",
					"tags": true
				}
			]
		},
		{
			"name": "Terminality",
			"details": "https://github.com/spywhere/Terminality",
			"labels": ["console", "repl", "terminal", "utilities"],
			"releases": [
				{
					"sublime_text": "*",
					"tags": true
				}
			]
		},
		{
			"name": "TerminalProjectFolder",
			"details": "https://github.com/shagabutdinov/sublime-terminal-project-folder",
			"donate": "https://github.com/shagabutdinov/sublime-enhanced/blob/master/readme-donations.md",
			"labels": ["sublime-enhanced", "terminal"],
			"releases": [
				{
					"sublime_text": "*",
					"branch": "master"
				}
			]
		},
		{
			"details": "https://github.com/Wramberg/TerminalView",
			"labels": ["terminal", "console", "shell", "bash"],
			"name": "TerminalView",
			"releases": [
				{
					"platforms": ["osx", "linux"],
					"sublime_text": "*",
					"tags": true
				}
			]
		},
		{
			"name": "termX",
			"homepage": "http://malinowski.be/termX",
			"details": "https://github.com/afterdesign/termX",
			"labels": ["terminal"],
			"releases" : [
				{
					"sublime_text": "*",
					"platforms": ["osx", "osx-x64"],
					"tags": true
				}
			]
		},
		{
			"details": "https://github.com/ternjs/tern_for_sublime",
			"releases": [
				{
					"sublime_text": "*",
					"branch": "master"
				}
			]
		},
		{
			"name": "TernJS",
			"details": "https://github.com/emmetio/sublime-tern",
			"releases": [
				{
					"sublime_text": "*",
					"tags": true
				}
			]
		},
		{
			"name": "Terrafmt",
			"details": "https://github.com/p3lim/sublime-terrafmt",
			"labels": ["formatting", "terraform"],
			"releases": [
				{
					"sublime_text": "*",
					"tags": true
				}
			]
		},
		{
			"name": "Terraform",
			"details": "https://github.com/SublimeText/Terraform",
			"labels": ["language syntax", "terraform"],
			"releases": [
				{
					"sublime_text": "<4180",
					"tags": "2000-"
				},
				{
					"sublime_text": ">=4180",
					"tags": "4180-"
				}
			]
		},
		{
			"name": "TerraformSnippets-AWS",
			"labels": ["snippets", "terraform"],
			"details": "https://github.com/memoryleak/TerraformSnippets-AWS",
			"author": "Haydar Ciftci",
			"releases": [
				{
					"sublime_text": "*",
					"tags": true
				}
			]
		},
		{
			"name": "Test",
			"details": "https://github.com/gerardroche/sublime-test",
			"labels": ["testing"],
			"releases": [
				{
					"sublime_text": "*",
					"tags": true
				}
			]
		},
		{
			"name": "Test Double",
			"details": "https://github.com/testdouble/sublime-test-double",
			"releases": [
				{
					"sublime_text": "*",
					"tags": true
				}
			]
		},
		{
			"name": "Test Plier",
			"details": "https://github.com/asfaltboy/SublimeTestPlier",
			"labels": ["python", "testing", "build system"],
			"releases": [
				{
					"sublime_text": "*",
					"tags": true
				}
			]
		},
		{
			"name": "Test Switcher",
			"details": "https://github.com/davidmreed/test_switcher",
			"labels": ["testing"],
			"releases": [
				{
					"sublime_text": "*",
					"tags": true
				}
			]
		},
		{
			"name": "TestCafe Test Runner",
			"details": "https://github.com/churkin/testcafe-sublimetext",
			"readme": "https://github.com/churkin/testcafe-sublimetext/blob/master/README.md",
			"labels": ["testing", "testcafe", "auto-testing", "test"],
			"releases": [
				{
					"sublime_text": "*",
					"tags": true
				}
			]
		},
		{
			"name": "TestExplorer",
			"details": "https://github.com/IPWright83/sublime-TestExplorer",
			"releases": [
				{
					"sublime_text": "*",
					"tags": true
				}
			]
		},
		{
			"name": "TestExUnit",
			"details": "https://github.com/Dania02525/TestExUnit",
			"author": "Dania02525 (Dania Simmons)",
			"labels": ["language syntax", "elixir", "testing", "exunit"],
			"releases": [
				{
					"sublime_text": "*",
					"platforms": ["osx", "linux"],
					"tags": true
				}
			]
		},
		{
			"details": "https://github.com/lucatume/testify",
			"author": "theAverageDev (Luca Tumedei)",
			"labels": ["test"],
			"releases": [
				{
					"sublime_text": "*",
					"branch": "master"
				}
			]
		},
		{
			"name": "TestManager",
			"details": "https://github.com/cschreib/sublime-TestManager",
			"author": "cshreib (Corentin Schreiber)",
			"labels": [
				"testing",
				"c++",
				"python",
				"rust"
			],
			"releases": [
				{
					"sublime_text": "*",
					"tags": true
				}
			]
		},
		{
			"name": "testNameGenerator",
			"details": "https://github.com/testNameGenerator/SublimeText-plugin",
			"releases": [
				{
					"sublime_text": "*",
					"tags": true
				}
			]
		},
		{
			"name": "Testo Highlighter",
			"details": "https://github.com/CIDJEY/testo-sublime",
			"labels": ["language syntax"],
			"releases": [
				{
					"sublime_text": "*",
					"tags": true
				}
			]
		},
		{
			"name": "TestRSpec",
			"details": "https://github.com/astrauka/TestRSpec",
			"labels": ["ruby", "testing", "rspec", "spec"],
			"releases": [
				{
					"sublime_text": "*",
					"tags": true
				}
			]
		},
		{
			"name": "TeXPreview",
			"details": "https://github.com/alexkorovkov/TeXPreview",
			"labels": ["tex", "latex", "preview"],
			"releases": [
				{
					"sublime_text": "*",
					"tags": true
				}
			]
		},
		{
			"name": "Text Highlighter",
			"labels": ["highlight", "highlighter", "text"],
			"details": "https://github.com/kdnk/sublime_text_highlighter",
			"releases": [
				{
					"sublime_text": "*",
					"tags": true
				}
			]
		},
		{
			"name": "Text Marker",
			"labels": ["highlight", "highlighter", "mark", "text"],
			"details": "https://github.com/Kronuz/TextMarker",
			"releases": [
				{
					"sublime_text": "*",
					"tags": true
				}
			]
		},
		{
			"name": "Text Pastry",
			"details": "https://github.com/duydao/Text-Pastry",
			"releases": [
				{
					"sublime_text": "*",
					"tags": true
				}
			]
		},
		{
			"name": "textract",
			"details": "https://github.com/germtb/textract",
			"releases": [
				{
					"sublime_text": "*",
					"tags": true
				}
			]
		},
		{
			"name": "TextToSpeech",
			"details": "https://github.com/scholer/TextToSpeech",
			"author": "scholer",
			"labels": ["tts", "text to speech", "speech synthesis", "voice", "sapi"],
			"releases": [
				{
					"sublime_text": "*",
					"platforms": "windows",
					"tags": true
				}
			]
		},
		{
			"name": "TextTree",
			"details": "https://github.com/gbif/text-tree-sublime",
			"labels": ["language syntax"],
			"releases": [
				{
					"sublime_text": "*",
					"tags": true
				}
			]
		},
		{
			"name": "Theme - Adaptify",
			"details": "https://github.com/lodev09/Adaptify",
			"labels": ["theme", "color scheme"],
			"releases": [
				{
					"sublime_text": "*",
					"tags": true
				}
			]
		},
		{
			"name": "Theme - Afterglow",
			"details": "https://github.com/YabataDesign/afterglow-theme",
			"labels": ["theme"],
			"releases": [
				{
					"sublime_text": "*",
					"tags": true
				}
			]
		},
		{
			"name": "Theme - Alpenglow",
			"details": "https://github.com/AlpenglowTheme/alpenglow-theme",
			"labels": ["theme"],
			"releases": [
				{
					"sublime_text": "*",
					"tags": true
				}
			]
		},
		{
			"name": "Theme - amCoder",
			"details": "https://github.com/auiWorks/amCoder",
			"labels": ["theme"],
			"releases": [
				{
					"sublime_text": "*",
					"tags": true
				}
			]
		},
		{
			"name": "Theme - AquaSoda",
			"details": "https://github.com/Astramata/Theme-AquaSoda",
			"labels": ["theme"],
			"releases": [
				{
					"sublime_text": "*",
					"tags": true
				}
			]
		},
		{
			"name": "Theme - Arc",
			"details": "https://github.com/aIRisius/sublime-arc-theme",
			"labels": ["theme"],
			"releases": [
				{
					"sublime_text": "*",
					"tags": true
				}
			]
		},
		{
			"name": "Theme - Argonaut",
			"details": "https://github.com/pwaleczek/Argonaut",
			"labels": ["theme"],
			"releases": [
				{
					"sublime_text": "*",
					"branch": "master"
				}
			]
		},
		{
			"name": "Theme - Aristocat",
			"details": "https://github.com/ddeville/aristocat-theme",
			"labels": ["theme"],
			"releases": [
				{
					"sublime_text": "*",
					"tags": true
				}
			]
		},
		{
			"name": "Theme - Asphalt",
			"details": "https://github.com/Orlmente/Theme-Asphalt",
			"labels": ["theme"],
			"releases": [
				{
					"sublime_text": "*",
					"tags": true
				}
			]
		},
		{
			"name": "Theme - Augmented Reaction",
			"details": "https://github.com/ESWAT/augmentedreaction-theme",
			"labels": ["theme"],
			"releases": [
				{
					"sublime_text": "*",
					"branch": "master"
				}
			]
		},
		{
			"name": "Theme - Autumn",
			"details": "https://github.com/DiegoAz/Theme-Autumn",
			"labels": ["theme", "color scheme"],
			"releases": [
				{
					"sublime_text": "*",
					"tags": true
				}
			]
		},
		{
			"name": "Theme - Bamboo",
			"details": "https://github.com/gzhihao/bamboo-theme",
			"labels": ["theme"],
			"releases": [
				{
					"sublime_text": "*",
					"tags": true
				}
			]
		},
		{
			"name": "Theme - Brackets",
			"details": "https://github.com/jwortmann/brackets-theme",
			"labels": ["theme"],
			"releases": [
				{
					"sublime_text": ">=4107",
					"tags": true
				}
			]
		},
		{
			"name": "Theme - Broceanic",
			"details": "https://github.com/kenwheeler/broceanic-theme",
			"labels": ["theme"],
			"releases": [
				{
					"sublime_text": "*",
					"tags": true
				}
			]
		},
		{
			"name": "Theme - Brogrammer",
			"details": "https://github.com/kenwheeler/brogrammer-theme",
			"labels": ["theme"],
			"releases": [
				{
					"sublime_text": "*",
					"branch": "master"
				}
			]
		},
		{
			"name": "Theme - Carmesim",
			"details": "https://github.com/sergiokopplin/carmesim",
			"labels": ["theme"],
			"releases": [
				{
					"sublime_text": "*",
					"tags": true
				}
			]
		},
		{
			"name": "Theme - Centurion",
			"details": "https://github.com/allanhortle/Centurion",
			"labels": ["theme"],
			"releases": [
				{
					"sublime_text": "*",
					"tags": true
				}
			]
		},
		{
			"name": "Theme - City Lights",
			"details": "https://github.com/Yummygum/city-lights-sublime",
			"homepage": "http://citylights.xyz/",
			"labels": ["theme", "color scheme", "city lights"],
			"author": "Yummygum",
			"releases": [
				{
					"sublime_text": "*",
					"tags": true
				}
			]
		},
		{
			"name": "Theme - Cobalt2",
			"details": "https://github.com/wesbos/cobalt2",
			"labels": ["theme", "color scheme"],
			"releases": [
				{
					"sublime_text": "*",
					"tags": true
				}
			]
		},
		{
			"name": "Theme - Coffee",
			"details": "https://github.com/toddses/coffee",
			"labels": ["theme"],
			"releases": [
				{
					"sublime_text": "*",
					"branch": "master"
				}
			]
		},
		{
			"name": "Theme - Cola",
			"details": "https://github.com/nfour/Sublime-Theme-Cola",
			"labels": ["theme"],
			"releases": [
				{
					"sublime_text": "*",
					"tags": true
				}
			]
		},
		{
			"name": "Theme - Curiosity",
			"details": "https://github.com/dmnplb/curiosity",
			"labels": ["theme"],
			"releases": [
				{
					"sublime_text": "*",
					"tags": true
				}
			]
		},
		{
			"name": "Theme - Cyanide",
			"details": "https://github.com/lefoy/cyanide-theme",
			"labels": ["theme"],
			"releases": [
				{
					"sublime_text": "*",
					"tags": true
				}
			]
		},
		{
			"name": "Theme - DAneo",
			"details": "https://github.com/SublimeText/Theme-DAneo",
			"labels": ["theme", "adaptive"],
			"releases": [
				{
					"sublime_text": "3200 - 3300",
					"tags": "st3-"
				},
				{
					"sublime_text": ">=4000",
					"tags": true
				}
			]
		},
		{
			"name": "Theme - Dark Eight",
			"details": "https://github.com/Ociidii-Works/theme-dark-eight",
			"labels": ["theme"],
			"releases": [
				{
					"sublime_text": "*",
					"tags": true
				}
			]
		},
		{
			"name": "Theme - Dark Material",
			"details": "https://github.com/artifactdev/Theme-Dark-Material",
			"labels": ["theme"],
			"releases": [
				{
					"sublime_text": "*",
					"tags": true
				}
			]
		},
		{
			"name": "Theme - Darkmatter",
			"details": "https://github.com/patrickemuller/Sublime-Darkmatter-Theme",
			"labels": ["theme"],
			"releases": [
				{
					"sublime_text": "*",
					"tags": true
				}
			]
		},
		{
			"name": "Theme - DC",
			"details": "https://github.com/dubeg/theme-dc",
			"labels": ["theme"],
			"releases": [
				{
					"sublime_text": "*",
					"tags": true
				}
			]
		},
		{
			"name": "Theme - DefaultPlus",
			"details": "https://github.com/garetmckinley/sublimetext-defaultplus-theme",
			"labels": ["theme"],
			"releases": [
				{
					"sublime_text": "*",
					"tags": true
				}
			]
		},
		{
			"name": "Theme - Delta",
			"details": "https://github.com/TimmyDax/Sublime-Theme-Delta",
			"labels": ["theme"],
			"releases": [
				{
					"sublime_text": "*",
					"tags": true
				}
			]
		},
		{
			"name": "Theme - Eightlime",
			"details": "https://github.com/hrsetyono/eightlime",
			"labels": ["theme"],
			"releases": [
				{
					"sublime_text": "*",
					"branch": "master"
				}
			]
		},
		{
			"name": "Theme - El Capitan",
			"details": "https://github.com/iccir/El-Capitan-Theme",
			"labels": ["theme"],
			"releases": [
				{
					"sublime_text": "*",
					"branch": "master"
				}
			]
		},
		{
			"name": "Theme - Elementary",
			"details": "https://github.com/piotrkubisa/sublime-elementary",
			"labels": ["theme", "color scheme"],
			"releases": [
				{
					"sublime_text": "*",
					"tags": true
				}
			]
		},
		{
			"name": "Theme - Faarikaal",
			"details": "https://github.com/EivindArvesen/faarikaal",
			"releases": [
				{
					"sublime_text": "*",
					"tags": true
				}
			]
		},
		{
			"name": "Theme - Farzher",
			"details": "https://github.com/farzher/Sublime-Text-Themes",
			"labels": ["theme"],
			"releases": [
				{
					"sublime_text": "*",
					"branch": "master"
				}
			]
		},
		{
			"name": "Theme - Fengshui",
			"details": "https://github.com/jobedom/fengshui-theme",
			"labels": ["theme", "color scheme"],
			"releases": [
				{
					"sublime_text": "*",
					"tags": true
				}
			]
		},
		{
			"name": "Theme - Fits",
			"details": "https://github.com/xxxzc/themefits",
			"labels": ["theme"],
			"releases": [
				{
					"sublime_text": "*",
					"tags": true
				}
			]
		},
		{
			"name": "Theme - Fladaptive",
			"details": "https://github.com/inta/sublime-theme-fladaptive",
			"labels": ["theme"],
			"releases": [
				{
					"sublime_text": ">=3143",
					"tags": true
				}
			]
		},
		{
			"name": "Theme - Flatgrammer",
			"details": "https://github.com/artifactdev/flatgrammer-theme",
			"labels": ["theme"],
			"releases": [
				{
					"sublime_text": "*",
					"tags": true
				}
			]
		},
		{
			"name": "Theme - Flatland",
			"details": "https://github.com/thinkpixellab/flatland",
			"labels": ["theme"],
			"releases": [
				{
					"sublime_text": "*",
					"branch": "master"
				}
			]
		},
		{
			"name": "Theme - foculor",
			"details": "https://github.com/bluefirex/sublime-foculor",
			"labels": ["color scheme", "theme"],
			"releases": [
				{
					"sublime_text": "*",
					"tags": true
				}
			]
		},
		{
			"name": "Theme - Fox",
			"details": "https://github.com/karelvuong/st-fox",
			"labels": ["color scheme", "theme"],
			"releases": [
				{
					"sublime_text": "*",
					"tags": true
				}
			]
		},
		{
			"name": "Theme - Freesia",
			"details": "https://github.com/nilium/st-theme-freesia",
			"labels": ["theme"],
			"releases": [
				{
					"sublime_text": "*",
					"tags": true
				}
			]
		},
		{
			"name": "Theme - Glacier",
			"details": "https://github.com/shovelandsandbox/glacier-theme",
			"labels": ["theme", "color scheme"],
			"releases": [
				{
					"sublime_text": "*",
					"branch": "master"
				}
			]
		},
		{
			"name": "Theme - Gravity",
			"details": "https://github.com/frankyonnetti/gravity-sublime-theme",
			"labels": ["theme"],
			"releases": [
				{
					"sublime_text": "*",
					"tags": true
				}
			]
		},
		{
			"name": "Theme - Haft Lang",
			"details": "https://github.com/amirrustam/haft-lang",
			"labels": ["theme", "color scheme"],
			"releases": [
				{
					"sublime_text": "*",
					"tags": true
				}
			]
		},
		{
			"name": "Theme - Hero",
			"details": "https://github.com/nickbalestra/hero",
			"labels": ["theme", "color scheme"],
			"releases": [
				{
					"sublime_text": "*",
					"tags": true
				}
			]
		},
		{
			"name": "Theme - Interstellar",
			"details": "https://github.com/flovan/interstellar-package",
			"labels": ["theme", "color scheme"],
			"releases": [
				{
					"sublime_text": "*",
					"tags": true
				}
			]
		},
		{
			"name": "Theme - itg.flat",
			"details": "https://github.com/itsthatguy/theme-itg-flat",
			"labels": ["theme"],
			"releases": [
				{
					"sublime_text": "*",
					"branch": "master"
				}
			]
		},
		{
			"name": "Theme - Kronuz",
			"details": "https://github.com/Kronuz/Kronuz-Theme",
			"labels": ["theme", "color scheme"],
			"releases": [
				{
					"sublime_text": "*",
					"tags": true
				}
			]
		},
		{
			"name": "Theme - Ksix",
			"details": "https://github.com/matiasmoya/theme-ksix",
			"labels": ["theme"],
			"releases": [
				{
					"sublime_text": "*",
					"tags": true
				}
			]
		},
		{
			"name": "Theme - Lanzhou",
			"details": "https://github.com/kliu/sublime-theme-lanzhou",
			"labels": ["theme"],
			"releases": [
				{
					"sublime_text": "*",
					"tags": true
				}
			]
		},
		{
			"name": "Theme - Legacy",
			"details": "https://github.com/SublimeText/LegacyTheme",
			"labels": ["theme", "legacy"],
			"releases": [
				{
					"sublime_text": ">3100",
					"tags": true
				}
			]
		},
		{
			"name": "Theme - LevelUpTuts",
			"details": "https://github.com/thecodechef/theme_leveluptuts",
			"labels": ["theme"],
			"releases": [
				{
					"sublime_text": "*",
					"tags": true
				}
			]
		},
		{
			"name": "Theme - LP",
			"details": "https://github.com/dubeg/theme-lp",
			"labels": ["theme"],
			"releases": [
				{
					"sublime_text": "*",
					"tags": true
				}
			]
		},
		{
			"name": "Theme - Lyte",
			"details": "https://github.com/lytedev/lyte-theme",
			"labels": ["theme", "color scheme"],
			"releases": [
				{
					"sublime_text": "*",
					"branch": "master"
				}
			]
		},
		{
			"name": "Theme - Manzhou",
			"details": "https://github.com/manse/sublime-theme-manzhou",
			"labels": ["theme", "color scheme"],
			"releases": [
				{
					"sublime_text": "*",
					"tags": true
				}
			]
		},
		{
			"name": "Theme - Mersi",
			"details": "https://github.com/grandsilence/mersi",
			"labels": ["theme", "color scheme"],
			"releases": [
				{
					"sublime_text": "*",
					"tags": true
				}
			]
		},
		{
			"name": "Theme - Midnight",
			"details": "https://github.com/avvyas/theme-midnight",
			"labels": ["theme"],
			"releases": [
				{
					"sublime_text": "*",
					"tags": true
				}
			]
		},
		{
			"name": "Theme - Minimist",
			"details": "https://github.com/worg/Minimist-SublimeTheme",
			"author": "worg",
			"labels": ["theme"],
			"releases": [
				{
					"sublime_text": "*",
					"tags": true
				}
			]
		},
		{
			"name": "Theme - Moka",
			"details": "https://github.com/aldomann/sublime-moka",
			"author": "Alfredo Hernández",
			"labels": ["theme"],
			"releases": [
				{
					"sublime_text": "*",
					"branch": "master"
				}
			]
		},
		{
			"name": "Theme - Monokai+",
			"details": "https://github.com/wilon/Theme-MonokaiPlus",
			"author": "Weilong Wang",
			"labels": ["theme"],
			"releases": [
				{
					"sublime_text": "*",
					"tags": true
				}
			]
		},
		{
			"name": "Theme - Nexus",
			"details": "https://github.com/MarkHMorrison/nexus-theme",
			"labels": ["theme"],
			"releases": [
				{
					"sublime_text": "*",
					"branch": "master"
				}
			]
		},
		{
			"name": "Theme - Night",
			"details": "https://github.com/amisarca/sublime-text-theme-night",
			"labels": ["theme"],
			"releases": [
				{
					"sublime_text": "*",
					"branch": "master"
				}
			]
		},
		{
			"name": "Theme - Nil",
			"details": "https://github.com/nilium/st2-nil-theme",
			"labels": ["theme"],
			"releases": [
				{
					"sublime_text": "*",
					"branch": "master"
				}
			]
		},
		{
			"name": "Theme - Numix",
			"details": "https://github.com/oae/sublime-numix-theme",
			"author": "Osman Alperen Elhan",
			"labels": ["theme"],
			"releases": [
				{
					"sublime_text": "*",
					"tags": true
				}
			]
		},
		{
			"name": "Theme - Numix Light",
			"details": "https://github.com/ikenfin/Sublime-Numix-light-theme",
			"labels": ["theme"],
			"releases": [
				{
					"sublime_text": "*",
					"tags": true
				}
			]
		},
		{
			"name": "Theme - One",
			"details": "https://github.com/AmjadHD/sublime_one_theme",
			"labels": ["theme", "color scheme", "adaptive"],
			"previous_names": ["Theme - One Dark"],
			"releases": [
				{
					"base": "https://github.com/andresmichel/one-dark-theme",
					"sublime_text": "<3200",
					"tags": true
				},
				{
					"sublime_text": "3200 - 3300",
					"tags": "st3-"
				},
				{
					"sublime_text": ">=4000",
					"tags": true
				}
			]
		},
		{
			"name": "Theme - Orchis",
			"details": "https://github.com/aldomann/sublime-orchis",
			"author": "Alfredo Hernández",
			"labels": ["theme"],
			"releases": [
				{
					"sublime_text": "*",
					"branch": "master"
				}
			]
		},
		{
			"name": "Theme - Outlined",
			"details": "https://github.com/aziis98/theme-outlined",
			"author": "aziis98",
			"labels": ["theme", "adaptive"],
			"releases": [
				{
					"sublime_text": "*",
					"tags": true
				}
			]
		},
		{
			"name": "Theme - Pacific",
			"details": "https://github.com/hrsetyono/theme_pacific",
			"labels": ["theme"],
			"releases": [
				{
					"sublime_text": "*",
					"tags": true
				}
			]
		},
		{
			"name": "Theme - Petroleum",
			"details": "https://github.com/Ociidii-Works/theme_petroleum",
			"author": "XenHat",
			"description": "A very dark clone of Soda Theme",
			"labels": ["theme", "dark"],
			"releases": [
				{
					"sublime_text": "*",
					"tags": true
				}
			]
		},
		{
			"name": "Theme - Phoenix",
			"details": "https://github.com/netatoo/phoenix-theme",
			"labels": ["theme"],
			"releases": [
				{
					"sublime_text": "*",
					"branch": "master"
				}
			]
		},
		{
			"name": "Theme - Pigment",
			"details": "https://github.com/monkape/Pigment",
			"labels": ["theme"],
			"releases": [
				{
					"sublime_text": "*",
					"tags": true
				}
			]
		},
		{
			"name": "Theme - Praxis",
			"details": "https://github.com/ascendancyy/praxis",
			"labels": ["theme"],
			"releases": [
				{
					"sublime_text": "*",
					"tags": true
				}
			]
		},
		{
			"name": "Theme - Primer",
			"details": "https://github.com/karelvuong/st-primer",
			"labels": ["color scheme", "theme"],
			"releases": [
				{
					"sublime_text": "*",
					"tags": true
				}
			]
		},
		{
			"name": "Theme - Pure",
			"details": "https://github.com/xianghongai/Theme-Pure",
			"labels": ["theme", "color scheme"],
			"author": "xianghongai",
			"releases": [
				{
					"sublime_text": "*",
					"tags": true
				}
			]
		},
		{
			"name": "Theme - Rainbow",
			"author": "Pradyun Gedam",
			"details": "https://github.com/pradyun/Sublime-Rainbow-Theme",
			"labels": ["theme", "adaptive"],
			"releases": [
				{
					"sublime_text": "*",
					"tags": true
				}
			]
		},
		{
			"name": "Theme - Rose Pine",
			"details": "https://github.com/rose-pine/sublime-text",
			"labels": ["theme", "color scheme"],
			"releases": [
				{
					"sublime_text": "*",
					"tags": true
				}
			]
		},
		{
			"name": "Theme - Seti Monokai",
			"details": "https://github.com/poucotm/Theme-SetiMonokai",
			"labels": ["theme"],
			"releases": [
				{
					"sublime_text": ">3000",
					"tags": true
				}
			]
		},
		{
			"name": "Theme - Sienna",
			"details": "https://github.com/johansatge/sienna",
			"labels": ["theme"],
			"releases": [
				{
					"sublime_text": "*",
					"tags": true
				}
			]
		},
		{
			"name": "Theme - Soda",
			"details": "https://github.com/buymeasoda/soda-theme",
			"labels": ["theme"],
			"releases": [
				{
					"sublime_text": "*",
					"branch": "master"
				}
			]
		},
		{
			"name": "Theme - Soda SolarizedDark",
			"details": "https://github.com/electricgraffitti/soda-solarized-dark-theme",
			"labels": ["theme"],
			"releases": [
				{
					"sublime_text": "*",
					"branch": "master"
				}
			]
		},
		{
			"name": "Theme - SoDaReloaded",
			"details": "https://github.com/Miw0/sodareloaded-theme",
			"author": "Miw0",
			"labels": ["theme"],
			"releases": [
				{
					"sublime_text": "*",
					"tags": true
				}
			]
		},
		{
			"name": "Theme - Sodarized",
			"details": "https://github.com/jrolfs/sodarized",
			"labels": ["theme"],
			"releases": [
				{
					"sublime_text": "*",
					"branch": "sodarized"
				}
			]
		},
		{
			"name": "Theme - SodaSeti",
			"details": "https://github.com/confirm/soda-seti-theme",
			"labels": ["theme"],
			"releases": [
				{
					"sublime_text": "*",
					"tags": true
				}
			]
		},
		{
			"name": "Theme - Solarized Flat",
			"details": "https://github.com/circlecrystal/solarized-flat-theme",
			"labels": ["theme", "color scheme"],
			"releases": [
				{
					"sublime_text": "*",
					"tags": true
				}
			]
		},
		{
			"name": "Theme - Solarized Space",
			"details": "https://github.com/nsubiron/sublime-theme-solarized-space",
			"labels": ["theme"],
			"releases": [
				{
					"sublime_text": "*",
					"tags": true
				}
			]
		},
		{
			"name": "Theme - Sone",
			"details": "https://github.com/predragnikolic/Sone",
			"labels": ["theme", "color scheme"],
			"releases": [
				{
					"sublime_text": "*",
					"tags": true
				}
			]
		},
		{
			"name": "Theme - Spaceblack",
			"details": "https://github.com/TheBaronHimself/Spaceblack",
			"labels": ["theme", "color scheme"],
			"releases": [
				{
					"sublime_text": "*",
					"tags": true
				}
			]
		},
		{
			"name": "Theme - Spacefunk",
			"details": "https://github.com/jasperjorna/ST-Spacefunk",
			"labels": ["theme", "color scheme"],
			"releases": [
				{
					"sublime_text": "*",
					"tags": true
				}
			]
		},
		{
			"name": "Theme - Spacegray",
			"details": "https://github.com/SublimeText/Spacegray",
			"labels": ["theme", "color scheme"],
			"releases": [
				{
					"sublime_text": ">=4000",
					"tags": true
				},
				{
					"sublime_text": "<4000",
					"tags": "st3-"
				}
			]
		},
		{
			"name": "Theme - Spacezero",
			"details": "https://github.com/theJian/Spacezero",
			"labels": ["theme"],
			"releases": [
				{
					"sublime_text": "*",
					"tags": true
				}
			]
		},
		{
			"name": "Theme - Spark",
			"details": "https://github.com/dustinchang/Theme-spark",
			"labels": ["theme"],
			"releases": [
				{
					"sublime_text": "*",
					"tags": true
				}
			]
		},
		{
			"name": "Theme - Superflat Adventures",
			"details": "https://github.com/egormalyutin/superflat-adventures",
			"releases": [
				{
					"sublime_text": "*",
					"tags": true
				}
			]
		},
		{
			"name": "Theme - Superman",
			"details": "https://github.com/cursivecode/superman-theme",
			"labels": ["theme", "color scheme"],
			"releases": [
				{
					"sublime_text": "*",
					"branch": "master"
				}
			]
		},
		{
			"name": "Theme - Tech49",
			"details": "https://github.com/oliverseal/tech49-theme",
			"labels": ["theme"],
			"releases": [
				{
					"sublime_text": "*",
					"tags": true
				}
			]
		},
		{
			"name": "Theme - Toxin",
			"details": "https://github.com/p3lim/sublime-toxin",
			"labels": ["theme", "color scheme"],
			"releases": [
				{
					"sublime_text": "*",
					"tags": true
				}
			]
		},
		{
			"name": "Theme - Treble",
			"details": "https://github.com/53v3n3d4/Theme-Treble",
			"labels": ["theme"],
			"releases": [
				{
					"sublime_text": "*",
					"tags": true
				}
			]
		},
		{
			"name": "Theme - TwoDark",
			"details": "https://github.com/erremauro/TwoDark",
			"labels": ["theme"],
			"releases": [
				{
					"sublime_text": "*",
					"tags": true
				}
			]
		},
		{
			"name": "Theme - Vim Blackboard",
			"details": "https://github.com/oubiwann/vim-blackboard-sublime-theme",
			"labels": ["theme"],
			"releases": [
				{
					"sublime_text": "*",
					"tags": true
				}
			]
		},
		{
			"name": "Theme - Watson",
			"details": "https://github.com/dennistimmermann/watson-theme",
			"labels": ["theme"],
			"releases": [
				{
					"sublime_text": "*",
					"branch": "master"
				}
			]
		},
		{
			"name": "Theme - Windows 10",
			"details": "https://github.com/andreibsk/win10-theme",
			"labels": ["theme"],
			"releases": [
				{
					"sublime_text": "*",
					"tags": true
				}
			]
		},
		{
			"name": "Theme - zero-dark",
			"details": "https://github.com/jrvieira/zero-dark-st3",
			"labels": ["theme", "color scheme"],
			"releases": [
				{
					"sublime_text": "*",
					"tags": true
				}
			]
		},
		{
			"name": "ThemeAutomator",
			"details": "https://github.com/vitto/sublime-theme-automator",
			"releases": [
				{
					"sublime_text": "*",
					"branch": "master"
				}
			]
		},
		{
			"name": "Themes Menu Switcher",
			"details": "https://github.com/chmln/sublime-text-theme-switcher-menu",
			"labels": ["theme"],
			"releases": [
				{
					"sublime_text": "*",
					"tags": true
				}
			]
		},
		{
			"details": "https://github.com/facelessuser/ThemeScheduler",
			"releases": [
				{
					"sublime_text": "*",
					"tags": "st3-"
				}
			]
		},
		{
			"details": "https://github.com/facelessuser/ThemeTweaker",
			"releases": [
				{
					"sublime_text": "*",
					"tags": "st3-"
				}
			]
		},
		{
			"name": "Themosis Framework Snippets",
			"details": "https://github.com/wmarquardt/themosis-framework-snippets",
			"author" : "William Marquardt",
			"labels": ["snippets"],
			"releases": [
				{
					"sublime_text": "*",
					"tags": true
				}
			]
		},
		{
			"details": "https://github.com/benweier/Themr",
			"labels": ["theme"],
			"releases": [
				{
					"sublime_text": "*",
					"branch": "master"
				}
			]
		},
		{
			"details": "https://github.com/Nucc/Thesaurus",
			"releases": [
				{
					"sublime_text": "*",
					"branch": "master"
				}
			]
		},
		{
			"name": "Thinkphp",
			"details": "https://github.com/yangweijie/SublimeThinkPHP",
			"releases": [
				{
					"sublime_text": "*",
					"branch": "ST3"
				}
			]
		},
		{
			"name": "ThreatConnect Exchange Snippets",
			"details": "https://github.com/fhightower/tcex-snippets",
			"labels": ["snippets"],
			"releases": [
				{
					"sublime_text": "*",
					"tags": true
				}
			]
		},
		{
			"name": "ThreatConnect Python Snippets",
			"details": "https://github.com/fhightower/threatconnect-python-snippets",
			"labels": ["snippets"],
			"releases": [
				{
					"sublime_text": "*",
					"tags": true
				}
			]
		},
		{
			"name": "ThreatConnect Share Comments",
			"details": "https://github.com/fhightower/threatconnect-share-comment-snippets",
			"labels": ["snippets"],
			"releases": [
				{
					"sublime_text": "*",
					"tags": true
				}
			]
		},
		{
			"name": "Threejs Autocomplete",
			"details": "https://github.com/wrbing728/threejs-sublime",
			"author": "wrbing728",
			"releases": [
				{
					"sublime_text": "*",
					"tags": true
				}
			]
		},
		{
			"name": "ThriftSyntax",
			"details": "https://github.com/xanxys/sublime-thrift",
			"labels": ["language syntax"],
			"releases": [
				{
					"sublime_text": "*",
					"tags": true
				}
			]
		},
		{
			"name": "TicketMaster",
			"details": "https://github.com/amit-bansil/TicketMaster",
			"releases": [
				{
					"sublime_text": "*",
					"tags": true
				}
			]
		},
		{
			"name": "TidyTabs",
			"details": "https://github.com/bradleyboy/TidyTabs-Sublime",
			"releases": [
				{
					"sublime_text": "*",
					"branch": "master"
				}
			]
		},
		{
			"name": "TimeNotify",
			"details": "https://github.com/halfmoonvic/TimeNotify",
			"labels": ["status bar"],
			"releases": [
				{
					"sublime_text": "*",
					"tags": true
				}
			]
		},
		{
			"name": "Timenow",
			"details": "https://github.com/filipelinhares/timenow-sublime",
			"releases": [
				{
					"sublime_text": "*",
					"tags": true
				}
			]
		},
		{
			"name": "Timestamp converter",
			"details": "https://github.com/Zlitus/sublime-text-timestamp",
			"labels": [
				"utilities",
				"productivity",
				"text manipulation"
			],
			"releases": [
				{
					"sublime_text": "*",
					"tags": true
				}
			]
		},
		{
			"name": "Timestamp Sort",
			"details": "https://github.com/Daij-Djan/timestamp-sort-editor-plugin",
			"releases": [
				{
					"sublime_text": ">=4000",
					"tags": true
				}
			]
		},		
		{
			"name": "Tinacious Design colour scheme",
			"details": "https://github.com/tinacious/sublime-tinacious-design-syntax",
			"labels": ["color scheme"],
			"releases": [
				{
					"sublime_text": "*",
					"tags": true
				}
			]
		},
		{
			"name": "Tint Terminal",
			"details": "https://github.com/joshgoebel/sublime-tint-terminal",
			"author": "Josh Goebel",
			"labels": [
				"terminal",
				"shell",
				"bash",
				"zsh",
				"utilities",
				"console",
				"command line"
			],
			"releases": [
				{
					"platforms": ["osx", "linux"],
					"sublime_text": ">=4126",
					"tags": true
				}
			]
		},
		{
			"name": "TinyCodeCounter",
			"details": "https://github.com/gkpotter/Sublime-TinyCodeCounter",
			"author": "Greyson Potter",
			"labels": ["tinycode", "twitter", "p5", "p5js", "processing", "character counter"],
			"releases": [
				{
					"sublime_text": "*",
					"tags": true
				}
			]
		},
		{
			"name": "TinyScheme Auto-Complete",
			"details": "https://github.com/civAnimal/tinyscheme_autocomplete",
			"releases": [
				{
					"sublime_text": "*",
					"tags": true
				}
			]
		},
		{
			"name": "tipJS Snippets",
			"details": "https://github.com/rkJun/sublime-tipJS-snippets",
			"labels": ["snippets"],
			"releases": [
				{
					"sublime_text": "*",
					"branch": "master"
				}
			]
		},
		{
			"name": "Tips",
			"details": "https://github.com/kapitanluffy/sublime-tips",
			"donate": "https://www.patreon.com/kapitanluffy",
			"labels": ["documentation"],
			"releases": [
				{
					"sublime_text": ">=4107",
					"tags": true
				}
			]
		},
		{
			"name": "Titanium Alloy Related",
			"details": "https://github.com/Cyber-Duck/sublime-ti-alloy-related",
			"labels": ["code navigation", "titanium", "alloy"],
			"author": "Cyber-Duck Ltd",
			"releases": [
				{
					"sublime_text": "*",
					"tags": true
				}
			]
		},
		{
			"name": "Titanium Build",
			"details": "https://github.com/MattTuttle/sublime-ti-build",
			"labels": ["language syntax"],
			"releases": [
				{
					"sublime_text": "*",
					"branch": "master"
				}
			]
		},
		{
			"details": "https://github.com/SublimeText/TJ3-syntax-sublimetext2",
			"labels": ["language syntax"],
			"releases": [
				{
					"sublime_text": "*",
					"branch": "master"
				}
			]
		},
		{
			"name": "TLAPlus",
			"details": "https://github.com/Calvin-L/sublime-tlaplus",
			"labels": ["language syntax"],
			"releases": [
				{
					"sublime_text": "*",
					"tags": true
				}
			]
		},
		{
			"name": "TM1 Planning Analytics Developer Tools",
			"details": "https://github.com/ajmyers/Sublime-TM1",
			"labels": ["language syntax", "ibm", "tm1", "turbo integrator", "planning analytics"],
			"releases": [
				{
					"sublime_text": ">3092",
					"tags": true
				}
			]
		},
		{
			"name": "tmux",
			"details": "https://github.com/huntie/sublime-tmux",
			"labels": ["tmux", "terminal"],
			"releases": [
				{
					"sublime_text": "*",
					"platforms": ["linux", "osx"],
					"tags": true
				}
			]
		},
		{
			"name": "Tmux Syntax Highlight",
			"details": "https://github.com/kei-q/sublime-tmux-syntax-highlight",
			"labels": ["language syntax"],
			"releases": [
				{
					"sublime_text": "*",
					"branch": "master"
				}
			]
		},
		{
			"name": "To Hastebin",
			"details": "https://github.com/nicetrysean/SublimeToHastebin",
			"releases": [
				{
					"sublime_text": "*",
					"branch": "master"
				}
			]
		},
		{
			"name": "Today Color Scheme",
			"details": "https://github.com/juliotrigo/today-sublime-color-scheme",
			"labels": ["color scheme"],
			"releases": [
				{
					"sublime_text": "*",
					"tags": true
				}
			]
		},
		{
			"name": "Todo",
			"details": "https://github.com/Nijikokun/todo-tmbundle",
			"labels": ["language syntax", "todo"],
			"releases": [
				{
					"sublime_text": "*",
					"branch": "master"
				}
			]
		},
		{
			"name": "ToDone",
			"details": "https://github.com/tiffon/sublime-to-done",
			"labels": ["language syntax", "todo", "productivity", "tasks"],
			"releases": [
				{
					"sublime_text": "*",
					"tags": true
				}
			]
		},
		{
			"name": "TodoReview",
			"details": "https://github.com/jonathanrdelgado/SublimeTodoReview",
			"labels": ["todo", "search", "review", "comments", "tasks"],
			"releases": [
				{
					"sublime_text": "*",
					"tags": true
				}
			]
		},
		{
			"name": "TodoTxt Syntax",
			"details": "https://github.com/dertuxmalwieder/SublimeTodoTxt",
			"labels": ["language syntax"],
			"releases": [
				{
					"sublime_text": "*",
					"branch": "master"
				}
			]
		},
		{
			"name": "Toggle Css Format",
			"details": "https://github.com/speilberg0/SublimeToggleCssFormat",
			"releases": [
				{
					"sublime_text": "*",
					"branch": "master"
				}
			]
		},
		{
			"name": "Toggle Dark Mode",
			"details": "https://github.com/ElMassimo/sublime-toggle-dark-mode",
			"author": "Maximo Mussini (elmassimo)",
			"donate": "https://paypal.me/maximomussini",
			"labels": ["toggle", "color scheme", "dark mode", "utilities"],
			"releases": [
				{
					"sublime_text": ">=4096",
					"tags": true
				}
			]
		},
		{
			"name": "Toggle Delphi File",
			"details": "https://github.com/alefragnani/toggle-delphi-file",
			"releases": [
				{
					"sublime_text": "*",
					"branch": "master"
				}
			]
		},
		{
			"name": "Toggle File",
			"details": "https://github.com/Harurow/sublime_togglefile",
			"releases": [
				{
					"sublime_text": "*",
					"tags": true
				}
			]
		},
		{
			"name": "Toggle Read-Only",
			"details": "https://github.com/reflog/toggle-readonly",
			"releases": [
				{
					"sublime_text": "*",
					"branch": "master"
				}
			]
		},
		{
			"name": "Toggle RSpec Focus",
			"details": "https://github.com/axsuul/sublime-toggle-rspec-focus",
			"releases": [
				{
					"sublime_text": "*",
					"tags": true
				}
			]
		},
		{
			"name": "Toggle Sidebar and Reveal Current File",
			"details": "https://github.com/stuartelimu/toggle-sidebar-and-reveal-file",
			"labels": ["sidebar", "toggle"],
			"releases": [
				{
					"sublime_text": "*",
					"tags": true
				}
			]
		},
		{
			"name": "Toggle Sidebar Focus",
			"details": "https://github.com/educbraga/ToggleSidebarFocus",
			"releases": [
				{
					"sublime_text": "*",
					"tags": true
				}
			]
		},
		{
			"name": "Toggle Symbol to String",
			"details": "https://github.com/zoomix/SublimeToggleSymbol",
			"releases": [
				{
					"sublime_text": "*",
					"branch": "master"
				}
			]
		},
		{
			"name": "Toggle the View Read-Only",
			"details": "https://github.com/AxxL/sublime-toggle-readonly",
			"releases": [
				{
					"sublime_text": "*",
					"tags": true
				}
			]
		},
		{
			"name": "Toggle Words",
			"details": "https://github.com/gordio/ToggleWords",
			"releases": [
				{
					"sublime_text": "*",
					"tags": true
				}
			]
		},
		{
			"name": "ToggleDebugMode",
			"details": "https://github.com/gerardroche/sublime-toggle-debug-mode",
			"labels": ["debug"],
			"releases": [
				{
					"sublime_text": "*",
					"tags": true
				}
			]
		},
		{
			"name": "ToggleExclude",
			"details": "https://github.com/henvic/ToggleExclude",
			"releases": [
				{
					"sublime_text": "*",
					"branch": "master"
				}
			]
		},
		{
			"name": "ToggleMinimapOnScroll",
			"details": "https://github.com/djjcast/sublime-ToggleMinimapOnScroll",
			"releases": [
				{
					"sublime_text": "*",
					"branch": "master"
				}
			]
		},
		{
			"name": "ToggleQuotes",
			"details": "https://github.com/spadgos/sublime-ToggleQuotes",
			"releases": [
				{
					"sublime_text": "*",
					"branch": "master"
				}
			]
		},
		{
			"name": "ToggleSettings",
			"details": "https://github.com/lowerworld/SublimeToggleSettings",
			"releases": [
				{
					"sublime_text": "*",
					"branch": "master"
				}
			]
		},
		{
			"name": "ToggleWrap",
			"details": "https://github.com/shagabutdinov/sublime-toggle-wrap",
			"donate": "https://github.com/shagabutdinov/sublime-enhanced/blob/master/readme-donations.md",
			"labels": ["sublime-enhanced", "text manipulation"],
			"releases": [
				{
					"sublime_text": "*",
					"branch": "master"
				}
			]
		},
		{
			"name": "Toit",
			"details": "https://github.com/snxx-lppxx/toit.tmbundle",
			"author": "snxx",
			"labels": ["language syntax"],
			"releases": [
				{
					"sublime_text": ">=4000",
					"tags": true
				}
			]
		},
		{
			"name": "Token Generator",
			"details": "https://github.com/pxninja/token-generator",
			"labels": ["random", "token", "string", "generator", "css"],
			"releases": [
				{
					"sublime_text": "*",
					"tags": true
				}
			]
		},
		{
			"name": "TokensCounter",
			"details": "https://github.com/yaroslavyaroslav/SublimeTokenCounter",
			"donate": "https://github.com/sponsors/yaroslavyaroslav",
			"labels": ["nlp", "tokens", "llm", "openai"],
			"releases": [
				{
					"sublime_text": ">=4000",
					"tags": true
				}
			]
		},
		{
			"name": "Toks",
			"details": "https://github.com/thomasthorsen/SublimeToks",
			"labels": ["c", "c++", "code navigation"],
			"releases": [
				{
					"sublime_text": "*",
					"tags": true
				}
			]
		},
		{
			"name": "Tomato Time",
			"details": "https://github.com/floydawong/tomato_time",
			"author": "Floyda",
			"labels": ["tomato time", "gtd"],
			"releases": [
				{
					"sublime_text": "*",
					"tags": true
				}
			]
		},
		{
			"name": "TomcatMavenHotReload",
			"details": "https://github.com/francescou/sublime-tomcat-maven",
			"author": "Francesco Uliana",
			"labels": ["tomcat", "maven", "resources"],
			"releases": [
				{
					"sublime_text": "*",
					"tags": true
				}
			]
		},
		{
			"name": "TomDoc",
			"details": "https://github.com/brandonhilkert/TomDoc-Sublime",
			"releases": [
				{
					"sublime_text": "*",
					"branch": "master"
				}
			]
		},
		{
			"name": "TOML",
			"details": "https://github.com/jasonwilliams/sublime_toml_highlighting",
			"labels": ["language syntax", "toml"],
			"releases": [
				{
					"sublime_text": "*",
					"tags": true
				}
			]
		},
		{
			"name": "Tomorrow Color Schemes",
			"details": "https://github.com/theymaybecoders/sublime-tomorrow-theme",
			"labels": ["color scheme"],
			"releases": [
				{
					"sublime_text": "*",
					"branch": "master"
				}
			]
		},
		{
			"name": "Tomorrow Night Italics Color Scheme",
			"details": "https://github.com/not-kennethreitz/sublime-tomorrow-night-italics-theme",
			"labels": ["color scheme"],
			"releases": [
				{
					"sublime_text": "*",
					"tags": true
				}
			]
		},
		{
			"name": "Toned Color Scheme",
			"details": "https://github.com/mariusz-kowalski/toned",
			"labels": ["color scheme"],
			"releases": [
				{
					"sublime_text": "*",
					"tags": true
				}
			]
		},
		{
			"name": "Tony Water",
			"details": "https://github.com/evercyan/tony-water",
			"labels": ["json", "utilities"],
			"releases": [
				{
					"sublime_text": "*",
					"tags": true
				}
			]
		},
		{
			"name": "ToolRunner",
			"details": "https://github.com/KuttKatrea/sublime-toolrunner",
			"author": "Kutt Katrea",
			"releases": [{
				"sublime_text": "*",
				"tags": true
			}]
		},
		{
			"name": "ToolTip-Helper",
			"details": "https://github.com/doobleweb/ToolTip-Helper",
			"author": "dooble",
			"releases": [
				{
					"sublime_text": "*",
					"tags": true
				}
			]
		},
		{
			"name": "TooltipLSL",
			"details": "https://github.com/Makopo/sublime-text-tooltip-lsl",
			"labels": ["tooltip", "help system"],
			"releases": [
				{
					"sublime_text": ">=3070",
					"tags": true
				}
			]
		},
		{
			"name": "Topas Syntax",
			"details": "https://github.com/davidchall/topas-syntax",
			"labels": ["language syntax"],
			"releases": [
				{
					"sublime_text": "*",
					"tags": true
				}
			]
		},
		{
			"name": "TopCoder Helper",
			"details": "https://github.com/gsingh93/sublime-topcoder-helper",
			"releases": [
				{
					"sublime_text": "*",
					"tags": true
				}
			]
		},
		{
			"name": "Tornado",
			"description": "Template syntax for Python's Tornado web framework.",
			"details": "https://github.com/nickbaum/sublime-tornado/",
			"labels": ["language syntax", "python", "html"],
			"releases": [
				{
					"sublime_text": ">=3084",
					"tags": true
				}
			]
		},
		{
			"name": "TortoiseGit Context Integration",
			"details": "https://github.com/ses4j/tgit-st3",
			"labels": ["git", "vcs", "tortoise"],
			"releases": [
				{
					"sublime_text": "*",
					"platforms": "windows",
					"tags": true
				}
			]
		},
		{
			"name": "TortoiseSVN",
			"details": "https://github.com/dexbol/sublime-TortoiseSVN",
			"labels": ["cvs", "vcs", "svn", "tortoise"],
			"releases": [
				{
					"sublime_text": "*",
					"platforms": "windows",
					"tags": true
				}
			]
		},
		{
			"name": "Toss File",
			"details": "https://github.com/jbaranski/TossFile",
			"releases": [
				{
					"sublime_text": "*",
					"tags": true
				}
			]
		},
		{
			"name": "Touch WSGI",
			"details": "https://github.com/Nalum/Touch-WSGI",
			"releases": [
				{
					"sublime_text": "*",
					"branch": "st3"
				}
			]
		},
		{
			"name": "Tower",
			"details": "https://github.com/tedmiston/sublime_tower_plugin",
			"labels": ["git", "tower", "vcs"],
			"releases": [
				{
					"sublime_text": "*",
					"platforms": ["osx"],
					"tags": true
				}
			]
		},
		{
			"name": "Tpl",
			"details": "https://github.com/fewspider/Tpl",
			"labels": ["javascript", "covert template", "tpl"],
			"releases": [
				{
					"sublime_text": "*",
					"tags": true
				}
			]
		},
		{
			"name": "tQuery",
			"details": "https://github.com/jeromeetienne/tquery-sublime",
			"releases": [
				{
					"sublime_text": "*",
					"branch": "master"
				}
			]
		},
		{
			"name": "TracRPC",
			"details": "https://github.com/lyrixderaven/TracRPC",
			"readme": "https://raw.githubusercontent.com/lyrixderaven/TracRPC/master/README.md",
			"author": "Florian Cech",
			"labels": ["trac", "project management", "tickets"],
			"releases": [
				{
					"sublime_text": "*",
					"tags": true
				}
			]
		},
		{
			"name": "Tradsim",
			"details": "https://github.com/misotomlam/SublimeTradsim",
			"releases": [
				{
					"sublime_text": "*",
					"branch": "master"
				}
			]
		},
		{
			"name": "Trailing Punctuation",
			"details": "https://github.com/spadgos/TrailingPunctuation",
			"releases": [
				{
					"sublime_text": "*",
					"tags": true
				}
			]
		},
		{
			"name": "TrailingSpaces",
			"details": "https://github.com/SublimeText/TrailingSpaces",
			"releases": [
				{
					"sublime_text": "<3148",
					"tags": "st2-"
				},
				{
					"sublime_text": "3148 - 4106",
					"tags": "st3-"
				},
				{
					"sublime_text": ">=4107",
					"tags": true
				}
			]
		},
		{
			"name": "Trainz Config",
			"details": "https://github.com/Dangoo/trainz_config",
			"homepage": "http://trainz-sachsen.com",
			"readme": "https://raw.githubusercontent.com/Dangoo/trainz_config/master/README.md",
			"author": "Daniel Gooß",
			"labels": ["language syntax"],
			"releases": [
				{
					"sublime_text": "*",
					"tags": true
				}
			]
		},
		{
			"name": "Transcrypt",
			"details": "https://github.com/eddiejessup/Transcrypt",
			"author": "Elliot Marsden",
			"labels": ["encryption"],
			"releases": [
				{
					"sublime_text": "*",
					"tags": true
				}
			]
		},
		{
			"name": "transientNamer Snippets",
			"details": "https://github.com/thespacedoctor/transientNamer-Sublime-Snippets",
			"releases": [
				{
					"sublime_text": "*",
					"tags": true
				}
			]
		},
		{
			"name": "Translate-CN",
			"details": "https://github.com/mjd507/Sublime-Translate",
			"releases": [
				{
					"sublime_text": "*",
					"tags": true
				}
			]
		},
		{
			"name": "Translator",
			"details": "https://github.com/dmytrovoytko/sublimetext-translate",
			"author": "Dmytro Voytko",
			"labels": ["translate", "text manipulation"],
			"releases": [
				{
					"sublime_text": "*",
					"tags": true
				}
			]
		},
		{
			"name": "Translit",
			"details": "https://github.com/malexer/SublimeTranslit",
			"releases": [
				{
					"sublime_text": "*",
					"tags": true
				}
			]
		},
		{
			"name": "Transparency",
			"details": "https://github.com/vhanla/SublimeTextTrans",
			"author": "vhanla",
			"labels": ["theme"],
			"description": "Make the windows transparency",
			"releases": [
				{
					"sublime_text": "*",
					"platforms": ["windows", "linux"],
					"tags": true
				}
			]
		},
		{
			"name": "Transpose Word",
			"details": "https://github.com/Jimbly/SublimeTransposeWord",
			"releases": [
				{
					"sublime_text": "*",
					"tags": true
				}
			]
		},
		{
			"name": "Travis CI Statusbar",
			"details": "https://github.com/seripap/sublime-travis-ci-status",
			"releases": [
				{
					"sublime_text": "*",
					"tags": true
				}
			]
		},
		{
			"name": "Travis YML Lint",
			"details": "https://github.com/sabhiram/sublime-travis-yml-lint",
			"releases": [
				{
					"sublime_text": "*",
					"tags": true
				}
			]
		},
		{
			"name": "Travis-CI",
			"details": "https://github.com/Section214/ST3-Travis-CI",
			"homepage": "https://section214.com/product/st3-travis-ci/",
			"donate": "https://section214.com/donate/",
			"author": "Dan Griffiths",
			"labels": ["travis", "travis-ci", "continuous integration", "status bar"],
			"releases": [
				{
					"sublime_text": "*",
					"tags": true
				}
			]
		},
		{
			"name": "TreeSitter",
			"details": "https://github.com/sublime-treesitter/TreeSitter",
			"labels": [
				"tree-sitter",
				"navigation",
				"selection",
				"symbols",
				"parsers"
			],
			"author": "kylebebak",
			"releases": [
				{
					"sublime_text": ">=4107",
					"tags": true
				}
			]
		},
		{
			"name": "TreeTop",
			"details": "https://github.com/royvandewater/Sublime2-TreeTop",
			"labels": ["language syntax"],
			"releases": [
				{
					"sublime_text": "*",
					"branch": "master"
				}
			]
		},
		{
			"name": "Trello",
			"details": "https://github.com/NicoSantangelo/sublime-text-trello",
			"releases": [
				{
					"sublime_text": "*",
					"tags": true
				}
			]
		},
		{
			"details": "https://github.com/jonlabelle/Trimmer",
			"labels": ["formatting", "text manipulation"],
			"releases": [
				{
					"sublime_text": "*",
					"tags": true
				}
			]
		},
		{
			"name": "Tron Color Scheme",
			"details": "https://github.com/bcomnes/sublime-tron-color-scheme",
			"labels": ["color scheme", "tron", "legacy", "dark", "blue"],
			"releases": [
				{
					"sublime_text": "*",
					"platforms": "*",
					"tags": true
				}
			]
		},
		{
			"name": "Troubleshooting",
			"details": "https://github.com/guillermooo/sublime-troubleshooting",
			"labels": ["troubleshooting", "debugging"],
			"author": ["FichteFoll", "guillermooo"],
			"releases": [
				{
					"sublime_text": "*",
					"tags": true,
					"platforms": "*"
				}
			]
		},
		{
			"name": "Trusted Coding",
			"details": "https://bitbucket.org/madnext/trustedcodingsublime",
			"labels": ["security", "static", "analysis", "code"],
			"releases": [
				{
					"sublime_text": "*",
					"tags": true
				}
			]
		},
		{
			"name": "Tryton Snippets",
			"details": "https://github.com/datalifeit/sublimetext-tryton-snippets",
			"labels": ["snippets", "tryton"],
			"releases": [
				{
					"sublime_text": "*",
					"tags": true
				}
			]
		},
		{
			"name": "TSL Text Scraping Language",
			"author": "Dan Borufka",
			"details": "https://github.com/polygoat/TSL",
			"labels": ["auto-complete", "completions", "language syntax", "scraping", "text scraping language", "tsl"],
			"releases": [
				{
					"sublime_text": "*",
					"tags": true
				}
			]
		},
		{
			"details": "https://github.com/tosher/TSQLEasy",
			"labels": ["language syntax", "sql", "sql server", "t-sql"],
			"releases": [
				{
					"sublime_text": ">=3114",
					"tags": true
				}
			]
		},
		{
			"name": "TtcnComplete",
			"details": "https://github.com/HuiMi24/TtcnComplete",
			"author": "Hui Mi",
			"labels": ["auto complete", "code navigation", "language syntax"],
			"releases": [
				{
					"sublime_text": "*",
					"tags": true
				}
			]
		},
		{
			"name": "Tubaina (afc)",
			"details": "https://github.com/leocwolter/tubaina-afc",
			"labels": ["language syntax"],
			"releases": [
				{
					"sublime_text": "*",
					"branch": "master"
				}
			]
		},
		{
			"name": "Tubsted Color Schemes",
			"details": "https://github.com/eduardolundgren/sublime-tubsted-color-scheme",
			"labels": ["color scheme", "tubster", "tubsted"],
			"releases": [
				{
					"sublime_text": "*",
					"branch": "master"
				}
			]
		},
		{
			"name": "Tully Color Schemes",
			"details": "https://github.com/swartzrock/tully-sublime-schemes",
			"labels": ["color scheme"],
			"releases": [
				{
					"sublime_text": "*",
					"tags": true
				}
			]
		},
		{
			"name": "Tup",
			"details": "https://github.com/petervaro/tup",
			"labels": ["language syntax"],
			"releases": [
				{
					"sublime_text": "*",
					"tags": true
				}
			]
		},
		{
			"name": "TurboBadger",
			"details": "https://github.com/NimbleTools/turbobadger-sublime",
			"labels": ["language syntax"],
			"releases": [
				{
					"sublime_text": "*",
					"tags": true
				}
			]
		},
		{
			"name": "Turtle RDF Syntax",
			"details": "https://github.com/e-e-e/sublime-turtle-syntax",
			"labels": ["language syntax", "ttl", "turtle", "rdf"],
			"description": "Syntax highlighting for Turtle RDF data",
			"releases": [
				{
					"sublime_text": "*",
					"tags": true
				}
			]
		},
		{
			"name": "Tutkain",
			"details": "https://github.com/eerohele/Tutkain",
			"labels": ["language syntax", "clojure", "repl"],
			"releases": [
				{
					"sublime_text": ">=4000",
					"tags": true
				}
			]
		},
		{
			"name": "Twee",
			"details": "https://github.com/monospaced/sublime-twee",
			"labels": ["language syntax"],
			"releases": [
				{
					"sublime_text": "*",
					"branch": "master"
				}
			]
		},
		{
			"name": "TwelfTools",
			"details": "https://github.com/nfeltman/TwelfTools",
			"labels": ["language syntax"],
			"releases": [
				{
					"sublime_text": "*",
					"tags": true
				}
			]
		},
		{
			"name": "Twig",
			"details": "https://github.com/Sublime-Instincts/BetterTwig",
			"labels": ["twig", "templates", "php", "language syntax"],
			"previous_names": ["PHP-Twig"],
			"releases": [
				{
					"sublime_text": "<4107",
					"tags": "st3-"
				},
				{
					"sublime_text": "4107 - 4141",
					"tags": "4107-"
				},
				{
					"sublime_text": "4142 - 4149",
					"tags": "4142-"
				},
				{
					"sublime_text": ">=4152",
					"tags": true
				}
			]
		},
		{
			"name": "TWiki",
			"details": "https://github.com/darryllawson/SublimeTWiki",
			"labels": ["language syntax"],
			"releases": [
				{
					"sublime_text": "*",
					"branch": "master"
				}
			]
		},
		{
			"name": "Twilight+",
			"details": "https://github.com/xy2z/SublimeTwilight",
			"labels": ["twilight", "markdown", "color scheme"],
			"releases": [
				{
					"sublime_text": "*",
					"tags": true
				}
			]
		},
		{
			"name": "TwilightBright",
			"details": "https://github.com/sepisoad/sublime-twilight-bright-color",
			"author": "Sepehr Aryani",
			"labels": [ "color scheme", "light", "twilight"],
			"releases": [
				{
					"sublime_text": "*",
					"tags": true
				}
			]
		},
		{
			"name": "Twilightcyanide Colorscheme",
			"details": "https://github.com/Centril/sublime-twilightcyanide-colorscheme",
			"labels": ["twilight", "predawn", "cyanide", "color scheme"],
			"releases": [
				{
					"sublime_text": "*",
					"tags": true
				}
			]
		},
		{
			"name": "Twitter Bootstrap Snippets",
			"details": "https://github.com/devtellect/sublime-twitter-bootstrap-snippets",
			"labels": ["snippets"],
			"releases": [
				{
					"sublime_text": "*",
					"branch": "master"
				}
			]
		},
		{
			"name": "Twitter Recess",
			"details": "https://github.com/morganestes/sublime-recess",
			"labels": ["build system", "language syntax", "linting", "minification"],
			"releases": [
				{
					"sublime_text": "*",
					"tags": true
				}
			]
		},
		{
			"name": "TwoColumns",
			"details": "https://github.com/pykong/TwoColumns",
			"labels": ["layout"],
			"releases": [
				{
					"sublime_text": "*",
					"tags": true
				}
			]
		},
		{
			"name": "TXL syntax highlighting",
			"details": "https://github.com/KatrinaHoffert/Sublime-Text-TXL-syntax",
			"author": "Mike Hoffert",
			"labels": ["language syntax"],
			"releases": [
				{
					"sublime_text": "*",
					"branch": "master"
				}
			]
		},
		{
			"name": "TXT2PYNB",
			"details": "https://github.com/jmwerner/TXT2PYNB",
			"releases": [
				{
					"sublime_text": "*",
					"tags": true
				}
			]
		},
		{
			"name": "Type Language Syntax",
			"details": "https://github.com/goodmind/language-typelanguage-sublime",
			"labels": ["language syntax"],
			"releases": [
				{
					"sublime_text": "*",
					"tags": true
				}
			]
		},
		{
			"name": "TypeScript",
			"details": "https://github.com/Microsoft/TypeScript-Sublime-Plugin",
			"homepage": "http://typescriptlang.org",
			"donate": null,
			"labels": ["auto-complete", "code navigation", "formatting", "language syntax", "snippets", "typescript", "javascript"],
			"releases": [
				{
					"sublime_text": "<4000",
					"tags": true
				}
			]
		},
		{
<<<<<<< HEAD
=======
			"name": "TypeScript Compiler",
			"details": "https://github.com/drivo/sublime-typescript-compiler",
			"labels": ["build system", "typescript"],
			"releases": [
				{
					"sublime_text": "<3000",
					"branch": "master"
				}
			]
		},
		{
>>>>>>> 1e9b01b7
			"name": "TypeScript Syntax",
			"details": "https://github.com/braver/TypeScriptSyntax",
			"labels": ["language syntax", "typescript"],
			"releases": [
				{
					"sublime_text": "3000 - 4107",
					"tags": true
				}
			]
		},
		{
			"name": "TypescriptCompletion",
			"details": "https://github.com/RonanDrouglazet/TypescriptCompletion",
			"labels": ["auto-complete", "text manipulation", "typescript"],
			"releases": [
				{
					"sublime_text": "*",
					"tags": true
				}
			]
		},
		{
			"name": "TypeTodo",
			"details": "https://github.com/NikolayRag/typeTodo",
			"author": "Nikolay Ragozin",
			"labels": ["language syntax", "todo", "organizer"],
			"releases": [
				{
					"sublime_text": "*",
					"branch": "master"
				}
			]
		},
		{
			"name": "Typewriter",
			"details": "https://github.com/alehandrof/Typewriter",
			"releases": [
				{
					"sublime_text": "*",
					"tags": true
				}
			]
		},
		{
			"name": "TYPO3 Fluid Snippets",
			"details": "https://github.com/kitzberger/SublimeTypo3FluidSnippets",
			"author": ["Daniel Siepmann", "Philipp Kitzberger"],
			"labels": ["snippets"],
			"releases": [
				{
					"sublime_text": "*",
					"tags": true
				}
			]
		},
		{
			"name": "TypoFixr",
			"details": "https://github.com/sylzys/TypoFixr",
			"releases": [
				{
					"sublime_text": "*",
					"branch": "master"
				}
			]
		},
		{
			"name": "Typora Markdown App (OSX)",
			"details": "https://github.com/Asoul/typora-markdown-sublime",
			"releases": [
				{
					"sublime_text": "*",
					"platforms": ["osx"],
					"tags": true
				}
			]
		},
		{
			"name": "TypoScript",
			"details": "https://github.com/DanielSiepmann/Sublime-Text-TypoScript",
			"author": "Daniel Siepmann",
			"labels": ["language syntax"],
			"releases": [
				{
					"sublime_text": "*",
					"tags": true
				}
			]
		},
		{
			"name": "TypoScriptr",
			"details": "https://github.com/Kitzberger/SublimeTypoScriptr",
			"author": "Philipp Kitzberger",
			"labels": ["text manipulation", "typoscript"],
			"releases": [
				{
					"sublime_text": "*",
					"tags": true
				}
			]
		},
		{
			"name": "Typst",
			"details": "https://github.com/hyrious/typst-syntax-highlight",
			"labels": ["language syntax"],
			"releases": [
				{
					"sublime_text": ">=4000",
					"tags": true
				}
			]
		}
	]
}<|MERGE_RESOLUTION|>--- conflicted
+++ resolved
@@ -3536,20 +3536,6 @@
 			]
 		},
 		{
-<<<<<<< HEAD
-=======
-			"name": "TypeScript Compiler",
-			"details": "https://github.com/drivo/sublime-typescript-compiler",
-			"labels": ["build system", "typescript"],
-			"releases": [
-				{
-					"sublime_text": "<3000",
-					"branch": "master"
-				}
-			]
-		},
-		{
->>>>>>> 1e9b01b7
 			"name": "TypeScript Syntax",
 			"details": "https://github.com/braver/TypeScriptSyntax",
 			"labels": ["language syntax", "typescript"],
