{
	"schema_version": "3.0.0",
	"packages": [
		{
			"name": "R Tools",
			"details": "https://github.com/karthik/Rtools",
			"releases": [
				{
					"sublime_text": "<3000",
					"branch": "master"
				}
			]
		},
		{
			"name": "R-snippets",
			"details": "https://github.com/jvcasillas/R-snippets",
			"labels": ["snippets", "R", "statistics"],
			"releases": [
				{
					"sublime_text": "*",
					"branch": "master"
				}
			]
		},
		{
			"name": "R_comments",
			"details": "https://github.com/anasrana/R_Comments",
			"labels": ["comment", "R", "statistics"],
			"releases": [
				{
					"sublime_text": "*",
					"tags": true
				}
			]
		},
		{
			"name": "Ra Spring",
			"details": "https://github.com/vbasky/RaSpring",
			"labels": ["color scheme"],
			"releases": [
				{
					"sublime_text": "*",
					"tags": true
				}
			]
		},
		{
			"name": "Racket",
			"details": "https://github.com/follesoe/sublime-racket",
			"releases": [
				{
					"sublime_text": "*",
					"branch": "master"
				}
			]
		},
		{
			"name": "Rails Completions",
			"details": "https://github.com/mjeffrey18/rails-completions",
			"labels": ["Ruby on Rails", "snippets", "auto-complete", "Autocomplete", "Rails", "ruby"],
			"releases": [
				{
					"sublime_text": "*",
					"tags": true
				}
			]
		},
		{
			"name": "Rails File Switcher",
			"details": "https://github.com/AlexanderZaytsev/SublimeText2RailsFileSwitcher",
			"releases": [
				{
					"sublime_text": "<3000",
					"branch": "master"
				}
			]
		},
		{
			"name": "Rails I18n Helper",
			"details": "https://github.com/Adeptus/rails-i18n-helper",
			"releases": [
				{
					"sublime_text": "<3000",
					"branch": "master"
				}
			]
		},
		{
			"name": "Rails Latest Migration",
			"details": "https://github.com/alexpls/Rails-Latest-Migration",
			"releases": [
				{
					"sublime_text": "*",
					"branch": "master"
				}
			]
		},
		{
			"name": "Rails Magic Clipboard",
			"details": "https://github.com/nickdowse/RailsMagicClipboard",
			"releases": [
				{
					"sublime_text": "*",
					"tags": true
				}
			]
		},
		{
			"name": "Rails Migrations List",
			"details": "https://github.com/KELiON/RailsMigrationsList",
			"releases": [
				{
					"sublime_text": "*",
					"branch": "master"
				}
			]
		},
		{
			"name": "Rails OpenView",
			"details": "https://github.com/harekal7/Rails-OpenView",
			"releases": [
				{
					"sublime_text": "*",
					"tags": true
				}
			]
		},
		{
			"name": "Rails Partial",
			"details": "https://github.com/wesf90/rails-partial",
			"releases": [
				{
					"sublime_text": "<3000",
					"branch": "master"
				},
				{
					"sublime_text": ">=3000",
					"branch": "st3"
				}
			]
		},
		{
			"name": "Rails Related Files",
			"details": "https://github.com/luqman/SublimeText2RailsRelatedFiles",
			"releases": [
				{
					"sublime_text": "<3000",
					"branch": "master"
				}
			]
		},
		{
			"name": "Rails Status Snippets",
			"details": "https://github.com/danhper/sublime-rails-status-snippets",
			"labels": ["ruby on rails", "snippets"],
			"releases": [
				{
					"sublime_text": "*",
					"tags": true
				}
			]
		},
		{
			"name": "RailsBase16 Color Schemes",
			"details": "https://github.com/tompave/rails_base_16",
			"labels": ["color scheme", "ruby", "ruby on rails", "rails"],
			"releases": [
				{
					"sublime_text": "*",
					"tags": true
				}
			]
		},
		{
			"name": "RailsCasts Colour Scheme",
			"details": "https://github.com/tdm00/sublime-theme-railscasts",
			"labels": ["color scheme"],
			"releases": [
				{
					"sublime_text": "*",
					"branch": "master"
				}
			]
		},
		{
			"name": "Railscasts Extended",
			"details": "https://github.com/jayzelenkov/sublime-railscasts-extended",
			"labels": ["color scheme"],
			"releases": [
				{
					"sublime_text": "*",
					"branch": "master"
				}
			]
		},
		{
			"name": "RailsGoToSass",
			"details": "https://github.com/xijo/sublime_rails_go_to_sass",
			"releases": [
				{
					"sublime_text": "*",
					"tags": true
				}
			]
		},
		{
			"name": "RailsGoToSpec",
			"details": "https://github.com/sporto/rails_go_to_spec",
			"previous_names": ["rails_go_to_spec", "Rails Go To Spec"],
			"releases": [
				{
					"sublime_text": "<3000",
					"branch": "st2"
				},
				{
					"sublime_text": ">=3000",
					"branch": "master"
				}
			]
		},
		{
			"name": "rainbow_csv",
			"details": "https://github.com/mechatroner/sublime_rainbow_csv",
			"labels": ["csv", "tsv", "highlight"],
			"releases": [
				{
					"sublime_text": ">=3000",
					"tags": true
				}
			]
		},
		{
			"name": "RainbowBrackets",
			"details": "https://github.com/absop/RainbowBrackets",
			"labels": ["scheme", "json", "highlight", "brackets", "parentheses"],
			"releases": [
				{
					"sublime_text": ">=3000",
					"tags": true
				}
			]
		},
		{
			"name": "RainbowDrops Inspired - Color Scheme",
			"details": "https://github.com/AhanM/RainbowDropsInspired-color-scheme",
			"labels": ["color scheme"],
			"releases": [
				{
					"sublime_text": "*",
					"tags": true
				}
			]
		},
		{
			"name": "Rainbowth",
			"details": "https://github.com/whitequark/rainbowth",
			"labels": ["lisp", "Scheme", "Clojure", "Racket", "parentheses"],
			"releases": [
				{
					"sublime_text": ">=3000",
					"tags": true
				}
			]
		},
		{
			"name": "Rainglow",
			"details": "https://github.com/daylerees/rainglow",
			"releases": [
				{
					"sublime_text": "*",
					"tags": true
				}
			]
		},
		{
			"name": "Rainmeter",
			"details": "https://github.com/thatsIch/sublime-rainmeter",
			"labels": ["rainmeter"],
			"releases": [
				{
					"base": "https://github.com/merlinthered/sublime-rainmeter",
					"sublime_text": "<3000",
					"platforms": ["windows"],
					"tags": true
				},
				{
					"sublime_text": "<3092",
					"platforms": ["windows"],
					"tags": "st3092-"
				},
				{
					"sublime_text": ">=3092",
					"platforms": ["windows"],
					"tags": true
				}
			]
		},
		{
			"details": "https://github.com/SublimeText/Rake",
			"releases": [
				{
					"sublime_text": "*",
					"branch": "master"
				}
			]
		},
		{
			"name": "RamdaDocs",
			"author": "Bijoy Thomas",
			"labels": ["ramda"],
			"details": "https://github.com/bijoythomas/sublime-ramda-docs",
			"releases": [
				{
					"sublime_text": ">=3000",
					"tags": true
				}
			]
		},
		{
			"name": "RAML Syntax Highlighter",
			"details": "https://github.com/mulesoft-labs/raml-sublime-plugin",
			"releases": [
				{
					"sublime_text": "*",
					"branch": "master"
				}
			]
		},
		{
			"name": "Random Everything",
			"details": "https://github.com/kimpettersen/random-sublime-text-plugin",
			"releases": [
				{
					"sublime_text": "*",
					"branch": "master"
				}
			]
		},
		{
			"name": "Random HEX Color",
			"details": "https://github.com/lindskogen/RandomHEXColor",
			"releases": [
				{
					"sublime_text": "<3000",
					"branch": "master"
				}
			]
		},
		{
			"name": "Random Message",
			"details": "https://github.com/kutu/RandomMessage",
			"releases": [
				{
					"sublime_text": "<3000",
					"branch": "master"
				}
			]
		},
		{
			"name": "Random Text",
			"details": "https://github.com/dallbee/RandomText",
			"labels": ["text manipulation"],
			"releases": [
				{
					"sublime_text": "*",
					"tags": true
				}
			]
		},
		{
			"name": "RandomCase",
			"details": "https://github.com/dcowsill/randomcase",
			"releases": [
				{
					"sublime_text": ">=3000",
					"tags": true
				}
			]
		},
		{
			"details": "https://github.com/marclar/RandomizeLogMessages",
			"releases": [
				{
					"sublime_text": "<3000",
					"branch": "master"
				}
			]
		},
		{
			"name": "RAPID Syntax Highlighting",
			"details": "https://github.com/mfrench1989/RAPID-Syntax-Highlighting",
			"labels": ["language syntax"],
			"releases": [
				{
					"sublime_text": ">=3092",
					"tags": true
				}
			]
		},
		{
			"details": "https://github.com/facelessuser/RawLineEdit",
			"releases": [
				{
					"sublime_text": ">=3000",
					"tags": "st3-"
				}
			]
		},
		{
			"name": "Raybo - Color Scheme",
			"details": "https://github.com/planetoftheweb/raybo_md_theme",
			"labels": ["color scheme"],
			"releases": [
				{
					"sublime_text": ">=3000",
					"branch": "master"
				}
			]
		},
		{
			"name": "Razor",
			"details": "https://github.com/joseph-turner/Razor",
			"releases": [
				{
					"sublime_text": "*",
					"branch": "master"
				}
			]
		},
		{
			"name": "Razor C# Syntax",
			"details": "https://github.com/LoneBoco/razor-sublime",
			"description": "Razor C# .cshtml language syntax for Sublime Text 4.",
			"labels": ["language syntax", "razor", "c#", "cshtml"],
			"releases": [
				{
					"sublime_text": ">=4075",
					"tags": true
				}
			]
		},
		{
			"name": "razor-tmpl",
			"details": "https://github.com/magicdawn/razor-tmpl.sublime-package",
			"labels": ["razor-tmpl", "razor", "template"],
			"releases": [
				{
					"sublime_text": "*",
					"tags": true
				}
			]
		},
		{
			"name": "rbenv",
			"details": "https://github.com/felipeelias/sublime-text-2-rbenv",
			"labels": ["rbenv ruby"],
			"releases": [
				{
					"sublime_text": "<3000",
					"branch": "master"
				}
			]
		},
		{
			"name": "RDate Editor",
			"details": "https://bitbucket.org/SergeyEg/date-editor",
			"releases": [
				{
					"sublime_text": "*",
					"platforms": ["windows"],
					"tags": true
				}
			]
		},
		{
			"details": "https://github.com/jamesfzhang/rdio",
			"releases": [
				{
					"sublime_text": ">=3000",
					"platforms": "osx",
					"tags": true
				}
			]
		},
		{
			"name": "React and React Router Snippets",
			"details": "https://github.com/joemaddalone/ReactSublimeSnippets",
			"releases": [
				{
					"sublime_text": "*",
					"tags": true
				}
			]
		},
		{
			"name": "React Coffee Snippets",
			"details": "https://github.com/monstersintokyo/react-coffee-sublime-snippets",
			"labels": ["snippets", "cjsx", "coffee", "coffeescript", "react"],
			"releases": [
				{
					"sublime_text": "*",
					"tags": true
				}
			]
		},
		{
			"name": "React Create Component",
			"details": "https://github.com/acsands13/sublime-react-create-component",
			"labels": ["react", "es6", "sidebar"],
			"releases": [
				{
					"sublime_text": "*",
					"tags": true
				}
			]
		},
		{
			"name": "React Development Snippets",
			"details": "https://github.com/jeantimex/react-sublime-snippet",
			"labels": ["snippets", "jsx", "es6", "react", "test case", "redux", "action"],
			"releases": [
				{
					"sublime_text": "*",
					"tags": true
				}
			]
		},
		{
			"name": "React ES6 Snippets",
			"details": "https://github.com/mboperator/sublime-react-es6",
			"labels": ["snippets", "jsx", "es6", "react"],
			"releases": [
				{
					"sublime_text": "*",
					"tags": true
				}
			]
		},
		{
			"name": "React IDE",
			"details": "https://github.com/turadg/sublime-react-ide",
			"labels": ["react", "jest", "lazyspec", "ide"],
			"releases": [
				{
					"sublime_text": "*",
					"tags": true
				}
			]
		},
		{
			"name": "React Native Autocomplete",
			"details": "https://github.com/gebeto/react-native-autocomplete",
			"labels": ["completion"],
			"releases": [
				{
					"sublime_text": "*",
					"tags": true
				}
			]
		},
		{
			"name": "React Templates",
			"details": "https://github.com/talpor/sublime-rt",
			"labels": ["language syntax", "RT"],
			"releases": [
				{
					"sublime_text": "*",
					"tags": true
				}
			]
		},
		{
			"name": "React-CSS-Converter",
			"details": "https://github.com/davidfufu/React-CSS-Notation-Converter",
			"labels": ["css", "react", "conversion", "notation", "styling"],
			"releases": [
				{
					"sublime_text": "*",
					"tags": true
				}
			]
		},
		{
			"name": "react-native-css-snippets",
			"details": "https://github.com/txji/react-native-css-snippets",
			"labels": ["snippets", "react", "native", "react-native", "jsx", "css"],
			"releases": [
				{
					"sublime_text": ">3000",
					"tags": true
				}
			]
		},
		{
			"name": "react-native-snippets",
			"details": "https://github.com/Shrugs/react-native-snippets",
			"labels": ["snippets", "react", "native", "react-native", "jsx"],
			"releases": [
				{
					"sublime_text": "*",
					"tags": true
				}
			]
		},
		{
			"name": "ReactJS",
			"details": "https://github.com/facebookarchive/sublime-react",
			"labels": ["language syntax", "snippets", "JSX"],
			"releases": [
				{
					"sublime_text": "*",
					"branch": "master"
				}
			]
		},
		{
			"name": "ReactJS Snippets",
			"details": "https://github.com/saada/reactjs-snippets",
			"releases": [
				{
					"sublime_text": "*",
					"branch": "master"
				}
			]
		},
		{
			"name": "Read Only Buffer",
			"details": "https://github.com/crazybyte/SublimeReadOnlyBuffer",
			"releases": [
				{
					"sublime_text": "<3000",
					"branch": "master"
				}
			]
		},
		{
			"details": "https://github.com/idleberg/Readme-Helper",
			"labels": ["snippets", "markdown", "restructuredtext", "textile"],
			"releases": [
				{
					"sublime_text": "*",
					"tags": true
				}
			]
		},
		{
			"details": "https://github.com/roadhump/ReadmePlease",
			"releases": [
				{
					"sublime_text": "<3000",
					"branch": "st2"
				},
				{
					"sublime_text": ">=3000",
					"branch": "master"
				}
			]
		},
		{
			"name": "ReadonlyMode",
			"details": "https://github.com/dongliu/sublime-readonly",
			"releases": [
				{
					"sublime_text": "*",
					"tags": true
				}
			]
		},
		{
			"name": "ReadonlyProtect",
			"details": "https://github.com/ivellioscolin/sublime-plugin-readonlyprotect",
			"releases": [
				{
					"sublime_text": "*",
					"tags": true
				}
			]
		},
		{
			"name": "ReadonlyWritable",
			"details": "https://github.com/pyzhangxiang/sublimetext-2-readonly-writable",
			"releases": [
				{
					"sublime_text": "<3000",
					"branch": "master"
				}
			]
		},
		{
			"name": "ReadRspec",
			"details": "https://github.com/AlexVKO/sublime-read-rspec",
			"releases": [
				{
					"sublime_text": "*",
					"tags": true
				}
			]
		},
		{
			"name": "Reaktoro",
			"details": "https://bitbucket.org/reaktoro/reaktoro-sublimeplugin",
			"labels": ["language syntax"],
			"releases": [
				{
					"sublime_text": "*",
					"tags": true
				}
			]
		},
		{
			"name": "RealityCheck",
			"details": "https://github.com/bollu/SublimeRealityCheck",
			"labels": ["python", "interpreter", "interactive"],
			"releases": [
				{
					"sublime_text": ">=3000",
					"tags": true
				}
			]
		},
		{
			"name": "Reason",
			"details": "https://github.com/reasonml-editor/sublime-reason",
			"releases": [
				{
					"sublime_text": "*",
					"tags": true
				}
			]
		},
		{
			"name": "ReaSyntax",
			"details": "https://github.com/Breeder/ReaSyntax",
			"labels": ["reaper", "cockos", "reascript", "eel", "jesusonic", "js", "walter"],
			"releases": [
				{
					"sublime_text": "*",
					"tags": true
				}
			]
		},
		{
			"name": "REBOL",
			"details": "https://github.com/Oldes/Sublime-REBOL",
			"labels": ["language syntax"],
			"releases": [
				{
					"sublime_text": "*",
					"tags": true
				}
			]
		},
		{
			"name": "RecentActiveFiles",
			"details": "https://github.com/jugyo/SublimeRecentActiveFiles",
			"releases": [
				{
					"sublime_text": "*",
					"branch": "master"
				}
			]
		},
		{
			"details": "https://github.com/mburrows/RecenterTopBottom",
			"releases": [
				{
					"sublime_text": "<3000",
					"branch": "master"
				}
			]
		},
		{
			"name": "RecentTabSort",
			"details": "https://github.com/Stuk/sublime-recent-tab-sort",
			"releases": [
				{
					"sublime_text": ">=3000",
					"tags": true
				}
			]
		},
		{
			"name": "Red",
			"details": "https://github.com/Oldes/Sublime-Red",
			"labels": ["language syntax"],
			"releases": [
				{
					"sublime_text": "*",
					"tags": true
				}
			]
		},
		{
			"name": "Red Planet Color Scheme",
			"details": "https://github.com/eliquious/Red-Planet-Theme",
			"labels": ["color scheme"],
			"releases": [
				{
					"sublime_text": "*",
					"branch": "master"
				}
			]
		},
		{
			"name": "Redacted",
			"details": "https://github.com/nickgravelyn/redacted",
			"releases": [
				{
					"sublime_text": "*",
					"branch": "master"
				}
			]
		},
		{
			"name": "RedBeanPHP ORM Snippets",
			"details": "https://github.com/zewa666/RedBean_SublimeTextSnippets",
			"labels": ["snippets"],
			"releases": [
				{
					"sublime_text": "*",
					"branch": "master"
				}
			]
		},
		{
			"name": "Redlime",
			"details": "https://github.com/tosher/Redlime",
			"labels": ["Redmine", "Bug tracking", "Project management"],
			"releases": [
				{
					"sublime_text": ">=3000",
					"tags": true
				}
			]
		},
		{
			"name": "Redmine Pastie",
			"details": "https://github.com/benoitduval/redmine-pastie",
			"labels": ["Redmine", "paste", "pastie"],
			"releases": [
				{
					"sublime_text": ">=3000",
					"tags": true
				}
			]
		},
		{
			"name": "Redux Snippets",
			"details": "https://github.com/reduxframework/snippets_sublime",
			"releases": [
				{
					"sublime_text": "*",
					"tags": true
				}
			]
		},
		{
			"name": "Refactor",
			"details": "https://github.com/Delermando/Refactor",
			"labels": ["refactor", "code review", "code formatting","php"],
			"releases": [
				{
					"sublime_text": ">=3000",
					"tags": true
				}
			]
		},
		{
			"name": "Reform",
			"details": "https://github.com/Suor/sublime-reform",
			"labels": ["formatting"],
			"releases": [
				{
					"sublime_text": "*",
					"tags": true
				}
			]
		},
		{
			"name": "Refresh File and Folders",
			"details": "https://github.com/codebicycle/refresh-file-and-folders",
			"labels": ["remote"],
			"releases": [
				{
					"sublime_text": "*",
					"tags": true
				}
			]
		},
		{
			"name": "REG",
			"details": "https://github.com/robertcollier4/REG",
			"releases": [
				{
					"sublime_text": "*",
					"platforms": ["windows"],
					"tags": true
				}
			]
		},
		{
			"name": "Regex Escape",
			"details": "https://github.com/Jonnymcc/sublime_regex_escape",
			"releases": [
				{
					"sublime_text": "*",
					"tags": true
				}
			]
		},
		{
<<<<<<< HEAD
			"name": "RegexPortfolio",
			"previous_names": ["Regex Portfolio"],
			"details": "https://github.com/KaminoU/RegexPortfolio",
=======
			"name": "Regex Portfolio",
			"details": "https://github.com/KaminoU/regex_portfolio",
>>>>>>> eab1aea4
			"releases": [
				{
					"sublime_text": "*",
					"tags": true
				}
			]
		},
		{
			"name": "RegexExplainTip",
			"details": "https://github.com/rubikonx9/SublimeRegexExplainTip",
			"labels": ["utilities"],
			"releases": [
				{
					"sublime_text": ">=3000",
					"tags": true
				}
			]
		},
		{
			"name": "RegExLink",
			"details": "https://github.com/antonioriva/RegExLink",
			"labels": ["utilities"],
			"releases": [
				{
					"sublime_text": ">=3000",
					"tags": true
				}
			]
		},
		{
			"name": "Registers",
			"details": "https://github.com/BernardoAbreu/Registers",
			"releases": [
				{
					"sublime_text": "*",
					"tags": true
				}
			]
		},
		{
			"details": "https://github.com/facelessuser/RegReplace",
			"releases": [
				{
					"sublime_text": ">=3000",
					"tags": "st3-"
				}
			]
		},
		{
			"name": "ReIndent",
			"details": "https://github.com/kamilkp/Sublime-Text-ReIndent",
			"releases": [
				{
					"sublime_text": "*",
					"tags": true
				}
			]
		},
		{
			"name": "Reindent on save",
			"details": "https://github.com/mac2000/sublime-reindent-on-save",
			"releases": [
				{
					"sublime_text": "*",
					"branch": "master"
				}
			]
		},
		{
			"name": "Rekit",
			"details": "https://github.com/supnate/rekit-sublime",
			"description": "Provide sidebar menu for Rekit command line tools.",
			"releases": [
				{
					"sublime_text": "*",
					"tags": true
				}
			]
		},
		{
			"name": "Related Files",
			"details": "https://github.com/fabiokr/sublime-related-files",
			"releases": [
				{
					"sublime_text": "<3000",
					"branch": "sublime2"
				},
				{
					"sublime_text": ">=3000",
					"tags": true
				}
			]
		},
		{
			"name": "REM PX",
			"details": "https://github.com/BsWiM/REM-PX",
			"releases": [
				{
					"sublime_text": "*",
					"branch": "master"
				}
			]
		},
		{
			"name": "rem-unit",
			"details": "https://github.com/fisker/rem-unit",
			"releases": [
				{
					"sublime_text": "*",
					"tags": true
				}
			]
		},
		{
			"name": "RememberCommandPaletteInput",
			"details": "https://github.com/evandrocoan/RememberCommandPaletteInput",
			"releases": [
				{
					"sublime_text": ">=3126",
					"tags": true
				}
			]
		},
		{
			"name": "Remify",
			"details": "https://github.com/brousalis/remify",
			"releases": [
				{
					"sublime_text": "*",
					"tags": true
				}
			]
		},
		{
			"name": "RemoteCollab",
			"details": "https://github.com/TeamRemote/remote-sublime",
			"releases": [
				{
					"sublime_text": ">3000",
					"tags": true
				}
			]
		},
		{
			"name": "RemoteCpp",
			"details": "https://github.com/ruibm/RemoteCpp",
			"releases": [
				{
					"sublime_text": ">=3000",
					"tags": true
				}
			]
		},
		{
			"name": "RemoteDiff-BCompare",
			"details": "https://github.com/Rain7232/RemoteDiff-BCompare",
			"releases": [
				{
					"sublime_text": ">=3000",
					"platforms": ["windows"],
					"tags": true
				}
			]
		},
		{
			"name": "RemoteEdit",
			"details": "https://github.com/sligodave/sublime_remote_edit",
			"releases": [
				{
					"sublime_text": "*",
					"branch": "master"
				}
			]
		},
		{
			"name": "RemoteOpen",
			"details": "https://github.com/sligodave/sublime_remote_open",
			"releases": [
				{
					"sublime_text": "*",
					"branch": "master"
				}
			]
		},
		{
			"name": "RemotePHPUnit",
			"details": "https://github.com/paza/RemotePHPUnit-for-Sublime-Text",
			"releases": [
				{
					"sublime_text": ">2999",
					"tags": true
				}
			]
		},
		{
			"name": "RemoteTree",
			"details": "https://github.com/deNULL/RemoteTree",
			"releases": [
				{
					"sublime_text": ">=3000",
					"platforms": ["osx", "windows"],
					"tags": true
				}
			]
		},
		{
			"name": "RemoveDuplicateCharacters",
			"details": "https://github.com/xianghongai/RemoveDuplicateCharacters",
			"releases": [
				{
					"sublime_text": "*",
					"tags": true
				}
			]
		},
		{
			"name": "RemoveDuplicateLines",
			"details": "https://github.com/ilyakam/RemoveDuplicateLines",
			"labels": ["remove duplicates", "delete duplicates", "dedup"],
			"releases": [
				{
					"sublime_text": "*",
					"tags": true
				}
			]
		},
		{
			"name": "RemoveGreekAccents",
			"details": "https://github.com/kyrpas/SublimeRemoveGreekAccents",
			"labels": ["text manipulation", "greek", "formatting", "accents"],
			"releases": [
				{
					"sublime_text": "*",
					"tags": true
				}
			]
		},
		{
			"name": "RemoveLineBreaks",
			"details": "https://github.com/fsaad/Sublime-RemoveLineBreaks",
			"releases": [
				{
					"sublime_text": ">=3000",
					"tags": true
				}
			]
		},
		{
			"name": "RemoveNonAsciiChars",
			"details": "https://github.com/Gabriel-p/RemoveNonAsciiChars",
			"releases": [
				{
					"sublime_text": "*",
					"tags": true
				}
			]
		},
		{
			"name": "RemoveSelection",
			"details": "https://github.com/shagabutdinov/sublime-remove-selection",
			"donate": "https://github.com/shagabutdinov/sublime-enhanced/blob/master/readme-donations.md",
			"labels": ["sublime-enhanced", "cursors manipulation"],
			"releases": [
				{
					"sublime_text": "*",
					"branch": "master"
				}
			]
		},
		{
			"name": "Rename Buffer",
			"details": "https://github.com/mghweb/SublimeRenameBuffer",
			"releases": [
				{
					"sublime_text": "*",
					"tags": true
				}
			]
		},
		{
			"details": "https://github.com/frozenice/RenameTab",
			"releases": [
				{
					"sublime_text": "<3000",
					"branch": "master"
				}
			]
		},
		{
			"name": "Render Tree",
			"details": "https://github.com/cpeccei/RenderTree",
			"releases": [
				{
					"sublime_text": ">=3000",
					"tags": true
				}
			]
		},
		{
			"name": "Renpy Language",
			"details": "https://github.com/koroshiya/Sublime-Renpy",
			"releases": [
				{
					"sublime_text": "*",
					"tags": true
				}
			]
		},
		{
			"name": "Renpy Script",
			"details": "https://github.com/torrentails/RenPy-Script-Syntax-Sublime-Text-",
			"releases": [
				{
					"sublime_text": ">=3092",
					"tags": true
				}
			]
		},
		{
			"name": "Repeat Macro",
			"details": "https://github.com/sivakumar-kailasam/Repeat-Macro",
			"releases": [
				{
					"sublime_text": "*",
					"branch": "master"
				}
			]
		},
		{
			"name": "RepeatCommand",
			"details": "https://github.com/shagabutdinov/sublime-repeat-command",
			"donate": "https://github.com/shagabutdinov/sublime-enhanced/blob/master/readme-donations.md",
			"labels": ["sublime-enhanced"],
			"releases": [
				{
					"sublime_text": "*",
					"branch": "master"
				}
			]
		},
		{
			"name": "ReqsLang",
			"details": "https://github.com/petarjs/sublime-reqs-language",
			"labels": ["requirements", "todo", "language syntax"],
			"releases": [
				{
					"sublime_text": "*",
					"tags": true
				}
			]
		},
		{
			"name": "Request",
			"details": "https://github.com/twolfson/sublime-request",
			"labels": ["http", "url"],
			"releases": [
				{
					"sublime_text": "*",
					"tags": true
				}
			]
		},
		{
			"name": "Requester",
			"details": "https://github.com/kylebebak/Requester",
			"labels": [
				"http",
				"api",
				"rest",
				"debug"
			],
			"author": "kylebebak",
			"releases": [
				{
					"sublime_text": ">=3084",
					"tags": true
				}
			]
		},
		{
			"name": "Require CommonJS Modules Helper",
			"details": "https://github.com/jfromaniello/sublime-node-require",
			"previous_names": ["Require Node.js Modules Helper"],
			"releases": [
				{
					"sublime_text": "*",
					"tags": true
				}
			]
		},
		{
			"name": "Require Helper",
			"details": "https://github.com/spadgos/sublime-require-helper",
			"releases": [
				{
					"sublime_text": "<3000",
					"branch": "st2"
				},
				{
					"sublime_text": ">=3000",
					"tags": true
				}
			]
		},
		{
			"name": "ReScript",
			"details": "https://github.com/rescript-lang/rescript-sublime",
			"releases": [
				{
					"sublime_text": ">=3118",
					"tags": true
				}
			]
		},
		{
			"name": "Resesif Color Scheme",
			"details": "https://github.com/carloscuesta/resesif",
			"labels": ["color scheme"],
			"releases": [
				{
					"sublime_text": "*",
					"tags": true
				}
			]
		},
		{
			"name": "Resize Active Group",
			"details": "https://github.com/FunkMonkey/SublimeResizeActiveGroup",
			"releases": [
				{
					"sublime_text": "<3000",
					"branch": "master"
				}
			]
		},
		{
			"name": "Resize Group with Keyboard",
			"details": "https://github.com/VPashkov/SublimeResizeGroupWithKeyboard",
			"releases": [
				{
					"sublime_text": "*",
					"branch": "master"
				}
			]
		},
		{
			"name": "Resolve Javascript Modules",
			"author": "Thomas Welter",
			"details": "https://github.com/thomaswelter/Resolve-Javascript-Modules",
			"labels": ["auto-complete", "javascript", "browser", "js", "completions", "modules"],
			"releases": [
				{
					"sublime_text": ">=3200",
					"tags": true
				}
			]
		},
		{
			"name": "ResponsiveBoilerplate",
			"details": "https://github.com/newaeonweb/ResponsiveBoilerplateSnippets",
			"labels": ["snippets"],
			"releases": [
				{
					"sublime_text": "*",
					"branch": "master"
				}
			]
		},
		{
			"name": "Responsys Built-In Function",
			"details": "https://github.com/tatky/Sublime_Responsys_Built-In_Function",
			"releases": [
				{
					"sublime_text": "*",
					"tags": true
				}
			]
		},
		{
			"name": "Restart",
			"details": "https://github.com/yedderson/SublimeRestart",
			"releases": [
				{
					"sublime_text": "*",
					"branch": "master"
				}
			]
		},
		{
			"name": "RESTer HTTP Client",
			"details": "https://github.com/pjdietz/rester-sublime-http-client",
			"donate": "http://pjdietz.com/say-thanks/",
			"releases": [
				{
					"sublime_text": "*",
					"tags": true
				}
			]
		},
		{
			"name": "Restructured Text (RST) Snippets",
			"details": "https://github.com/mgaitan/sublime-rst-completion",
			"labels": ["snippets"],
			"releases": [
				{
					"sublime_text": "*",
					"branch": "master"
				}
			]
		},
		{
			"name": "Retro Computers Color Schemes",
			"details": "https://github.com/idleberg/RetroComputers.tmTheme",
			"labels": ["color scheme"],
			"releases": [
				{
					"sublime_text": "*",
					"branch": "master"
				}
			]
		},
		{
			"name": "ReverseCharacters",
			"details": "https://github.com/alfredbez/ReverseCharacters",
			"releases": [
				{
					"sublime_text": "*",
					"tags": true
				}
			]
		},
		{
			"name": "Revert All Files",
			"details": "https://github.com/davis9001/Sublime-Text-2-Revert-All-Files",
			"releases": [
				{
					"sublime_text": "*",
					"branch": "master"
				}
			]
		},
		{
			"details": "https://github.com/SublimeText/RevertFontSize",
			"releases": [
				{
					"sublime_text": "*",
					"branch": "master"
				}
			]
		},
		{
			"name": "Review Myself",
			"details": "https://github.com/thenewvu/SublimeReviewMyself",
			"releases": [
				{
					"sublime_text": ">=3000",
					"tags": true
				}
			]
		},
		{
			"name": "REXX",
			"details": "https://github.com/mblocker/rexx-sublime",
			"labels": ["language syntax"],
			"previous_names": ["REXX Language Support"],
			"releases": [
				{
					"sublime_text": "*",
					"tags": true
				}
			]
		},
		{
			"name": "RGBDS",
			"details": "https://github.com/ISSOtm/sublime-RGBDS",
			"labels": ["language syntax", "game boy", "rgbds"],
			"previous_names": ["Z80 Assembly (RGBDS)"],
			"releases": [
				{
					"sublime_text": ">=3092",
					"tags": true
				}
			]
		},
		{
			"name": "RhetosDSL",
			"details": "https://github.com/Hugibeer/RhetosDSLSyntax",
			"labels": ["language syntax"],
			"releases": [
				{
					"sublime_text": "*",
					"tags": true
				}
			]
		},
		{
			"name": "Rholang",
			"details": "https://github.com/tgrospic/rholang-sublime",
			"labels": ["language syntax"],
			"releases": [
				{
					"sublime_text": "*",
					"tags": true
				}
			]
		},
		{
			"name": "RichTextFormat",
			"details": "https://github.com/SublimeText/RichTextFormat",
			"labels": ["language syntax"],
			"releases": [
				{
					"sublime_text": ">3099",
					"tags": true
				}
			]
		},
		{
			"name": "ride",
			"details": "https://github.com/frankaemika/ride-sublime",
			"labels": ["lf", "Lingua Franka", "language syntax"],
			"releases": [
				{
					"sublime_text": ">3092",
					"tags": true
				}
			]
		},
		{
			"name": "Riemann Completions",
			"details": "https://github.com/jarretth/sublime-riemann-autocomplete",
			"labels": ["completion"],
			"releases": [
				{
					"sublime_text": "*",
					"tags": true
				}
			]
		},
		{
			"name": "Riot Syntax",
			"details": "https://github.com/ilearnio/sublime-riot-syntax",
			"labels": ["language syntax", "javascript"],
			"releases": [
				{
					"sublime_text": ">=3092",
					"tags": true
				}
			]
		},
		{
			"name": "Riot Tag",
			"details": "https://github.com/riot/syntax-highlight",
			"labels": ["language syntax"],
			"releases": [
				{
					"sublime_text": "*",
					"tags": true
				}
			]
		},
		{
			"name": "RISC OS Command Syntax",
			"details": "https://github.com/gerph/sublimetext-riscoscommand-syntax",
			"labels": ["syntax"],
			"releases": [
				{
					"sublime_text": ">=3092",
					"tags": true
				}
			]
		},
		{
			"name": "RISC-V Assembly Syntax",
			"details": "https://github.com/fabianschuiki/sublime-riscv-assembly",
			"labels": ["language syntax"],
			"releases": [
				{
					"sublime_text": ">=3092",
					"tags": true
				}
			]
		},
		{
			"name": "RiveScript",
			"details": "https://github.com/bakery/rivescript-sublimetext",
			"releases": [
				{
					"sublime_text": "*",
					"tags": true
				}
			]
		},
		{
			"name": "Rmate",
			"details": "https://github.com/gja/sublime-rmate",
			"releases": [
				{
					"sublime_text": "<3000",
					"branch": "master"
				}
			]
		},
		{
			"name": "ROBLOXLua",
			"details": "https://github.com/MemoryPenguin/RBXLua-SublimeText",
			"releases": [
				{
					"sublime_text": ">=3084",
					"tags": true
				}
			]
		},
		{
			"name": "Robot Framework",
			"details": "https://github.com/shellderp/sublime-robot-plugin",
			"releases": [
				{
					"sublime_text": "<3000",
					"branch": "master"
				}
			]
		},
		{
			"name": "RobotFrameworkAssistant",
			"details": "https://github.com/andriyko/sublime-robot-framework-assistant",
			"previous_names": ["Robot Framework Assistant"],
			"releases": [
				{
					"sublime_text": "<3000",
					"tags": "st2-"
				},
				{
					"sublime_text": ">=3000",
					"tags": "st3-"
				}
			]
		},
		{
			"name": "RoboType",
			"details": "https://github.com/unclecheese/sublime-robotype",
			"releases": [
				{
					"sublime_text": ">3000",
					"tags": true
				}
			]
		},
		{
			"name": "RocketNative Snippets",
			"details": "https://github.com/Rocketseat/rocketnative-sublime-snippets",
			"releases": [
				{
					"sublime_text": "*",
					"tags": true
				}
			]
		},
		{
			"name": "rockfinder Snippets",
			"details": "https://github.com/thespacedoctor/rockfinder-Sublime-Snippets",
			"releases": [
				{
					"sublime_text": "*",
					"tags": true
				}
			]
		},
		{
			"name": "Rocks",
			"details": "https://github.com/jonesambrosi/rocks",
			"readme": "https://raw.githubusercontent.com/jonesambrosi/rocks/master/README.md",
			"labels": ["testing", "continuous integration", "python", "auto-testing", "coverage"],
			"releases": [
				{
					"sublime_text": "*",
					"tags": true
				}
			]
		},
		{
			"name": "Rockstar Syntax Highlighter",
			"details": "https://github.com/brownian-motion/sublime-rockstar-syntax",
			"readme": "https://raw.githubusercontent.com/paxromana96/sublime-rockstar-syntax/master/README.md",
			"labels": ["syntax-highlight", "rockstar", "language syntax"],
			"releases": [
				{
					"sublime_text": ">3092",
					"tags": true
				}
			]
		},
		{
			"name": "Rohingya Dark color scheme",
			"details": "https://github.com/rybtech/Rohingya-dark-sublime-text-3-color-scheme",
			"readme": "https://github.com/rybtech/Rohingya-dark-sublime-text-3-color-scheme/blob/master/README.md",
			"labels": ["color scheme"],
			"releases": [
				{
					"sublime_text": "*",
					"tags": true
				}
			]
		},
		{
			"name": "Romanize",
			"details": "https://github.com/GCTsalamagkakis/Romanize",
			"labels": ["numbers"],
			"releases": [
				{
					"sublime_text": "*",
					"tags": true
				}
			]
		},
		{
			"name": "RON",
			"description": "Rusty Object Notation syntax scheme",
			"author": "kvark",
			"details": "https://github.com/ron-rs/sublime-ron",
			"releases": [
				{
					"sublime_text": ">=3092",
					"tags": true
				}
			]
		},
		{
			"name": "RoRvsWild Color Schemes",
			"details": "https://github.com/BaseSecrete/rorvswild-theme-textmate-sublime",
			"labels": ["color scheme"],
			"releases": [
				{
					"sublime_text": "*",
					"tags": true
				}
			]
		},
		{
			"name": "ROS msg syntax highlight",
			"details": "https://github.com/Binpord/sublime-rosmsg",
			"releases": [
				{
					"sublime_text": ">=3092",
					"tags": true
				}
			]
		},
		{
			"name": "Ros Snippets",
			"details": "https://github.com/ckrooss/ros_snippets",
			"labels": ["snippets", "build system", "language syntax"],
			"releases": [
				{
					"sublime_text": ">3000",
					"tags": true
				}
			]
		},
		{
			"name": "Rosetta Code Snippets",
			"details": "https://github.com/trishume/Sublime-Rosetta-Get",
			"labels": ["snippets"],
			"releases": [
				{
					"sublime_text": "<3000",
					"branch": "master"
				}
			]
		},
		{
			"name": "Roy",
			"details": "https://github.com/joneshf/sublime-roy",
			"previous_names": ["RoyCompile"],
			"releases": [
				{
					"sublime_text": "*",
					"branch": "master"
				}
			]
		},
		{
			"name": "RPG Syntax for ILE on IBMi",
			"details": "https://github.com/NielsLiisberg/RPG-for-SublimeText",
			"labels": ["language syntax", "rpg", "ile", "rpgle", "as400", "ibmi", "iseries"],
			"author": "Niels Liisberg",
			"releases": [
				{
					"sublime_text": "*",
					"tags": true
				}
			]
		},
		{
		"name": "RPGMaker MV Add-On Snippets",
		"details": "https://github.com/jomarcenter-mjm/RMMVSublimeSnippet",
		"labels": ["snippets", "RPGMaker MV", "Javascript", "RPG Maker", "RPGMaker"],
		"author": "jomarcenter-mjm/MJM Creative Works and Ideas",
		"releases": [
				{
				"sublime_text": "*",
				"tags": true
				}
			]
		},
		{
			"name": "RPM Spec Syntax",
			"details": "https://github.com/dreadatour/RPMSpec",
			"labels": ["language syntax"],
			"releases": [
				{
					"sublime_text": "*",
					"branch": "master"
				}
			]
		},
		{
			"name": "RPN",
			"details": "https://github.com/bphunter1972/RPN",
			"labels": ["calculator"],
			"releases": [
				{
					"sublime_text": ">=3000",
					"tags": true
				}
			]
		},
		{
			"name": "RSBIDE",
			"details": "https://github.com/mom1/RSBIDE",
			"readme": "https://raw.githubusercontent.com/mom1/RSBIDE/master/readme.md",
			"labels": ["ide", "r-style", "rsl", "rs-balance", "auto-complete", "build system", "language syntax", "snippets", "code navigation"],
			"author": "MOM",
			"releases": [
				{
					"sublime_text": ">=3000",
					"platforms": ["windows"],
					"tags": true
				}
			]
		},
		{
			"name": "RSense",
			"details": "https://github.com/rsense/SublimeRsense",
			"labels": ["ruby", "auto-complete", "intellisense", "completion"],
			"releases": [
				{
					"sublime_text": "*",
					"tags": true
				}
			]
		},
		{
			"name": "RSL",
			"details": "https://github.com/li-vu/st-rsl",
			"releases": [
				{
					"sublime_text": "*",
					"tags": true
				}
			]
		},
		{
			"name": "RSpec",
			"details": "https://github.com/SublimeText/RSpec",
			"labels": ["snippets", "build system", "language syntax"],
			"releases": [
				{
					"sublime_text": "<3000",
					"branch": "st2"
				},
				{
					"sublime_text": ">=3000",
					"tags": true
				}
			]
		},
		{
			"name": "RSpec Buddy",
			"details": "https://github.com/glaucocustodio/rspec-buddy-for-sublime-text",
			"labels": ["language syntax", "snippets"],
			"releases": [
				{
					"sublime_text": ">=3000",
					"tags": true
				}
			]
		},
		{
			"details": "https://github.com/kazshu/rspec-snippets",
			"labels": ["snippets"],
			"releases": [
				{
					"sublime_text": "*",
					"branch": "master"
				}
			]
		},
		{
			"name": "RspecBuild",
			"details": "https://github.com/misotomlam/SublimeRspecBuild",
			"releases": [
				{
					"sublime_text": "<3000",
					"branch": "master"
				}
			]
		},
		{
			"name": "RSpecNavigator",
			"details": "https://github.com/jugyo/SublimeRSpecNavigator",
			"releases": [
				{
					"sublime_text": "*",
					"branch": "master"
				}
			]
		},
		{
			"details": "https://github.com/d0ugal/RstPreview",
			"releases": [
				{
					"sublime_text": "<3000",
					"branch": "master"
				}
			]
		},
		{
			"details": "https://github.com/henrikpersson/rsub",
			"releases": [
				{
					"sublime_text": "*",
					"branch": "master"
				}
			]
		},
		{
			"name": "RSync",
			"details": "https://github.com/gcarvalho/RSync",
			"releases": [
				{
					"sublime_text": ">=3000",
					"tags": true
				}
			]
		},
		{
			"name": "Rsync SSH",
			"details": "https://github.com/davidolrik/sublime-rsync-ssh",
			"donate": "https://david.olrik.dk/donate/github",
			"labels": ["sync"],
			"releases": [
				{
					"sublime_text": ">=3000",
					"platforms": "*",
					"tags": true
				}
			]
		},
		{
			"name": "RTagsComplete",
			"details": "https://github.com/tillt/rtagscomplete",
			"labels": ["auto-complete", "linting", "language syntax", "code navigation", "file navigation", "search"],
			"readme": "https://raw.githubusercontent.com/tillt/RTagsComplete/master/site/package_readme.md",
			"donate": "https://www.paypal.com/cgi-bin/webscr?cmd=_s-xclick&hosted_button_id=AY5UC3W9NDUGL",
			"previous_names": ["RtagsComplete", "sublime-rtags", "SublimeRtags"],
			"releases": [
				{
					"sublime_text": ">=3000",
					"tags": true
				}
			]
		},
		{
			"name": "RTL Mirror",
			"details": "https://github.com/doobleweb/RTL-Mirror",
			"releases": [
				{
					"sublime_text": ">=3080",
					"tags": true
				}
			]
		},
		{
			"name": "RTL To Dialog",
			"details": "https://github.com/mohammad6006/RTLtoDialog",
			"releases": [
				{
					"sublime_text": ">=3080",
					"tags": true
				}
			]
		},
		{
			"name": "RuboCop",
			"details": "https://github.com/pderichs/sublime_rubocop",
			"releases": [
				{
					"sublime_text": "*",
					"branch": "master"
				}
			]
		},
		{
			"name": "RubocopDaemon",
			"details": "https://github.com/Lichtbit/sublime_rubocop_daemon",
			"releases": [
				{
					"sublime_text": ">=3000",
					"platforms": ["osx", "linux"],
					"tags": "v"
				}
			]
		},
		{
			"name": "Ruby Block Converter",
			"details": "https://github.com/irohiroki/RubyBlockConverter",
			"labels": ["formatting"],
			"releases": [
				{
					"sublime_text": "*",
					"tags": true
				}
			]
		},
		{
			"name": "Ruby Blue Color Scheme",
			"details": "https://github.com/stil/rubyblue",
			"labels": ["color scheme"],
			"releases": [
				{
					"sublime_text": "*",
					"branch": "master"
				}
			]
		},
		{
			"name": "Ruby Completions",
			"details": "https://github.com/tushortz/Ruby-Completions",
			"labels": ["Completion", "ruby", "completions", "completion"],
			"releases": [
				{
					"sublime_text": "*",
					"tags": true
				}
			]
		},
		{
			"name": "Ruby Coverage",
			"details": "https://github.com/integrum/SublimeRubyCoverage",
			"releases": [
				{
					"sublime_text": "<3000",
					"branch": "master"
				}
			]
		},
		{
			"name": "Ruby Debugger",
			"details": "https://github.com/shuky19/sublime_debugger",
			"labels": ["debug", "debugger", "rails", "ruby"],
			"releases": [
				{
					"sublime_text": "*",
					"tags": true
				}
			]
		},
		{
			"name": "Ruby Extract Method",
			"details": "https://github.com/pashamur/ruby-extract-method",
			"releases": [
				{
					"sublime_text": "<3000",
					"branch": "master"
				}
			]
		},
		{
			"name": "Ruby Hash Converter",
			"details": "https://github.com/iltempo/sublime-text-2-hash-syntax",
			"previous_names": ["Ruby 1.9 Hash Converter"],
			"releases": [
				{
					"sublime_text": "*",
					"branch": "master"
				}
			]
		},
		{
			"name": "Ruby Hash Reverter",
			"details": "https://github.com/kyamaguchi/sublime-text-2-revert-hash-syntax",
			"previous_names": ["Ruby 1.9 Hash Reverter"],
			"releases": [
				{
					"sublime_text": "<3000",
					"branch": "master"
				}
			]
		},
		{
			"name": "Ruby Markers",
			"details": "https://github.com/mmims/sublime-text-2-ruby-markers",
			"releases": [
				{
					"sublime_text": "*",
					"branch": "master"
				}
			]
		},
		{
			"name": "Ruby on Rails snippets",
			"details": "https://github.com/tadast/sublime-rails-snippets",
			"labels": ["snippets"],
			"releases": [
				{
					"sublime_text": "*",
					"branch": "master"
				}
			]
		},
		{
			"name": "Ruby Pipe Text Processing",
			"details": "https://github.com/grundprinzip/RubyPipe",
			"releases": [
				{
					"sublime_text": "*",
					"branch": "master"
				}
			]
		},
		{
			"name": "Ruby Slim",
			"details": "https://github.com/slim-template/ruby-slim.tmbundle",
			"previous_names": ["ruby-slim.tmbundle", "ruby-slim"],
			"releases": [
				{
					"sublime_text": "*",
					"branch": "master"
				}
			]
		},
		{
			"details": "https://github.com/edgar/RubyCheckOnSave",
			"releases": [
				{
					"sublime_text": "<3000",
					"branch": "master"
				}
			]
		},
		{
			"name": "Rubycritic",
			"details": "https://github.com/pedrocarmona/SublimeRubycritic",
			"releases": [
				{
					"sublime_text": "*",
					"platforms": ["osx", "linux"],
					"tags": true
				}
			]
		},
		{
			"name": "RubyEval",
			"details": "https://github.com/jugyo/SublimeRubyEval",
			"releases": [
				{
					"sublime_text": "*",
					"branch": "master"
				}
			]
		},
		{
			"name": "Rubyfmt",
			"labels": ["formatting", "text manipulation"],
			"details": "https://github.com/toreriklinnerud/sublime-rubyfmt",
			"releases": [
				{
					"sublime_text": "*",
					"tags": true
				}
			]
		},
		{
			"details": "https://github.com/zmbacker/RubyFormat",
			"releases": [
				{
					"sublime_text": "<3000",
					"branch": "master"
				}
			]
		},
		{
			"name": "RubyMotion Autocomplete",
			"details": "https://github.com/diemer/RubyMotionSublimeCompletions",
			"releases": [
				{
					"sublime_text": "*",
					"branch": "master"
				}
			]
		},
		{
			"name": "RubyMotionBuilder",
			"details": "https://github.com/RubyMotionJP/SublimeRubyMotionBuilder",
			"releases": [
				{
					"sublime_text": "*",
					"branch": "master"
				}
			]
		},
		{
			"name": "RubyMotionSpec",
			"details": "https://github.com/neocsr/sublime-RubyMotionSpec",
			"labels": ["rubymotion", "spec"],
			"releases": [
				{
					"sublime_text": "*",
					"tags": true
				}
			]
		},
		{
			"name": "RubyTest",
			"details": "https://github.com/maltize/sublime-text-2-ruby-tests",
			"releases": [
				{
					"sublime_text": "*",
					"branch": "master"
				}
			]
		},
		{
			"name": "RubyToggleString",
			"details": "https://github.com/jugyo/SublimeRubyToggleString",
			"releases": [
				{
					"sublime_text": "*",
					"branch": "master"
				}
			]
		},
		{
			"name": "RulerColumn",
			"details": "https://github.com/gerardroche/sublime-ruler-column",
			"releases": [
				{
					"sublime_text": ">=3000",
					"tags": true
				}
			]
		},
		{
			"name": "Run",
			"details": "https://github.com/glorieux/Run",
			"releases": [
				{
					"sublime_text": ">=3000",
					"branch": "master"
				}
			]
		},
		{
			"name": "Run Apps",
			"details": "https://github.com/liuhewei/run-app-sublime",
			"releases": [
				{
					"sublime_text": "*",
					"tags": true
				}
			]
		},
		{
			"name": "Run In InDesign",
			"details": "https://github.com/vamitul/RunInIndesign",
			"releases": [
				{
					"sublime_text": ">=3000",
					"platforms": ["osx", "windows"],
					"tags": true
				}
			]
		},
		{
			"name": "Run Task",
			"details": "https://github.com/mgutski/sublime-run-task",
			"labels": ["tasks", "task runner", "shell"],
			"releases": [
				{
					"sublime_text": ">=3000",
					"tags": true
				}
			]
		},
		{
			"details": "https://github.com/qfel/RunCommand",
			"releases": [
				{
					"sublime_text": "<3000",
					"branch": "master"
				}
			]
		},
		{
			"name": "Rune.js Completions",
			"details": "https://github.com/mphstudios/rune.js-sublime-completions",
			"labels": ["completions", "javascript", "snippets", "svg"],
			"releases": [
				{
					"sublime_text": ">=3000",
					"tags": true
				}
			]
		},
		{
			"name": "RunMacroFileWithContext",
			"details": "https://github.com/shagabutdinov/sublime-run-macro-file-with-context",
			"releases": [
				{
					"sublime_text": "*",
					"tags": true
				}
			]
		},
		{
			"name": "Rust Enhanced",
			"details": "https://github.com/rust-lang/rust-enhanced",
			"previous_names": ["Rust"],
			"releases": [
				{
					"sublime_text": ">=3000",
					"tags": true
				}
			]
		},
		{
			"name": "Rust Share",
			"details": "https://github.com/benanders/Rust-Share",
			"releases": [
				{
					"sublime_text": "*",
					"tags": true
				}
			]
		},
		{
			"name": "RustAutoComplete",
			"details": "https://github.com/defuz/RustAutoComplete",
			"releases": [
				{
					"sublime_text": ">=3000",
					"tags": true
				}
			]
		},
		{
			"name": "RustAutoImport",
			"details": "https://github.com/trishume/SublimeRustAutoImport",
			"releases": [
				{
					"sublime_text": ">=3000",
					"tags": true
				}
			]
		},
		{
			"name": "RustCookbookSnippets",
			"author": "Orhan Balcı",
			"details": "https://github.com/orhanbalci/rust-cookbook-snippets",
			"labels": ["rust", "snippets"],
			"releases": [
				{
					"sublime_text": ">=3124",
					"tags": true
				}
			]
		},
		{
			"name": "RustFmt",
			"author": "Nelo Mitranim",
			"details": "https://github.com/Mitranim/sublime-rust-fmt",
			"labels": ["rust", "fmt", "format", "beautify"],
			"releases": [
				{
					"sublime_text": ">=3124",
					"tags": true
				}
			]
		},
		{
			"name": "RustFormat",
			"details": "https://github.com/Rypac/sublime-rust-format",
			"releases": [
				{
					"sublime_text": "*",
					"tags": true
				}
			]
		},
		{
			"name": "RVM",
			"details": "https://github.com/jinze/sublime-rvm",
			"releases": [
				{
					"sublime_text": "<3000",
					"branch": "master"
				}
			]
		}
	]
}<|MERGE_RESOLUTION|>--- conflicted
+++ resolved
@@ -909,14 +909,9 @@
 			]
 		},
 		{
-<<<<<<< HEAD
 			"name": "RegexPortfolio",
 			"previous_names": ["Regex Portfolio"],
-			"details": "https://github.com/KaminoU/RegexPortfolio",
-=======
-			"name": "Regex Portfolio",
 			"details": "https://github.com/KaminoU/regex_portfolio",
->>>>>>> eab1aea4
 			"releases": [
 				{
 					"sublime_text": "*",
