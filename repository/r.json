{
	"$schema": "sublime://packagecontrol.io/schemas/repository",
	"schema_version": "4.0.0",
	"packages": [
		{
			"name": "R-snippets",
			"details": "https://github.com/jvcasillas/R-snippets",
			"labels": ["snippets", "R", "statistics"],
			"releases": [
				{
					"sublime_text": "*",
					"branch": "master"
				}
			]
		},
		{
			"name": "R_comments",
			"details": "https://github.com/anasrana/R_Comments",
			"labels": ["comment", "R", "statistics"],
			"releases": [
				{
					"sublime_text": "*",
					"tags": true
				}
			]
		},
		{
			"name": "Ra Spring",
			"details": "https://github.com/vbasky/RaSpring",
			"labels": ["color scheme"],
			"releases": [
				{
					"sublime_text": "*",
					"tags": true
				}
			]
		},
		{
			"name": "Racket",
			"details": "https://github.com/follesoe/sublime-racket",
			"releases": [
				{
					"sublime_text": "*",
					"branch": "master"
				}
			]
		},
		{
			"name": "Rails Completions",
			"details": "https://github.com/mjeffrey18/rails-completions",
			"labels": ["Ruby on Rails", "snippets", "auto-complete", "Autocomplete", "Rails", "ruby"],
			"releases": [
				{
					"sublime_text": "*",
					"tags": true
				}
			]
		},
		{
			"name": "Rails Latest Migration",
			"details": "https://github.com/alexpls/Rails-Latest-Migration",
			"releases": [
				{
					"sublime_text": "*",
					"branch": "master"
				}
			]
		},
		{
			"name": "Rails Magic Clipboard",
			"details": "https://github.com/nickdowse/RailsMagicClipboard",
			"releases": [
				{
					"sublime_text": "*",
					"tags": true
				}
			]
		},
		{
			"name": "Rails Migrations List",
			"details": "https://github.com/KELiON/RailsMigrationsList",
			"releases": [
				{
					"sublime_text": "*",
					"branch": "master"
				}
			]
		},
		{
			"name": "Rails OpenView",
			"details": "https://github.com/harekal7/Rails-OpenView",
			"releases": [
				{
					"sublime_text": "*",
					"tags": true
				}
			]
		},
		{
			"name": "Rails Partial",
			"details": "https://github.com/wesf90/rails-partial",
			"releases": [
				{
					"sublime_text": "*",
					"branch": "st3"
				}
			]
		},
		{
			"name": "Rails Status Snippets",
			"details": "https://github.com/danhper/sublime-rails-status-snippets",
			"labels": ["ruby on rails", "snippets"],
			"releases": [
				{
					"sublime_text": "*",
					"tags": true
				}
			]
		},
		{
			"name": "RailsBase16 Color Schemes",
			"details": "https://github.com/tompave/rails_base_16",
			"labels": ["color scheme", "ruby", "ruby on rails", "rails"],
			"releases": [
				{
					"sublime_text": "*",
					"tags": true
				}
			]
		},
		{
			"name": "RailsCasts Colour Scheme",
			"details": "https://github.com/tdm00/sublime-theme-railscasts",
			"labels": ["color scheme"],
			"releases": [
				{
					"sublime_text": "*",
					"branch": "master"
				}
			]
		},
		{
			"name": "Railscasts Extended",
			"details": "https://github.com/jayzelenkov/sublime-railscasts-extended",
			"labels": ["color scheme"],
			"releases": [
				{
					"sublime_text": "*",
					"branch": "master"
				}
			]
		},
		{
			"name": "RailsGoToSass",
			"details": "https://github.com/xijo/sublime_rails_go_to_sass",
			"releases": [
				{
					"sublime_text": "*",
					"tags": true
				}
			]
		},
		{
			"name": "RailsGoToSpec",
			"details": "https://github.com/sporto/rails-go-to-spec-sublime",
			"previous_names": ["rails_go_to_spec", "Rails Go To Spec"],
			"releases": [
				{
					"sublime_text": "*",
					"tags": true
				}
			]
		},
		{
			"name": "rainbow_csv",
			"details": "https://github.com/mechatroner/sublime_rainbow_csv",
			"labels": ["csv", "tsv", "highlight"],
			"releases": [
				{
					"sublime_text": "*",
					"tags": true
				}
			]
		},
		{
			"name": "RainbowBrackets",
			"details": "https://github.com/absop/RainbowBrackets",
			"labels": ["scheme", "json", "highlight", "brackets", "parentheses"],
			"releases": [
				{
					"sublime_text": "*",
					"tags": true
				}
			]
		},
		{
			"name": "RainbowDrops Inspired - Color Scheme",
			"details": "https://github.com/AhanM/RainbowDropsInspired-color-scheme",
			"labels": ["color scheme"],
			"releases": [
				{
					"sublime_text": "*",
					"tags": true
				}
			]
		},
		{
			"name": "Rainbowth",
			"details": "https://github.com/whitequark/rainbowth",
			"labels": ["lisp", "Scheme", "Clojure", "Racket", "parentheses"],
			"releases": [
				{
					"sublime_text": "*",
					"tags": true
				}
			]
		},
		{
			"name": "Rainglow",
			"details": "https://github.com/daylerees/rainglow",
			"releases": [
				{
					"sublime_text": "*",
					"tags": true
				}
			]
		},
		{
			"name": "Rainmeter",
			"details": "https://github.com/thatsIch/sublime-rainmeter",
			"labels": ["rainmeter"],
			"releases": [
				{
					"sublime_text": "<3092",
					"platforms": ["windows"],
					"tags": "st3092-"
				},
				{
					"sublime_text": "*",
					"platforms": ["windows"],
					"tags": true
				}
			]
		},
		{
			"details": "https://github.com/SublimeText/Rake",
			"releases": [
				{
					"sublime_text": "*",
					"branch": "master"
				}
			]
		},
		{
			"name": "RamdaDocs",
			"author": "Bijoy Thomas",
			"labels": ["ramda"],
			"details": "https://github.com/bijoythomas/sublime-ramda-docs",
			"releases": [
				{
					"sublime_text": "*",
					"tags": true
				}
			]
		},
		{
			"name": "RAML Syntax Highlighter",
			"details": "https://github.com/mulesoft-labs/raml-sublime-plugin",
			"releases": [
				{
					"sublime_text": "*",
					"branch": "master"
				}
			]
		},
		{
			"name": "Random Everything",
			"details": "https://github.com/kimpettersen/random-sublime-text-plugin",
			"releases": [
				{
					"sublime_text": "*",
					"branch": "master"
				}
			]
		},
		{
			"name": "Random Text",
			"details": "https://github.com/dallbee/RandomText",
			"labels": ["text manipulation"],
			"releases": [
				{
					"sublime_text": "*",
					"tags": true
				}
			]
		},
		{
			"name": "RandomCase",
			"details": "https://github.com/dcowsill/randomcase",
			"releases": [
				{
					"sublime_text": "*",
					"tags": true
				}
			]
		},
		{
			"name": "RAPID Syntax Highlighting",
			"details": "https://github.com/mfrench1989/RAPID-Syntax-Highlighting",
			"labels": ["language syntax"],
			"releases": [
				{
					"sublime_text": "*",
					"tags": true
				}
			]
		},
		{
			"details": "https://github.com/facelessuser/RawLineEdit",
			"releases": [
				{
					"sublime_text": "*",
					"tags": "st3-"
				}
			]
		},
		{
			"name": "Raybo - Color Scheme",
			"details": "https://github.com/planetoftheweb/raybo_md_theme",
			"labels": ["color scheme"],
			"releases": [
				{
					"sublime_text": "*",
					"branch": "master"
				}
			]
		},
		{
			"name": "Razor",
			"details": "https://github.com/joseph-turner/Razor",
			"releases": [
				{
					"sublime_text": "*",
					"branch": "master"
				}
			]
		},
		{
			"name": "Razor C# Syntax",
			"details": "https://github.com/LoneBoco/razor-sublime",
			"description": "Razor C# .cshtml language syntax for Sublime Text 4.",
			"labels": ["language syntax", "razor", "c#", "cshtml"],
			"releases": [
				{
					"sublime_text": ">=4075",
					"tags": true
				}
			]
		},
		{
			"name": "razor-tmpl",
			"details": "https://github.com/magicdawn/razor-tmpl.sublime-package",
			"labels": ["razor-tmpl", "razor", "template"],
			"releases": [
				{
					"sublime_text": "*",
					"tags": true
				}
			]
		},
		{
			"name": "RBS",
			"details": "https://github.com/soutaro/sublime-rbs-plugin",
			"labels": ["ruby", "rbs"],
			"releases": [
				{
					"sublime_text": ">3092",
					"tags": true
				}
			]
		},
		{
			"name": "RDate Editor",
			"details": "https://bitbucket.org/SergeyEg/date-editor",
			"releases": [
				{
					"sublime_text": "*",
					"platforms": ["windows"],
					"tags": true
				}
			]
		},
		{
			"details": "https://github.com/jamesfzhang/rdio",
			"releases": [
				{
					"sublime_text": "*",
					"platforms": "osx",
					"tags": true
				}
			]
		},
		{
			"name": "Reach IDE",
			"details": "https://github.com/chrisnevers/reach-ide-sublime",
			"releases": [
				{
					"sublime_text": "*",
					"tags": true
				}
			]
		},
		{
			"name": "React + Js Snippets",
			"previous_names": ["ReactJS Snippets"],
			"details": "https://github.com/HelloXiuXiu/react-js-snippets",
			"labels": ["snippets", "react", "jsx", "js"],
			"releases": [
				{
					"sublime_text": "*",
					"tags": true
				}
			]
		},
		{
			"name": "React and React Router Snippets",
			"details": "https://github.com/joemaddalone/ReactSublimeSnippets",
			"releases": [
				{
					"sublime_text": "*",
					"tags": true
				}
			]
		},
		{
			"name": "React Coffee Snippets",
			"details": "https://github.com/monstersintokyo/react-coffee-sublime-snippets",
			"labels": ["snippets", "cjsx", "coffee", "coffeescript", "react"],
			"releases": [
				{
					"sublime_text": "*",
					"tags": true
				}
			]
		},
		{
			"name": "React Create Component",
			"details": "https://github.com/acsands13/sublime-react-create-component",
			"labels": ["react", "es6", "sidebar"],
			"releases": [
				{
					"sublime_text": "*",
					"tags": true
				}
			]
		},
		{
			"name": "React Development Snippets",
			"details": "https://github.com/jeantimex/react-sublime-snippet",
			"labels": ["snippets", "jsx", "es6", "react", "test case", "redux", "action"],
			"releases": [
				{
					"sublime_text": "*",
					"tags": true
				}
			]
		},
		{
			"name": "React ES6 Snippets",
			"details": "https://github.com/mboperator/sublime-react-es6",
			"labels": ["snippets", "jsx", "es6", "react"],
			"releases": [
				{
					"sublime_text": "*",
					"tags": true
				}
			]
		},
		{
			"name": "React IDE",
			"details": "https://github.com/turadg/sublime-react-ide",
			"labels": ["react", "jest", "lazyspec", "ide"],
			"releases": [
				{
					"sublime_text": "*",
					"tags": true
				}
			]
		},
		{
			"name": "React Native Autocomplete",
			"details": "https://github.com/gebeto/react-native-autocomplete",
			"labels": ["completion"],
			"releases": [
				{
					"sublime_text": "*",
					"tags": true
				}
			]
		},
		{
			"name": "React Templates",
			"details": "https://github.com/talpor/sublime-rt",
			"labels": ["language syntax", "RT"],
			"releases": [
				{
					"sublime_text": "*",
					"tags": true
				}
			]
		},
		{
			"name": "React-CSS-Converter",
			"details": "https://github.com/davidfufu/React-CSS-Notation-Converter",
			"labels": ["css", "react", "conversion", "notation", "styling"],
			"releases": [
				{
					"sublime_text": "*",
					"tags": true
				}
			]
		},
		{
			"name": "react-native-css-snippets",
			"details": "https://github.com/txji/react-native-css-snippets",
			"labels": ["snippets", "react", "native", "react-native", "jsx", "css"],
			"releases": [
				{
					"sublime_text": ">3000",
					"tags": true
				}
			]
		},
		{
			"name": "react-native-snippets",
			"details": "https://github.com/Shrugs/react-native-snippets",
			"labels": ["snippets", "react", "native", "react-native", "jsx"],
			"releases": [
				{
					"sublime_text": "*",
					"tags": true
				}
			]
		},
		{
			"name": "ReactJS",
			"details": "https://github.com/facebookarchive/sublime-react",
			"labels": ["language syntax", "snippets", "JSX"],
			"releases": [
				{
					"sublime_text": "*",
					"branch": "master"
				}
			]
		},
		{
<<<<<<< HEAD
			"name": "ReactJS Snippets",
			"details": "https://github.com/saada/reactjs-snippets",
			"releases": [
				{
					"sublime_text": "*",
=======
			"name": "Read Only Buffer",
			"details": "https://github.com/crazybyte/SublimeReadOnlyBuffer",
			"releases": [
				{
					"sublime_text": "<3000",
>>>>>>> 2c32b1f2
					"branch": "master"
				}
			]
		},
		{
			"details": "https://github.com/idleberg/Readme-Helper",
			"labels": ["snippets", "markdown", "restructuredtext", "textile"],
			"releases": [
				{
					"sublime_text": "*",
					"tags": true
				}
			]
		},
		{
			"details": "https://github.com/roadhump/ReadmePlease",
			"releases": [
				{
					"sublime_text": "*",
					"branch": "master"
				}
			]
		},
		{
			"name": "ReadonlyMode",
			"details": "https://github.com/dongliu/sublime-readonly",
			"releases": [
				{
					"sublime_text": "*",
					"tags": true
				}
			]
		},
		{
			"name": "ReadonlyProtect",
			"details": "https://github.com/ivellioscolin/sublime-plugin-readonlyprotect",
			"releases": [
				{
					"sublime_text": "*",
					"tags": true
				}
			]
		},
		{
			"name": "ReadRspec",
			"details": "https://github.com/AlexVKO/sublime-read-rspec",
			"releases": [
				{
					"sublime_text": "*",
					"tags": true
				}
			]
		},
		{
			"name": "Reaktoro",
			"details": "https://bitbucket.org/reaktoro/reaktoro-sublimeplugin",
			"labels": ["language syntax"],
			"releases": [
				{
					"sublime_text": "*",
					"tags": true
				}
			]
		},
		{
			"name": "RealityCheck",
			"details": "https://github.com/bollu/SublimeRealityCheck",
			"labels": ["python", "interpreter", "interactive"],
			"releases": [
				{
					"sublime_text": "*",
					"tags": true
				}
			]
		},
		{
			"name": "Reason",
			"details": "https://github.com/reasonml-editor/sublime-reason",
			"releases": [
				{
					"sublime_text": "*",
					"tags": true
				}
			]
		},
		{
			"name": "ReaSyntax",
			"details": "https://github.com/Breeder/ReaSyntax",
			"labels": ["reaper", "cockos", "reascript", "eel", "jesusonic", "js", "walter"],
			"releases": [
				{
					"sublime_text": "*",
					"tags": true
				}
			]
		},
		{
			"name": "REBOL",
			"details": "https://github.com/Oldes/Sublime-REBOL",
			"labels": ["language syntax"],
			"releases": [
				{
					"sublime_text": "*",
					"tags": true
				}
			]
		},
		{
			"name": "RecentActiveFiles",
			"details": "https://github.com/jugyo/SublimeRecentActiveFiles",
			"releases": [
				{
					"sublime_text": "*",
					"branch": "master"
				}
			]
		},
		{
			"name": "RecentTabSort",
			"details": "https://github.com/Stuk/sublime-recent-tab-sort",
			"releases": [
				{
					"sublime_text": "*",
					"tags": true
				}
			]
		},
		{
			"name": "Red",
			"details": "https://github.com/Oldes/Sublime-Red",
			"labels": ["language syntax"],
			"releases": [
				{
					"sublime_text": "*",
					"tags": true
				}
			]
		},
		{
			"name": "Red Planet Color Scheme",
			"details": "https://github.com/eliquious/Red-Planet-Theme",
			"labels": ["color scheme"],
			"releases": [
				{
					"sublime_text": "*",
					"branch": "master"
				}
			]
		},
		{
			"name": "RedBeanPHP ORM Snippets",
			"details": "https://github.com/zewa666/RedBean_SublimeTextSnippets",
			"labels": ["snippets"],
			"releases": [
				{
					"sublime_text": "*",
					"branch": "master"
				}
			]
		},
		{
			"name": "RedEye",
			"details": "https://github.com/mattmag/RedEye",
			"labels": ["color scheme"],
			"releases": [
				{
					"sublime_text": ">=3149",
					"tags": true
				}
			]
		},
		{
			"name": "Redlime",
			"details": "https://github.com/tosher/Redlime",
			"labels": ["Redmine", "Bug tracking", "Project management"],
			"releases": [
				{
					"sublime_text": "*",
					"tags": true
				}
			]
		},
		{
			"name": "Redmine Pastie",
			"details": "https://github.com/benoitduval/redmine-pastie",
			"labels": ["Redmine", "paste", "pastie"],
			"releases": [
				{
					"sublime_text": "*",
					"tags": true
				}
			]
		},
		{
			"name": "Redux Snippets",
			"details": "https://github.com/reduxframework/snippets_sublime",
			"releases": [
				{
					"sublime_text": "*",
					"tags": true
				}
			]
		},
		{
			"name": "Refactor",
			"details": "https://github.com/Delermando/Refactor",
			"labels": ["refactor", "code review", "code formatting","php"],
			"releases": [
				{
					"sublime_text": "*",
					"tags": true
				}
			]
		},
		{
			"name": "Reform",
			"details": "https://github.com/Suor/sublime-reform",
			"labels": ["formatting"],
			"releases": [
				{
					"sublime_text": "*",
					"tags": true
				}
			]
		},
		{
			"name": "Refraction",
			"details": "https://github.com/Twistag/sublime-refraction",
			"releases": [
				{
					"sublime_text": "*",
					"tags": true
				}
			]
		},
		{
			"name": "Refresh File and Folders",
			"details": "https://github.com/codebicycle/refresh-file-and-folders",
			"labels": ["remote"],
			"releases": [
				{
					"sublime_text": "*",
					"tags": true
				}
			]
		},
		{
			"name": "REG",
			"details": "https://github.com/robertcollier4/REG",
			"releases": [
				{
					"sublime_text": "*",
					"platforms": ["windows"],
					"tags": true
				}
			]
		},
		{
			"name": "Regex Escape",
			"details": "https://github.com/Jonnymcc/sublime_regex_escape",
			"releases": [
				{
					"sublime_text": "*",
					"tags": true
				}
			]
		},
		{
			"name": "RegexExplainTip",
			"details": "https://github.com/rubikonx9/SublimeRegexExplainTip",
			"labels": ["utilities"],
			"releases": [
				{
					"sublime_text": "*",
					"tags": true
				}
			]
		},
		{
			"name": "RegExLink",
			"details": "https://github.com/antonioriva/RegExLink",
			"labels": ["utilities"],
			"releases": [
				{
					"sublime_text": "*",
					"tags": true
				}
			]
		},
		{
			"name": "RegexMatch",
			"details": "https://github.com/mercurykd/RegexMatch",
			"releases": [
				{
					"sublime_text": ">=4000",
					"tags": true
				}
			]
		},
		{
			"name": "RegexPortfolio",
			"previous_names": ["Regex Portfolio"],
			"details": "https://github.com/KaminoU/regex_portfolio",
			"releases": [
				{
					"sublime_text": "*",
					"tags": true
				}
			]
		},
		{
			"name": "Registers",
			"details": "https://github.com/BernardoAbreu/Registers",
			"releases": [
				{
					"sublime_text": "*",
					"tags": true
				}
			]
		},
		{
			"details": "https://github.com/facelessuser/RegReplace",
			"releases": [
				{
					"sublime_text": "*",
					"tags": "st3-"
				}
			]
		},
		{
			"name": "ReIndent",
			"details": "https://github.com/kamilkp/Sublime-Text-ReIndent",
			"releases": [
				{
					"sublime_text": "*",
					"tags": true
				}
			]
		},
		{
			"name": "Reindent on save",
			"details": "https://github.com/mac2000/sublime-reindent-on-save",
			"releases": [
				{
					"sublime_text": "*",
					"branch": "master"
				}
			]
		},
		{
			"name": "Rekit",
			"details": "https://github.com/supnate/rekit-sublime",
			"description": "Provide sidebar menu for Rekit command line tools.",
			"releases": [
				{
					"sublime_text": "*",
					"tags": true
				}
			]
		},
		{
			"name": "Related Files",
			"details": "https://github.com/fabiokr/sublime-related-files",
			"releases": [
				{
					"sublime_text": "*",
					"tags": true
				}
			]
		},
		{
			"name": "REM PX",
			"details": "https://github.com/BsWiM/REM-PX",
			"releases": [
				{
					"sublime_text": "*",
					"branch": "master"
				}
			]
		},
		{
			"name": "rem-unit",
			"details": "https://github.com/fisker/rem-unit",
			"releases": [
				{
					"sublime_text": "*",
					"tags": true
				}
			]
		},
		{
			"name": "Remember Minimap Setting",
			"details": "https://github.com/ryanpcmcquen/sublime_text_remember_minimap_setting",
			"releases": [
				{
					"sublime_text": "*",
					"tags": true
				}
			]
		},
		{
			"name": "RememberCommandPaletteInput",
			"details": "https://github.com/evandrocoan/RememberCommandPaletteInput",
			"releases": [
				{
					"sublime_text": ">=3126",
					"tags": true
				}
			]
		},
		{
			"name": "Remify",
			"details": "https://github.com/brousalis/remify",
			"releases": [
				{
					"sublime_text": "*",
					"tags": true
				}
			]
		},
		{
			"name": "RemoteCollab",
			"details": "https://github.com/TeamRemote/remote-sublime",
			"releases": [
				{
					"sublime_text": ">3000",
					"tags": true
				}
			]
		},
		{
			"name": "RemoteCpp",
			"details": "https://github.com/ruibm/RemoteCpp",
			"releases": [
				{
					"sublime_text": "*",
					"tags": true
				}
			]
		},
		{
			"name": "RemoteDiff-BCompare",
			"details": "https://github.com/Rain7232/RemoteDiff-BCompare",
			"releases": [
				{
					"sublime_text": "*",
					"platforms": ["windows"],
					"tags": true
				}
			]
		},
		{
			"name": "RemoteEdit",
			"details": "https://github.com/sligodave/sublime_remote_edit",
			"releases": [
				{
					"sublime_text": "*",
					"branch": "master"
				}
			]
		},
		{
			"name": "RemoteOpen",
			"details": "https://github.com/sligodave/sublime_remote_open",
			"releases": [
				{
					"sublime_text": "*",
					"branch": "master"
				}
			]
		},
		{
			"name": "RemotePHPUnit",
			"details": "https://github.com/paza/RemotePHPUnit-for-Sublime-Text",
			"releases": [
				{
					"sublime_text": ">2999",
					"tags": true
				}
			]
		},
		{
			"name": "RemoteTree",
			"details": "https://github.com/deNULL/RemoteTree",
			"releases": [
				{
					"sublime_text": "*",
					"platforms": ["osx", "windows"],
					"tags": true
				}
			]
		},
		{
			"name": "RemoveComments",
			"details": "https://github.com/mejunliu/RemoveComments",
			"releases": [
				{
					"sublime_text": "*",
					"tags": true
				}
			]
		},
		{
			"name": "RemoveDuplicateCharacters",
			"details": "https://github.com/xianghongai/RemoveDuplicateCharacters",
			"releases": [
				{
					"sublime_text": "*",
					"tags": true
				}
			]
		},
		{
			"name": "RemoveDuplicateLines",
			"details": "https://github.com/ilyakam/RemoveDuplicateLines",
			"labels": ["remove duplicates", "delete duplicates", "dedup"],
			"releases": [
				{
					"sublime_text": "*",
					"tags": true
				}
			]
		},
		{
			"name": "RemoveGreekAccents",
			"details": "https://github.com/kyrpas/SublimeRemoveGreekAccents",
			"labels": ["text manipulation", "greek", "formatting", "accents"],
			"releases": [
				{
					"sublime_text": "*",
					"tags": true
				}
			]
		},
		{
			"name": "RemoveLineBreaks",
			"details": "https://github.com/fsaad/Sublime-RemoveLineBreaks",
			"releases": [
				{
					"sublime_text": "*",
					"tags": true
				}
			]
		},
		{
			"name": "RemoveNonAsciiChars",
			"details": "https://github.com/Gabriel-p/RemoveNonAsciiChars",
			"releases": [
				{
					"sublime_text": "*",
					"tags": true
				}
			]
		},
		{
			"name": "RemoveSelection",
			"details": "https://github.com/shagabutdinov/sublime-remove-selection",
			"donate": "https://github.com/shagabutdinov/sublime-enhanced/blob/master/readme-donations.md",
			"labels": ["sublime-enhanced", "cursors manipulation"],
			"releases": [
				{
					"sublime_text": "*",
					"branch": "master"
				}
			]
		},
		{
			"name": "Rename Buffer",
			"details": "https://github.com/mghweb/SublimeRenameBuffer",
			"releases": [
				{
					"sublime_text": "*",
					"tags": true
				}
			]
		},
		{
			"name": "Render Tree",
			"details": "https://github.com/cpeccei/RenderTree",
			"releases": [
				{
					"sublime_text": "*",
					"tags": true
				}
			]
		},
		{
			"name": "Render View",
			"details": "https://github.com/cepthomas/SbotRender",
			"labels": ["render", "print", "markdown"],
			"releases": [
				{
					"sublime_text": ">=4000",
					"platforms": ["windows", "linux"],
					"tags": true
				}
			]
		},
		{
			"name": "Renpy Language",
			"details": "https://github.com/koroshiya/Sublime-Renpy",
			"releases": [
				{
					"sublime_text": "*",
					"tags": true
				}
			]
		},
		{
			"name": "Renpy Script",
			"details": "https://github.com/torrentails/RenPy-Script-Syntax-Sublime-Text-",
			"releases": [
				{
					"sublime_text": "*",
					"tags": true
				}
			]
		},
		{
			"name": "Repeat Macro",
			"details": "https://github.com/sivakumar-kailasam/Repeat-Macro",
			"releases": [
				{
					"sublime_text": "*",
					"branch": "master"
				}
			]
		},
		{
			"name": "RepeatCommand",
			"details": "https://github.com/shagabutdinov/sublime-repeat-command",
			"donate": "https://github.com/shagabutdinov/sublime-enhanced/blob/master/readme-donations.md",
			"labels": ["sublime-enhanced"],
			"releases": [
				{
					"sublime_text": "*",
					"branch": "master"
				}
			]
		},
		{
			"name": "ReqsLang",
			"details": "https://github.com/petarjs/sublime-reqs-language",
			"labels": ["requirements", "todo", "language syntax"],
			"releases": [
				{
					"sublime_text": "*",
					"tags": true
				}
			]
		},
		{
			"name": "Request",
			"details": "https://github.com/twolfson/sublime-request",
			"labels": ["http", "url"],
			"releases": [
				{
					"sublime_text": "*",
					"tags": true
				}
			]
		},
		{
			"name": "Requester",
			"details": "https://github.com/kylebebak/Requester",
			"labels": [
				"http",
				"api",
				"rest",
				"debug"
			],
			"author": "kylebebak",
			"releases": [
				{
					"sublime_text": "3084 - 4106",
					"tags": "st3-"
				},
				{
					"sublime_text": ">=4107",
					"tags": true
				}
			]
		},
		{
			"name": "Require CommonJS Modules Helper",
			"details": "https://github.com/jfromaniello/sublime-node-require",
			"previous_names": ["Require Node.js Modules Helper"],
			"releases": [
				{
					"sublime_text": "*",
					"tags": true
				}
			]
		},
		{
			"name": "Require Helper",
			"details": "https://github.com/spadgos/sublime-require-helper",
			"releases": [
				{
					"sublime_text": "*",
					"tags": true
				}
			]
		},
		{
			"name": "ReScript",
			"details": "https://github.com/rescript-lang/rescript-sublime",
			"releases": [
				{
					"sublime_text": ">=3118",
					"tags": true
				}
			]
		},
		{
			"name": "Resesif Color Scheme",
			"details": "https://github.com/carloscuesta/resesif",
			"labels": ["color scheme"],
			"releases": [
				{
					"sublime_text": "*",
					"tags": true
				}
			]
		},
		{
			"name": "Resize Group with Keyboard",
			"details": "https://github.com/VPashkov/SublimeResizeGroupWithKeyboard",
			"releases": [
				{
					"sublime_text": "*",
					"branch": "master"
				}
			]
		},
		{
			"name": "Resolve Javascript Modules",
			"author": "Thomas Welter",
			"details": "https://github.com/thomaswelter/Resolve-Javascript-Modules",
			"labels": ["auto-complete", "javascript", "browser", "js", "completions", "modules"],
			"releases": [
				{
					"sublime_text": ">=3200",
					"tags": true
				}
			]
		},
		{
			"name": "ResponsiveBoilerplate",
			"details": "https://github.com/newaeonweb/ResponsiveBoilerplateSnippets",
			"labels": ["snippets"],
			"releases": [
				{
					"sublime_text": "*",
					"branch": "master"
				}
			]
		},
		{
			"name": "Responsys Built-In Function",
			"details": "https://github.com/tatky/Sublime_Responsys_Built-In_Function",
			"releases": [
				{
					"sublime_text": "*",
					"tags": true
				}
			]
		},
		{
			"name": "REST Client",
			"details": "https://github.com/yeraydiazdiaz/sublime-rest-client",
			"releases": [
				{
					"sublime_text": ">=4000",
					"tags": true
				}
			]
		},
		{
			"name": "Restart",
			"details": "https://github.com/yedderson/SublimeRestart",
			"releases": [
				{
					"sublime_text": "*",
					"branch": "master"
				}
			]
		},
		{
			"name": "RESTer HTTP Client",
			"details": "https://github.com/pjdietz/rester-sublime-http-client",
			"donate": "http://pjdietz.com/say-thanks/",
			"releases": [
				{
					"sublime_text": "*",
					"tags": true
				}
			]
		},
		{
			"name": "Restructured Text (RST) Snippets",
			"details": "https://github.com/mgaitan/sublime-rst-completion",
			"labels": ["snippets"],
			"releases": [
				{
					"sublime_text": "*",
					"branch": "master"
				}
			]
		},
		{
			"name": "RestructuredText Improved",
			"details": "https://github.com/adamchainz/sublime-rst-improved",
			"labels": ["language syntax"],
			"releases": [
				{
					"sublime_text": "*",
					"tags": true
				}
			]
		},
		{
			"name": "Retro Computers Color Schemes",
			"details": "https://github.com/idleberg/RetroComputers.tmTheme",
			"labels": ["color scheme"],
			"releases": [
				{
					"sublime_text": "*",
					"branch": "master"
				}
			]
		},
		{
			"name": "ReverseCharacters",
			"details": "https://github.com/alfredbez/ReverseCharacters",
			"releases": [
				{
					"sublime_text": "*",
					"tags": true
				}
			]
		},
		{
			"name": "Revert All Files",
			"details": "https://github.com/davis9001/Sublime-Text-2-Revert-All-Files",
			"releases": [
				{
					"sublime_text": "*",
					"branch": "master"
				}
			]
		},
		{
			"details": "https://github.com/SublimeText/RevertFontSize",
			"releases": [
				{
					"sublime_text": "*",
					"branch": "master"
				}
			]
		},
		{
			"name": "Review Myself",
			"details": "https://github.com/thenewvu/SublimeReviewMyself",
			"releases": [
				{
					"sublime_text": "*",
					"tags": true
				}
			]
		},
		{
			"name": "Reviw",
			"details": "https://github.com/livrasand/Reviw",
			"labels": ["jwpub", "reviw", "jw library", "jw", "snippets"],
			"author": "Livrädo Sandoval",
			"releases": [
				{
					"sublime_text": "*",
					"tags": true
				}
			]
		},
		{
			"name": "ReviwTools",
			"details": "https://github.com/livrasand/ReviwTools",
			"labels": ["jwpub", "reviw", "jw library", "jw", "snippets"],
			"author": "Livrädo Sandoval",
			"releases": [
				{
					"sublime_text": "*",
					"tags": true
				}
			]
		},
		{
			"name": "REXX",
			"details": "https://github.com/mblocker/rexx-sublime",
			"labels": ["language syntax"],
			"previous_names": ["REXX Language Support"],
			"releases": [
				{
					"sublime_text": "*",
					"tags": true
				}
			]
		},
		{
			"name": "RGBDS",
			"details": "https://github.com/ISSOtm/sublime-RGBDS",
			"labels": ["language syntax", "game boy", "rgbds"],
			"previous_names": ["Z80 Assembly (RGBDS)"],
			"releases": [
				{
					"sublime_text": "*",
					"tags": true
				}
			]
		},
		{
			"name": "Rhai",
			"details": "https://github.com/rhaiscript/sublime-rhai",
			"labels": ["language syntax"],
			"releases": [
				{
					"sublime_text": "*",
					"tags": true
				}
			]
		},
		{
			"name": "RhetosDSL",
			"details": "https://github.com/Hugibeer/RhetosDSLSyntax",
			"labels": ["language syntax"],
			"releases": [
				{
					"sublime_text": "*",
					"tags": true
				}
			]
		},
		{
			"name": "Rholang",
			"details": "https://github.com/tgrospic/rholang-sublime",
			"labels": ["language syntax"],
			"releases": [
				{
					"sublime_text": "*",
					"tags": true
				}
			]
		},
		{
			"name": "RichTextFormat",
			"details": "https://github.com/SublimeText/RichTextFormat",
			"labels": ["language syntax"],
			"releases": [
				{
					"sublime_text": ">3099",
					"tags": true
				}
			]
		},
		{
			"name": "ride",
			"details": "https://github.com/frankaemika/ride-sublime",
			"labels": ["lf", "Lingua Franka", "language syntax"],
			"releases": [
				{
					"sublime_text": ">3092",
					"tags": true
				}
			]
		},
		{
			"name": "Riemann Completions",
			"details": "https://github.com/jarretth/sublime-riemann-autocomplete",
			"labels": ["completion"],
			"releases": [
				{
					"sublime_text": "*",
					"tags": true
				}
			]
		},
		{
			"name": "Ring",
			"details": "https://github.com/ysdragon/ring-sublime",
			"releases": [
				{
					"sublime_text": "*",
					"tags": true
				}
			]
		},
		{
			"name": "Riot Syntax",
			"details": "https://github.com/ilearnio/sublime-riot-syntax",
			"labels": ["language syntax", "javascript"],
			"releases": [
				{
					"sublime_text": "*",
					"tags": true
				}
			]
		},
		{
			"name": "Riot Tag",
			"details": "https://github.com/riot/syntax-highlight",
			"labels": ["language syntax"],
			"releases": [
				{
					"sublime_text": "*",
					"tags": true
				}
			]
		},
		{
			"name": "RISC OS CMHG Syntax",
			"details": "https://github.com/gerph/sublimetext-riscoscmhg-syntax",
			"labels": ["syntax"],
			"releases": [
				{
					"sublime_text": "*",
					"tags": true
				}
			]
		},
		{
			"name": "RISC OS Command Syntax",
			"details": "https://github.com/gerph/sublimetext-riscoscommand-syntax",
			"labels": ["syntax"],
			"releases": [
				{
					"sublime_text": "*",
					"tags": true
				}
			]
		},
		{
			"name": "RISC-V Assembly Syntax",
			"details": "https://github.com/fabianschuiki/sublime-riscv-assembly",
			"labels": ["language syntax"],
			"releases": [
				{
					"sublime_text": "*",
					"tags": true
				}
			]
		},
		{
			"name": "RiveScript",
			"details": "https://github.com/bakery/rivescript-sublimetext",
			"releases": [
				{
					"sublime_text": "*",
					"tags": true
				}
			]
		},
		{
			"name": "RmlUi Lua",
			"details": "https://github.com/LoneBoco/rmlui-sublime",
			"labels": ["language syntax", "rmlui", "rml", "rcss"],
			"releases": [
				{
					"sublime_text": ">=4075",
					"tags": true
				}
			]
		},
		{
			"name": "ROBLOXLua",
			"details": "https://github.com/MemoryPenguin/RBXLua-SublimeText",
			"releases": [
				{
					"sublime_text": ">=3084",
					"tags": true
				}
			]
		},
		{
			"name": "RobotFrameworkAssistant",
			"details": "https://github.com/andriyko/sublime-robot-framework-assistant",
			"previous_names": ["Robot Framework Assistant"],
			"releases": [
				{
					"sublime_text": "*",
					"tags": "st3-"
				}
			]
		},
		{
			"name": "RoboType",
			"details": "https://github.com/unclecheese/sublime-robotype",
			"releases": [
				{
					"sublime_text": ">3000",
					"tags": true
				}
			]
		},
		{
			"name": "RocketNative Snippets",
			"details": "https://github.com/Rocketseat/rocketnative-sublime-snippets",
			"releases": [
				{
					"sublime_text": "*",
					"tags": true
				}
			]
		},
		{
			"name": "rockfinder Snippets",
			"details": "https://github.com/thespacedoctor/rockfinder-Sublime-Snippets",
			"releases": [
				{
					"sublime_text": "*",
					"tags": true
				}
			]
		},
		{
			"name": "Rocks",
			"details": "https://github.com/jonesambrosi/rocks",
			"readme": "https://raw.githubusercontent.com/jonesambrosi/rocks/master/README.md",
			"labels": ["testing", "continuous integration", "python", "auto-testing", "coverage"],
			"releases": [
				{
					"sublime_text": "*",
					"tags": true
				}
			]
		},
		{
			"name": "Rockstar Syntax Highlighter",
			"details": "https://github.com/brownian-motion/sublime-rockstar-syntax",
			"readme": "https://raw.githubusercontent.com/paxromana96/sublime-rockstar-syntax/master/README.md",
			"labels": ["syntax-highlight", "rockstar", "language syntax"],
			"releases": [
				{
					"sublime_text": ">3092",
					"tags": true
				}
			]
		},
		{
			"name": "Rohingya Dark color scheme",
			"details": "https://github.com/rybtech/Rohingya-dark-sublime-text-3-color-scheme",
			"readme": "https://github.com/rybtech/Rohingya-dark-sublime-text-3-color-scheme/blob/master/README.md",
			"labels": ["color scheme"],
			"releases": [
				{
					"sublime_text": "*",
					"tags": true
				}
			]
		},
		{
			"name": "Romanize",
			"details": "https://github.com/GCTsalamagkakis/Romanize",
			"labels": ["numbers"],
			"releases": [
				{
					"sublime_text": "*",
					"tags": true
				}
			]
		},
		{
			"name": "Rome Formatter",
				"labels": ["javascript", "typescript", "formatting", "format"],
				"details": "https://github.com/marekpiechut/sublime-rome-formatter",
				"releases": [
				{
					"sublime_text": "*",
					"tags": true
				}
			]
		},
		{
			"name": "RON",
			"description": "Rusty Object Notation syntax scheme",
			"author": "kvark",
			"details": "https://github.com/ron-rs/sublime-ron",
			"releases": [
				{
					"sublime_text": "*",
					"tags": true
				}
			]
		},
		{
			"name": "RoRvsWild Color Schemes",
			"details": "https://github.com/BaseSecrete/rorvswild-theme-textmate-sublime",
			"labels": ["color scheme"],
			"releases": [
				{
					"sublime_text": "*",
					"tags": true
				}
			]
		},
		{
			"name": "ROS msg syntax highlight",
			"details": "https://github.com/Binpord/sublime-rosmsg",
			"releases": [
				{
					"sublime_text": "*",
					"tags": true
				}
			]
		},
		{
			"name": "Ros Snippets",
			"details": "https://github.com/ckrooss/ros_snippets",
			"labels": ["snippets", "build system", "language syntax"],
			"releases": [
				{
					"sublime_text": ">3000",
					"tags": true
				}
			]
		},
		{
			"name": "Roy",
			"details": "https://github.com/joneshf/sublime-roy",
			"previous_names": ["RoyCompile"],
			"releases": [
				{
					"sublime_text": "*",
					"branch": "master"
				}
			]
		},
		{
			"name": "RPG Syntax for ILE on IBMi",
			"details": "https://github.com/NielsLiisberg/RPG-for-SublimeText",
			"labels": ["language syntax", "rpg", "ile", "rpgle", "as400", "ibmi", "iseries"],
			"author": "Niels Liisberg",
			"releases": [
				{
					"sublime_text": "*",
					"tags": true
				}
			]
		},
		{
		"name": "RPGMaker MV Add-On Snippets",
		"details": "https://github.com/jomarcenter-mjm/RMMVSublimeSnippet",
		"labels": ["snippets", "RPGMaker MV", "Javascript", "RPG Maker", "RPGMaker"],
		"author": "jomarcenter-mjm/MJM Creative Works and Ideas",
		"releases": [
				{
				"sublime_text": "*",
				"tags": true
				}
			]
		},
		{
			"name": "RPM Spec Syntax",
			"details": "https://github.com/dreadatour/RPMSpec",
			"labels": ["language syntax"],
			"releases": [
				{
					"sublime_text": "*",
					"branch": "master"
				}
			]
		},
		{
			"name": "RPN",
			"details": "https://github.com/bphunter1972/RPN",
			"labels": ["calculator"],
			"releases": [
				{
					"sublime_text": "*",
					"tags": true
				}
			]
		},
		{
			"name": "RSBIDE",
			"details": "https://github.com/mom1/RSBIDE",
			"readme": "https://raw.githubusercontent.com/mom1/RSBIDE/master/readme.md",
			"labels": ["ide", "r-style", "rsl", "rs-balance", "auto-complete", "build system", "language syntax", "snippets", "code navigation"],
			"author": "MOM",
			"releases": [
				{
					"sublime_text": "*",
					"platforms": ["windows"],
					"tags": true
				}
			]
		},
		{
			"name": "RSense",
			"details": "https://github.com/rsense/SublimeRsense",
			"labels": ["ruby", "auto-complete", "intellisense", "completion"],
			"releases": [
				{
					"sublime_text": "*",
					"tags": true
				}
			]
		},
		{
			"name": "RSL",
			"details": "https://github.com/li-vu/st-rsl",
			"releases": [
				{
					"sublime_text": "*",
					"tags": true
				}
			]
		},
		{
			"name": "RSpec",
			"details": "https://github.com/SublimeText/RSpec",
			"labels": ["snippets", "build system", "language syntax"],
			"releases": [
				{
					"sublime_text": "*",
					"tags": true
				}
			]
		},
		{
			"name": "RSpec Buddy",
			"details": "https://github.com/glaucocustodio/rspec-buddy-for-sublime-text",
			"labels": ["language syntax", "snippets"],
			"releases": [
				{
					"sublime_text": "*",
					"tags": true
				}
			]
		},
		{
			"details": "https://github.com/kazshu/rspec-snippets",
			"labels": ["snippets"],
			"releases": [
				{
					"sublime_text": "*",
					"branch": "master"
				}
			]
		},
		{
			"name": "RSpecNavigator",
			"details": "https://github.com/jugyo/SublimeRSpecNavigator",
			"releases": [
				{
					"sublime_text": "*",
					"branch": "master"
				}
			]
		},
		{
			"details": "https://github.com/henrikpersson/rsub",
			"releases": [
				{
					"sublime_text": "*",
					"branch": "master"
				}
			]
		},
		{
			"name": "RSync",
			"details": "https://github.com/gcarvalho/RSync",
			"releases": [
				{
					"sublime_text": "*",
					"tags": true
				}
			]
		},
		{
			"name": "Rsync SSH",
			"details": "https://github.com/davidolrik/sublime-rsync-ssh",
			"donate": "https://david.olrik.dk/donate/github",
			"labels": ["sync"],
			"releases": [
				{
					"sublime_text": "*",
					"platforms": "*",
					"tags": true
				}
			]
		},
		{
			"name": "RTagsComplete",
			"details": "https://github.com/tillt/rtagscomplete",
			"labels": ["auto-complete", "linting", "language syntax", "code navigation", "file navigation", "search"],
			"readme": "https://raw.githubusercontent.com/tillt/RTagsComplete/master/site/package_readme.md",
			"donate": "https://www.paypal.com/cgi-bin/webscr?cmd=_s-xclick&hosted_button_id=AY5UC3W9NDUGL",
			"previous_names": ["RtagsComplete", "sublime-rtags", "SublimeRtags"],
			"releases": [
				{
					"sublime_text": "*",
					"tags": true
				}
			]
		},
		{
			"name": "RTL Mirror",
			"details": "https://github.com/doobleweb/RTL-Mirror",
			"releases": [
				{
					"sublime_text": ">=3080",
					"tags": true
				}
			]
		},
		{
			"name": "RTL To Dialog",
			"details": "https://github.com/mohammad6006/RTLtoDialog",
			"releases": [
				{
					"sublime_text": ">=3080",
					"tags": true
				}
			]
		},
		{
			"name": "RuboCop",
			"details": "https://github.com/pderichs/sublime_rubocop",
			"releases": [
				{
					"sublime_text": "*",
					"branch": "master"
				}
			]
		},
		{
			"name": "RubocopDaemon",
			"details": "https://github.com/Lichtbit/sublime_rubocop_daemon",
			"releases": [
				{
					"sublime_text": "*",
					"platforms": ["osx", "linux"],
					"tags": "v"
				}
			]
		},
		{
			"name": "Ruby Block Converter",
			"details": "https://github.com/irohiroki/RubyBlockConverter",
			"labels": ["formatting"],
			"releases": [
				{
					"sublime_text": "*",
					"tags": true
				}
			]
		},
		{
			"name": "Ruby Blue Color Scheme",
			"details": "https://github.com/stil/rubyblue",
			"labels": ["color scheme"],
			"releases": [
				{
					"sublime_text": "*",
					"branch": "master"
				}
			]
		},
		{
			"name": "Ruby Completions",
			"details": "https://github.com/tushortz/Ruby-Completions",
			"labels": ["Completion", "ruby", "completions", "completion"],
			"releases": [
				{
					"sublime_text": "*",
					"tags": true
				}
			]
		},
		{
			"name": "Ruby Debugger",
			"details": "https://github.com/shuky19/sublime_debugger",
			"labels": ["debug", "debugger", "rails", "ruby"],
			"releases": [
				{
					"sublime_text": "*",
					"tags": true
				}
			]
		},
		{
			"name": "Ruby Hash Converter",
			"details": "https://github.com/iltempo/sublime-text-2-hash-syntax",
			"previous_names": ["Ruby 1.9 Hash Converter"],
			"releases": [
				{
					"sublime_text": "*",
					"branch": "master"
				}
			]
		},
		{
			"name": "Ruby Markers",
			"details": "https://github.com/mmims/sublime-text-2-ruby-markers",
			"releases": [
				{
					"sublime_text": "*",
					"branch": "master"
				}
			]
		},
		{
			"name": "Ruby on Rails snippets",
			"details": "https://github.com/tadast/sublime-rails-snippets",
			"labels": ["snippets"],
			"releases": [
				{
					"sublime_text": "*",
					"branch": "master"
				}
			]
		},
		{
			"name": "Ruby Pipe Text Processing",
			"details": "https://github.com/grundprinzip/RubyPipe",
			"releases": [
				{
					"sublime_text": "*",
					"branch": "master"
				}
			]
		},
		{
			"name": "Ruby Slim",
			"details": "https://github.com/SublimeText/Slim",
			"previous_names": ["ruby-slim.tmbundle", "ruby-slim"],
			"releases": [
				{
					"sublime_text": "<4107",
					"tags": "st2-"
				},
				{
					"sublime_text": "4107 - 4130",
					"tags": "4107-"
				},
				{
					"sublime_text": ">=4131",
					"tags": "4131-"
				}
			]
		},
		{
			"name": "Rubycritic",
			"details": "https://github.com/pedrocarmona/SublimeRubycritic",
			"releases": [
				{
					"sublime_text": "*",
					"platforms": ["osx", "linux"],
					"tags": true
				}
			]
		},
		{
			"name": "RubyEval",
			"details": "https://github.com/jugyo/SublimeRubyEval",
			"releases": [
				{
					"sublime_text": "*",
					"branch": "master"
				}
			]
		},
		{
			"name": "Rubyfmt",
			"labels": ["formatting", "text manipulation"],
			"details": "https://github.com/toreriklinnerud/sublime-rubyfmt",
			"releases": [
				{
					"sublime_text": "*",
					"tags": true
				}
			]
		},
		{
			"name": "RubyMotion Autocomplete",
			"details": "https://github.com/diemer/RubyMotionSublimeCompletions",
			"releases": [
				{
					"sublime_text": "*",
					"branch": "master"
				}
			]
		},
		{
			"name": "RubyMotionBuilder",
			"details": "https://github.com/RubyMotionJP/SublimeRubyMotionBuilder",
			"releases": [
				{
					"sublime_text": "*",
					"branch": "master"
				}
			]
		},
		{
			"name": "RubyMotionSpec",
			"details": "https://github.com/neocsr/sublime-RubyMotionSpec",
			"labels": ["rubymotion", "spec"],
			"releases": [
				{
					"sublime_text": "*",
					"tags": true
				}
			]
		},
		{
			"name": "RubyTest",
			"details": "https://github.com/maltize/sublime-text-2-ruby-tests",
			"releases": [
				{
					"sublime_text": "*",
					"branch": "master"
				}
			]
		},
		{
			"name": "RubyToggleString",
			"details": "https://github.com/jugyo/SublimeRubyToggleString",
			"releases": [
				{
					"sublime_text": "*",
					"branch": "master"
				}
			]
		},
		{
			"name": "RulerColumn",
			"details": "https://github.com/gerardroche/sublime-ruler-column",
			"releases": [
				{
					"sublime_text": "*",
					"tags": true
				}
			]
		},
		{
			"name": "RulerProximityIndicator",
			"details": "https://github.com/monsieurluge/ruler_proximity_indicator",
			"releases": [
				{
					"sublime_text": "*",
					"tags": true
				}
			]
		},
		{
			"name": "Run",
			"details": "https://github.com/glorieux/Run",
			"releases": [
				{
					"sublime_text": "*",
					"branch": "master"
				}
			]
		},
		{
			"name": "Run Apps",
			"details": "https://github.com/liuhewei/run-app-sublime",
			"releases": [
				{
					"sublime_text": "*",
					"tags": true
				}
			]
		},
		{
			"name": "Run In InDesign",
			"details": "https://github.com/vamitul/RunInIndesign",
			"releases": [
				{
					"sublime_text": "*",
					"platforms": ["osx", "windows"],
					"tags": true
				}
			]
		},
		{
			"name": "Run Task",
			"details": "https://github.com/mgutski/sublime-run-task",
			"labels": ["tasks", "task runner", "shell"],
			"releases": [
				{
					"sublime_text": "*",
					"tags": true
				}
			]
		},
		{
			"name": "Rune.js Completions",
			"details": "https://github.com/mphstudios/rune.js-sublime-completions",
			"labels": ["completions", "javascript", "snippets", "svg"],
			"releases": [
				{
					"sublime_text": "*",
					"tags": true
				}
			]
		},
		{
			"name": "RunMacroFileWithContext",
			"details": "https://github.com/shagabutdinov/sublime-run-macro-file-with-context",
			"releases": [
				{
					"sublime_text": "*",
					"tags": true
				}
			]
		},
		{
			"name": "Rust Enhanced",
			"details": "https://github.com/rust-lang/rust-enhanced",
			"previous_names": ["Rust"],
			"releases": [
				{
					"sublime_text": "*",
					"tags": true
				}
			]
		},
		{
			"name": "Rust Share",
			"details": "https://github.com/benanders/Rust-Share",
			"releases": [
				{
					"sublime_text": "*",
					"tags": true
				}
			]
		},
		{
			"name": "RustAutoComplete",
			"details": "https://github.com/defuz/RustAutoComplete",
			"releases": [
				{
					"sublime_text": "*",
					"tags": true
				}
			]
		},
		{
			"name": "RustAutoImport",
			"details": "https://github.com/trishume/SublimeRustAutoImport",
			"releases": [
				{
					"sublime_text": "*",
					"tags": true
				}
			]
		},
		{
			"name": "RustCookbookSnippets",
			"author": "Orhan Balcı",
			"details": "https://github.com/orhanbalci/rust-cookbook-snippets",
			"labels": ["rust", "snippets"],
			"releases": [
				{
					"sublime_text": ">=3124",
					"tags": true
				}
			]
		},
		{
			"name": "RustFmt",
			"author": "Nelo Mitranim",
			"details": "https://github.com/Mitranim/sublime-rust-fmt",
			"labels": ["rust", "fmt", "format", "beautify"],
			"releases": [
				{
					"sublime_text": ">=3124",
					"tags": true
				}
			]
		},
		{
			"name": "RustFormat",
			"details": "https://github.com/Rypac/sublime-rust-format",
			"releases": [
				{
					"sublime_text": "*",
					"tags": true
				}
			]
		}
	]
}<|MERGE_RESOLUTION|>--- conflicted
+++ resolved
@@ -549,24 +549,6 @@
 			"releases": [
 				{
 					"sublime_text": "*",
-					"branch": "master"
-				}
-			]
-		},
-		{
-<<<<<<< HEAD
-			"name": "ReactJS Snippets",
-			"details": "https://github.com/saada/reactjs-snippets",
-			"releases": [
-				{
-					"sublime_text": "*",
-=======
-			"name": "Read Only Buffer",
-			"details": "https://github.com/crazybyte/SublimeReadOnlyBuffer",
-			"releases": [
-				{
-					"sublime_text": "<3000",
->>>>>>> 2c32b1f2
 					"branch": "master"
 				}
 			]
