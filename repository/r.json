{
	"schema_version": "2.0",
	"packages": [
		{
			"name": "R Tools",
			"details": "https://github.com/karthik/Rtools",
			"releases": [
				{
					"sublime_text": "<3000",
					"details": "https://github.com/karthik/Rtools/tree/master"
				}
			]
		},
		{
			"name": "R-snippets",
			"details": "https://github.com/jvcasill/R-snippets",
			"labels": ["snippets", "R", "statistics"],
			"releases": [
				{
					"sublime_text": "*",
					"details": "https://github.com/jvcasill/R-snippets/tree/master"
				}
			]
		},
		{
			"name": "RabbitVCS",
			"details": "https://github.com/lerous/sublime-RabbitVCS",
			"releases": [
				{
					"sublime_text": "<3000",
					"details": "https://github.com/lerous/sublime-RabbitVCS/tree/master"
				}
			]
		},
		{
			"name": "Racket",
			"details": "https://github.com/follesoe/sublime-racket",
			"releases": [
				{
					"sublime_text": "*",
					"details": "https://github.com/follesoe/sublime-racket/tree/master"
				}
			]
		},
		{
			"name": "Rails Developer Snippets",
			"details": "https://github.com/j10io/railsdev-sublime-snippets",
			"labels": ["snippets"],
			"releases": [
				{
					"sublime_text": "*",
					"details": "https://github.com/j10io/railsdev-sublime-snippets/tree/master"
				}
			]
		},
		{
			"name": "Rails File Switcher",
			"details": "https://github.com/AlexanderZaytsev/SublimeText2RailsFileSwitcher",
			"releases": [
				{
					"sublime_text": "<3000",
					"details": "https://github.com/AlexanderZaytsev/SublimeText2RailsFileSwitcher/tree/master"
				}
			]
		},
		{
			"name": "Rails I18n Helper",
			"details": "https://github.com/Adeptus/rails-i18n-helper",
			"releases": [
				{
					"sublime_text": "<3000",
					"details": "https://github.com/Adeptus/rails-i18n-helper/tree/master"
				}
			]
		},
		{
			"name": "Rails Latest Migration",
			"details": "https://github.com/alexpls/Rails-Latest-Migration",
			"releases": [
				{
					"sublime_text": "*",
					"details": "https://github.com/alexpls/Rails-Latest-Migration/tree/master"
				}
			]
		},
		{
			"name": "Rails Migrations List",
			"details": "https://github.com/KELiON/RailsMigrationsList",
			"releases": [
				{
					"sublime_text": "*",
					"details": "https://github.com/KELiON/RailsMigrationsList/tree/master"
				}
			]
		},
		{
			"name": "Rails Partial",
			"details": "https://github.com/wesf90/rails-partial",
			"releases": [
				{
					"sublime_text": "<3000",
					"details": "https://github.com/wesf90/rails-partial/tree/master"
				},
				{
					"sublime_text": ">=3000",
					"details": "https://github.com/wesf90/rails-partial/tree/st3"
				}
			]
		},
		{
			"name": "Rails Related Files",
			"details": "https://github.com/luqman/SublimeText2RailsRelatedFiles",
			"releases": [
				{
					"sublime_text": "<3000",
					"details": "https://github.com/luqman/SublimeText2RailsRelatedFiles/tree/master"
				}
			]
		},
		{
			"name": "RailsCasts Colour Scheme",
			"details": "https://github.com/tdm00/sublime-theme-railscasts",
			"labels": ["color scheme"],
			"releases": [
				{
					"sublime_text": "*",
					"details": "https://github.com/tdm00/sublime-theme-railscasts/tree/master"
				}
			]
		},
		{
			"name": "Railscasts Extended",
			"details": "https://github.com/jzelenkov/sublime-railscasts-extended",
			"labels": ["color scheme"],
			"releases": [
				{
					"sublime_text": "*",
					"details": "https://github.com/jzelenkov/sublime-railscasts-extended/tree/master"
				}
			]
		},
		{
			"name": "RailsGoToSpec",
			"details": "https://github.com/sporto/rails_go_to_spec",
			"releases": [
				{
					"sublime_text": "<3000",
					"details": "https://github.com/sporto/rails_go_to_spec/tree/st2"
				},
				{
					"sublime_text": ">=3000",
					"details": "https://github.com/sporto/rails_go_to_spec/tree/master"
				}
			],
			"previous_names": [
				"rails_go_to_spec",
				"Rails Go To Spec"
			]
		},
		{
			"details": "https://github.com/SublimeText/Rake",
			"releases": [
				{
					"sublime_text":"*",
					"details": "https://github.com/SublimeText/Rake/tree/master"
				}
			]
		},
		{
			"name": "RAML Syntax Highlighter",
			"details": "https://github.com/mulesoft/raml-sublime-plugin",
			"releases": [
				{
					"sublime_text": "*",
					"details": "https://github.com/mulesoft/raml-sublime-plugin/tree/master"
				}
			]
		},
		{
			"name": "Random Everything",
			"details": "https://github.com/kimpettersen/random-sublime-text-plugin",
			"releases": [
				{
					"sublime_text": "*",
					"details": "https://github.com/kimpettersen/random-sublime-text-plugin/tree/master"
				}
			]
		},
		{
			"name": "Random HEX Color",
			"details": "https://github.com/Ndushi/RandomHEXColor",
			"releases": [
				{
					"sublime_text": "<3000",
					"details": "https://github.com/Ndushi/RandomHEXColor/tree/master"
				}
			]
		},
		{
			"name": "Random Message",
			"details": "https://github.com/kutu/RandomMessage",
			"releases": [
				{
					"sublime_text": "<3000",
					"details": "https://github.com/kutu/RandomMessage/tree/master"
				}
			]
		},
		{
			"name": "Random Text",
			"details": "https://github.com/dallbee/RandomText",
			"labels": ["text manipulation"],
			"releases": [
				{
					"sublime_text": "*",
					"details": "https://github.com/dallbee/RandomText/tags"
				}
			]
		},
		{
			"details": "https://github.com/marclar/RandomizeLogMessages",
			"releases": [
				{
					"sublime_text": "<3000",
					"details": "https://github.com/marclar/RandomizeLogMessages/tree/master"
				}
			]
		},
		{
			"details": "https://github.com/facelessuser/RawLineEdit",
			"releases": [
				{
					"sublime_text": ">=3000",
					"details": "https://github.com/facelessuser/RawLineEdit/tree/ST3"
				}
			]
		},
		{
			"name": "Raydric - Color Scheme",
			"details": "https://github.com/raydric/raydric-color-scheme",
			"labels": ["color scheme"],
			"releases": [
				{
					"sublime_text": "*",
					"details": "https://github.com/raydric/raydric-color-scheme/tree/master"
				}
			]
		},
		{
			"name": "Razor",
				"details": "https://github.com/joseph-turner/Razor",
				"releases": [
					{
						"sublime_text": "*",
						"details": "https://github.com/joseph-turner/Razor/tree/master"
					}
				]
			},
		{
			"name": "rbenv",
			"details": "https://github.com/felipeelias/sublime-text-2-rbenv",
			"labels": ["rbenv ruby"],
			"releases": [
				{
					"sublime_text": "<3000",
					"details": "https://github.com/felipeelias/sublime-text-2-rbenv/tree/master"
				}
			]
		},
		{
			"details": "https://github.com/jamesfzhang/rdio",
			"releases": [
				{
					"sublime_text": ">=3000",
					"platforms": ["osx"],
					"details": "https://github.com/jamesfzhang/rdio/tags"
				}
			]
		},
		{
			"name": "ReactJS",
			"details": "https://github.com/reactjs/sublime-react",
			"labels": ["language syntax", "snippets", "JSX"],
			"releases": [
				{
					"sublime_text": "*",
					"details": "https://github.com/reactjs/sublime-react/tree/master"
				}
			]
		},
		{
			"name": "ReactJS Snippets",
			"details": "https://github.com/saada/reactjs-snippets.git",
			"releases": [
				{
					"sublime_text": "*",
					"details": "https://github.com/saada/reactjs-snippets/tree/master"
				}
			]
		},
		{
			"name": "Read Only Buffer",
			"details": "https://github.com/crazybyte/SublimeReadOnlyBuffer",
			"releases": [
				{
					"sublime_text": "<3000",
					"details": "https://github.com/crazybyte/SublimeReadOnlyBuffer/tree/master"
				}
			]
		},
		{
			"details": "https://github.com/idleberg/Readme-Helper",
			"labels": ["snippets"],
			"releases": [
				{
					"sublime_text": "*",
					"details": "https://github.com/idleberg/Readme-Helper/tree/master"
				}
			]
		},
		{
			"details": "https://github.com/roadhump/ReadmePlease",
			"releases": [
				{
					"sublime_text": "<3000",
					"details": "https://github.com/roadhump/ReadmePlease/tree/master"
				},
				{
					"sublime_text": ">=3000",
					"details": "https://github.com/roadhump/ReadmePlease/tree/st3"
				}
			]
		},
		{
			"name": "ReadonlyProtect",
			"details": "https://github.com/ivellioscolin/sublime-plugin-readonlyprotect",
			"releases": [
				{
					"sublime_text": "*",
					"details": "https://github.com/ivellioscolin/sublime-plugin-readonlyprotect/tags"
				}
			]
		},
		{
			"name": "ReadonlyWritable",
			"details": "https://github.com/pyzhangxiang/sublimetext-2-readonly-writable",
			"releases": [
				{
					"sublime_text": "<3000",
					"details": "https://github.com/pyzhangxiang/sublimetext-2-readonly-writable/tree/master"
				}
			]
		},
		{
			"name": "ReaSyntax",
			"details": "https://github.com/Breeder/ReaSyntax",
			"labels": ["reaper", "cockos", "reascript", "eel", "jesusonic", "js", "walter"],
			"releases": [
				{
					"sublime_text": "*",
					"details": "https://github.com/Breeder/ReaSyntax/tags"
				}
			]
		},
		{
			"name": "REBOL",
			"details": "https://github.com/Oldes/Sublime-REBOL",
			"labels": ["language syntax"],
			"releases": [
				{
					"sublime_text": "*",
					"details": "https://github.com/Oldes/Sublime-REBOL/tags"
				}
			]
		},
		{
			"name": "RecentActiveFiles",
			"details": "https://github.com/jugyo/SublimeRecentActiveFiles",
			"releases": [
				{
					"sublime_text": "*",
					"details": "https://github.com/jugyo/SublimeRecentActiveFiles/tree/master"
				}
			]
		},
		{
			"details": "https://github.com/mburrows/RecenterTopBottom",
			"releases": [
				{
					"sublime_text": "<3000",
					"details": "https://github.com/mburrows/RecenterTopBottom/tree/master"
				}
			]
		},
		{
			"name": "Red",
			"details": "https://github.com/Oldes/Sublime-Red",
			"labels": ["language syntax"],
			"releases": [
				{
					"sublime_text": "*",
					"details": "https://github.com/Oldes/Sublime-Red/tags"
				}
			]
		},
		{
			"name": "Red Planet Color Scheme",
			"details": "https://github.com/eliquious/Red-Planet-Theme",
			"labels": ["color scheme"],
			"releases": [
				{
					"sublime_text": "*",
					"details": "https://github.com/eliquious/Red-Planet-Theme/tree/master"
				}
			]
		},
		{
<<<<<<< HEAD
			"name": "Reform",
			"details": "https://github.com/Suor/sublime-reform",
			"labels": ["formatting"],
			"releases": [
				{
					"sublime_text": "*",
					"details": "https://github.com/Suor/sublime-reform/tags"
=======
			"name": "RedBeanPHP ORM Snippets",
			"details": "https://github.com/zewa666/RedBean_SublimeTextSnippets",
			"labels": ["snippets"],
			"releases": [
				{
					"sublime_text": "*",
					"details": "https://github.com/zewa666/RedBean_SublimeTextSnippets/tree/master"
>>>>>>> fa1be593
				}
			]
		},
		{
			"details": "https://github.com/facelessuser/RegReplace",
			"releases": [
				{
					"sublime_text": "<3000",
					"details": "https://github.com/facelessuser/RegReplace/tree/ST2"
				},
				{
					"sublime_text": ">=3000",
					"details": "https://github.com/facelessuser/RegReplace/tree/ST3"
				}
			]
		},
		{
			"name": "Reindent on save",
			"details": "https://github.com/mac2000/sublime-reindent-on-save",
			"releases": [
				{
					"sublime_text": "*",
					"details": "https://github.com/mac2000/sublime-reindent-on-save/tree/master"
				}
			]
		},
		{
			"name": "Related Files",
			"details": "https://github.com/fabiokr/sublime-related-files",
			"releases": [
				{
					"sublime_text": "<3000",
					"details": "https://github.com/fabiokr/sublime-related-files/tree/sublime2"
				},
				{
					"sublime_text": ">=3000",
					"details": "https://github.com/fabiokr/sublime-related-files/tags"
				}
			]
		},
		{
			"name": "REM PX",
			"details": "https://github.com/BsWiM/REM-PX",
			"releases": [
				{
					"sublime_text": "*",
					"details": "https://github.com/BsWiM/REM-PX/tree/master"
				}
			]
		},
		{
			"name": "RemoteCollab",
			"details": "https://github.com/TeamRemote/remote-sublime",
			"releases": [
				{
					"sublime_text": ">3000",
					"details": "https://github.com/TeamRemote/remote-sublime/tags"
				}
			]
		},
		{
			"name": "RemoteEdit",
			"details": "https://github.com/sligodave/sublime_remote_edit",
			"releases": [
				{
					"sublime_text": "*",
					"details": "https://github.com/sligodave/sublime_remote_edit/tree/master"
				}
			]
		},
		{
			"name": "RemoteOpen",
			"details": "https://github.com/sligodave/sublime_remote_open",
			"releases": [
				{
					"sublime_text": "*",
					"details": "https://github.com/sligodave/sublime_remote_open/tree/master"
				}
			]
		},
		{
			"name": "RemotePHPUnit",
			"details": "https://github.com/paza/RemotePHPUnit-for-Sublime-Text",
			"releases": [
				{
					"sublime_text": ">2999",
					"details": "https://github.com/paza/RemotePHPUnit-for-Sublime-Text/tags"
				}
			]
		},
		{
			"details": "https://github.com/frozenice-/RenameTab",
			"releases": [
				{
					"sublime_text": "<3000",
					"details": "https://github.com/frozenice-/RenameTab/tree/master"
				}
			]
		},
		{
			"name": "Repeat Macro",
			"details": "https://github.com/sivakumar-kailasam/Repeat-Macro",
			"releases": [
				{
					"sublime_text": "*",
					"details": "https://github.com/sivakumar-kailasam/Repeat-Macro/tree/master"
				}
			]
		},
		{
			"name": "Request",
			"details": "https://github.com/twolfson/sublime-request",
			"labels": [
				"http",
				"url"
			],
			"releases": [
				{
					"sublime_text": "*",
					"details": "https://github.com/twolfson/sublime-request/tags"
				}
			]
		},
		{
			"name": "Require Helper",
			"details": "https://github.com/spadgos/sublime-require-helper",
			"releases": [
				{
					"sublime_text": "<3000",
					"details": "https://github.com/spadgos/sublime-require-helper/tree/st2"
				},
				{
					"sublime_text": ">=3000",
					"details": "https://github.com/spadgos/sublime-require-helper/tags"
				}
			]
		},
		{
			"name": "Require Node.js Modules Helper",
			"details": "https://github.com/jfromaniello/sublime-node-require",
			"releases": [
				{
					"sublime_text": "*",
					"details": "https://github.com/jfromaniello/sublime-node-require/tree/master"
				}
			]
		},
		{
			"name": "Resize Active Group",
			"details": "https://github.com/FunkMonkey/SublimeResizeActiveGroup",
			"releases": [
				{
					"sublime_text": "<3000",
					"details": "https://github.com/FunkMonkey/SublimeResizeActiveGroup/tree/master"
				}
			]
		},
		{
			"name": "Resize Group with Keyboard",
			"details": "https://github.com/VPashkov/SublimeResizeGroupWithKeyboard",
			"releases": [
				{
					"sublime_text": "*",
					"details": "https://github.com/VPashkov/SublimeResizeGroupWithKeyboard/tree/master"
				}
			]
		},
		{
			"name": "ResponsiveBoilerplate",
			"details": "https://github.com/newaeonweb/ResponsiveBoilerplateSnippets",
			"labels": ["snippets"],
			"releases": [
				{
					"sublime_text": "*",
					"details": "https://github.com/newaeonweb/ResponsiveBoilerplateSnippets"
				}
			]
		},
		{
			"name": "Restart",
			"details": "https://github.com/yedderson/SublimeRestart",
			"releases": [
				{
					"sublime_text": "<3000",
					"details": "https://github.com/yedderson/SublimeRestart/tree/master"
				}
			]
		},
		{
			"name": "RESTer HTTP Client",
			"details": "https://github.com/pjdietz/rester-sublime-http-client",
			"donate": "http://pjdietz.com/say-thanks/",
			"releases": [
				{
					"sublime_text": "*",
					"details": "https://github.com/pjdietz/rester-sublime-http-client/tags"
				}
			]
		},
		{
			"name": "Restructured Text (RST) Snippets",
			"details": "https://github.com/mgaitan/sublime-rst-completion",
			"labels": ["snippets"],
			"releases": [
				{
					"sublime_text": "*",
					"details": "https://github.com/mgaitan/sublime-rst-completion/tree/master"
				}
			]
		},
		{
			"name": "Retro Computers Color Schemes",
			"details": "https://github.com/idleberg/RetroComputers.tmTheme",
			"labels": ["color scheme"],
			"releases": [
				{
					"sublime_text": "*",
					"details": "https://github.com/idleberg/RetroComputers.tmTheme/tree/master"
				}
			]
		},
		{
			"name": "Revert All Files",
			"details": "https://github.com/iwantdavid/Sublime-Text-2-Revert-All-Files",
			"releases": [
				{
					"sublime_text": "*",
					"details": "https://github.com/iwantdavid/Sublime-Text-2-Revert-All-Files/tree/master"
				}
			]
		},
		{
			"details": "https://github.com/SublimeText/RevertFontSize",
			"releases": [
				{
					"sublime_text": "*",
					"details": "https://github.com/SublimeText/RevertFontSize/tree/master"
				}
			]
		},
		{
			"name": "REXX",
			"details": "https://github.com/mblocker/rexx-sublime",
			"previous_names": ["REXX Language Support"],
			"labels": ["language syntax"],
			"releases": [
				{
					"sublime_text": "*",
					"details": "https://github.com/mblocker/rexx-sublime/tags"
				}
			]
		},
		{
			"name": "Rmate",
			"details": "https://github.com/gja/sublime-rmate",
			"releases": [
				{
					"sublime_text": "<3000",
					"details": "https://github.com/gja/sublime-rmate/tree/master"
				}
			]
		},
		{
			"name": "Robot Framework",
			"details": "https://github.com/shellderp/sublime-robot-plugin",
			"releases": [
				{
					"sublime_text": "<3000",
					"details": "https://github.com/shellderp/sublime-robot-plugin/tree/master"
				}
			]
		},
		{
			"name": "Robot Framework Assistant",
			"details": "https://github.com/andriyko/sublime-robot-framework-assistant",
			"releases": [
				{
					"sublime_text": "*",
					"details": "https://github.com/andriyko/sublime-robot-framework-assistant/tree/master"
				}
			]
		},
		{
			"name": "Rosetta Code Snippets",
			"details": "https://github.com/trishume/Sublime-Rosetta-Get",
			"labels": ["snippets"],
			"releases": [
				{
					"sublime_text": "<3000",
					"details": "https://github.com/trishume/Sublime-Rosetta-Get/tree/master"
				}
			]
		},
		{
			"name": "Roy",
			"details": "https://github.com/joneshf/sublime-roy",
			"releases": [
				{
					"sublime_text": "*",
					"details": "https://github.com/joneshf/sublime-roy/tree/master"
				}
			],
			"previous_names": [
				"RoyCompile"
			]
		},
		{
			"name": "RPM Spec Syntax",
			"details": "https://github.com/dreadatour/RPMSpec",
			"labels": ["language syntax"],
			"releases": [
				{
					"sublime_text": "*",
					"details": "https://github.com/dreadatour/RPMSpec/tree/master"
				}
			]
		},
		{
			"name": "RSense",
			"details": "https://github.com/rsense/SublimeRsense",
			"readme": "https://raw.githubusercontent.com/rsense/SublimeRsense/master/README.md",
			"labels": ["ruby", "auto-complete", "intellisense", "completion"],
			"releases": [
				{
					"sublime_text": "*",
					"details": "https://github.com/rsense/SublimeRsense/tags"
				}
			]
		},
		{
			"name": "RSL",
			"details": "https://bitbucket.org/vuhonglinh/sublimetext-rsl",
			"releases": [
				{
					"sublime_text": "<3000",
					"details": "https://bitbucket.org/vuhonglinh/sublimetext-rsl/src/master"
				}
			]
		},
		{
			"details": "https://github.com/SublimeText/RSpec",
			"releases": [
				{
					"sublime_text": "*",
					"details": "https://github.com/SublimeText/RSpec/tree/master"
				}
			]
		},
		{
			"details": "https://github.com/kazshu/rspec-snippets",
			"labels": ["snippets"],
			"releases": [
				{
					"sublime_text": "*",
					"details": "https://github.com/kazshu/rspec-snippets/tree/master"
				}
			]
		},
		{
			"name": "RspecBuild",
			"details": "https://github.com/erinata/SublimeRspecBuild",
			"releases": [
				{
					"sublime_text": "<3000",
					"details": "https://github.com/erinata/SublimeRspecBuild/tree/master"
				}
			]
		},
		{
			"name": "RSpecNavigator",
			"details": "https://github.com/jugyo/SublimeRSpecNavigator",
			"releases": [
				{
					"sublime_text": "*",
					"details": "https://github.com/jugyo/SublimeRSpecNavigator/tree/master"
				}
			]
		},
		{
			"details": "https://github.com/d0ugal/RstPreview",
			"releases": [
				{
					"sublime_text": "<3000",
					"details": "https://github.com/d0ugal/RstPreview/tree/master"
				}
			]
		},
		{
			"details": "https://github.com/henrikpersson/rsub",
			"releases": [
				{
					"sublime_text": "*",
					"details": "https://github.com/henrikpersson/rsub/tree/master"
				}
			]
		},
		{
			"name": "RSync",
			"details": "https://github.com/gcarvalho/RSync",
			"releases": [
				{
					"sublime_text": ">=3000",
					"details": "https://github.com/gcarvalho/RSync/tags"
				}
			]
		},
		{
			"name": "Rsync SSH",
			"details": "https://github.com/davidolrik/sublime-rsync-ssh",
			"labels": ["sync"],
			"releases": [
				{
					"sublime_text": ">=3000",
					"platforms": ["osx", "linux"],
					"details": "https://github.com/davidolrik/sublime-rsync-ssh/tags"
				}
			]
		},
		{
			"name": "RuboCop",
			"details": "https://github.com/pderichs/sublime_rubocop",
			"releases": [
				{
					"sublime_text": "*",
					"details": "https://github.com/pderichs/sublime_rubocop/tree/master"
				}
			]
		},
		{
			"name": "Ruby Block Converter",
			"details": "https://github.com/irohiroki/RubyBlockConverter",
			"labels": ["formatting"],
			"releases": [
				{
					"sublime_text": "*",
					"details": "https://github.com/irohiroki/RubyBlockConverter/tags"
				}
			]
		},
		{
			"name": "Ruby Blue Color Scheme",
			"details": "https://github.com/stil/rubyblue",
			"labels": ["color scheme"],
			"releases": [
				{
					"sublime_text": "*",
					"details": "https://github.com/stil/rubyblue/tree/master"
				}
			]
		},
		{
			"name": "Ruby Coverage",
			"details": "https://github.com/integrum/SublimeRubyCoverage",
			"releases": [
				{
					"sublime_text": "<3000",
					"details": "https://github.com/integrum/SublimeRubyCoverage/tree/master"
				}
			]
		},
		{
			"name": "Ruby Debugger",
			"details": "https://github.com/shuky19/sublime_debugger",
			"labels": ["debug", "debugger", "rails", "ruby"],
			"releases": [
				{
					"sublime_text": "*",
					"details": "https://github.com/shuky19/sublime_debugger/tags"
				}
			]
		},
		{
			"name": "Ruby Extract Method",
			"details": "https://github.com/pashamur/ruby-extract-method",
			"releases": [
				{
					"sublime_text": "<3000",
					"details": "https://github.com/pashamur/ruby-extract-method/tree/master"
				}
			]
		},
		{
			"name": "Ruby Hash Converter",
			"details": "https://github.com/iltempo/sublime-text-2-hash-syntax",
			"releases": [
				{
					"sublime_text": "*",
					"details": "https://github.com/iltempo/sublime-text-2-hash-syntax/tree/master"
				}
			],
			"previous_names": [
				"Ruby 1.9 Hash Converter"
			]
		},
		{
			"name": "Ruby Hash Reverter",
			"details": "https://github.com/kyamaguchi/sublime-text-2-revert-hash-syntax",
			"releases": [
				{
					"sublime_text": "<3000",
					"details": "https://github.com/kyamaguchi/sublime-text-2-revert-hash-syntax/tree/master"
				}
			],
			"previous_names": [
				"Ruby 1.9 Hash Reverter"
			]
		},
		{
			"name": "Ruby Markers",
			"details": "https://github.com/mmims/sublime-text-2-ruby-markers",
			"releases": [
				{
					"sublime_text": "*",
					"details": "https://github.com/mmims/sublime-text-2-ruby-markers/tree/master"
				}
			]
		},
		{
			"name": "Ruby on Rails snippets",
			"details": "https://github.com/tadast/sublime-rails-snippets",
			"labels": ["snippets"],
			"releases": [
				{
					"sublime_text": "*",
					"details": "https://github.com/tadast/sublime-rails-snippets/tree/master"
				}
			]
		},
		{
			"name": "Ruby Pipe Text Processing",
			"details": "https://github.com/grundprinzip/RubyPipe",
			"releases": [
				{
					"sublime_text": "*",
					"details": "https://github.com/grundprinzip/RubyPipe/tree/master"
				}
			]
		},
		{
			"name": "Ruby Slim",
			"details": "https://github.com/slim-template/ruby-slim.tmbundle",
			"releases": [
				{
					"sublime_text": "*",
					"details": "https://github.com/slim-template/ruby-slim.tmbundle/tree/master"
				}
			],
			"previous_names": [
				"ruby-slim.tmbundle",
				"ruby-slim"
			]
		},
		{
			"details": "https://github.com/edgar/RubyCheckOnSave",
			"releases": [
				{
					"sublime_text": "<3000",
					"details": "https://github.com/edgar/RubyCheckOnSave/tree/master"
				}
			]
		},
		{
			"name": "RubyEval",
			"details": "https://github.com/jugyo/SublimeRubyEval",
			"releases": [
				{
					"sublime_text": "*",
					"details": "https://github.com/jugyo/SublimeRubyEval/tree/master"
				}
			]
		},
		{
			"details": "https://github.com/zmbacker/RubyFormat",
			"releases": [
				{
					"sublime_text": "<3000",
					"details": "https://github.com/zmbacker/RubyFormat/tree/master"
				}
			]
		},
		{
			"name": "RubyMotion Autocomplete",
			"details": "https://github.com/diemer/RubyMotionSublimeCompletions",
			"releases": [
				{
					"sublime_text": "*",
					"details": "https://github.com/diemer/RubyMotionSublimeCompletions/tree/master"
				}
			]
		},
		{
			"name": "RubyMotion Sparrow Framework Autocomplete",
			"details": "https://github.com/ZaBlanc/RubyMotionSparrowSublimeCompletions",
			"releases": [
				{
					"sublime_text": "*",
					"details": "https://github.com/ZaBlanc/RubyMotionSparrowSublimeCompletions/tree/master"
				}
			]
		},
		{
			"name": "RubyMotionBuilder",
			"details": "https://github.com/RubyMotionJP/SublimeRubyMotionBuilder",
			"releases": [
				{
					"sublime_text": "*",
					"details": "https://github.com/RubyMotionJP/SublimeRubyMotionBuilder/tree/master"
				}
			]
		},
		{
			"name": "RubyMotionSpec",
			"details": "https://github.com/neocsr/sublime-RubyMotionSpec",
			"labels": ["rubymotion", "spec"],
			"releases": [
				{
					"sublime_text": "*",
					"details": "https://github.com/neocsr/sublime-RubyMotionSpec/tags"
				}
			]
		},
		{
			"name": "RubyTest",
			"details": "https://github.com/maltize/sublime-text-2-ruby-tests",
			"releases": [
				{
					"sublime_text": "*",
					"details": "https://github.com/maltize/sublime-text-2-ruby-tests/tree/master"
				}
			]
		},
		{
			"name": "RubyToggleString",
			"details": "https://github.com/jugyo/SublimeRubyToggleString",
			"releases": [
				{
					"sublime_text": "*",
					"details": "https://github.com/jugyo/SublimeRubyToggleString/tree/master"
				}
			]
		},
		{
			"name": "Run",
			"details": "https://github.com/TechMantra/Run",
			"releases": [
				{
					"sublime_text": ">=3000",
					"details": "https://github.com/TechMantra/Run/tree/master"
				}
			]
		},
		{
			"details": "https://github.com/qfel/RunCommand",
			"releases": [
				{
					"sublime_text": "<3000",
					"details": "https://github.com/qfel/RunCommand/tree/master"
				}
			]
		},
		{
			"name": "Rust",
			"details": "https://github.com/jhasse/sublime-rust",
			"releases": [
				{
					"sublime_text": "*",
					"details": "https://github.com/jhasse/sublime-rust/tree/master"
				}
			]
		},
		{
			"name": "RVM",
			"details": "https://github.com/jinze/sublime-rvm",
			"releases": [
				{
					"sublime_text": "<3000",
					"details": "https://github.com/jinze/sublime-rvm/tree/master"
				}
			]
		}
	]
}<|MERGE_RESOLUTION|>--- conflicted
+++ resolved
@@ -415,7 +415,6 @@
 			]
 		},
 		{
-<<<<<<< HEAD
 			"name": "Reform",
 			"details": "https://github.com/Suor/sublime-reform",
 			"labels": ["formatting"],
@@ -423,7 +422,10 @@
 				{
 					"sublime_text": "*",
 					"details": "https://github.com/Suor/sublime-reform/tags"
-=======
+				}
+			]
+		},
+		{
 			"name": "RedBeanPHP ORM Snippets",
 			"details": "https://github.com/zewa666/RedBean_SublimeTextSnippets",
 			"labels": ["snippets"],
@@ -431,7 +433,6 @@
 				{
 					"sublime_text": "*",
 					"details": "https://github.com/zewa666/RedBean_SublimeTextSnippets/tree/master"
->>>>>>> fa1be593
 				}
 			]
 		},
