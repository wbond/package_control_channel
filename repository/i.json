--- conflicted
+++ resolved
@@ -1250,27 +1250,6 @@
 			]
 		},
 		{
-<<<<<<< HEAD
-			"name": "iTimeTrack",
-			"details": "https://github.com/itimetrack/itimetrack-sublime",
-			"labels": ["time tracking", "coding", "utilities"],
-			"releases": [
-				{
-					"sublime_text": "*",
-					"tags": "itt"
-=======
-			"name": "iTodo",
-			"details": "https://github.com/chagel/itodo",
-			"labels": ["language syntax"],
-			"releases": [
-				{
-					"sublime_text": "<3000",
-					"branch": "master"
->>>>>>> 1e9b01b7
-				}
-			]
-		},
-		{
 			"name": "iTunes",
 			"details": "https://github.com/airtoxin/Sublime-iTunes",
 			"releases": [
