{
	"$schema": "sublime://packagecontrol.io/schemas/repository",
	"schema_version": "4.0.0",
	"packages": [
		{
			"name": "I18n Rails",
			"details": "https://github.com/NicoSantangelo/sublime-text-i18n-rails",
			"releases": [
				{
<<<<<<< HEAD
					"sublime_text": "*",
=======
					"sublime_text": ">=3000",
>>>>>>> ab16793c
					"tags": true
				}
			]
		},
		{
			"name": "i3 wm",
			"details": "https://github.com/skk/i3wm-sublime",
			"releases": [
				{
					"sublime_text": "*",
					"tags": true
				}
			]
		},
		{
			"name": "iA Writer",
			"details": "https://github.com/jbrooksuk/iawriter-markdown-sublime",
			"labels": ["markup", "utilities"],
			"releases": [
				{
					"sublime_text": "*",
					"branch": "master"
				}
			]
		},
		{
			"name": "IAS",
			"details": "https://github.com/rmobis/sublime-ias",
			"releases": [
				{
					"sublime_text": "*",
					"tags": true
				}
			]
		},
		{
			"name": "iCalendar",
			"details": "https://github.com/kimsey0/iCalendar-sublime",
			"releases": [
				{
					"sublime_text": "*",
					"tags": true
				}
			]
		},
		{
			"name": "IcedCoffeeScript",
			"details": "https://github.com/dhoelzgen/iced-coffee-script-tmbundle",
			"releases": [
				{
					"sublime_text": "*",
					"branch": "master"
				}
			]
		},
		{
			"name": "IceWorld Color Scheme",
			"details": "https://github.com/chemdemo/IceWorld",
			"labels": ["color scheme"],
			"releases": [
				{
					"sublime_text": "*",
					"branch": "master"
				}
			]
		},
		{
			"name": "Icon Fonts",
			"details": "https://github.com/idleberg/sublime-icon-fonts",
			"labels": ["snippets", "icon_fonts", "fonts"],
			"previous_names": ["Font Awesome"],
			"releases": [
				{
					"sublime_text": "*",
					"tags": true
				}
			]
		},
		{
			"name": "Icon Fonts (Legacy)",
			"details": "https://github.com/idleberg/sublime-icon-fonts-legacy",
			"labels": ["snippets", "icon_fonts", "fonts"],
			"releases": [
				{
					"sublime_text": "*",
					"tags": true
				}
			]
		},
		{
			"name": "iconfont snippets",
			"details": "https://github.com/badprint/ST-iconFont-snippets",
			"releases": [
				{
					"sublime_text": "*",
					"tags": true
				}
			]
		},
		{
			"details": "https://github.com/chrisborrowdale/Idiomatic-CSS-Comments-Snippets",
			"labels": ["snippets"],
			"releases": [
				{
					"sublime_text": "*",
					"branch": "master"
				}
			]
		},
		{
			"name": "IDL-Syntax",
			"details": "https://github.com/andik/IDL-Syntax",
			"labels": ["language syntax"],
			"releases": [
				{
					"sublime_text": "*",
					"tags": true
				}
			]
		},
		{
			"name": "Idoc",
			"details": "https://github.com/tstirrat/Idoc-sublime",
			"releases": [
				{
					"sublime_text": "*",
					"branch": "master"
				}
			]
		},
		{
			"name": "Idris Syntax",
			"details": "https://github.com/tellnobody1/sublime-idris-syntax",
			"releases": [
				{
					"sublime_text": ">3092",
					"tags": true
				}
			]
		},
		{
			"name": "Idyll Lang Snippets",
			"details": "https://github.com/fhightower/idyll-snippets",
			"labels": ["snippets"],
			"releases": [
				{
					"sublime_text": "*",
					"tags": true
				}
			]
		},
		{
			"name": "Idyll-Syntax",
			"details": "https://github.com/idyll-lang/idyll-sublime-syntax-highlighter",
			"homepage": "https://idyll-lang.org/",
			"labels": ["language syntax"],
			"releases": [
				{
					"sublime_text": "*",
					"tags": true
				}
			]
		},
		{
			"name": "IFJCode2017-syntax-highlight",
			"details": "https://github.com/SonyPony/IFJCode2017-syntax-highlight",
			"labels": ["language syntax"],
			"releases": [
				{
					"sublime_text": "*",
					"tags": true
				}
			]
		},
		{
			"name": "Ignore Unable to Open File Error",
			"details": "https://github.com/everyonesdesign/IgnoreErrorUnableToOpenFile",
			"releases": [
				{
					"sublime_text": "*",
					"tags": true
				}
			]
		},
		{
			"name": "Iifefy",
			"details": "https://github.com/erquhart/sublime-iifefy",
			"labels": ["javascript", "utilities"],
			"releases": [
				{
					"sublime_text": "*",
					"tags": true
				}
			]
		},
		{
			"name": "IJulia",
			"details": "https://github.com/quinnj/Sublime-IJulia",
			"labels": ["julia", "ijulia", "language syntax", "snippets"],
			"releases": [
				{
					"sublime_text": "*",
					"branch": "master"
				}
			]
		},
		{
			"name": "Image Link Insertion",
			"details": "https://github.com/jtojnar/sublime-image-link-insertion",
			"author": "Jan Tojnar",
			"releases": [
				{
					"sublime_text": ">=4075",
					"tags": true
				}
			]
		},
		{
			"name": "Image2Base64",
			"details": "https://github.com/tm-minty/sublime-text-2-image2base64",
			"labels": ["image manipulation", "base64", "image", "converting"],
			"releases": [
				{
					"sublime_text": "*",
					"tags": true
				}
			]
		},
		{
			"name": "Image2tag",
			"details": "https://github.com/kawasako/sublime-plugin-Image2tag",
			"releases": [
				{
					"sublime_text": "*",
					"platforms": "osx",
					"tags": true
				}
			]
		},
		{
			"name": "ImageMagick",
			"details": "https://github.com/Kentzo/SublimeMagick",
			"author": "Ilya Kulakov",
			"releases": [
				{
					"sublime_text": "*",
					"tags": true
				}
			]
		},
		{
			"name": "ImagePaste",
			"details": "https://github.com/robinchenyu/imagepaste",
			"author": "robinchenyu",
			"releases": [
				{
					"sublime_text": "*",
					"platforms":["windows", "linux"],
					"tags": true
				}
			]
		},
		{
			"name": "ImagePreview",
			"previous_names": ["Hover Image Preview"],
			"description": "The Sublime Text image previewing plugin",
			"labels": ["hover", "image", "preview", "file", "url"],
			"details": "https://github.com/alvesjtiago/hover-preview",
			"releases": [
				{
					"sublime_text": ">=3124",
					"tags": true
				}
			]
		},
		{
			"name": "Imaginarium",
			"details": "https://github.com/ethanrobison/imaginarium_sublimesyntax",
			"description": "Syntax highlighting for Imaginarium",
			"releases": [
				{
					"sublime_text": "*",
					"tags": true
				}
			]
		},
		{
			"name": "Imba",
			"details": "https://github.com/somebee/sublime-imba",
			"releases": [
				{
					"sublime_text": "*",
					"tags": true
				}
			]
		},
		{
			"name": "img-placeholder",
			"details": "https://github.com/fisker/img-placeholder",
			"releases": [
				{
					"sublime_text": "*",
					"tags": true
				}
			]
		},
		{
			"name": "imgHolder",
			"details": "https://github.com/pafnuty/imgHolder",
			"labels": ["completions", "css", "html"],
			"releases": [
				{
					"sublime_text": "*",
					"tags": true
				}
			]
		},
		{
			"name": "ImpactJS",
			"details": "https://github.com/drhayes/sublime-impactjs",
			"releases": [
				{
					"sublime_text": "*",
					"branch": "master"
				}
			]
		},
		{
			"name": "Import Cost",
			"details": "https://github.com/julianburr/sublime-import-cost",
			"labels": ["js", "npm", "webpack", "import-cost"],
			"releases": [
				{
					"sublime_text": "*",
					"platforms": ["osx", "windows"],
					"tags": true
				}
			]
		},
		{
			"name": "ImportFileNames",
			"details": "https://github.com/felixcatto/ImportFileNames",
			"releases": [
				{
					"sublime_text": ">=4000",
					"tags": true
				}
			]
		},
		{
			"name": "ImportHelper",
			"details": "https://github.com/unlight/sublime-import-helper",
			"releases": [
				{
					"sublime_text": "*",
					"tags": true
				}
			]
		},
		{
			"name": "ImportJS",
			"details": "https://github.com/Galooshi/sublime-import-js",
			"releases": [
				{
					"sublime_text": "*",
					"platforms": "*",
					"tags": true
				}
			]
		},
		{
			"name": "ImprovedMacros",
			"details": "https://github.com/skuroda/ImprovedMacros",
			"releases": [
				{
					"sublime_text": "*",
					"tags": true
				}
			]
		},
		{
			"details": "https://github.com/jbrooksuk/ImprovedSQL",
			"releases": [
				{
					"sublime_text": "*",
					"branch": "master"
				}
			]
		},
		{
			"name": "ImsiEncoder",
			"details": "https://bitbucket.org/luisillo/imsiencoder",
			"releases": [
				{
					"sublime_text": "*",
					"tags": true
				}
			]
		},
		{
			"name": "IMSwitchForVintage",
			"details": "https://github.com/zhongxingdou/IMSwitchForVintage-sublime",
			"releases": [
				{
					"sublime_text": "*",
					"platforms": ["osx"],
					"tags": true
				}
			]
		},
		{
			"name": "Inc-Dec-Value",
			"details": "https://github.com/rmaksim/Sublime-Text-2-Inc-Dec-Value",
			"author": "Razumenko Maksim",
			"previous_names": ["IncDecValue"],
			"releases": [
				{
					"sublime_text": "*",
					"branch": "master"
				}
			]
		},
		{
			"name": "Include Autocomplete",
			"details": "https://github.com/pieterverstraete/include_autocomplete",
			"releases": [
				{
					"sublime_text": "*",
					"tags": true
				}
			]
		},
		{
			"name": "Incomprehensible Ex",
			"details": "https://github.com/barretov/Incomprehensible-ex",
			"author": "Victor Eduardo Barreto",
			"labels": ["extension", "convert", "txt", "doc", "docx", "xlsx", "pdf", "epub"],
			"releases": [
				{
					"sublime_text": "*",
					"tags": true
				}
			]
		},
		{
			"name": "Increment Decrement",
			"details": "https://github.com/cgjosephlee/increment_decrement",
			"author": "cgjosephlee",
			"releases": [
				{
					"sublime_text": "*",
					"tags": true
				}
			]
		},
		{
			"name": "Increment Selection",
			"details": "https://github.com/yulanggong/IncrementSelection",
			"releases": [
				{
					"sublime_text": "*",
					"branch": "master"
				}
			]
		},
		{
			"name": "IncrementalDiff",
			"details": "https://github.com/AmjadHD/sublime_incremental_diff",
			"labels": ["diff", "diff/merge"],
			"releases": [
				{
					"sublime_text": ">=3200",
					"tags": true
				}
			]
		},
		{
			"name": "Incrementor",
			"details": "https://github.com/born2c0de/Incrementor",
			"releases": [
				{
<<<<<<< HEAD
					"sublime_text": "*",
					"base": "https://github.com/born2c0de/Incrementor",
=======
					"sublime_text": ">=3000",
>>>>>>> ab16793c
					"branch": "master"
				}
			]
		},
		{
			"name": "Indent and braces",
			"description": "Indent selection and wrap it in braces.",
			"author": "Epskampie",
			"details": "https://github.com/Epskampie/sublime_indent_and_braces",
			"labels": ["text manipulation"],
			"releases": [
				{
					"sublime_text": "*",
					"tags": true
				}
			]
		},
		{
			"name": "Indent Respectful Sort",
			"author": "Mustafa Nural",
			"details": "https://github.com/mvnural/sublime-indent-respectful-sort",
			"labels": ["sort", "indent"],
			"releases": [
				{
					"sublime_text": "*",
					"tags": true
				}
			]
		},
		{
			"name": "Indent Size",
			"details": "https://github.com/socsieng/sublime-indent-size",
			"labels": ["indent", "tab", "size"],
			"releases": [
				{
					"sublime_text": "*",
					"tags": true
				}
			]
		},
		{
			"name": "Indent To Parenthesis",
			"details": "https://github.com/rchl/IndentToParenthesis",
			"labels": ["indent", "align", "parenthesis", "bracket"],
			"releases": [
				{
					"sublime_text": "*",
					"tags": true
				}
			]
		},
		{
			"name": "Indent XML",
			"details": "https://github.com/alek-sys/sublimetext_indentxml",
			"releases": [
				{
					"sublime_text": "*",
					"branch": "master"
				}
			]
		},
		{
			"name": "Indentation Size Setting",
			"details": "https://github.com/Kronuz/IndentSize",
			"labels": ["indent", "tab", "size", "settings"],
			"releases": [
				{
					"sublime_text": "*",
					"tags": true
				}
			]
		},
		{
			"name": "IndentationNavigation",
			"details": "https://github.com/shagabutdinov/sublime-indentation-navigation",
			"donate": "https://github.com/shagabutdinov/sublime-enhanced/blob/master/readme-donations.md",
			"labels": ["sublime-enhanced", "file navigation"],
			"releases": [
				{
					"sublime_text": "*",
					"branch": "master"
				}
			]
		},
		{
			"name": "Indentor",
			"details": "https://github.com/omkarjc27/sublime_indentor",
			"labels": ["convert", "converting", "formatting", "indent", "language syntax", "scope"],
			"releases": [
				{
					"sublime_text": "*",
					"tags": true
				}
			]
		},
		{
			"name": "IndentTips",
			"details": "https://github.com/QS20199/IndentTips_sublime_plugin",
			"author": "QSqiu",
			"releases": [
				{
					"platforms": "*",
					"sublime_text": "*",
					"tags": true
				}
			]
		},
		{
			"name": "IndentToAllBrackets",
			"details": "https://github.com/BadStreff/IndentToAllBrackets",
			"labels": ["language syntax"],
			"releases": [
				{
					"sublime_text": "*",
					"platforms": ["*"],
					"tags": true
				}
			]
		},
		{
			"name": "IndentX",
			"details": "https://github.com/socsieng/IndentX",
			"labels": ["convert", "converting", "formatting", "indent", "json", "xml", "yaml"],
			"releases": [
				{
					"sublime_text": "*",
					"tags": true
				}
			]
		},
		{
			"name": "industrial-coding-theme",
			"details": "https://github.com/zaizupro/industrial-coding-theme",
			"previous_names": ["industrial coding theme"],
			"labels": ["theme", "color scheme"],
			"releases": [
				{
					"sublime_text": "*",
					"tags": true
				}
			]
		},
		{
			"name": "Infinidat Plugin",
			"details": "https://github.com/Infinidat/sublime-infinidat",
			"releases": [
				{
					"sublime_text": "*",
					"tags": true
				}
			]
		},
		{
			"name": "Inform 6",
			"details": "https://github.com/yandexx/sublime-inform6",
			"releases": [
				{
					"sublime_text": "*",
					"tags": true
				}
			]
		},
		{
			"name": "INI",
			"details": "https://github.com/jwortmann/ini-syntax",
			"labels": ["language syntax"],
			"releases": [
				{
<<<<<<< HEAD
					"base": "https://github.com/clintberry/sublime-text-2-ini",
					"sublime_text": "<3092",
					"branch": "master"
				},
				{
					"sublime_text": "*",
=======
					"sublime_text": ">=3092",
>>>>>>> ab16793c
					"tags": true
				}
			]
		},
		{
			"name": "Initializr",
			"details": "https://github.com/drinks/sublime-initializr",
			"labels": ["automation", "utilities"],
			"releases": [
				{
					"sublime_text": "*",
					"tags": true
				}
			]
		},
		{
			"name": "Inline Fold",
			"details": "https://github.com/predragnikolic/InlineFold",
			"releases": [
				{
					"sublime_text": ">=4070",
					"tags": true
				}
			]
		},
		{
			"name": "Inline Python",
			"details": "https://github.com/apiad/Sublime-InlinePython",
			"releases": [
				{
					"sublime_text": "*",
					"tags": true
				}
			]
		},
		{
			"name": "InlineOutline",
			"details": "https://github.com/kaste/InlineOutline",
			"releases": [
				{
					"sublime_text": ">=4132",
					"tags": true
				}
			]
		},
		{
			"name": "Inno Setup",
			"details": "https://github.com/idleberg/sublime-innosetup",
			"labels": ["language syntax", "build system", "inno setup", "innosetup"],
			"previous_names": ["InnoSetup"],
			"releases": [
				{
					"sublime_text": "<3103",
					"tags": "st2-"
				},
				{
					"sublime_text": ">=3103",
					"tags": "st3-"
				}
			]
		},
		{
			"name": "InputArgs",
			"details": "https://github.com/bilalba/InputArgs",
			"labels": ["input", "arguments", "build system"],
			"releases": [
				{
					"sublime_text": "*",
					"tags": true
				}
			]
		},
		{
			"name": "InQlik-Tools",
			"details": "https://github.com/inqlik/inqlik-tools",
			"labels": ["language syntax", "build system"],
			"previous_names": ["QlikView Tools"],
			"releases": [
				{
					"sublime_text": "*",
					"tags": true
				}
			]
		},
		{
			"name": "Insert Callback",
			"details": "https://github.com/daguej/sublime-insertcallback",
			"labels": ["text manipulation", "snippets", "javascript"],
			"releases": [
				{
					"sublime_text": "*",
					"tags": true
				}
			]
		},
		{
			"name": "Insert Equation",
			"details": "https://github.com/bordaigorl/sublime-inserteq",
			"labels": ["latex", "math", "markdown"],
			"releases": [
				{
					"sublime_text": "*",
					"tags": true
				}
			]
		},
		{
			"name": "Insert Nums",
			"author": ["jbrooksuk", "FichteFoll"],
			"details": "https://github.com/SublimeText/InsertNums",
			"labels": ["automation", "utilities", "text manipulation"],
			"previous_names": ["Insert Sequences", "InsertNums"],
			"releases": [
				{
					"sublime_text": "*",
					"tags": true
				}
			]
		},
		{
			"name": "Insert to Column",
			"details": "https://github.com/abluescarab/sublime_insert-to-column",
			"labels": ["formatting", "text manipulation"],
			"releases": [
				{
					"sublime_text": "*",
					"tags": true
				}
			]
		},
		{
			"name": "Inspired GitHub Color Scheme",
			"details": "https://github.com/sethlopezme/InspiredGitHub.tmtheme",
			"labels": ["color scheme"],
			"releases": [
				{
					"sublime_text": "*",
					"tags": true
				}
			]
		},
		{
			"name": "Instacode",
			"details": "https://github.com/lindskogen/InstacodeSublime",
			"releases": [
				{
					"sublime_text": "*",
					"branch": "master"
				}
			]
		},
		{
			"name": "Intel HEX",
			"details": "https://github.com/seppestas/intel-hex-syntax",
			"labels": ["language syntax", "hexadecimal"],
			"releases": [
				{
					"sublime_text": "*",
					"tags": true
				}
			]
		},
		{
			"name": "Intellekt",
			"details": "https://github.com/tushortz/intellekt",
			"labels": ["auto-complete", "completion", "help", "hint", "java", "python"],
			"author":"Taiwo Kareem",
			"releases": [
				{
					"sublime_text": "*",
					"tags": true
				}
			]
		},
		{
			"name": "IntelliDocs",
			"details": "https://github.com/shortcutme/Sublime-IntelliDocs",
			"labels": ["auto-complete", "completion", "help", "hint", "php", "python"],
			"releases": [
				{
					"sublime_text": "*",
					"tags": true
				}
			]
		},
		{
			"name": "Intellitip",
			"details": "https://github.com/jbrooksuk/Intellitip",
			"labels": ["auto-complete", "completion", "help", "hint", "php"],
			"releases": [
				{
					"sublime_text": ">=3070",
					"tags": true
				}
			]
		},
		{
			"name": "INTENS Language",
			"details": "https://github.com/anticultist/sublime-intenslang",
			"labels": ["language syntax"],
			"releases": [
				{
					"sublime_text": ">=3103",
					"tags": true
				}
			]
		},
		{
			"name": "Interactive Data Language (IDL)",
			"details": "https://github.com/cschreib/sublime-idl",
			"releases": [
				{
					"sublime_text": ">=3114",
					"tags": true
				}
			]
		},
		{
			"name": "Interactivity",
			"details": "https://github.com/ichichikin/sublime-plugin-interactivity",
			"releases": [
				{
					"sublime_text": "*",
					"tags": true
				}
			]
		},
		{
			"name": "International Keymap",
			"details": "https://bitbucket.org/hxss/internationalkeymap",
			"releases": [
				{
					"sublime_text": "*",
					"tags": true
				}
			]
		},
		{
			"name": "Internet Search",
			"details": "https://github.com/krasun/SublimeInternetSearch",
			"releases": [
				{
					"sublime_text": "*",
					"branch": "master"
				}
			]
		},
		{
			"name": "Internetstorm Bold Color Scheme",
			"details": "https://github.com/EddyVinck/Internetstorm",
			"labels": ["color scheme", "colour scheme"],
			"releases": [
				{
					"sublime_text": "*",
					"tags": true
				}
			]
		},
		{
			"name": "Interpol",
			"details": "https://github.com/kode4food/interpol-sublime",
			"releases": [
				{
					"sublime_text": "*",
					"tags": true
				}
			]
		},
		{
			"name": "InterSystems Cache",
			"details": "https://github.com/brandonhorst/SublimeCache",
			"releases": [
				{
					"sublime_text": "*",
					"tags": true
				}
			]
		},
		{
			"name": "Invader Zim Color Scheme",
			"details": "https://github.com/gnat/sublime-invader-zim",
			"labels": ["color scheme", "colour scheme", "dark", "theme"],
			"releases": [
				{
					"sublime_text": ">=4000",
					"tags": true
				}
			]
		},
		{
			"name": "Invert Selection",
			"details": "https://github.com/vontio/sublime-invert-selection",
			"labels": ["text manipulation"],
			"releases": [
				{
					"sublime_text": "*",
					"branch": "master"
				}
			]
		},
		{
			"name": "Invisible Tabs Spaces Switcher",
			"details": "https://github.com/iynere/InvisibleTabsSpacesSwitcher",
			"labels": ["formatting", "text manipulation"],
			"releases": [
				{
					"sublime_text": "*",
					"tags": true
				}
			]
		},
		{
			"name": "Io Language",
			"details": "https://github.com/yangsu/sublime-io",
			"labels": ["language syntax"],
			"releases": [
				{
					"sublime_text": "*",
					"tags": true
				}
			]
		},
		{
			"name": "Ion Syntax",
			"details": "https://github.com/SevenO2/ion-sublime-syntax",
			"labels": ["language syntax"],
			"releases": [
				{
					"sublime_text": "*",
					"tags": true
				}
			]
		},
		{
			"name": "Ionic 2",
			"details": "https://github.com/Bernardoow/Ionic-2-Sublime-Package",
			"labels": ["snippets",  "auto-complete", "completion", "markup", "ionic"],
			"releases": [
				{
					"sublime_text": "*",
					"tags": true
				}
			]
		},
		{
			"name": "Ionic Framework Extended Autocomplete",
			"details": "https://github.com/matheuscas/SublimeIonic",
			"labels":["auto-complete", "completion", "ionic framework"],
			"author":"Matheus Cardoso",
			"releases": [
				{
					"sublime_text": "*",
					"tags": true
				}
			]
		},
		{
			"name": "Ionic Framework Snippets",
			"details": "https://github.com/imsingh/ionic-sublime-plugin",
			"releases": [
				{
					"sublime_text": "*",
					"tags": true
				}
			]
		},
		{
			"name": "Ionic Snippets",
			"details": "https://github.com/TenthGeek/ionic-snippets-sublime-plugin",
			"labels": ["snippets", "markup"],
			"releases": [
				{
					"sublime_text": "*",
					"tags": true
				}
			]
		},
		{
			"name": "iOpener",
			"details": "https://github.com/rosshemsley/iOpener",
			"labels": ["emacs", "file open", "open path"],
			"releases": [
				{
					"sublime_text": "*",
					"tags": true
				}
			]
		},
		{
			"name": "iOS build system",
			"details": "https://github.com/Swift-Next/iOS-build-sublime",
			"labels": ["build system", "swift", "objective-c", "objective-c++"],
			"releases": [
				{
					"platforms": "osx",
					"sublime_text": ">=4075",
					"tags": true
				}
			]
		},
		{
			"name": "IpAddress",
			"details": "https://github.com/vovayatsyuk/sublime-ip-address",
			"releases": [
				{
					"sublime_text": "*",
					"tags": true
				}
			]
		},
		{
			"name": "IPS Package Manifest Syntax",
			"details": "https://github.com/carsonoid/IPS-Pkg-Syntax",
			"labels": ["language syntax", "markup"],
			"releases": [
				{
					"sublime_text": "*",
					"tags": true
				}
			]
		},
		{
			"name": "Ipynb Preview as Markdown",
			"details": "https://github.com/valentinbarral/IpynbPreviewAsMarkdown",
			"labels": ["text manipulation", "formatting"],
			"releases": [
				{
					"sublime_text": "*",
					"tags": true
				}
			]
		},
		{
			"name": "IPython Notebook",
			"details": "https://github.com/maximsch2/SublimeIPythonNotebook",
			"releases": [
				{
					"sublime_text": "*",
					"tags": true
				}
			]
		},
		{
			"name": "IPython Pick",
			"details": "https://github.com/interlegis/sublime_ipython_pick",
			"releases": [
				{
					"sublime_text": "*",
					"tags": true
				}
			]
		},
		{
			"name": "IRC",
			"details": "https://github.com/markbirbeck/sublime-text-irc",
			"labels": ["irc"],
			"releases": [
				{
					"sublime_text": "*",
					"tags": true
				}
			]
		},
		{
			"name": "IRC Syntax",
			"details": "https://github.com/barnumbirr/sublime-irc",
			"labels": ["language syntax", "irc"],
			"releases": [
				{
					"sublime_text": "*",
					"tags": true
				}
			]
		},
		{
			"name": "Iridis Colour Scheme",
			"details": "https://github.com/gingerBill/iridis-colour-scheme",
			"labels": ["color scheme", "colour scheme"],
			"releases": [
				{
					"sublime_text": "*",
					"branch": "master"
				}
			]
		},
		{
			"name": "Iron router snippets",
			"details": "https://github.com/Ogamedia/Router",
			"labels": ["snippets", "meteor", "router", "iron router"],
			"releases": [
				{
					"sublime_text": "*",
					"tags": true
				}
			]
		},
		{
			"name": "Ironman Color Scheme",
			"details": "https://github.com/sri-ni/ironman-color-scheme",
			"labels": ["color scheme"],
			"releases": [
				{
					"sublime_text": "*",
					"branch": "master"
				}
			]
		},
		{
			"name": "iRules",
			"details": "https://github.com/billchurch/sublime-iRules",
			"labels": ["language syntax"],
			"releases": [
				{
					"sublime_text": "*",
					"tags": true
				}
			]
		},
		{
			"name": "IrView",
			"details": "https://github.com/guilhermeleobas/IrView",
			"releases": [
				{
					"sublime_text": "*",
					"tags": true
				}
			]
		},
		{
			"name": "ISML",
			"details": "https://github.com/aearly/isml-tmlanguage",
			"releases": [
				{
					"sublime_text": "*",
					"branch": "master"
				}
			]
		},
		{
			"name": "isort",
			"details": "https://github.com/asfaltboy/sublime-text-isort-plugin",
			"releases": [
				{
					"sublime_text": "*",
					"tags": true
				}
			]
		},
		{
			"name": "isorted",
			"details": "https://github.com/rimvaliulin/isorted",
			"previous_names": ["Isorted"],
			"releases": [
				{
					"sublime_text": "*",
					"tags": true
				}
			]
		},
		{
			"name": "ITDCHelper",
			"details": "https://github.com/itdc/sublimetext-itdchelper",
			"author": "Avtandil Kikabidze",
			"releases": [
				{
					"sublime_text": "*",
					"tags": true
				}
			]
		},
		{
			"name": "iTimeTrack",
			"details": "https://github.com/itimetrack/itimetrack-sublime",
			"labels": ["time tracking", "coding", "utilities"],
			"releases": [
				{
					"sublime_text": "*",
					"tags": "itt"
				}
			]
		},
		{
			"name": "iTunes",
			"details": "https://github.com/airtoxin/Sublime-iTunes",
			"releases": [
				{
					"platforms": "osx",
					"sublime_text": "*",
					"branch": "master"
				}
			]
		},
		{
			"name": "ixio",
			"details": "https://github.com/jabyrd3/sublime-ixio",
			"releases": [
				{
					"platforms": "*",
					"sublime_text": "*",
					"tags": true
				}
			]
		}
	]
}<|MERGE_RESOLUTION|>--- conflicted
+++ resolved
@@ -7,11 +7,7 @@
 			"details": "https://github.com/NicoSantangelo/sublime-text-i18n-rails",
 			"releases": [
 				{
-<<<<<<< HEAD
-					"sublime_text": "*",
-=======
-					"sublime_text": ">=3000",
->>>>>>> ab16793c
+					"sublime_text": "*",
 					"tags": true
 				}
 			]
@@ -493,12 +489,7 @@
 			"details": "https://github.com/born2c0de/Incrementor",
 			"releases": [
 				{
-<<<<<<< HEAD
-					"sublime_text": "*",
-					"base": "https://github.com/born2c0de/Incrementor",
-=======
-					"sublime_text": ">=3000",
->>>>>>> ab16793c
+					"sublime_text": "*",
 					"branch": "master"
 				}
 			]
@@ -667,16 +658,7 @@
 			"labels": ["language syntax"],
 			"releases": [
 				{
-<<<<<<< HEAD
-					"base": "https://github.com/clintberry/sublime-text-2-ini",
-					"sublime_text": "<3092",
-					"branch": "master"
-				},
-				{
-					"sublime_text": "*",
-=======
-					"sublime_text": ">=3092",
->>>>>>> ab16793c
+					"sublime_text": "*",
 					"tags": true
 				}
 			]
