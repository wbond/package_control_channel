--- conflicted
+++ resolved
@@ -691,23 +691,8 @@
 			]
 		},
 		{
-<<<<<<< HEAD
-			"name": "Inline Google Translate",
-			"details": "https://github.com/MTimer/SublimeText-Google-Translate-Plugin",
-=======
-			"name": "Inline Calculator",
-			"details": "https://github.com/sahibalejandro/inline-calculator",
-			"releases": [
-				{
-					"sublime_text": "<3000",
-					"branch": "master"
-				}
-			]
-		},
-		{
 			"name": "Inline Fold",
 			"details": "https://github.com/predragnikolic/InlineFold",
->>>>>>> 14ad44b5
 			"releases": [
 				{
 					"sublime_text": ">=4070",
