--- conflicted
+++ resolved
@@ -459,11 +459,7 @@
 			"issues": "https://github.com/varp/sublime-psutil/issues",
 			"releases": [
 				{
-<<<<<<< HEAD
 					"sublime_text": ">=3000",
-=======
-					"sublime_text": "*",
->>>>>>> 2327e76f
 					"base": "https://github.com/varp/sublime-psutil",
 					"tags": true
 				}
