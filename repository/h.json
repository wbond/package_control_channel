--- conflicted
+++ resolved
@@ -1011,7 +1011,16 @@
 			]
 		},
 		{
-<<<<<<< HEAD
+			"name": "HoverDocs",
+			"details": "https://github.com/gladclef/HoverDocs",
+			"releases": [
+				{
+					"sublime_text": ">=4000",
+					"tags": true
+				}
+			]
+		},
+		{
 			"name": "HoverLine",
 			"details": "https://github.com/nexional/HoverLine",
 			"author": "VK",
@@ -1019,13 +1028,6 @@
 			"releases": [
 				{
 					"sublime_text": ">=3000",
-=======
-			"name": "HoverDocs",
-			"details": "https://github.com/gladclef/HoverDocs",
-			"releases": [
-				{
-					"sublime_text": ">=4000",
->>>>>>> f2c3877e
 					"tags": true
 				}
 			]
