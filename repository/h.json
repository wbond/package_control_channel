{
	"$schema": "sublime://packagecontrol.io/schemas/repository",
	"schema_version": "4.0.0",
	"packages": [
		{
			"name": "HackerRankHelper",
			"details": "https://github.com/devdinu/SublimePluginHackerRank",
			"author": "Dinesh Kumar",
			"description": "Plugin To Compile, Check Status of Sample Test Case, and Submit Code to the HackerRank Server",
			"releases": [
				{
					"sublime_text": "*",
					"tags": true
				}
			]
		},
		{
			"name": "HackerTyper",
			"details": "https://github.com/rexxars/sublime-hacker-typer",
			"releases": [
				{
					"sublime_text": "*",
					"tags": true
				}
			]
		},
		{
			"name": "Hacklang",
			"details": "https://github.com/albertxing/sublime-hacklang",
			"labels": ["language syntax", "language", "hacklang"],
			"releases": [
				{
					"sublime_text": "*",
					"tags": true
				}
			]
		},
		{
			"name": "Hacklang Typechecker and Autocompletion",
			"details": "https://github.com/SiebelsTim/hack-sublime",
			"labels": ["auto-complete", "language syntax", "linting", "hacklang"],
			"releases": [
				{
					"sublime_text": "*",
					"tags": true
				}
			]
		},
		{
			"name": "Hacknet Snippet Tools",
			"details": "https://github.com/CNIAngel/Hacknet-Snippet-Tools",
			"labels": ["auto-complete", "hacknet", "hacknet extensions"],
			"releases": [
				{
					"sublime_text": "*",
					"tags": true
				}
			]
		},
		{
			"name": "HACS Syntax",
			"details": "https://github.com/tbpalsulich/hacs_sublime_text_theme",
			"labels": ["auto-complete", "compiler", "language syntax", "linting", "hacs"],
			"releases": [
				{
					"sublime_text": "*",
					"tags": true
				}
			]
		},
		{
			"name": "Hadar Theme",
			"author": "Cristian Vásquez",
			"details": "https://github.com/cristianvasquezc/hadar-sublime-text",
			"labels": ["theme", "color scheme", "dark", "hadar", "hadar theme"
			],
			"releases": [
				{
					"sublime_text": "*",
					"tags": true
				}
			]
		},
		{
			"name": "Halcyon Theme",
			"author": "Brittany Chiang",
			"details": "https://github.com/bchiang7/Halcyon",
			"labels": ["theme", "color scheme", "ayu mirage", "halcyon"],
			"releases": [
				{
					"sublime_text": "*",
					"tags": true
				}
			]
		},
		{
			"name": "Haml",
			"details": "https://github.com/phuibonhoa/handcrafted-haml-textmate-bundle",
			"labels": ["language syntax"],
			"releases": [
				{
					"sublime_text": "*",
					"branch": "master"
				}
			]
		},
		{
			"name": "Hamlbars",
			"author": "Greplytix",
			"details": "https://github.com/greplytix/Hamlbars",
			"labels": ["language syntax"],
			"releases": [
				{
					"sublime_text": "*",
					"tags": true
				}
			]
		},
		{
			"name": "Hamlpy",
			"details": "https://github.com/Nivl/sublime-hamlpy",
			"labels": ["language syntax"],
			"releases": [
				{
					"sublime_text": "*",
					"branch": "master"
				}
			]
		},
		{
			"name": "Hammer Color Scheme",
			"details": "https://github.com/jared-christensen/sublime-2-color-scheme-hammer",
			"labels": ["color scheme"],
			"releases": [
				{
					"sublime_text": "*",
					"tags": true
				}
			]
		},
		{
			"name": "Hammer for Mac Snippets",
			"details": "https://github.com/dpskvn/Hammer-Snippets",
			"labels": ["snippets", "hammer", "mac"],
			"releases": [
				{
					"sublime_text": "*",
					"tags": true
				}
			]
		},
		{
			"name": "Hammock Color Scheme",
			"details": "https://github.com/AlanLynn/hammock-sublime-textmate",
			"labels": ["color scheme"],
			"releases": [
				{
					"sublime_text": "*",
					"tags": true
				}
			]
		},
		{
			"name": "Handlebars",
			"details": "https://github.com/daaain/Handlebars",
			"labels": ["language syntax", "snippets", "templating"],
			"releases": [
				{
					"sublime_text": "*",
					"branch": "master"
				}
			]
		},
		{
			"name": "HandyLLM",
			"details": "https://github.com/atomiechen/Sublime-HandyLLM",
			"author": "Atomie CHEN",
			"labels": ["build system", "language syntax", "snippets"],
			"releases": [
				{
					"sublime_text": ">=3092",
					"tags": true
				}
			]
		},
		{
			"name": "Hansl-Gretl-Language",
			"details": "https://github.com/atecon/Hansl-Gretl-Language",
			"labels": ["completions", "language syntax", "snippets"],
			"releases": [
				{
					"sublime_text": "*",
					"tags": true
				}
			]
		},
		{
			"name": "HaoGist",
			"details": "https://github.com/xjsender/HaoGist",
			"labels": ["gist", "cache"],
			"releases": [
				{
					"sublime_text": "*",
					"tags": true
				}
			]
		},
		{
			"name": "haoide",
			"details": "https://github.com/xjsender/haoide",
			"releases": [
				{
					"sublime_text": "*",
					"tags": true
				}
			]
		},
		{
			"name": "HapoItak",
			"details": "https://github.com/seiichisan/HapoItak",
			"releases": [
				{
					"sublime_text": "*",
					"tags": true
				}
			]
		},
		{
			"name": "Haproxy",
			"details": "https://github.com/ramonfritsch/sublime-haproxy",
			"labels": ["language syntax"],
			"releases": [
				{
					"sublime_text": "*",
					"tags": true
				}
			]
		},
		{
			"name": "Hare",
			"details": "https://github.com/artursartamonovs/hare-highlight",
			"labels": ["language syntax"],
			"releases": [
				{
					"sublime_text": "*",
					"tags": true
				}
			]
		},
		{
			"name": "Harmonious Color Schemes",
			"details": "https://github.com/oferei/sublime-colors",
			"labels": ["color scheme"],
			"releases": [
				{
					"sublime_text": "*",
					"branch": "master"
				}
			]
		},
		{
			"name": "Haroopad Markdown",
			"details": "https://github.com/liuhewei/haroopad-markdown-sublime",
			"releases": [
				{
					"sublime_text": "*",
					"tags": true
				}
			]
		},
		{
			"name": "Harper Color Scheme",
			"details": "https://github.com/idleberg/Harper.tmTheme",
			"labels": ["color scheme"],
			"releases": [
				{
					"sublime_text": "*",
					"branch": "master"
				}
			]
		},
		{
			"name": "Hasher",
			"details": "https://github.com/dangelov/hasher",
			"releases": [
				{
					"sublime_text": "*",
					"branch": "master"
				}
			]
		},
		{
			"name": "Hashids",
			"details": "https://github.com/zergin/sublime-hashids",
			"labels": ["hashid", "hashids", "ids", "unique"],
			"releases": [
				{
					"sublime_text": "*",
					"tags": true
				}
			]
		},
		{
			"name": "Haskell HSX",
			"details": "https://github.com/digitallyinduced/sublime-text-hsx",
			"labels": ["language syntax", "haskell", "hsx", "ihp"],
			"releases": [
				{
					"sublime_text": "*",
					"tags": true
				}
			]
		},
		{
			"name": "Haskell NSIS",
			"details": "https://github.com/idleberg/sublime-haskell-nsis",
			"labels": ["auto-complete", "snippets", "nsis"],
			"releases": [
				{
					"sublime_text": "*",
					"tags": true
				}
			]
		},
		{
			"name": "Haxe",
			"details": "https://github.com/clemos/haxe-sublime-bundle",
			"labels": ["language syntax"],
			"releases": [
				{
					"sublime_text": "*",
					"branch": "master"
				}
			]
		},
		{
			"name": "Hayaku - tools for writing CSS faster",
			"details": "https://github.com/hayaku/hayaku",
			"releases": [
				{
					"sublime_text": "*",
					"tags": true
				}
			]
		},
		{
			"name": "HBH-Translator",
			"details": "https://github.com/hbh112233abc/HBH-Translator",
			"releases": [
				{
					"sublime_text": "*",
					"tags": true
				}
			]
		},
		{
			"name": "HDL Syntax Highlighting",
			"details": "https://github.com/shreyasminocha/Sublime-HDL",
			"labels": ["language syntax"],
			"releases": [
				{
					"sublime_text": "*",
					"tags": true
				}
			]
		},
		{
			"name": "HDL_Automation",
			"details": "https://github.com/ToTamire/HDL_Automation",
			"labels": ["formatting", "text manipulation"],
			"releases": [
				{
					"platforms": ["windows", "linux"],
					"sublime_text": ">=4000",
					"tags": true
				}
			]
		},
		{
			"name": "Header Creator",
			"details": "https://github.com/Harryman/Arduino-header-keyword-creator",
			"releases": [
				{
					"sublime_text": "*",
					"branch": "master"
				}
			]
		},
		{
			"name": "Helios",
			"details": "https://github.com/schnittchen/sublime-helios",
			"releases": [
				{
					"sublime_text": "*",
					"branch": "master"
				}
			]
		},
		{
			"name": "Helium",
			"details": "https://github.com/SublimeText/Helium",
			"releases": [
				{
					"sublime_text": "*",
					"tags": true
				}
			]
		},
		{
			"name": "Heta",
			"details": "https://github.com/hetalang/heta-highlight-sublime",
			"labels": ["language syntax"],
			"releases": [
				{
					"sublime_text": "*",
					"tags": true
				}
			]
		},
		{
			"name": "Hex to HSL Color Converter",
			"details": "https://github.com/atadams/Hex-to-HSL-Color",
			"releases": [
				{
					"sublime_text": "*",
					"branch": "master"
				}
			]
		},
		{
			"name": "Hex to Int Preview",
			"details": "https://github.com/unknownuser88/hex2int",
			"author": "David Bekoyan",
			"labels": ["hexadecimal"],
			"releases": [
				{
					"sublime_text": "*",
					"tags": true
				}
			]
		},
		{
			"name": "Hex-Bin System",
			"details": "https://github.com/ALLZ/hex-bin_system",
			"labels": ["text manipulation", "hexadecimal", "binary", "decimal", "base converter"],
			"releases": [
				{
					"sublime_text": "*",
					"branch": "master"
				}
			]
		},
		{
			"name": "Hexa",
			"details": "https://github.com/hexalang/hexa-sublime-bundle",
			"labels": ["language syntax"],
			"author": "PeyTy",
			"description": "Syntax highlighting for Hexa",
			"releases": [
				{
					"sublime_text": "*",
					"tags": true
				}
			]
		},
		{
			"name": "hextoASCII",
			"details": "https://github.com/ALLZ/hextoASCII",
			"labels": ["text manipulation", "hexadecimal", "ascii", "converter"],
			"releases": [
				{
					"sublime_text": "*",
					"branch": "master"
				}
			]
		},
		{
			"details": "https://github.com/facelessuser/HexViewer",
			"labels": ["language syntax"],
			"releases": [
				{
					"sublime_text": "*",
					"tags": "st3-"
				}
			]
		},
		{
			"name": "HgCommitMsg",
			"details": "https://github.com/tylorr/HgCommitMsg",
			"releases": [
				{
					"sublime_text": "*",
					"platforms": ["osx", "linux"],
					"tags": true
				}
			]
		},
		{
			"name": "Hide Menu",
			"details": "https://github.com/p3lim/sublime-hide-menu",
			"releases": [
				{
					"sublime_text": "*",
					"tags": true
				}
			]
		},
		{
			"name": "High-Sienna",
			"details": "https://github.com/davidbwaters/High-Sienna",
			"releases": [
				{
					"sublime_text": "*",
					"tags": true
				}
			]
		},
		{
			"name": "Highlight",
			"details": "https://github.com/n1k0/SublimeHighlight",
			"releases": [
				{
					"sublime_text": "*",
					"branch": "python3"
				}
			]
		},
		{
			"name": "Highlight Build Errors",
			"details": "https://github.com/bblanchon/SublimeText-HighlightBuildErrors",
			"labels": ["build system"],
			"releases": [
				{
					"sublime_text": "*",
					"tags": true
				}
			]
		},
		{
			"name": "Highlight Dodgy Chars",
			"details": "https://github.com/TuureKaunisto/highlight-dodgy-chars",
			"releases": [
				{
					"sublime_text": "*",
					"tags": true
				}
			]
		},
		{
			"name": "Highlight Duplicates",
			"details": "https://github.com/LordBrom/HighlightDuplicates",
			"releases": [
				{
					"sublime_text": "*",
					"tags": true
				}
			]
		},
		{
			"name": "Highlight Token",
			"details": "https://github.com/cepthomas/SbotHighlight",
			"labels": ["highlight"],
			"releases": [
				{
					"sublime_text": ">=4000",
					"platforms": ["windows", "linux"],
					"tags": true
				}
			]
		},
		{
			"name": "Highlight Trailing Whitespace",
			"details": "https://github.com/p3lim/sublime-highlight-trailing-whitespace",
			"releases": [
				{
					"sublime_text": "*",
					"tags": true
				}
			]
		},
		{
			"name": "Highlight Whitespaces",
			"details": "https://github.com/disq/HighlightWhitespaces",
			"labels": ["formatting", "language syntax", "linting"],
			"releases": [
				{
					"sublime_text": "*",
					"tags": true
				}
			]
		},
		{
			"name": "Highlighter",
			"details": "https://github.com/bluegray/Highlighter",
			"labels": ["formatting"],
			"releases": [
				{
					"sublime_text": "*",
					"tags": true
				}
			]
		},
		{
			"details": "https://github.com/seanliang/HighlightWords",
			"releases": [
				{
					"sublime_text": "*",
					"branch": "master"
				}
			]
		},
		{
			"name": "Highlime",
			"details": "https://github.com/alex-pobeditel-2004/highlime",
			"labels": ["color scheme", "experimental"],
			"releases": [
				{
					"sublime_text": ">=3149",
					"tags": true
				}
			]
		},
		{
			"name": "Hippie Autocomplete",
			"details": "https://github.com/Suor/sublime-hippie-autocomplete",
			"labels": ["auto-complete"],
			"releases": [
				{
					"sublime_text": ">4050",
					"tags": true
				}
			]
		},
		{
			"name": "Hipster",
			"details": "https://github.com/bjarneo/hipster",
			"releases": [
				{
					"sublime_text": "*",
					"tags": true
				}
			]
		},
		{
			"name": "Hipster Ipsum",
			"details": "https://github.com/phyllisstein/HipsterIpsum",
			"releases": [
				{
					"sublime_text": "*",
					"branch": "master"
				}
			]
		},
		{
			"name": "HISE Script",
			"details": "https://github.com/Levitanus/HISEScript-Sublime",
			"labels": ["language syntax"],
			"releases": [
				{
					"sublime_text": "*",
					"tags": true
				}
			]
		},
		{
			"name": "Hivacruz Theme",
			"details": "https://github.com/kinoute/hivacruz-sublime-theme",
			"labels": ["color scheme", "theme", "hivacruz", "dark"],
			"releases": [
				{
					"sublime_text": ">=3211",
					"tags": true
				}
			]
		},
		{
			"name": "HIVE Log File",
			"details": "https://github.com/digitalinblue/SublimeHIVELogHighlighter",
			"labels": ["language syntax"],
			"releases": [
				{
					"sublime_text": "*",
					"tags": true
				}
			]
		},
		{
			"name": "HiveHint",
			"details": "https://github.com/miusuncle/HiveHint",
			"releases": [
				{
					"sublime_text": "*",
					"platforms": ["windows", "osx"],
					"tags": true
				}
			]
		},
		{
			"name": "HiveOpener",
			"details": "https://github.com/miusuncle/HiveOpener",
			"releases": [
				{
					"sublime_text": "*",
					"platforms": ["windows", "osx"],
					"tags": true
				}
			]
		},
		{
			"name": "Hjson",
			"details": "https://github.com/hjson/sublime-hjson",
			"labels": ["language syntax"],
			"releases": [
				{
					"sublime_text": "*",
					"tags": "sl3-"
				}
			]
		},
		{
			"name": "HL7",
			"details": "https://github.com/craighurley/sublime-hl7-syntax",
			"labels": ["language syntax"],
			"releases": [
				{
					"sublime_text": "*",
					"tags": true
				}
			]
		},
		{
			"name": "HLSL Syntax",
			"details": "https://github.com/MattSutherlin/HLSL_ST3",
			"labels": ["language syntax"],
			"releases": [
				{
					"sublime_text": "*",
					"tags": true
				}
			]
		},
		{
			"name": "HMMM",
			"details": "https://github.com/shickey/HMMM",
			"labels": ["language syntax"],
			"releases": [
				{
					"sublime_text": "*",
					"tags": true
				}
			]
		},
		{
			"name": "HMpTy Snippets",
			"details": "https://github.com/thespacedoctor/HMpTy-Sublime-Snippets",
			"releases": [
				{
					"sublime_text": "*",
					"tags": true
				}
			]
		},
		{
			"name": "HOCON Syntax Highlighting",
			"details": "https://github.com/NeQuissimus/Sublime-Hocon",
			"labels": ["language syntax"],
			"releases": [
				{
					"sublime_text": "*",
					"tags": true
				}
			]
		},
		{
			"name" : "Hog",
			"details" : "https://github.com/Hog-CERN/HogSublime",
			"labels": ["language syntax"],
			"releases" : [
				{
					"sublime_text": "*",
					"tags": true
				}
			]
		},
		{
			"name": "Hologram Doc Snippet",
			"details": "https://github.com/rishabhsrao/hologram-doc-snippet",
			"labels": ["snippets", "hologram", "doc"],
			"releases": [
				{
					"sublime_text": "*",
					"tags": true
				}
			]
		},
		{
			"name": "Homebrew Build System",
			"details": "https://github.com/idleberg/sublime-homebrew-build",
			"labels": ["build system"],
			"releases": [
				{
					"sublime_text": "*",
					"tags": true
				}
			]
		},
		{
			"details": "https://github.com/samueljohn/Homebrew-formula-syntax",
			"labels": ["language syntax"],
			"releases": [
				{
					"sublime_text": "*",
					"branch": "master"
				}
			]
		},
		{
			"name": "HoogleSearch",
			"details": "https://github.com/s4wny/HoogleSearch",
			"author": "Penny Chase",
			"labels": ["haskell", "hoogle"],
			"releases": [
				{
					"sublime_text": "*",
					"tags": true
				}
			]
		},
		{
			"name": "Hooks",
			"details": "https://github.com/twolfson/sublime-hooks",
			"labels": ["events", "hooks"],
			"releases": [
				{
					"sublime_text": "*",
					"tags": true
				}
			]
		},
		{
			"name": "Hoon Syntax Highlighting",
			"details": "https://github.com/alexflint/SublimeHoon",
			"labels": ["language syntax"],
			"releases": [
				{
					"sublime_text": "*",
					"tags": true
				}
			]
		},
		{
			"name": "Hope",
			"details": "https://github.com/Kikobeats/Hope-Snippets",
			"author": "Kiko Beats",
			"labels": ["snippets", "coffeescript", "nodejs", "promises", "pattern"],
			"releases": [
				{
					"sublime_text": "*",
					"tags": true
				}
			]
		},
		{
			"name": "Hopscotch Color Scheme",
			"details": "https://github.com/idleberg/Hopscotch.tmTheme",
			"labels": ["color scheme"],
			"releases": [
				{
					"sublime_text": "*",
					"tags": true
				}
			]
		},
		{
			"name": "Horizon Color Scheme",
			"details": "https://github.com/Briles/horizon-sublime",
			"labels": ["color scheme"],
			"releases": [
				{
					"sublime_text": ">=3170",
					"tags": true
				}
			]
		},
		{
			"name": "Horizontal Scroll",
			"details": "https://github.com/pyrrho/sublime-horizontal-scroll",
			"releases": [
				{
					"sublime_text": "*",
					"tags": true
				}
			]
		},
		{
			"name": "Hosts",
			"details": "https://github.com/tijn/hosts.tmLanguage",
			"labels": ["language syntax"],
			"author": ["tijn", "michaelblyons"],
			"releases": [
				{
					"sublime_text": "*",
					"tags": true
				}
			]
		},
		{
			"name": "HostsEdit",
			"details": "https://github.com/martinssipenko/SublimeHostsEdit",
			"labels": ["language syntax"],
			"releases": [
				{
					"sublime_text": "*",
					"tags": true
				}
			]
		},
		{
			"name": "Hot Dog Stand",
			"details": "https://github.com/SomeKittens/ST-Hot-Dog-Stand",
			"releases": [
				{
					"sublime_text": "*",
					"tags": true
				}
			]
		},
		{
			"name": "Hotspots",
			"details": "https://github.com/x0th/hotspots",
			"releases": [
				{
					"sublime_text": "*",
					"tags": true
				}
			]
		},
		{
			"name": "Hound Search",
			"details": "https://github.com/bgreenlee/SublimeHound",
			"releases": [
				{
					"sublime_text": "*",
					"tags": true
				}
			]
		},
		{
			"name": "Hover Locales",
			"details": "https://github.com/alvesjtiago/hover-locales",
			"releases": [
				{
					"sublime_text": "*",
					"tags": true
				}
			]
		},
		{
			"name": "HoverDocs",
			"details": "https://github.com/gladclef/HoverDocs",
			"releases": [
				{
					"sublime_text": ">=4000",
					"tags": true
				}
			]
		},
		{
			"name": "How Do I Code Search",
			"details": "https://github.com/jlangston/SublimeHowDoI",
			"releases": [
				{
					"sublime_text": "*",
					"tags": true
				}
			]
		},
		{
			"name": "How2",
			"details": "https://github.com/0nkery/how2-sublime",
			"releases": [
				{
					"sublime_text": "*",
					"tags": true
				}
			]
		},
		{
			"name": "HScript",
			"details": "https://github.com/teared/HScript",
			"labels": ["language syntax"],
			"releases": [
				{
					"sublime_text": ">=3126",
					"tags": true
				}
			]
		},
		{
			"name": "HSP",
			"details": "https://github.com/potato4d/sublime-HSP",
			"labels": ["language syntax"],
			"releases": [
				{
					"sublime_text": "*",
					"tags": true
				}
			]
		},
		{
			"name": "HTML (C#)",
			"details": "https://github.com/michaelblyons/SublimeSyntax-HTML-CSharp",
			"labels": ["language syntax", "completions"],
			"releases": [
				{
					"sublime_text": "3153 - 4133",
					"tags": "version/st3153/"
				},
				{
					"sublime_text": ">=4134",
					"tags": "version/st4134/"
				}
			]
		},
		{
			"name": "HTML Boilerplate",
			"details": "https://github.com/sloria/sublime-html5-boilerplate",
			"releases": [
				{
					"sublime_text": "*",
					"branch": "master"
				}
			]
		},
		{
			"name": "HTML Email Snippets",
			"details": "https://github.com/cabaret/html-email-snippets",
			"labels": ["snippets"],
			"releases": [
				{
					"sublime_text": "*",
					"branch": "master"
				}
			]
		},
		{
			"name": "HTML Extended",
			"details": "https://github.com/orizens/html-extended",
			"labels": ["language syntax"],
			"releases": [
				{
					"sublime_text": "*",
					"tags": true
				}
			]
		},
		{
			"name": "HTML Head Snippets",
			"details": "https://github.com/marcobiedermann/sublime-head-snippets",
			"releases": [
				{
					"sublime_text": "*",
					"tags": true
				}
			]
		},
		{
			"name": "HTML Minifier",
			"details": "https://github.com/geekpradd/sublime-html5-minifier",
			"releases": [
				{
					"sublime_text": "*",
					"tags": true
				}
			]
		},
		{
			"name": "HTML Mustache",
			"details": "https://github.com/adamchainz/SublimeHTMLMustache",
			"labels": ["language syntax"],
			"releases": [
				{
					"sublime_text": "*",
					"tags": true
				}
			]
		},
		{
			"name": "HTML Nest Comments",
			"details": "https://github.com/philsinatra/HTML-Nest-Comments",
			"releases": [
				{
					"sublime_text": "*",
					"tags": true
				}
			]
		},
		{
			"name": "HTML Page Snippets",
			"details": "https://github.com/yesilfasulye/sublime_html_page_snippets",
			"labels": ["snippets"],
			"releases": [
				{
					"sublime_text": "*",
					"tags": true
				}
			]
		},
		{
			"name": "HTML Snippets",
			"details": "https://github.com/joshnh/HTML-Snippets",
			"labels": ["snippets"],
			"releases": [
				{
					"sublime_text": "*",
					"branch": "master"
				}
			]
		},
		{
			"name": "HTML String to Js Multiline",
			"details": "https://github.com/braianj/sublime-jsstringtomultiline",
			"labels": ["formatting", "javascript", "html"],
			"releases": [
				{
					"sublime_text": "*",
					"tags": true
				}
			]
		},
		{
			"name": "HTML Syntax in Script",
			"details": "https://github.com/cmcleese/sublime-html-script-all",
			"labels": ["language syntax", "html", "script"],
			"releases": [
				{
					"sublime_text": ">=3170",
					"tags": true
				}
			]
		},
		{
			"name": "HTML To Elm",
			"details": "https://github.com/michaelniepel/html-to-elm",
			"releases": [
				{
					"sublime_text": "*",
					"tags": true
				}
			]
		},
		{
			"name": "HTML To Scss",
			"details": "https://bitbucket.org/hxss/html2scss",
			"releases": [
				{
					"sublime_text": "*",
					"tags": true
				}
			]
		},
		{
			"name": "HTML Typographer",
			"details": "https://github.com/einomi/sublime-text-typographer",
			"releases": [
				{
					"sublime_text": "*",
					"tags": "st3-"
				}
			]
		},
		{
			"name": "HTML Underscore Syntax",
			"details": "https://github.com/johnrork/ST3-HTML-Underscore-Syntax",
			"labels": ["language syntax"],
			"releases": [
				{
					"sublime_text": "*",
					"tags": true
				}
			]
		},
		{
			"name": "HTML-CSS-JS Prettify",
			"details": "https://github.com/victorporof/Sublime-HTMLPrettify",
			"releases": [
				{
					"sublime_text": "*",
					"branch": "master"
				}
			]
		},
		{
			"name": "HTML2Haml",
			"details": "https://github.com/pachkovsky/sublime-html-to-haml",
			"releases": [
				{
					"sublime_text": "*",
					"branch": "master"
				}
			]
		},
		{
			"name": "HTML2Slim",
			"details": "https://github.com/parterburn/sublime-html-to-slim",
			"releases": [
				{
					"sublime_text": "*",
					"tags": true
				}
			]
		},
		{
			"name": "HTML2Text",
			"details": "https://github.com/jaredmoody/sublime_html_to_text",
			"releases": [
				{
					"sublime_text": ">3000",
					"branch": "master"
				}
			]
		},
		{
			"details": "https://github.com/mrmartineau/HTML5",
			"releases": [
				{
					"sublime_text": "*",
					"branch": "master"
				}
			]
		},
		{
			"name": "HTML5 Doctor CSS Reset snippet",
			"details": "https://github.com/tinacious/CSS-Reset-Sublime-Snippet",
			"labels": ["snippets"],
			"releases": [
				{
					"sublime_text": "*",
					"branch": "master"
				}
			]
		},
		{
			"details": "https://github.com/agibsonsw/HTMLAttributes",
			"releases": [
				{
					"sublime_text": "*",
					"branch": "master"
				}
			]
		},
		{
			"details": "https://github.com/rareyman/HTMLBeautify",
			"releases": [
				{
					"sublime_text": "*",
					"branch": "master"
				}
			]
		},
		{
			"name": "HTMLEntity Snippets",
			"details": "https://github.com/cjaoude/HTMLEntity-Snippets",
			"labels": ["snippets"],
			"releases": [
				{
					"sublime_text": "*",
					"tags": true
				}
			]
		},
		{
			"name": "HTTP Headers Reindent",
			"details": "https://github.com/T0nyX1ang/HttpHeadersReindent",
			"author": "Tony Xiang",
			"releases": [
				{
					"sublime_text": "*",
					"tags": true
				}
			]
		},
		{
			"name": "Http Requester",
			"details": "https://github.com/braindamageinc/SublimeHttpRequester",
			"releases": [
				{
					"sublime_text": "*",
					"branch": "st3"
				}
			]
		},
		{
<<<<<<< HEAD
			"name": "HTTP Spec Syntax",
			"details": "https://github.com/samsalisbury/Sublime-HTTP",
			"labels": ["language syntax", "http", "spec"],
			"releases": [
				{
					"sublime_text": "*",
					"tags": true
=======
			"name": "HTTP Response Headers Snippets",
			"details": "https://bitbucket.org/hullabaloo/sublime-http-response-headers-snippets",
			"labels": ["snippets"],
			"releases": [
				{
					"sublime_text": "<3000",
					"branch": "master"
>>>>>>> 35464c4f
				}
			]
		},
		{
			"name": "HttpStatusCode",
			"details": "https://github.com/jugyo/SublimeHttpStatusCode",
			"releases": [
				{
					"sublime_text": "*",
					"branch": "master"
				}
			]
		},
		{
			"name": "HttpUnit",
			"details": "https://github.com/gaohuia/HttpUnit",
			"labels": ["language syntax"],
			"releases": [
				{
					"sublime_text": "*",
					"tags": true
				}
			]
		},
		{
			"name": "Huely Palette Extractor",
			"details": "https://github.com/Jeloi/huely-sublime-plugin",
			"releases": [
				{
					"sublime_text": "*",
					"tags": true
				}
			]
		},
		{
			"name": "Hugo Snippets",
			"details": "https://github.com/regisphilibert/Sublime-Hugo-Snippets",
			"releases": [
				{
					"sublime_text": ">3000",
					"tags": true
				}
			]
		},
		{
			"name": "Hugofy",
			"details": "https://github.com/akmittal/Hugofy-sublime",
			"releases": [
				{
					"sublime_text": ">3000",
					"tags": true
				}
			]
		},
		{
			"name": "Hungry Backspace",
			"details": "https://github.com/xdrop/Hungry-Backspace",
			"labels" : ["hungry","backspace","indentation","spacing","delete","line"],
			"releases": [
				{
					"sublime_text": ">3000",
					"tags": true
				}
			]
		},
		{
			"name": "Hybris Impex",
			"details": "https://github.com/vladkanash/sublime-impex",
			"labels": ["language syntax", "hybris", "impex", "sap"],
			"releases": [
				{
					"sublime_text": ">=3084",
					"tags": true
				}
			]
		},
		{
			"name": "Hyle",
			"details": "https://github.com/Hyle-Script/Hyle-Sublime-Plugin",
			"labels": ["language syntax"],
			"releases": [
				{
					"sublime_text": "*",
					"branch": "master"
				}
			]
		},
		{
			"name": "Hyojun.couch-bootstrap Snippets",
			"details": "https://bitbucket.org/fbiz/hyojun.couch-bootstrap-st-snippets",
			"releases": [
				{
					"sublime_text": "*",
					"tags": true
				}
			]
		},
		{
			"name": "HyperClick",
			"details": "https://github.com/aziz/SublimeHyperClick",
			"labels": ["file navigation", "code navigation", "file open"],
			"releases": [
				{
					"sublime_text": "*",
					"tags": true
				}
			]
		},
		{
			"name": "Hyperion for gettext",
			"details": "https://github.com/thie1210/hyperion",
			"labels": ["language syntax"],
			"releases": [
				{
					"sublime_text": "*",
					"tags": true
				}
			]
		},
		{
			"name": "Hyperledger Composer",
			"details": "https://github.com/chevdor/HyperledgerComposerSublimeText",
			"labels": ["language syntax"],
			"releases": [
				{
					"sublime_text": "*",
					"tags": true
				}
			]
		},
		{
			"name": "Hyperloop EJS",
			"details": "https://github.com/yuchi/hyperloop-ejs",
			"labels": ["language syntax"],
			"releases": [
				{
					"sublime_text": "*",
					"branch": "master"
				}
			]
		},
		{
			"name": "Hyperscript",
			"details": "https://github.com/gnat/hyperscript-sublime",
			"labels": ["language syntax", "html", "script", "htmx", "javascript"],
			"releases": [
				{
					"sublime_text": ">=4121",
					"tags": true
				}
			]
		},
		{
			"name": "HypnotoadSVN",
			"details": "https://github.com/m-hall/HypnotoadSVN",
			"releases": [
				{
					"sublime_text": "*",
					"tags": true
				}
			]
		}
	]
}<|MERGE_RESOLUTION|>--- conflicted
+++ resolved
@@ -1291,27 +1291,6 @@
 			]
 		},
 		{
-<<<<<<< HEAD
-			"name": "HTTP Spec Syntax",
-			"details": "https://github.com/samsalisbury/Sublime-HTTP",
-			"labels": ["language syntax", "http", "spec"],
-			"releases": [
-				{
-					"sublime_text": "*",
-					"tags": true
-=======
-			"name": "HTTP Response Headers Snippets",
-			"details": "https://bitbucket.org/hullabaloo/sublime-http-response-headers-snippets",
-			"labels": ["snippets"],
-			"releases": [
-				{
-					"sublime_text": "<3000",
-					"branch": "master"
->>>>>>> 35464c4f
-				}
-			]
-		},
-		{
 			"name": "HttpStatusCode",
 			"details": "https://github.com/jugyo/SublimeHttpStatusCode",
 			"releases": [
