{
	"$schema": "sublime://packagecontrol.io/schemas/repository",
	"schema_version": "4.0.0",
	"packages": [
		{
			"name": "HackerRankHelper",
			"details": "https://github.com/devdinu/SublimePluginHackerRank",
			"author": "Dinesh Kumar",
			"description": "Plugin To Compile, Check Status of Sample Test Case, and Submit Code to the HackerRank Server",
			"releases": [
				{
					"sublime_text": "*",
					"tags": true
				}
			]
		},
		{
			"name": "HackerTyper",
			"details": "https://github.com/rexxars/sublime-hacker-typer",
			"releases": [
				{
					"sublime_text": "*",
					"tags": true
				}
			]
		},
		{
			"name": "Hacklang",
			"details": "https://github.com/albertxing/sublime-hacklang",
			"labels": ["language syntax", "language", "hacklang"],
			"releases": [
				{
					"sublime_text": "*",
					"tags": true
				}
			]
		},
		{
			"name": "Hacklang Typechecker and Autocompletion",
			"details": "https://github.com/SiebelsTim/hack-sublime",
			"labels": ["auto-complete", "language syntax", "linting", "hacklang"],
			"releases": [
				{
					"sublime_text": "*",
					"tags": true
				}
			]
		},
		{
			"name": "Hacknet Snippet Tools",
			"details": "https://github.com/CNIAngel/Hacknet-Snippet-Tools",
			"labels": ["auto-complete", "hacknet", "hacknet extensions"],
			"releases": [
				{
					"sublime_text": "*",
					"tags": true
				}
			]
		},
		{
			"name": "HACS Syntax",
			"details": "https://github.com/tbpalsulich/hacs_sublime_text_theme",
			"labels": ["auto-complete", "compiler", "language syntax", "linting", "hacs"],
			"releases": [
				{
					"sublime_text": "*",
					"tags": true
				}
			]
		},
		{
			"name": "Hadar Theme",
			"author": "Cristian Vásquez",
			"details": "https://github.com/cristianvasquezc/hadar-sublime-text",
			"labels": ["theme", "color scheme", "dark", "hadar", "hadar theme"
			],
			"releases": [
				{
					"sublime_text": "*",
					"tags": true
				}
			]
		},
		{
			"name": "Halcyon Theme",
			"author": "Brittany Chiang",
			"details": "https://github.com/bchiang7/Halcyon",
			"labels": ["theme", "color scheme", "ayu mirage", "halcyon"],
			"releases": [
				{
					"sublime_text": "*",
					"tags": true
				}
			]
		},
		{
			"name": "Haml",
			"details": "https://github.com/phuibonhoa/handcrafted-haml-textmate-bundle",
			"labels": ["language syntax"],
			"releases": [
				{
					"sublime_text": "*",
					"branch": "master"
				}
			]
		},
		{
			"name": "Hamlbars",
			"author": "Greplytix",
			"details": "https://github.com/greplytix/Hamlbars",
			"labels": ["language syntax"],
			"releases": [
				{
					"sublime_text": "*",
					"tags": true
				}
			]
		},
		{
			"name": "Hamlpy",
			"details": "https://github.com/Nivl/sublime-hamlpy",
			"labels": ["language syntax"],
			"releases": [
				{
					"sublime_text": "*",
					"branch": "master"
				}
			]
		},
		{
			"name": "Hammer Color Scheme",
			"details": "https://github.com/jared-christensen/sublime-2-color-scheme-hammer",
			"labels": ["color scheme"],
			"releases": [
				{
					"sublime_text": "*",
					"tags": true
				}
			]
		},
		{
			"name": "Hammer for Mac Snippets",
			"details": "https://github.com/dpskvn/Hammer-Snippets",
			"labels": ["snippets", "hammer", "mac"],
			"releases": [
				{
					"sublime_text": "*",
					"tags": true
				}
			]
		},
		{
			"name": "Hammock Color Scheme",
			"details": "https://github.com/AlanLynn/hammock-sublime-textmate",
			"labels": ["color scheme"],
			"releases": [
				{
					"sublime_text": "*",
					"tags": true
				}
			]
		},
		{
			"name": "Handlebars",
			"details": "https://github.com/daaain/Handlebars",
			"labels": ["language syntax", "snippets", "templating"],
			"releases": [
				{
					"sublime_text": "*",
					"branch": "master"
				}
			]
		},
		{
			"name": "HandyLLM",
			"details": "https://github.com/atomiechen/Sublime-HandyLLM",
			"author": "Atomie CHEN",
			"labels": ["build system", "language syntax", "snippets"],
			"releases": [
				{
					"sublime_text": ">=3092",
					"tags": true
				}
			]
		},
		{
			"name": "Hansl-Gretl-Language",
			"details": "https://github.com/atecon/Hansl-Gretl-Language",
			"labels": ["completions", "language syntax", "snippets"],
			"releases": [
				{
					"sublime_text": "*",
					"tags": true
				}
			]
		},
		{
			"name": "HaoGist",
			"details": "https://github.com/xjsender/HaoGist",
			"labels": ["gist", "cache"],
			"releases": [
				{
					"sublime_text": "*",
					"tags": true
				}
			]
		},
		{
			"name": "haoide",
			"details": "https://github.com/xjsender/haoide",
			"releases": [
				{
					"sublime_text": "*",
					"tags": true
				}
			]
		},
		{
			"name": "HapoItak",
			"details": "https://github.com/seiichisan/HapoItak",
			"releases": [
				{
					"sublime_text": "*",
					"tags": true
				}
			]
		},
		{
			"name": "Haproxy",
			"details": "https://github.com/ramonfritsch/sublime-haproxy",
			"labels": ["language syntax"],
			"releases": [
				{
					"sublime_text": "*",
					"tags": true
				}
			]
		},
		{
			"name": "Hare",
			"details": "https://github.com/artursartamonovs/hare-highlight",
			"labels": ["language syntax"],
			"releases": [
				{
					"sublime_text": "*",
					"tags": true
				}
			]
		},
		{
			"name": "Harmonious Color Schemes",
			"details": "https://github.com/oferei/sublime-colors",
			"labels": ["color scheme"],
			"releases": [
				{
					"sublime_text": "*",
					"branch": "master"
				}
			]
		},
		{
			"name": "Haroopad Markdown",
			"details": "https://github.com/liuhewei/haroopad-markdown-sublime",
			"releases": [
				{
					"sublime_text": "*",
					"tags": true
				}
			]
		},
		{
			"name": "Harper Color Scheme",
			"details": "https://github.com/idleberg/Harper.tmTheme",
			"labels": ["color scheme"],
			"releases": [
				{
					"sublime_text": "*",
					"branch": "master"
				}
			]
		},
		{
<<<<<<< HEAD
=======
			"name": "Harvey",
			"details": "https://github.com/rayje/harvey-sublime",
			"labels": ["language syntax"],
			"releases": [
				{
					"sublime_text": "<3000",
					"tags": true
				}
			]
		},
		{
>>>>>>> 1e9b01b7
			"name": "Hasher",
			"details": "https://github.com/dangelov/hasher",
			"releases": [
				{
					"sublime_text": "*",
					"branch": "master"
				}
			]
		},
		{
			"name": "Hashids",
			"details": "https://github.com/zergin/sublime-hashids",
			"labels": ["hashid", "hashids", "ids", "unique"],
			"releases": [
				{
					"sublime_text": "*",
					"tags": true
				}
			]
		},
		{
			"name": "Haskell HSX",
			"details": "https://github.com/digitallyinduced/sublime-text-hsx",
			"labels": ["language syntax", "haskell", "hsx", "ihp"],
			"releases": [
				{
					"sublime_text": "*",
					"tags": true
				}
			]
		},
		{
			"name": "Haskell NSIS",
			"details": "https://github.com/idleberg/sublime-haskell-nsis",
			"labels": ["auto-complete", "snippets", "nsis"],
			"releases": [
				{
					"sublime_text": "*",
					"tags": true
				}
			]
		},
		{
			"name": "Haxe",
			"details": "https://github.com/clemos/haxe-sublime-bundle",
			"labels": ["language syntax"],
			"releases": [
				{
					"sublime_text": "*",
					"branch": "master"
				}
			]
		},
		{
			"name": "Hayaku - tools for writing CSS faster",
			"details": "https://github.com/hayaku/hayaku",
			"releases": [
				{
					"sublime_text": "*",
					"tags": true
				}
			]
		},
		{
			"name": "HBH-Translator",
			"details": "https://github.com/hbh112233abc/HBH-Translator",
			"releases": [
				{
					"sublime_text": "*",
					"tags": true
				}
			]
		},
		{
			"name": "HDL Syntax Highlighting",
			"details": "https://github.com/shreyasminocha/Sublime-HDL",
			"labels": ["language syntax"],
			"releases": [
				{
					"sublime_text": "*",
					"tags": true
				}
			]
		},
		{
			"name": "HDL_Automation",
			"details": "https://github.com/ToTamire/HDL_Automation",
			"labels": ["formatting", "text manipulation"],
			"releases": [
				{
					"platforms": ["windows", "linux"],
					"sublime_text": ">=4000",
					"tags": true
				}
			]
		},
		{
			"name": "Header Creator",
			"details": "https://github.com/Harryman/Arduino-header-keyword-creator",
			"releases": [
				{
					"sublime_text": "*",
					"branch": "master"
				}
			]
		},
		{
			"name": "Helios",
			"details": "https://github.com/schnittchen/sublime-helios",
			"releases": [
				{
					"sublime_text": "*",
					"branch": "master"
				}
			]
		},
		{
			"name": "Helium",
			"details": "https://github.com/SublimeText/Helium",
			"releases": [
				{
					"sublime_text": "*",
					"tags": true
				}
			]
		},
		{
			"name": "Heta",
			"details": "https://github.com/hetalang/heta-highlight-sublime",
			"labels": ["language syntax"],
			"releases": [
				{
					"sublime_text": "*",
					"tags": true
				}
			]
		},
		{
			"name": "Hex to HSL Color Converter",
			"details": "https://github.com/atadams/Hex-to-HSL-Color",
			"releases": [
				{
					"sublime_text": "*",
					"branch": "master"
				}
			]
		},
		{
			"name": "Hex to Int Preview",
			"details": "https://github.com/unknownuser88/hex2int",
			"author": "David Bekoyan",
			"labels": ["hexadecimal"],
			"releases": [
				{
					"sublime_text": "*",
					"tags": true
				}
			]
		},
		{
			"name": "Hex-Bin System",
			"details": "https://github.com/ALLZ/hex-bin_system",
			"labels": ["text manipulation", "hexadecimal", "binary", "decimal", "base converter"],
			"releases": [
				{
					"sublime_text": "*",
					"branch": "master"
				}
			]
		},
		{
			"name": "Hexa",
			"details": "https://github.com/hexalang/hexa-sublime-bundle",
			"labels": ["language syntax"],
			"author": "PeyTy",
			"description": "Syntax highlighting for Hexa",
			"releases": [
				{
					"sublime_text": "*",
					"tags": true
				}
			]
		},
		{
			"name": "hextoASCII",
			"details": "https://github.com/ALLZ/hextoASCII",
			"labels": ["text manipulation", "hexadecimal", "ascii", "converter"],
			"releases": [
				{
					"sublime_text": "*",
					"branch": "master"
				}
			]
		},
		{
			"details": "https://github.com/facelessuser/HexViewer",
			"labels": ["language syntax"],
			"releases": [
				{
					"sublime_text": "*",
					"tags": "st3-"
				}
			]
		},
		{
			"name": "HgCommitMsg",
			"details": "https://github.com/tylorr/HgCommitMsg",
			"releases": [
				{
					"sublime_text": "*",
					"platforms": ["osx", "linux"],
					"tags": true
				}
			]
		},
		{
			"name": "Hide Menu",
			"details": "https://github.com/p3lim/sublime-hide-menu",
			"releases": [
				{
					"sublime_text": "*",
					"tags": true
				}
			]
		},
		{
			"name": "High-Sienna",
			"details": "https://github.com/davidbwaters/High-Sienna",
			"releases": [
				{
					"sublime_text": "*",
					"tags": true
				}
			]
		},
		{
			"name": "Highlight",
			"details": "https://github.com/n1k0/SublimeHighlight",
			"releases": [
				{
					"sublime_text": "*",
					"branch": "python3"
				}
			]
		},
		{
			"name": "Highlight Build Errors",
			"details": "https://github.com/bblanchon/SublimeText-HighlightBuildErrors",
			"labels": ["build system"],
			"releases": [
				{
					"sublime_text": "*",
					"tags": true
				}
			]
		},
		{
			"name": "Highlight Dodgy Chars",
			"details": "https://github.com/TuureKaunisto/highlight-dodgy-chars",
			"releases": [
				{
					"sublime_text": "*",
					"tags": true
				}
			]
		},
		{
			"name": "Highlight Duplicates",
			"details": "https://github.com/LordBrom/HighlightDuplicates",
			"releases": [
				{
					"sublime_text": "*",
					"tags": true
				}
			]
		},
		{
			"name": "Highlight Token",
			"details": "https://github.com/cepthomas/SbotHighlight",
			"labels": ["highlight"],
			"releases": [
				{
					"sublime_text": ">=4000",
					"platforms": ["windows", "linux"],
					"tags": true
				}
			]
		},
		{
			"name": "Highlight Trailing Whitespace",
			"details": "https://github.com/p3lim/sublime-highlight-trailing-whitespace",
			"releases": [
				{
					"sublime_text": "*",
					"tags": true
				}
			]
		},
		{
			"name": "Highlight Whitespaces",
			"details": "https://github.com/disq/HighlightWhitespaces",
			"labels": ["formatting", "language syntax", "linting"],
			"releases": [
				{
					"sublime_text": "*",
					"tags": true
				}
			]
		},
		{
			"name": "Highlighter",
			"details": "https://github.com/bluegray/Highlighter",
			"labels": ["formatting"],
			"releases": [
				{
					"sublime_text": "*",
					"tags": true
				}
			]
		},
		{
			"details": "https://github.com/seanliang/HighlightWords",
			"releases": [
				{
					"sublime_text": "*",
					"branch": "master"
				}
			]
		},
		{
			"name": "Highlime",
			"details": "https://github.com/alex-pobeditel-2004/highlime",
			"labels": ["color scheme", "experimental"],
			"releases": [
				{
					"sublime_text": ">=3149",
					"tags": true
				}
			]
		},
		{
			"name": "Hippie Autocomplete",
			"details": "https://github.com/Suor/sublime-hippie-autocomplete",
			"labels": ["auto-complete"],
			"releases": [
				{
					"sublime_text": ">4050",
					"tags": true
				}
			]
		},
		{
			"name": "Hipster",
			"details": "https://github.com/bjarneo/hipster",
			"releases": [
				{
					"sublime_text": "*",
					"tags": true
				}
			]
		},
		{
			"name": "Hipster Ipsum",
			"details": "https://github.com/phyllisstein/HipsterIpsum",
			"releases": [
				{
					"sublime_text": "*",
					"branch": "master"
				}
			]
		},
		{
			"name": "HISE Script",
			"details": "https://github.com/Levitanus/HISEScript-Sublime",
			"labels": ["language syntax"],
			"releases": [
				{
					"sublime_text": "*",
					"tags": true
				}
			]
		},
		{
			"name": "Hivacruz Theme",
			"details": "https://github.com/kinoute/hivacruz-sublime-theme",
			"labels": ["color scheme", "theme", "hivacruz", "dark"],
			"releases": [
				{
					"sublime_text": ">=3211",
					"tags": true
				}
			]
		},
		{
			"name": "HIVE Log File",
			"details": "https://github.com/digitalinblue/SublimeHIVELogHighlighter",
			"labels": ["language syntax"],
			"releases": [
				{
					"sublime_text": "*",
					"tags": true
				}
			]
		},
		{
			"name": "HiveHint",
			"details": "https://github.com/miusuncle/HiveHint",
			"releases": [
				{
					"sublime_text": "*",
					"platforms": ["windows", "osx"],
					"tags": true
				}
			]
		},
		{
			"name": "HiveOpener",
			"details": "https://github.com/miusuncle/HiveOpener",
			"releases": [
				{
					"sublime_text": "*",
					"platforms": ["windows", "osx"],
					"tags": true
				}
			]
		},
		{
			"name": "Hjson",
			"details": "https://github.com/hjson/sublime-hjson",
			"labels": ["language syntax"],
			"releases": [
				{
					"sublime_text": "*",
					"tags": "sl3-"
				}
			]
		},
		{
			"name": "HL7",
			"details": "https://github.com/craighurley/sublime-hl7-syntax",
			"labels": ["language syntax"],
			"releases": [
				{
					"sublime_text": "*",
					"tags": true
				}
			]
		},
		{
			"name": "HLSL Syntax",
			"details": "https://github.com/MattSutherlin/HLSL_ST3",
			"labels": ["language syntax"],
			"releases": [
				{
					"sublime_text": "*",
					"tags": true
				}
			]
		},
		{
			"name": "HMMM",
			"details": "https://github.com/shickey/HMMM",
			"labels": ["language syntax"],
			"releases": [
				{
					"sublime_text": "*",
					"tags": true
				}
			]
		},
		{
			"name": "HMpTy Snippets",
			"details": "https://github.com/thespacedoctor/HMpTy-Sublime-Snippets",
			"releases": [
				{
					"sublime_text": "*",
					"tags": true
				}
			]
		},
		{
			"name": "HOCON Syntax Highlighting",
			"details": "https://github.com/NeQuissimus/Sublime-Hocon",
			"labels": ["language syntax"],
			"releases": [
				{
					"sublime_text": "*",
					"tags": true
				}
			]
		},
		{
			"name" : "Hog",
			"details" : "https://github.com/Hog-CERN/HogSublime",
			"labels": ["language syntax"],
			"releases" : [
				{
					"sublime_text": "*",
					"tags": true
				}
			]
		},
		{
			"name": "Hologram Doc Snippet",
			"details": "https://github.com/rishabhsrao/hologram-doc-snippet",
			"labels": ["snippets", "hologram", "doc"],
			"releases": [
				{
					"sublime_text": "*",
					"tags": true
				}
			]
		},
		{
			"name": "Homebrew Build System",
			"details": "https://github.com/idleberg/sublime-homebrew-build",
			"labels": ["build system"],
			"releases": [
				{
					"sublime_text": "*",
					"tags": true
				}
			]
		},
		{
			"details": "https://github.com/samueljohn/Homebrew-formula-syntax",
			"labels": ["language syntax"],
			"releases": [
				{
					"sublime_text": "*",
					"branch": "master"
				}
			]
		},
		{
			"name": "HoogleSearch",
			"details": "https://github.com/s4wny/HoogleSearch",
			"author": "Penny Chase",
			"labels": ["haskell", "hoogle"],
			"releases": [
				{
					"sublime_text": "*",
					"tags": true
				}
			]
		},
		{
			"name": "Hooks",
			"details": "https://github.com/twolfson/sublime-hooks",
			"labels": ["events", "hooks"],
			"releases": [
				{
					"sublime_text": "*",
					"tags": true
				}
			]
		},
		{
			"name": "Hoon Syntax Highlighting",
			"details": "https://github.com/alexflint/SublimeHoon",
			"labels": ["language syntax"],
			"releases": [
				{
					"sublime_text": "*",
					"tags": true
				}
			]
		},
		{
			"name": "Hope",
			"details": "https://github.com/Kikobeats/Hope-Snippets",
			"author": "Kiko Beats",
			"labels": ["snippets", "coffeescript", "nodejs", "promises", "pattern"],
			"releases": [
				{
					"sublime_text": "*",
					"tags": true
				}
			]
		},
		{
			"name": "Hopscotch Color Scheme",
			"details": "https://github.com/idleberg/Hopscotch.tmTheme",
			"labels": ["color scheme"],
			"releases": [
				{
					"sublime_text": "*",
					"tags": true
				}
			]
		},
		{
			"name": "Horizon Color Scheme",
			"details": "https://github.com/Briles/horizon-sublime",
			"labels": ["color scheme"],
			"releases": [
				{
					"sublime_text": ">=3170",
					"tags": true
				}
			]
		},
		{
			"name": "Horizontal Scroll",
			"details": "https://github.com/pyrrho/sublime-horizontal-scroll",
			"releases": [
				{
					"sublime_text": "*",
					"tags": true
				}
			]
		},
		{
			"name": "Hosts",
			"details": "https://github.com/tijn/hosts.tmLanguage",
			"labels": ["language syntax"],
			"author": ["tijn", "michaelblyons"],
			"releases": [
				{
					"sublime_text": "*",
					"tags": true
				}
			]
		},
		{
			"name": "HostsEdit",
			"details": "https://github.com/martinssipenko/SublimeHostsEdit",
			"labels": ["language syntax"],
			"releases": [
				{
					"sublime_text": "*",
					"tags": true
				}
			]
		},
		{
			"name": "Hot Dog Stand",
			"details": "https://github.com/SomeKittens/ST-Hot-Dog-Stand",
			"releases": [
				{
					"sublime_text": "*",
					"tags": true
				}
			]
		},
		{
			"name": "Hotspots",
			"details": "https://github.com/x0th/hotspots",
			"releases": [
				{
					"sublime_text": "*",
					"tags": true
				}
			]
		},
		{
			"name": "Hound Search",
			"details": "https://github.com/bgreenlee/SublimeHound",
			"releases": [
				{
					"sublime_text": "*",
					"tags": true
				}
			]
		},
		{
			"name": "Hover Locales",
			"details": "https://github.com/alvesjtiago/hover-locales",
			"releases": [
				{
					"sublime_text": "*",
					"tags": true
				}
			]
		},
		{
			"name": "HoverDocs",
			"details": "https://github.com/gladclef/HoverDocs",
			"releases": [
				{
					"sublime_text": ">=4000",
					"tags": true
				}
			]
		},
		{
			"name": "How Do I Code Search",
			"details": "https://github.com/jlangston/SublimeHowDoI",
			"releases": [
				{
					"sublime_text": "*",
					"tags": true
				}
			]
		},
		{
			"name": "How2",
			"details": "https://github.com/0nkery/how2-sublime",
			"releases": [
				{
					"sublime_text": "*",
					"tags": true
				}
			]
		},
		{
			"name": "HScript",
			"details": "https://github.com/teared/HScript",
			"labels": ["language syntax"],
			"releases": [
				{
					"sublime_text": ">=3126",
					"tags": true
				}
			]
		},
		{
			"name": "HSP",
			"details": "https://github.com/potato4d/sublime-HSP",
			"labels": ["language syntax"],
			"releases": [
				{
					"sublime_text": "*",
					"tags": true
				}
			]
		},
		{
			"name": "HTML (C#)",
			"details": "https://github.com/michaelblyons/SublimeSyntax-HTML-CSharp",
			"labels": ["language syntax", "completions"],
			"releases": [
				{
					"sublime_text": "3153 - 4133",
					"tags": "version/st3153/"
				},
				{
					"sublime_text": ">=4134",
					"tags": "version/st4134/"
				}
			]
		},
		{
			"name": "HTML Boilerplate",
			"details": "https://github.com/sloria/sublime-html5-boilerplate",
			"releases": [
				{
					"sublime_text": "*",
					"branch": "master"
				}
			]
		},
		{
			"name": "HTML Email Snippets",
			"details": "https://github.com/cabaret/html-email-snippets",
			"labels": ["snippets"],
			"releases": [
				{
					"sublime_text": "*",
					"branch": "master"
				}
			]
		},
		{
			"name": "HTML Extended",
			"details": "https://github.com/orizens/html-extended",
			"labels": ["language syntax"],
			"releases": [
				{
					"sublime_text": "*",
					"tags": true
				}
			]
		},
		{
			"name": "HTML Head Snippets",
			"details": "https://github.com/marcobiedermann/sublime-head-snippets",
			"releases": [
				{
					"sublime_text": "*",
					"tags": true
				}
			]
		},
		{
			"name": "HTML Minifier",
			"details": "https://github.com/geekpradd/sublime-html5-minifier",
			"releases": [
				{
					"sublime_text": "*",
					"tags": true
				}
			]
		},
		{
			"name": "HTML Mustache",
			"details": "https://github.com/adamchainz/SublimeHTMLMustache",
			"labels": ["language syntax"],
			"releases": [
				{
					"sublime_text": "*",
					"tags": true
				}
			]
		},
		{
			"name": "HTML Nest Comments",
			"details": "https://github.com/philsinatra/HTML-Nest-Comments",
			"releases": [
				{
					"sublime_text": "*",
					"tags": true
				}
			]
		},
		{
			"name": "HTML Page Snippets",
			"details": "https://github.com/yesilfasulye/sublime_html_page_snippets",
			"labels": ["snippets"],
			"releases": [
				{
					"sublime_text": "*",
					"tags": true
				}
			]
		},
		{
			"name": "HTML Snippets",
			"details": "https://github.com/joshnh/HTML-Snippets",
			"labels": ["snippets"],
			"releases": [
				{
					"sublime_text": "*",
					"branch": "master"
				}
			]
		},
		{
			"name": "HTML String to Js Multiline",
			"details": "https://github.com/braianj/sublime-jsstringtomultiline",
			"labels": ["formatting", "javascript", "html"],
			"releases": [
				{
					"sublime_text": "*",
					"tags": true
				}
			]
		},
		{
			"name": "HTML Syntax in Script",
			"details": "https://github.com/cmcleese/sublime-html-script-all",
			"labels": ["language syntax", "html", "script"],
			"releases": [
				{
					"sublime_text": ">=3170",
					"tags": true
				}
			]
		},
		{
			"name": "HTML To Elm",
			"details": "https://github.com/michaelniepel/html-to-elm",
			"releases": [
				{
					"sublime_text": "*",
					"tags": true
				}
			]
		},
		{
			"name": "HTML To Scss",
			"details": "https://bitbucket.org/hxss/html2scss",
			"releases": [
				{
					"sublime_text": "*",
					"tags": true
				}
			]
		},
		{
			"name": "HTML Typographer",
			"details": "https://github.com/einomi/sublime-text-typographer",
			"releases": [
				{
					"sublime_text": "*",
					"tags": "st3-"
				}
			]
		},
		{
			"name": "HTML Underscore Syntax",
			"details": "https://github.com/johnrork/ST3-HTML-Underscore-Syntax",
			"labels": ["language syntax"],
			"releases": [
				{
					"sublime_text": "*",
					"tags": true
				}
			]
		},
		{
			"name": "HTML-CSS-JS Prettify",
			"details": "https://github.com/victorporof/Sublime-HTMLPrettify",
			"releases": [
				{
					"sublime_text": "*",
					"branch": "master"
				}
			]
		},
		{
			"name": "HTML2Haml",
			"details": "https://github.com/pachkovsky/sublime-html-to-haml",
			"releases": [
				{
					"sublime_text": "*",
					"branch": "master"
				}
			]
		},
		{
			"name": "HTML2Slim",
			"details": "https://github.com/parterburn/sublime-html-to-slim",
			"releases": [
				{
					"sublime_text": "*",
					"tags": true
				}
			]
		},
		{
			"name": "HTML2Text",
			"details": "https://github.com/jaredmoody/sublime_html_to_text",
			"releases": [
				{
					"sublime_text": ">3000",
					"branch": "master"
				}
			]
		},
		{
			"details": "https://github.com/mrmartineau/HTML5",
			"releases": [
				{
					"sublime_text": "*",
					"branch": "master"
				}
			]
		},
		{
			"name": "HTML5 Doctor CSS Reset snippet",
			"details": "https://github.com/tinacious/CSS-Reset-Sublime-Snippet",
			"labels": ["snippets"],
			"releases": [
				{
					"sublime_text": "*",
					"branch": "master"
				}
			]
		},
		{
			"details": "https://github.com/agibsonsw/HTMLAttributes",
			"releases": [
				{
					"sublime_text": "*",
					"branch": "master"
				}
			]
		},
		{
			"details": "https://github.com/rareyman/HTMLBeautify",
			"releases": [
				{
					"sublime_text": "*",
					"branch": "master"
				}
			]
		},
		{
			"name": "HTMLEntity Snippets",
			"details": "https://github.com/cjaoude/HTMLEntity-Snippets",
			"labels": ["snippets"],
			"releases": [
				{
					"sublime_text": "*",
					"tags": true
				}
			]
		},
		{
			"name": "HTTP Headers Reindent",
			"details": "https://github.com/T0nyX1ang/HttpHeadersReindent",
			"author": "Tony Xiang",
			"releases": [
				{
					"sublime_text": "*",
					"tags": true
				}
			]
		},
		{
			"name": "Http Requester",
			"details": "https://github.com/braindamageinc/SublimeHttpRequester",
			"releases": [
				{
					"sublime_text": "*",
					"branch": "st3"
				}
			]
		},
		{
			"name": "HTTP Spec Syntax",
			"details": "https://github.com/samsalisbury/Sublime-HTTP",
			"labels": ["language syntax", "http", "spec"],
			"releases": [
				{
					"sublime_text": "*",
					"tags": true
				}
			]
		},
		{
			"name": "HttpStatusCode",
			"details": "https://github.com/jugyo/SublimeHttpStatusCode",
			"releases": [
				{
					"sublime_text": "*",
					"branch": "master"
				}
			]
		},
		{
			"name": "HttpUnit",
			"details": "https://github.com/gaohuia/HttpUnit",
			"labels": ["language syntax"],
			"releases": [
				{
					"sublime_text": "*",
					"tags": true
				}
			]
		},
		{
			"name": "Huely Palette Extractor",
			"details": "https://github.com/Jeloi/huely-sublime-plugin",
			"releases": [
				{
					"sublime_text": "*",
					"tags": true
				}
			]
		},
		{
			"name": "Hugo Snippets",
			"details": "https://github.com/regisphilibert/Sublime-Hugo-Snippets",
			"releases": [
				{
					"sublime_text": ">3000",
					"tags": true
				}
			]
		},
		{
			"name": "Hugofy",
			"details": "https://github.com/akmittal/Hugofy-sublime",
			"releases": [
				{
					"sublime_text": ">3000",
					"tags": true
				}
			]
		},
		{
			"name": "Hungry Backspace",
			"details": "https://github.com/xdrop/Hungry-Backspace",
			"labels" : ["hungry","backspace","indentation","spacing","delete","line"],
			"releases": [
				{
					"sublime_text": ">3000",
					"tags": true
				}
			]
		},
		{
			"name": "Hybris Impex",
			"details": "https://github.com/vladkanash/sublime-impex",
			"labels": ["language syntax", "hybris", "impex", "sap"],
			"releases": [
				{
					"sublime_text": ">=3084",
					"tags": true
				}
			]
		},
		{
			"name": "Hyle",
			"details": "https://github.com/Hyle-Script/Hyle-Sublime-Plugin",
			"labels": ["language syntax"],
			"releases": [
				{
					"sublime_text": "*",
					"branch": "master"
				}
			]
		},
		{
			"name": "Hyojun.couch-bootstrap Snippets",
			"details": "https://bitbucket.org/fbiz/hyojun.couch-bootstrap-st-snippets",
			"releases": [
				{
					"sublime_text": "*",
					"tags": true
				}
			]
		},
		{
			"name": "HyperClick",
			"details": "https://github.com/aziz/SublimeHyperClick",
			"labels": ["file navigation", "code navigation", "file open"],
			"releases": [
				{
					"sublime_text": "*",
					"tags": true
				}
			]
		},
		{
			"name": "Hyperion for gettext",
			"details": "https://github.com/thie1210/hyperion",
			"labels": ["language syntax"],
			"releases": [
				{
					"sublime_text": "*",
					"tags": true
				}
			]
		},
		{
			"name": "Hyperledger Composer",
			"details": "https://github.com/chevdor/HyperledgerComposerSublimeText",
			"labels": ["language syntax"],
			"releases": [
				{
					"sublime_text": "*",
					"tags": true
				}
			]
		},
		{
			"name": "Hyperloop EJS",
			"details": "https://github.com/yuchi/hyperloop-ejs",
			"labels": ["language syntax"],
			"releases": [
				{
					"sublime_text": "*",
					"branch": "master"
				}
			]
		},
		{
			"name": "Hyperscript",
			"details": "https://github.com/gnat/hyperscript-sublime",
			"labels": ["language syntax", "html", "script", "htmx", "javascript"],
			"releases": [
				{
					"sublime_text": ">=4121",
					"tags": true
				}
			]
		},
		{
			"name": "HypnotoadSVN",
			"details": "https://github.com/m-hall/HypnotoadSVN",
			"releases": [
				{
					"sublime_text": "*",
					"tags": true
				}
			]
		}
	]
}<|MERGE_RESOLUTION|>--- conflicted
+++ resolved
@@ -280,20 +280,6 @@
 			]
 		},
 		{
-<<<<<<< HEAD
-=======
-			"name": "Harvey",
-			"details": "https://github.com/rayje/harvey-sublime",
-			"labels": ["language syntax"],
-			"releases": [
-				{
-					"sublime_text": "<3000",
-					"tags": true
-				}
-			]
-		},
-		{
->>>>>>> 1e9b01b7
 			"name": "Hasher",
 			"details": "https://github.com/dangelov/hasher",
 			"releases": [
