{
	"$schema": "sublime://packagecontrol.io/schemas/repository",
	"schema_version": "4.0.0",
	"packages": [
		{
			"name": "F#",
			"details": "https://github.com/hoest/sublimetext-fsharp",
			"releases": [
				{
					"sublime_text": "*",
					"branch": "master"
				}
			]
		},
		{
			"name": "F2J - FCore to Java",
			"details": "https://github.com/hkuplg/sublime-f2j",
			"labels": ["f2j", "fcore", "fcore to java", "language syntax"],
			"releases": [
				{
					"sublime_text": "*",
					"tags": true
				}
			]
		},
		{
			"name": "F5 iRules",
			"details": "https://github.com/ArtiomL/sublime-f5-irules",
			"labels": ["auto-complete", "color scheme", "language syntax", "snippets"],
			"releases": [
				{
					"sublime_text": "*",
					"tags": true
				}
			]
		},
		{
			"name": "Fabric Tasks",
			"details": "https://github.com/b3ni/Sublime-Fabric",
			"releases": [
				{
					"sublime_text": "*",
					"branch": "master"
				}
			]
		},
		{
			"name": "FabricEngine",
			"details": "https://github.com/stepcg/SublimeFabricEngineSyntax",
			"labels": ["voss", "language syntax"],
			"releases": [
				{
					"sublime_text": "*",
					"tags": true
				}
			]
		},
		{
<<<<<<< HEAD
			"name": "Facebook Material Theme",
			"details": "https://github.com/ridewn/material-theme",
			"labels": ["theme", "color scheme", "material", "facebook"],
			"releases": [
				{
					"sublime_text": "*",
					"tags": true
				}
			]
		},
		{
=======
>>>>>>> 80369e78
			"name": "Facility API",
			"details": "https://github.com/FacilityApi/FacilitySublime",
			"labels": ["language syntax"],
			"releases": [
				{
					"sublime_text": "*",
					"tags": true
				}
			]
		},
		{
			"name": "Factor",
			"details": "https://github.com/rkoeninger/sublime-factor",
			"readme": "https://raw.githubusercontent.com/rkoeninger/sublime-factor/master/README.md",
			"author": "Robert Koeninger",
			"labels": ["factor", "language syntax"],
			"releases": [
				{
					"sublime_text": "*",
					"tags": true
				}
			]
		},
		{
			"name": "FactoryBot",
			"details": "https://github.com/tinogomes/Sublime-FactoryBot-Snippets",
			"readme": "https://raw.githubusercontent.com/tinogomes/Sublime-FactoryBot-Snippets/master/README.md",
			"author": "Celestino Gomes (tinogomes)",
			"labels": ["snippets", "ruby", "test", "rspec", "factory"],
			"releases": [
				{
					"sublime_text": "*",
					"tags": true
				}
			]
		},
		{
			"name": "FactoryBoy",
			"details": "https://github.com/mgaitan/sublime-factoryboy",
			"labels": ["snippets"],
			"releases": [
				{
					"sublime_text": "*",
					"tags": true
				}
			]
		},
		{
			"name": "FactoryGirl",
			"details": "https://github.com/traviskroberts/Sublime-FactoryGirl-Snippets",
			"labels": ["snippets"],
			"releases": [
				{
					"sublime_text": "*",
					"tags": true
				}
			]
		},
		{
			"name": "Factus 12C Color Scheme",
			"details": "https://github.com/idleberg/Factus12C.tmTheme",
			"labels": ["color scheme"],
			"releases": [
				{
					"sublime_text": "*",
					"branch": "master"
				}
			]
		},
		{
			"name": "Failcoder Color Scheme",
			"details": "https://github.com/failcoder/failcoder-theme",
			"labels": ["color scheme"],
			"releases": [
				{
					"sublime_text": "*",
					"branch": "master"
				}
			]
		},
		{
			"name": "FakeImg.pl Image Placeholder Snippet",
			"details": "https://github.com/tinacious/fakeimg.sublime-snippet",
			"labels": ["snippets"],
			"releases": [
				{
					"sublime_text": "*",
					"branch": "master"
				}
			]
		},
		{
			"name": "Falcon",
			"details": "https://github.com/alexfacciorusso/FalconSublimeTools",
			"author": "Alessandro Facciorusso",
			"labels": ["falcon falconpl"],
			"releases": [
				{
					"sublime_text": "*",
					"branch": "master"
				}
			]
		},
		{
			"name": "FAlign",
			"details": "https://github.com/justbilt/sublime-falign",
			"labels": ["alignment", "codestyle"],
			"releases": [
				{
					"sublime_text": "*",
					"tags": true
				}
			]
		},
		{
			"name": "Fall Syntax Colorscheme",
			"details": "https://github.com/imnotril/fall-syntax-sublime-text",
			"labels": ["color scheme"],
			"releases": [
				{
					"sublime_text": "*",
					"tags": true
				}
			]
		},
		{
			"name": "Famous",
			"details": "https://github.com/AlessandroAnnini/famousst",
			"author": "Alessandro Filippo Annini",
			"labels": ["completions", "snippets", "famous"],
			"releases": [
				{
					"sublime_text": "*",
					"branch": "master"
				}
			]
		},
		{
			"name": "Fancy CSS Comments",
			"details": "https://github.com/dennohpeter/Fancy-Comments",
			"author": "Dennis Peterson",
			"labels": ["comments", "snippets", "css"],
			"releases": [
				{
					"sublime_text": "*",
					"tags": true
				}
			]
		},
		{
			"name": "FancyWord",
			"details": "https://github.com/easton042/FancyWord",
			"homepage": "https://eastonlee.com/blog/2017/03/31/fancyword-a-sublimetext-plugin-that-improves-your-word-choice-in-english-writing/",
			"author": "Easton Lee",
			"labels": ["dictionary", "english", "word2vec"],
			"donate": "https://www.paypal.com/cgi-bin/webscr?cmd=_donations&business=5FBKLLDUX9KKY&lc=US&item_name=EastonLee&currency_code=USD&bn=PP%2dDonationsBF%3abtn_donate_SM%2egif%3aNonHosted",
			"releases": [
				{
					"sublime_text": "*",
					"tags": true
				}
			]
		},
		{
			"name": "Fantom",
			"details": "https://github.com/mgiannini/sublime-fantom",
			"author": "Matthew Giannini",
			"labels": ["fantom", "build system", "language syntax"],
			"releases": [
				{
					"sublime_text": "*",
					"tags": true
				}
			]
		},
		{
			"name": "FarCry",
			"details": "https://github.com/seancoyne/farcry-sublimetext",
			"releases": [
				{
					"sublime_text": "*",
					"tags": true
				}
			]
		},
		{
			"name": "fasd",
			"details": "https://github.com/externl/sublime-fasd",
			"labels": ["fasd", "fasd jump", "directory", "open directory"],
			"releases": [
				{
					"sublime_text": "*",
					"tags": true
				}
			]
		},
		{
			"name": "FASM x86",
			"details": "https://github.com/Shirk/Sublime-FASM-x86",
			"releases": [
				{
					"sublime_text": "*",
					"branch": "master"
				}
			]
		},
		{
			"name": "Fast Header",
			"details": "https://github.com/olive007/FastHeader",
			"releases": [
				{
					"sublime_text": "*",
					"tags": true
				}
			]
		},
		{
			"name": "FASTA",
			"details": "https://github.com/SilentGene/sublime-fasta-syntax",
			"labels": ["fasta", "language syntax", "bioinformatics"],
			"author": "Heyu Lin",
			"releases": [
				{
					"sublime_text": "*",
					"tags": true
				}
			]
		},
		{
			"name": "FASTBuild",
			"details": "https://github.com/Manuzor/FASTBuild-Sublime",
			"releases": [
				{
					"sublime_text": ">=3103",
					"tags": true
				}
			]
		},
		{
			"details": "https://github.com/papaDoc/FastSwitch",
			"releases": [
				{
					"sublime_text": "*",
					"branch": "master"
				}
			]
		},
		{
			"name": "Fat-Free Framework Snippets",
			"details": "https://github.com/uonick/fatfree-snippets",
			"labels": ["snippets"],
			"releases": [
				{
					"sublime_text": "*",
					"branch": "master"
				}
			]
		},
		{
			"name": "Fate",
			"details": "https://github.com/kode4food/fate-sublime",
			"releases": [
				{
					"sublime_text": "*",
					"tags": true
				}
			]
		},
		{
			"details": "https://github.com/facelessuser/FavoriteFiles",
			"releases": [
				{
					"sublime_text": "*",
					"tags": "st3-"
				}
			]
		},
		{
			"name": "Favorites",
			"details": "https://github.com/oleg-shilo/sublime-favorites",
			"releases": [
				{
					"sublime_text": "*",
					"tags": true
				}
			]
		},
		{
			"name": "Fb-Flo",
			"details": "https://github.com/reecer/sublime-fb-flo",
			"releases": [
				{
					"sublime_text": "*",
					"tags": true
				}
			]
		},
		{
			"name": "FBP",
			"details": "https://github.com/paulyoung/FBP.tmbundle",
			"releases": [
				{
					"sublime_text": "*",
					"tags": true
				}
			]
		},
		{
			"name": "FcitxInput",
			"details": "https://github.com/ubuntugege/FcitxInput",
			"labels": ["input", "fcitx", "chinese"],
			"releases": [
				{
					"sublime_text": "*",
					"platforms": "linux",
					"tags": true
				}
			]
		},
		{
			"name": "Feature Presentation",
			"details": "https://github.com/ctruett/FeaturePresentation",
			"releases": [
				{
					"sublime_text": "*",
					"tags": true
				}
			]
		},
		{
			"name": "Feedwhack",
			"details": "https://github.com/rcraggs/Feedwhack",
			"labels": ["auto-complete"],
			"releases": [
				{
					"sublime_text": "*",
					"tags": true
				}
			]
		},
		{
			"name": "FEG Snippets",
			"details": "https://github.com/w3cmark/feg-sublime-snippets",
			"labels": ["snippets"],
			"releases": [
				{
					"sublime_text": "*",
					"tags": true
				}
			]
		},
		{
			"name": "FEI Syntax-n-Snippets",
			"details": "https://github.com/jaabell/fei-syntax-n-snippets",
			"releases": [
				{
					"sublime_text": "*",
					"branch": "master"
				}
			]
		},
		{
			"name": "Felix",
			"details": "https://github.com/fuzzthink/sublime-felix",
			"labels": ["language syntax", "felix"],
			"releases": [
				{
					"sublime_text": "*",
					"tags": true
				}
			]
		},
		{
			"name": "Fennel",
			"details": "https://github.com/gbaptista/sublime-text-fennel",
			"labels": ["completions", "language syntax", "snippets", "fennel"],
			"releases": [
				{
					"sublime_text": "*",
					"tags": true
				}
			]
		},
		{
			"name": "Fenom",
			"details": "https://github.com/pafnuty/sublime-fenom",
			"labels": ["language syntax"],
			"releases": [
				{
					"sublime_text": "*",
					"branch": "master"
				}
			]
		},
		{
			"name": "ferm Syntax",
			"details": "https://github.com/ScOut3R/ferm.tmLanguage",
			"labels": ["language syntax", "ferm"],
			"releases": [
				{
					"sublime_text": "*",
					"tags": true
				}
			]
		},
		{
			"name": "Fewest Moves",
			"details": "https://github.com/oyyq99999/sublime_fewest_moves",
			"releases": [
				{
					"sublime_text": "*",
					"tags": true
				}
			]
		},
		{
			"name": "Fex",
			"details": "https://github.com/hwangzhiming/sublime-text-fex",
			"releases": [
				{
					"sublime_text": "*",
					"tags": true
				}
			]
		},
		{
			"name": "fibjs Completions",
			"details": "https://github.com/ngot/SublimeText-fibjs",
			"labels": ["fibjs", "js", "coroutine"],
			"releases": [
				{
					"sublime_text": "*",
					"tags": true
				}
			]
		},
		{
			"details": "https://github.com/nerdo/fido",
			"releases": [
				{
					"sublime_text": "*",
					"branch": "master"
				}
			]
		},
		{
			"name": "Fight Color Scheme",
			"details": "https://github.com/ghyatzo/fight-color-scheme",
			"labels": ["color-scheme", "light", "dark"],
			"releases": [
				{
					"sublime_text": "*",
					"tags": true
				}
			]
		},
		{
			"name": "Figlet Big ASCII Text",
			"details": "https://github.com/adamchainz/SublimeFiglet",
			"releases": [
				{
					"sublime_text": "*",
					"branch": "main"
				}
			]
		},
		{
			"name": "File Filter",
			"details": "https://github.com/vsc-cnst/SublimeTextFileFilter",
			"labels": [ "search", "logs", "utilities", "code navigation" ],
			"releases": [
				{
					"sublime_text": ">4000",
					"tags": true
				}
			]
		},
		{
			"name": "File Rename",
			"details": "https://github.com/brianlow/FileRename",
			"labels": ["rename", "file rename"],
			"previous_names": ["FileRename"],
			"releases": [
				{
					"sublime_text": "*",
					"tags": true
				}
			]
		},
		{
			"name": "file-downloader",
			"details": "https://github.com/fcannizzaro/sublime-file-downloader",
			"labels": ["url (file) download/open"],
			"releases": [
				{
					"sublime_text": "*",
					"tags": true
				}
			]
		},
		{
			"name": "FileBinder",
			"details": "https://github.com/JeroenVdb/FileBinder",
			"labels": ["file navigation"],
			"releases": [
				{
					"sublime_text": "*",
					"tags": true
				}
			]
		},
		{
			"name": "FileBrowser",
			"details": "https://github.com/kaste/SublimeFileBrowser",
			"labels": ["file navigation", "file creation", "file open", "sidebar"],
			"releases": [
				{
					"sublime_text": "<4000",
					"tags": "st3-"
				},
				{
					"sublime_text": ">=4000",
					"tags": true
				}
			]
		},
		{
			"name": "FileClose",
			"details": "https://github.com/lowerworld/SublimeFileClose",
			"releases": [
				{
					"sublime_text": "*",
					"branch": "master"
				}
			]
		},
		{
			"name": "FileCommands",
			"details": "https://github.com/danhper/sublime-file-commands",
			"labels": ["file navigation", "utilities"],
			"releases": [
				{
					"sublime_text": "*",
					"tags": true
				}
			]
		},
		{
			"name": "FileDialog",
			"details": "https://github.com/shagabutdinov/sublime-file-dialog",
			"donate": "https://github.com/shagabutdinov/sublime-enhanced/blob/master/readme-donations.md",
			"labels": ["sublime-enhanced", "file navigation", "utilities"],
			"releases": [
				{
					"sublime_text": "*",
					"branch": "master"
				}
			]
		},
		{
			"name": "FileFinder",
			"details": "https://github.com/houcheng/Filefinder",
			"labels": ["file search", "file navigation", "file find"],
			"releases": [
				{
					"sublime_text": "*",
					"tags": true
				}
			]
		},
		{
			"name": "FileHeader",
			"details": "https://github.com/shiyanhui/FileHeader",
			"labels": ["file creation", "templating", "file header"],
			"releases": [
				{
					"sublime_text": "*",
					"tags": true
				}
			]
		},
		{
			"name": "FileIcons",
			"details": "https://github.com/braver/FileIcons",
			"donate": "https://paypal.me/koenlageveen",
			"labels": ["file", "icons"],
			"releases": [
				{
					"sublime_text": "*",
					"tags": "color-"
				}
			]
		},
		{
			"name": "FileIcons Mono",
			"details": "https://github.com/braver/FileIcons",
			"readme": "https://raw.githubusercontent.com/braver/FileIcons/mono/README.md",
			"donate": "https://paypal.me/koenlageveen",
			"labels": ["file", "icons"],
			"releases": [
				{
					"sublime_text": "*",
					"tags": "mono-"
				}
			]
		},
		{
			"name": "FileList",
			"details": "https://github.com/shagabutdinov/sublime-file-list",
			"donate": "https://github.com/shagabutdinov/sublime-enhanced/blob/master/readme-donations.md",
			"labels": ["sublime-enhanced", "file navigation", "file manipulation", "utilities"],
			"releases": [
				{
					"sublime_text": "*",
					"branch": "master"
				}
			]
		},
		{
			"name": "FileManager",
			"details": "https://github.com/math2001/FileManager",
			"labels": ["sidebar", "folder", "file", "clipboard", "terminal", "file creation", "file navigation"],
			"releases": [
				{
					"sublime_text": "*",
					"tags": true
				}
			]
		},
		{
			"name": "FileModifyStatus",
			"details": "https://github.com/maliayas/SublimeText_FileModifyStatus",
			"labels": ["modify status", "dirty"],
			"releases": [
				{
					"sublime_text": "*",
					"tags": true
				}
			]
		},
		{
			"name": "FileOpTabContextMenu",
			"details": "https://github.com/sigsergv/SublimeFileOpTabContextMenu",
			"releases": [
				{
					"sublime_text": "*",
					"tags": true
				}
			]
		},
		{
			"name": "FilePrompt",
			"details": "https://github.com/loquens/subl-open-file-prompt",
			"labels": ["file navigation", "file manipulation", "utilities", "open files", "file suggestions"],
			"releases": [
				{
					"sublime_text": "*",
					"tags": true
				}
			]
		},
		{
			"name": "FileReloader",
			"details": "https://github.com/petermac-/SublimeFileReloader",
			"releases": [
				{
					"sublime_text": "*",
					"tags": true
				}
			]
		},
		{
			"name": "FileSync",
			"details": "https://github.com/bcharbonnier/SublimeFileSync",
			"releases": [
				{
					"sublime_text": "*",
					"branch": "master"
				}
			]
		},
		{
			"name": "FileSystem Autocompletion",
			"details": "https://github.com/lingo/sublime-fscompletion",
			"releases": [
				{
					"sublime_text": "*",
					"tags": true
				}
			]
		},
		{
			"name": "FileTabRename",
			"details": "https://github.com/LDprg/FileTabRename",
			"labels": ["rename", "file rename"],
			"releases": [
				{
					"sublime_text": "*",
					"tags": true
				}
			]
		},
		{
			"name": "FileTemplates",
			"details": "https://github.com/mneuhaus/SublimeFileTemplates",
			"releases": [
				{
					"sublime_text": "*",
					"branch": "master"
				}
			]
		},
		{
			"name": "FileWatcher",
			"details": "https://github.com/kapitanluffy/sublime-file-watcher",
			"donate": "https://github.com/sponsors/kapitanluffy",
			"releases": [
				{
					"sublime_text": ">=4000",
					"tags": true
				}
			]
		},
		{
			"name": "FileZilla",
			"details": "https://github.com/thecotne/sublime-filezilla",
			"releases": [
				{
					"sublime_text": "*",
					"tags": true
				}
			]
		},
		{
			"name": "FileZilla SFTP Import",
			"details": "https://github.com/ment4list/SublimeZilla",
			"releases": [
				{
					"sublime_text": "*",
					"branch": "master"
				}
			]
		},
		{
			"name": "Fill CF Query",
			"details": "https://github.com/adampresley/sublime-fillcfquery",
			"releases": [
				{
					"sublime_text": "*",
					"branch": "master"
				}
			]
		},
		{
			"name": "Filter Code",
			"details": "https://github.com/happyqingye/FilterCode",
			"releases": [
				{
					"sublime_text": "*",
					"tags": true
				}
			]
		},
		{
			"name": "Filter Lines",
			"details": "https://github.com/davidpeckham/sublime-filterlines",
			"labels": ["search"],
			"releases": [
				{
					"sublime_text": "*",
					"tags": "st3-"
				}
			]
		},
		{
			"name": "FilterPipes",
			"details": "https://github.com/tylerl/FilterPipes",
			"labels": ["text manipulation", "utilities"],
			"releases": [
				{
					"sublime_text": "*",
					"tags": true
				}
			]
		},
		{
			"name": "Find Non ASCII Characters",
			"details": "https://github.com/madeingnecca/sublime-find-non-ascii",
			"releases": [
				{
					"sublime_text": "*",
					"branch": "master"
				}
			]
		},
		{
			"name": "Find PHP Vulnerabilities",
			"details": "https://github.com/WangYihang/Find-PHP-Vulnerabilities",
			"labels": ["php", "securiy", "bug", "vulnerability"],
			"releases": [
				{
					"sublime_text": "*",
					"tags": true
				}
			]
		},
		{
			"name": "Find Yaml Anchor",
			"details": "https://bitbucket.org/talkerbox/findyamlanchor",
			"releases": [
				{
					"sublime_text": "*",
					"tags": true
				}
			]
		},
		{
			"name": "Find++",
			"details": "https://github.com/twolfson/FindPlusPlus",
			"labels": ["file navigation", "search"],
			"releases": [
				{
					"sublime_text": "*",
					"tags": true
				}
			]
		},
		{
			"name": "FindAndReplaceByProjectWithExclusions",
			"details": "https://github.com/Zlatov/FindAndReplaceByProjectWithExclusions",
			"labels": ["find", "replace", "exclusion"],
			"author": "Zlatov",
			"releases": [
				{
					"sublime_text": "*",
					"tags": true
				}
			]
		},
		{
			"details": "https://github.com/facelessuser/FindCursor",
			"releases": [
				{
					"sublime_text": "*",
					"tags": "st3-"
				}
			]
		},
		{
			"name": "FindInFiles-addon",
			"details": "https://github.com/kaste/FindInFiles-addon",
			"labels": ["find", "add-on"],
			"releases": [
				{
					"sublime_text": ">=4000",
					"tags": true
				}
			]
		},
		{
			"details": "https://github.com/skuroda/FindKeyConflicts",
			"releases": [
				{
					"sublime_text": "*",
					"branch": "master"
				}
			]
		},
		{
			"name": "FindResultsBufferUtils",
			"details": "https://github.com/mattst/SublimeFindResultsBufferUtils",
			"labels": ["search", "find results"],
			"releases": [
				{
					"sublime_text": "*",
					"tags": true
				}
			]
		},
		{
			"details": "https://github.com/CodeEffect/FindSelected",
			"releases": [
				{
					"sublime_text": "*",
					"branch": "master"
				}
			]
		},
		{
			"name":"Firebase Rules Syntax",
			"details":"https://github.com/jingyuexing/Sublime-Firebase-Syntax",
			"labels":["language syntax"],
			"releases":[
				{
					"sublime_text":"*",
					"tags":true
				}
			]
		},
		{
			"name": "Firebase Snippets",
			"details": "https://github.com/dhcar/firebaseSnippets",
			"labels": ["snippets"],
			"releases": [
				{
					"sublime_text": "*",
					"branch": "master"
				}
			]
		},
		{
			"name": "FireCode Color Scheme",
			"details": "https://github.com/MarkMichos/firecode-color-scheme",
			"author": "Mark Michos",
			"labels": ["color scheme"],
			"previous_names": ["FireCode Theme"],
			"releases": [
				{
					"sublime_text": "*",
					"branch": "master"
				}
			]
		},
		{
			"name": "fish",
			"previous_names": ["fish-shell"],
			"details": "https://github.com/Phidica/sublime-fish",
			"labels": ["language syntax", "snippets"],
			"releases": [
				{
					"sublime_text": "3000 - 3999",
					"tags": "st3-"
				},
				{
					"sublime_text": ">=4000",
					"tags": "st4-"
				}
			]
		},
		{
			"name": "FishTank",
			"details": "https://github.com/ahuff44/sublime-fish-tank",
			"releases": [
				{
					"sublime_text": "*",
					"tags": true
				}
			]
		},
		{
			"name": "Fix Mac Path",
			"details": "https://github.com/int3h/SublimeFixMacPath",
			"labels": ["terminal", "repl"],
			"releases": [
				{
					"sublime_text": "*",
					"platforms": "osx",
					"tags": true
				}
			]
		},
		{
			"name": "FixMyJS",
			"details": "https://github.com/addyosmani/sublime-fixmyjs",
			"labels": ["formatting"],
			"releases": [
				{
					"sublime_text": "*",
					"tags": true
				}
			]
		},
		{
			"name": "FixSelectionAfterIndent",
			"details": "https://github.com/evandrocoan/FixSelectionAfterIndent",
			"labels": ["formatting"],
			"releases": [
				{
					"sublime_text": "*",
					"tags": true
				}
			]
		},
		{
			"name": "FLAC",
			"details": "https://github.com/pjkottke/FLAC-Syntax",
			"labels": ["language syntax"],
			"releases": [
				{
					"sublime_text": "*",
					"branch": "master"
				}
			]
		},
		{
			"name": "Flask Completions",
			"details": "https://github.com/geekpradd/Flask-Sublime",
			"labels": ["auto-complete", "snippets"],
			"releases": [
				{
					"sublime_text": "*",
					"tags": true
				}
			]
		},
		{
			"name": "Flask Hello",
			"details": "https://github.com/tanrax/SublimeFlaskHello",
			"labels": ["auto-complete", "snippets"],
			"releases": [
				{
					"sublime_text": "*",
					"tags": true
				}
			]
		},
		{
			"name": "Flask Starter",
			"details": "https://github.com/JoePriesto/Sublime-Flask-Starter",
			"releases": [
				{
					"sublime_text": "*",
					"tags": true
				}
			]
		},
		{
			"name": "Flat Colors",
			"details": "https://github.com/jbrooksuk/SublimeFlatColors",
			"labels": ["auto-complete", "color"],
			"releases": [
				{
					"sublime_text": "*",
					"tags": true
				}
			]
		},
		{
			"name": "Flatdata Syntax Highlighting",
			"details": "https://github.com/fermeise/flatdata-sublime-syntax",
			"labels": ["language syntax"],
			"releases": [
				{
					"sublime_text": "*",
					"tags": true
				}
			]
		},
		{
			"name": "Flatron",
			"details": "https://github.com/NoahBuscher/Flatron",
			"labels": ["theme", "color scheme"],
			"releases": [
				{
					"sublime_text": "*",
					"branch": "master"
				}
			]
		},
		{
			"name": "Flatwhite",
			"details": "https://github.com/Willamin/flatwhite",
			"labels": ["theme", "color scheme"],
			"releases": [
				{
					"sublime_text": "*",
					"tags": true
				}
			]
		},
		{
			"name": "Flexbox Snippets",
			"details": "https://github.com/brenopolanski/css-flexbox-sublime-snippets",
			"labels": ["snippets", "css", "flexbox"],
			"releases": [
				{
					"sublime_text": "*",
					"tags": true
				}
			]
		},
		{
			"name": "Flexoki Color Scheme",
			"details": "https://github.com/kepano/flexoki-sublime",
			"labels": ["color scheme"],
			"releases": [
				{
					"sublime_text": "*",
					"tags": true
				}
			]
		},
		{
			"name": "Flight JS Snippets",
			"details": "https://github.com/cameronhunter/flight-js-snippets",
			"labels": ["snippets"],
			"releases": [
				{
					"sublime_text": "*",
					"tags": true
				}
			]
		},
		{
			"name": "FloScript",
			"details": "https://github.com/hadfieldn/sublime-floscript",
			"labels": ["language syntax"],
			"releases": [
				{
					"sublime_text": "*",
					"tags": true
				}
			]
		},
		{
			"name": "Flow",
			"details": "https://github.com/73rhodes/Sublime-Flow",
			"labels": ["linting"],
			"releases": [
				{
					"sublime_text": "*",
					"branch": "master"
				}
			]
		},
		{
			"name": "Flow Built-In Type Completion",
			"details": "https://github.com/xinchaobeta/flow-builtin-type-completion",
			"releases": [
				{
					"sublime_text": "*",
					"tags": true
				}
			]
		},
		{
			"name": "FlowIDE",
			"details": "https://github.com/tptee/FlowIDE",
			"releases": [
				{
					"sublime_text": ">=3070",
					"platforms": ["osx", "linux"],
					"tags": true
				}
			]
		},
		{
			"name": "Flowstate",
			"details": "https://github.com/goodmind/sublime-flowstate",
			"releases": [
				{
					"sublime_text": "*",
					"tags": true
				}
			]
		},
		{
			"name": "FlowTree",
			"details": "https://github.com/maxwelljohn/FlowTree",
			"description": "Make complex code changes faster & more reliably with automatic working memory support",
			"labels": ["open files", "code navigation", "file navigation", "workspace", "session", "utilities"],
			"releases": [
				{
					"sublime_text": ">=3176",
					"tags": true
				}
			]
		},
		{
			"name": "FlowType",
			"details": "https://github.com/Pegase745/sublime-flowtype",
			"labels": ["auto-complete", "formatting", "linting", "coverage", "flow", "javascript"],
			"releases": [
				{
					"sublime_text": "*",
					"tags": true
				}
			]
		},
		{
			"name": "Fluent",
			"details": "https://github.com/SirNickolas/SublimeFluent",
			"labels": ["auto-complete", "language syntax"],
			"releases": [
				{
					"sublime_text": "*",
					"tags": true
				}
			]
		},
		{
			"name": "fluent-logger",
			"details": "https://github.com/airtoxin/fluent-logger-sublimetext",
			"releases": [
				{
					"sublime_text": "*",
					"tags": true
				}
			]
		},
		{
			"name": "Fluentd",
			"details": "https://github.com/adamchainz/fluentd.tmLanguage",
			"labels": ["language syntax"],
			"releases": [
				{
					"sublime_text": "*",
					"tags": true
				}
			]
		},
		{
			"name": "FlutterEnhancements",
			"details": "https://github.com/yusdacra/FlutterEnhancements",
			"releases": [
				{
					"sublime_text": "*",
					"platforms": ["linux", "osx"],
					"tags": true
				}
			]
		},
		{
			"name": "Flux Snippets",
			"details": "https://github.com/jansanchez/Flux_Snippets",
			"labels": ["snippets", "coffee", "flux", "jade", "stylus"],
			"releases": [
				{
					"sublime_text": "*",
					"tags": true
				}
			]
		},
		{
			"name": "Fmt",
			"details": "https://github.com/mitranim/sublime-fmt",
			"releases": [
				{
					"sublime_text": "*",
					"tags": true
				}
			]
		},
		{
			"name": "Fn",
			"details": "https://github.com/jonnyarnold/fn-syntax",
			"labels": ["fn", "language syntax"],
			"releases": [
				{
					"sublime_text": "*",
					"tags": true
				}
			]
		},
		{
			"name": "Focus",
			"details": "https://github.com/sindresorhus/focus",
			"labels": ["color scheme", "markup", "latex"],
			"releases": [
				{
					"sublime_text": "*",
					"branch": "main"
				}
			]
		},
		{
			"name": "Focus File on Sidebar",
			"details": "https://github.com/miguelgraz/FocusFileOnSidebar",
			"labels": ["focus", "sidebar"],
			"releases": [
				{
					"sublime_text": "*",
					"branch": "master"
				}
			]
		},
		{
			"name": "Focus Last Tab",
			"details": "https://github.com/eproxus/focus_last_tab",
			"releases": [
				{
					"sublime_text": "*",
					"branch": "master"
				}
			]
		},
		{
			"name": "Fold ABL",
			"details": "https://github.com/RudnikovPaul/FoldABL",
			"releases": [
				{
					"sublime_text": "*",
					"platforms": ["windows", "osx"],
					"tags": true
				}
			]
		},
		{
			"name": "Fold Comments",
			"details": "https://github.com/oskarols/foldcomments",
			"labels": ["formatting"],
			"releases": [
				{
					"sublime_text": "*",
					"tags": true
				}
			]
		},
		{
			"name": "Fold Javascript Functions",
			"details": "https://github.com/LuckyKat/sublime-fold-functions",
			"releases": [
				{
					"sublime_text": ">=3125",
					"tags": true
				}
			]
		},
		{
			"name": "Fold Python",
			"details": "https://github.com/svenfraeys/SublimeFoldPython",
			"releases": [
				{
					"sublime_text": "*",
					"branch": "master"
				}
			]
		},
		{
			"name": "Fold Python Docstrings",
			"details": "https://github.com/alecthomas/SublimeFoldPythonDocstrings",
			"releases": [
				{
					"sublime_text": "*",
					"branch": "master"
				}
			]
		},
		{
			"name": "Folder Aliaser",
			"details": "https://github.com/SublimeText/FolderAliaser",
			"previous_names": ["FolderAlias Rename Tool"],
			"releases": [
				{
					"sublime_text": "3000 - 3999",
					"tags": "st3-"
				},
				{
					"sublime_text": ">=4000",
					"tags": true
				}
			]
		},
		{
			"name": "Folder2Project",
			"details": "https://github.com/divinites/folder2project",
			"releases": [
				{
					"sublime_text": "*",
					"tags": true
				}
			]
		},
		{
			"name": "FolderFiles",
			"details": "https://github.com/shagabutdinov/sublime-folder-files",
			"donate": "https://github.com/shagabutdinov/sublime-enhanced/blob/master/readme-donations.md",
			"labels": ["sublime-enhanced", "utilities"],
			"releases": [
				{
					"sublime_text": "*",
					"branch": "master"
				}
			]
		},
		{
			"name": "FoldersSwitch",
			"details": "https://github.com/kitzberger/SublimeFoldersSwitch",
			"labels": ["sidebar", "folder", "project"],
			"releases": [
				{
					"sublime_text": "*",
					"platforms": ["osx", "linux"],
					"tags": true
				}
			]
		},
		{
			"name": "FolderTouch",
			"details": "https://github.com/ru-web-designer/sublime-foldertouch",
			"releases": [
				{
					"sublime_text": "*",
					"branch": "master"
				}
			]
		},
		{
			"name": "FoldFunctions",
			"previous_names": ["Fold Functions"],
			"details": "https://github.com/math2001/FoldFunctions",
			"releases": [
				{
					"sublime_text": ">=3126",
					"tags": true
				}
			]
		},
		{
			"name": "Font Size Per View",
			"details": "https://github.com/m-bartlett/SublimeFontSizePerView",
			"labels": ["font", "text manipulation"],
			"releases": [
				{
					"sublime_text": "*",
					"tags": true
				}
			]
		},
		{
			"name": "FontCycler",
			"details": "https://github.com/akshaykumar90/sublime-font-cycler",
			"releases": [
				{
					"sublime_text": "*",
					"tags": true
				}
			]
		},
		{
			"name": "ForceMoveToGroup",
			"details": "https://github.com/tkotosz/SublimeForceMoveToGroup",
			"releases": [
				{
					"sublime_text": "*",
					"tags": true
				}
			]
		},
		{
			"name": "Foremark",
			"details": "https://github.com/Foremark/Sublime-Foremark",
			"labels": ["language syntax", "foremark"],
			"releases": [
				{
					"sublime_text": "*",
					"tags": true
				}
			]
		},
		{
			"name": "Format Apex Log",
			"details": "https://github.com/jdrbc/format-apex-log",
			"labels": ["formatting", "apex", "salesforce"],
			"releases": [
				{
					"sublime_text": "*",
					"tags": true
				}
			]
		},
		{
			"name": "Format JSDoc @params",
			"details": "https://bitbucket.org/finitewisdom/sublime-jsdocparam",
			"labels": ["formatting", "jsdoc", "javascript"],
			"releases": [
				{
					"sublime_text": "*",
					"tags": true
				}
			]
		},
		{
			"name": "FormatLua",
			"details": "https://github.com/denglf/FormatLua",
			"releases": [
				{
					"sublime_text": "*",
					"tags": true
				}
			]
		},
		{
			"name": "Formatter",
			"details": "https://github.com/bitst0rm-pub/Formatter",
			"author": "bitst0rm",
			"labels": ["formatting", "minify", "prettify", "css", "scss", "sass", "less", "html", "xml", "javascript", "json", "markdown", "perl", "php", "python", "ruby", "bash", "c", "c++", "c#", "d", "objc", "java"],
			"releases": [
				{
					"sublime_text": "*",
					"tags": true
				}
			]
		},
		{
			"name": "Forth",
			"details": "https://github.com/mitranim/sublime-forth",
			"labels": ["language syntax"],
			"releases": [
				{
					"sublime_text": "*",
					"tags": true
				}
			]
		},
		{
			"name": "Fortify Highlighter",
			"details": "https://github.com/pwntester/FortifyHighlighter",
			"releases": [
				{
					"sublime_text": "*",
					"tags": true
				}
			]
		},
		{
			"name": "Fortran",
			"details": "https://github.com/315234/SublimeFortran",
			"releases": [
				{
					"sublime_text": ">=3084",
					"tags": true
				}
			]
		},
		{
			"name": "FosterNeko",
			"details": "https://github.com/shelsoloa/foster-neko",
			"releases": [
				{
					"sublime_text": ">=3149",
					"tags": true
				}
			]
		},
		{
			"name": "Foundation 5 Snippets",
			"details": "https://github.com/zurb/foundation-5-sublime-snippets",
			"labels": ["snippets"],
			"releases": [
				{
					"sublime_text": "*",
					"branch": "master"
				}
			]
		},
		{
			"name": "Foundation 6 Autocomplete",
			"details": "https://github.com/webchun/foundation-6-sublime-autocomplete",
			"labels": ["auto-complete"],
			"releases": [
				{
					"sublime_text": "*",
					"tags": true
				}
			]
		},
		{
			"name": "Foundation Snippets",
			"details": "https://github.com/michaelryancaputo/Zurb-Foundation-Snippets",
			"labels": ["snippets"],
			"releases": [
				{
					"sublime_text": "*",
					"branch": "master"
				}
			]
		},
		{
			"name": "Fountain",
			"details": "https://github.com/poritsky/fountain-sublime-text",
			"releases": [
				{
					"sublime_text": "*",
					"branch": "master"
				}
			]
		},
		{
			"name": "Fountainhead",
			"details": "https://github.com/derickc/Fountainhead",
			"releases": [
				{
					"sublime_text": "*",
					"tags": true
				}
			]
		},
		{
			"name": "FramerCompletion",
			"details": "https://github.com/awt2542/SublimeCompletionFramerjs",
			"releases": [
				{
					"sublime_text": "*",
					"tags": true
				}
			]
		},
		{
			"name": "FrancaIDL",
			"details": "https://github.com/arthurfait/Franca-IDL-syntax-higlight-st3",
			"releases": [
				{
					"sublime_text": "*",
					"tags": true
				}
			]
		},
		{
			"name": "Freedom Colour Scheme",
			"details": "https://github.com/frithrah/freedom-sublime",
			"labels": ["color scheme"],
			"releases": [
				{
					"sublime_text": "*",
					"tags": true
				}
			]
		},
		{
			"name": "FreeMarker",
			"details": "https://github.com/briancavalier/textmate-freemarker-bundle",
			"releases": [
				{
					"sublime_text": "*",
					"branch": "master"
				}
			]
		},
		{
			"name": "Frequency",
			"details": "https://github.com/krishraghuram/SublimeFrequency",
			"releases": [
				{
					"sublime_text": "*",
					"tags": true
				}
			]
		},
		{
			"name": "Freya",
			"details": "https://github.com/mistydemeo/sublime_freya",
			"releases": [
				{
					"sublime_text": "*",
					"tags": true
				}
			]
		},
		{
			"name": "Front End Snippets",
			"details": "https://github.com/jleonard/sublime-text-2-front-end",
			"labels": ["snippets"],
			"releases": [
				{
					"sublime_text": "*",
					"branch": "master"
				}
			]
		},
		{
			"name": "Front-end Project Snippets",
			"details": "https://github.com/org-moon-world/sublime-front-end-snippets",
			"labels": ["snippets", "project", "front-end", "html", "css", "schema", "seo", "javascript"],
			"releases": [
				{
					"sublime_text": "*",
					"tags": true
				}
			]
		},
		{
			"name": "Frontend Light Color Scheme",
			"details": "https://github.com/FedC/frontend-light",
			"labels": ["color scheme"],
			"releases": [
				{
					"sublime_text": "*",
					"branch": "master"
				}
			]
		},
		{
			"name": "FSharp",
			"details": "https://github.com/guillermooo/sublime-fsharp-package-releases",
			"labels": ["auto-complete", "f#"],
			"releases": [
				{
					"sublime_text": ">=3080",
					"tags": true
				}
			]
		},
		{
			"name": "FSL - Finite State Language",
			"details": "https://github.com/StoneCypher/sublime-fsl",
			"labels": ["language syntax", "finite state machine", "flowchart", "fsl", "fsm", "jssm", "javascript", "state machine"],
			"releases": [
				{
					"sublime_text": "*",
					"tags": true
				}
			]
		},
		{
			"name": "FSP Syntax",
			"details": "https://github.com/toboid/sublime-fsp-syntax",
			"labels": ["language syntax", "fsp", "ltsa"],
			"releases": [
				{
					"sublime_text": "*",
					"tags": true
				}
			]
		},
		{
			"name": "FT Origami",
			"details": "https://github.com/Financial-Times/FTOrigamiSublimeText",
			"releases": [
				{
					"sublime_text": "*",
					"tags": true
				}
			]
		},
		{
			"name": "FTPSync",
			"details": "https://github.com/NoxArt/SublimeText2-FTPSync",
			"labels": ["ftp", "sync"],
			"releases": [
				{
					"sublime_text": "*",
					"branch": "master"
				}
			]
		},
		{
			"name": "Fugly Syntax Highlight",
			"details": "https://github.com/diogomoretti/fugly.tmLanguage",
			"labels": ["language syntax"],
			"releases": [
				{
					"sublime_text": "*",
					"tags": true
				}
			]
		},
		{
			"name": "FullScreenStatus",
			"details": "https://github.com/maliayas/SublimeText_FullScreenStatus",
			"labels": ["full screen", "distraction free"],
			"releases": [
				{
					"sublime_text": "*",
					"tags": true
				}
			]
		},
		{
			"name": "FullUndo",
			"details": "https://github.com/shagabutdinov/sublime-full-undo",
			"donate": "https://github.com/shagabutdinov/sublime-enhanced/blob/master/readme-donations.md",
			"labels": ["sublime-enhanced"],
			"releases": [
				{
					"sublime_text": "*",
					"branch": "master"
				}
			]
		},
		{
			"name": "FullwidthTabSpaces",
			"details": "https://github.com/woodmix/FullwidthTabSpaces",
			"releases": [
				{
					"sublime_text": "*",
					"tags": true
				}
			]
		},
		{
			"name": "Function Name Display",
			"details": "https://github.com/akrabat/SublimeFunctionNameDisplay",
			"releases": [
				{
					"sublime_text": "*",
					"branch": "master"
				}
			]
		},
		{
			"name": "fundamentals Snippets",
			"details": "https://github.com/thespacedoctor/fundamentals-Sublime-Snippets",
			"releases": [
				{
					"sublime_text": "*",
					"tags": true
				}
			]
		},
		{
			"name": "Fuse",
			"details": "https://github.com/fuse-open/Fuse.SublimePlugin",
			"releases": [
				{
					"sublime_text": "*",
					"tags": true
				}
			]
		},
		{
			"name": "Fuse Snippets",
			"details": "https://github.com/igorls/fuse-snippets",
			"releases": [
				{
					"sublime_text": "*",
					"tags": true
				}
			]
		},
		{
			"name": "Future Funk - Codeception",
			"details": "https://github.com/brandonferens/FutureFunk-CodeCeption",
			"labels": ["color scheme"],
			"releases": [
				{
					"sublime_text": "*",
					"tags": true
				}
			]
		},
		{
			"name": "Future Funk - Color Scheme",
			"details": "https://github.com/jasperjorna/ST-FutureFunk",
			"labels": ["color scheme"],
			"releases": [
				{
					"sublime_text": "*",
					"tags": true
				}
			]
		},
		{
			"name": "Fuzzy Clock",
			"details": "https://github.com/SarthakU/fuzzy-clock-sublime",
			"labels": ["status bar", "time"],
			"releases": [
				{
					"sublime_text": "*",
					"tags": true
				}
			]
		},
		{
			"details": "https://github.com/facelessuser/FuzzyFileNav",
			"releases": [
				{
					"sublime_text": "*",
					"tags": "st3-"
				}
			]
		},
		{
			"details": "https://github.com/sagold/FuzzyFilePath",
			"labels": ["auto-complete", "filename", "filepath"],
			"releases": [
				{
					"sublime_text": "*",
					"branch": "master"
				}
			]
		},
		{
			"name": "FuzzyImports",
			"details": "https://github.com/11bit/fuzzy-imports",
			"labels": ["imports", "javascript", "js"],
			"releases": [
				{
					"sublime_text": "*",
					"tags": true
				}
			]
		}
	]
}<|MERGE_RESOLUTION|>--- conflicted
+++ resolved
@@ -56,20 +56,6 @@
 			]
 		},
 		{
-<<<<<<< HEAD
-			"name": "Facebook Material Theme",
-			"details": "https://github.com/ridewn/material-theme",
-			"labels": ["theme", "color scheme", "material", "facebook"],
-			"releases": [
-				{
-					"sublime_text": "*",
-					"tags": true
-				}
-			]
-		},
-		{
-=======
->>>>>>> 80369e78
 			"name": "Facility API",
 			"details": "https://github.com/FacilityApi/FacilitySublime",
 			"labels": ["language syntax"],
