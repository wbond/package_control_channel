{
	"$schema": "sublime://packagecontrol.io/schemas/repository",
	"schema_version": "4.0.0",
	"packages": [
		{
			"name": "F#",
			"details": "https://github.com/hoest/sublimetext-fsharp",
			"labels": ["language syntax"],
			"releases": [
				{
					"sublime_text": "*",
					"branch": "master"
				}
			]
		},
		{
			"name": "F2J - FCore to Java",
			"details": "https://github.com/hkuplg/sublime-f2j",
			"labels": ["f2j", "fcore", "fcore to java", "language syntax"],
			"releases": [
				{
					"sublime_text": "*",
					"tags": true
				}
			]
		},
		{
			"name": "F5 iRules",
			"details": "https://github.com/ArtiomL/sublime-f5-irules",
			"labels": ["auto-complete", "color scheme", "language syntax", "snippets"],
			"releases": [
				{
					"sublime_text": "*",
					"tags": true
				}
			]
		},
		{
			"name": "Fabric Tasks",
			"details": "https://github.com/b3ni/Sublime-Fabric",
			"releases": [
				{
					"sublime_text": "*",
					"branch": "master"
				}
			]
		},
		{
			"name": "FabricEngine",
			"details": "https://github.com/stepcg/SublimeFabricEngineSyntax",
			"labels": ["voss", "language syntax"],
			"releases": [
				{
					"sublime_text": "*",
					"tags": true
				}
			]
		},
		{
			"name": "Facility API",
			"details": "https://github.com/FacilityApi/FacilitySublime",
			"labels": ["language syntax"],
			"releases": [
				{
					"sublime_text": "*",
					"tags": true
				}
			]
		},
		{
			"name": "Factor",
			"details": "https://github.com/rkoeninger/sublime-factor",
			"readme": "https://raw.githubusercontent.com/rkoeninger/sublime-factor/master/README.md",
			"author": "Robert Koeninger",
			"labels": ["factor", "language syntax"],
			"releases": [
				{
					"sublime_text": "*",
					"tags": true
				}
			]
		},
		{
			"name": "FactoryBot",
			"details": "https://github.com/tinogomes/Sublime-FactoryBot-Snippets",
			"readme": "https://raw.githubusercontent.com/tinogomes/Sublime-FactoryBot-Snippets/master/README.md",
			"author": "Celestino Gomes (tinogomes)",
			"labels": ["snippets", "ruby", "test", "rspec", "factory"],
			"releases": [
				{
					"sublime_text": "*",
					"tags": true
				}
			]
		},
		{
			"name": "FactoryBoy",
			"details": "https://github.com/mgaitan/sublime-factoryboy",
			"labels": ["snippets"],
			"releases": [
				{
					"sublime_text": "*",
					"tags": true
				}
			]
		},
		{
			"name": "FactoryGirl",
			"details": "https://github.com/traviskroberts/Sublime-FactoryGirl-Snippets",
			"labels": ["snippets"],
			"releases": [
				{
					"sublime_text": "*",
					"tags": true
				}
			]
		},
		{
			"name": "Factus 12C Color Scheme",
			"details": "https://github.com/idleberg/Factus12C.tmTheme",
			"labels": ["color scheme"],
			"releases": [
				{
					"sublime_text": "*",
					"branch": "master"
				}
			]
		},
		{
			"name": "Failcoder Color Scheme",
			"details": "https://github.com/failcoder/failcoder-theme",
			"labels": ["color scheme"],
			"releases": [
				{
					"sublime_text": "*",
					"branch": "master"
				}
			]
		},
		{
			"name": "FakeImg.pl Image Placeholder Snippet",
			"details": "https://github.com/tinacious/fakeimg.sublime-snippet",
			"labels": ["snippets"],
			"releases": [
				{
					"sublime_text": "*",
					"branch": "master"
				}
			]
		},
		{
			"name": "Falcon",
			"details": "https://github.com/alexfacciorusso/FalconSublimeTools",
			"author": "Alessandro Facciorusso",
			"labels": ["language syntax", "falcon", "falconpl"],
			"releases": [
				{
					"sublime_text": "*",
					"branch": "master"
				}
			]
		},
		{
			"name": "FAlign",
			"details": "https://github.com/justbilt/sublime-falign",
			"labels": ["alignment", "codestyle"],
			"releases": [
				{
					"sublime_text": "*",
					"tags": true
				}
			]
		},
		{
			"name": "Fall Syntax Colorscheme",
			"details": "https://github.com/imnotril/fall-syntax-sublime-text",
			"labels": ["color scheme"],
			"releases": [
				{
					"sublime_text": "*",
					"tags": true
				}
			]
		},
		{
			"name": "Famous",
			"details": "https://github.com/AlessandroAnnini/famousst",
			"author": "Alessandro Filippo Annini",
			"labels": ["completions", "snippets", "famous"],
			"releases": [
				{
					"sublime_text": "*",
					"branch": "master"
				}
			]
		},
		{
			"name": "Fancy CSS Comments",
			"details": "https://github.com/dennohpeter/Fancy-Comments",
			"author": "Dennis Peterson",
			"labels": ["comments", "snippets", "css"],
			"releases": [
				{
					"sublime_text": "*",
					"tags": true
				}
			]
		},
		{
			"name": "FancyWord",
			"details": "https://github.com/easton042/FancyWord",
			"homepage": "https://eastonlee.com/blog/2017/03/31/fancyword-a-sublimetext-plugin-that-improves-your-word-choice-in-english-writing/",
			"author": "Easton Lee",
			"labels": ["dictionary", "english", "word2vec"],
			"donate": "https://www.paypal.com/cgi-bin/webscr?cmd=_donations&business=5FBKLLDUX9KKY&lc=US&item_name=EastonLee&currency_code=USD&bn=PP%2dDonationsBF%3abtn_donate_SM%2egif%3aNonHosted",
			"releases": [
				{
					"sublime_text": "*",
					"tags": true
				}
			]
		},
		{
			"name": "Fantom",
			"details": "https://github.com/mgiannini/sublime-fantom",
			"author": "Matthew Giannini",
			"labels": ["fantom", "build system", "language syntax"],
			"releases": [
				{
					"sublime_text": "*",
					"tags": true
				}
			]
		},
		{
			"name": "FarCry",
			"details": "https://github.com/seancoyne/farcry-sublimetext",
			"releases": [
				{
					"sublime_text": "*",
					"tags": true
				}
			]
		},
		{
			"name": "fasd",
			"details": "https://github.com/externl/sublime-fasd",
			"labels": ["fasd", "fasd jump", "directory", "open directory"],
			"releases": [
				{
					"sublime_text": "*",
					"tags": true
				}
			]
		},
		{
			"name": "FASM x86",
			"details": "https://github.com/Shirk/Sublime-FASM-x86",
			"labels": ["language syntax"],
			"releases": [
				{
					"sublime_text": "*",
					"branch": "master"
				}
			]
		},
		{
			"name": "Fast Header",
			"details": "https://github.com/olive007/FastHeader",
			"releases": [
				{
					"sublime_text": "*",
					"tags": true
				}
			]
		},
		{
			"name": "FASTA",
			"details": "https://github.com/SilentGene/sublime-fasta-syntax",
			"labels": ["fasta", "language syntax", "bioinformatics"],
			"author": "Heyu Lin",
			"releases": [
				{
					"sublime_text": "*",
					"tags": true
				}
			]
		},
		{
			"name": "FASTBuild",
			"details": "https://github.com/Manuzor/FASTBuild-Sublime",
			"labels": ["language syntax"],
			"releases": [
				{
					"sublime_text": ">=3103",
					"tags": true
				}
			]
		},
		{
			"details": "https://github.com/papaDoc/FastSwitch",
			"releases": [
				{
					"sublime_text": "*",
					"branch": "master"
				}
			]
		},
		{
			"name": "Fat-Free Framework Snippets",
			"details": "https://github.com/uonick/fatfree-snippets",
			"labels": ["snippets"],
			"releases": [
				{
					"sublime_text": "*",
					"branch": "master"
				}
			]
		},
		{
			"name": "Fate",
			"details": "https://github.com/kode4food/fate-sublime",
			"labels": ["language syntax"],
			"releases": [
				{
					"sublime_text": "*",
					"tags": true
				}
			]
		},
		{
			"details": "https://github.com/facelessuser/FavoriteFiles",
			"releases": [
				{
					"sublime_text": "*",
					"tags": "st3-"
				}
			]
		},
		{
			"name": "Favorites",
			"details": "https://github.com/oleg-shilo/sublime-favorites",
			"releases": [
				{
					"sublime_text": "*",
					"tags": true
				}
			]
		},
		{
			"name": "Fb-Flo",
			"details": "https://github.com/reecer/sublime-fb-flo",
			"releases": [
				{
					"sublime_text": "*",
					"tags": true
				}
			]
		},
		{
			"name": "FBP",
			"details": "https://github.com/paulyoung/FBP.tmbundle",
			"labels": ["language syntax"],
			"releases": [
				{
					"sublime_text": "*",
					"tags": true
				}
			]
		},
		{
			"name": "FcitxInput",
			"details": "https://github.com/ubuntugege/FcitxInput",
			"labels": ["input", "fcitx", "chinese"],
			"releases": [
				{
					"sublime_text": "*",
					"platforms": "linux",
					"tags": true
				}
			]
		},
		{
			"name": "Feature Presentation",
			"details": "https://github.com/ctruett/FeaturePresentation",
			"releases": [
				{
					"sublime_text": "*",
					"tags": true
				}
			]
		},
		{
			"name": "Feedwhack",
			"details": "https://github.com/rcraggs/Feedwhack",
			"labels": ["auto-complete"],
			"releases": [
				{
					"sublime_text": "*",
					"tags": true
				}
			]
		},
		{
			"name": "FEG Snippets",
			"details": "https://github.com/w3cmark/feg-sublime-snippets",
			"labels": ["snippets"],
			"releases": [
				{
					"sublime_text": "*",
					"tags": true
				}
			]
		},
		{
			"name": "FEI Syntax-n-Snippets",
			"details": "https://github.com/jaabell/fei-syntax-n-snippets",
			"labels": ["language syntax"],
			"releases": [
				{
					"sublime_text": "*",
					"branch": "master"
				}
			]
		},
		{
			"name": "Felix",
			"details": "https://github.com/fuzzthink/sublime-felix",
			"labels": ["language syntax", "felix"],
			"releases": [
				{
					"sublime_text": "*",
					"tags": true
				}
			]
		},
		{
			"name": "Fennel",
			"details": "https://github.com/gbaptista/sublime-text-fennel",
			"labels": ["completions", "language syntax", "snippets", "fennel"],
			"releases": [
				{
					"sublime_text": "*",
					"tags": true
				}
			]
		},
		{
			"name": "Fenom",
			"details": "https://github.com/pafnuty/sublime-fenom",
			"labels": ["language syntax"],
			"releases": [
				{
					"sublime_text": "*",
					"branch": "master"
				}
			]
		},
		{
			"name": "ferm Syntax",
			"details": "https://github.com/ScOut3R/ferm.tmLanguage",
			"labels": ["language syntax", "ferm"],
			"releases": [
				{
					"sublime_text": "*",
					"tags": true
				}
			]
		},
		{
			"name": "Fewest Moves",
			"details": "https://github.com/oyyq99999/sublime_fewest_moves",
			"labels": ["language syntax", "chess"],
			"releases": [
				{
					"sublime_text": "*",
					"tags": true
				}
			]
		},
		{
			"name": "Fex",
			"details": "https://github.com/hwangzhiming/sublime-text-fex",
			"releases": [
				{
					"sublime_text": "*",
					"tags": true
				}
			]
		},
		{
			"name": "fibjs Completions",
			"details": "https://github.com/ngot/SublimeText-fibjs",
			"labels": ["fibjs", "js", "coroutine"],
			"releases": [
				{
					"sublime_text": "*",
					"tags": true
				}
			]
		},
		{
			"details": "https://github.com/nerdo/fido",
			"releases": [
				{
					"sublime_text": "*",
					"branch": "master"
				}
			]
		},
		{
			"name": "Fight Color Scheme",
			"details": "https://github.com/ghyatzo/fight-color-scheme",
			"labels": ["color-scheme", "light", "dark"],
			"releases": [
				{
					"sublime_text": "*",
					"tags": true
				}
			]
		},
		{
			"name": "Figlet Big ASCII Text",
			"details": "https://github.com/adamchainz/SublimeFiglet",
			"releases": [
				{
					"sublime_text": "*",
					"branch": "main"
				}
			]
		},
		{
			"name": "File Filter",
			"details": "https://github.com/vsc-cnst/SublimeTextFileFilter",
			"labels": [ "search", "logs", "utilities", "code navigation" ],
			"releases": [
				{
					"sublime_text": ">4000",
					"tags": true
				}
			]
		},
		{
			"name": "File Rename",
			"details": "https://github.com/brianlow/FileRename",
			"labels": ["rename", "file rename"],
			"releases": [
				{
					"sublime_text": "*",
					"tags": true
				}
			]
		},
		{
			"name": "file-downloader",
			"details": "https://github.com/fcannizzaro/sublime-file-downloader",
			"labels": ["url (file) download/open"],
			"releases": [
				{
					"sublime_text": "*",
					"tags": true
				}
			]
		},
		{
			"name": "FileBinder",
			"details": "https://github.com/JeroenVdb/FileBinder",
			"labels": ["file navigation"],
			"releases": [
				{
					"sublime_text": "*",
					"tags": true
				}
			]
		},
		{
			"name": "FileBrowser",
			"details": "https://github.com/kaste/SublimeFileBrowser",
			"labels": ["file navigation", "file creation", "file open", "sidebar"],
			"releases": [
				{
					"sublime_text": "<4000",
					"tags": "st3-"
				},
				{
					"sublime_text": ">=4000",
					"tags": true
				}
			]
		},
		{
			"name": "FileClose",
			"details": "https://github.com/lowerworld/SublimeFileClose",
			"releases": [
				{
					"sublime_text": "*",
					"branch": "master"
				}
			]
		},
		{
			"name": "FileCommands",
			"details": "https://github.com/danhper/sublime-file-commands",
			"labels": ["file navigation", "utilities"],
			"releases": [
				{
					"sublime_text": "*",
					"tags": true
				}
			]
		},
		{
			"name": "FileDialog",
			"details": "https://github.com/shagabutdinov/sublime-file-dialog",
			"donate": "https://github.com/shagabutdinov/sublime-enhanced/blob/master/readme-donations.md",
			"labels": ["sublime-enhanced", "file navigation", "utilities"],
			"releases": [
				{
					"sublime_text": "*",
					"branch": "master"
				}
			]
		},
		{
			"name": "FileFinder",
			"details": "https://github.com/houcheng/Filefinder",
			"labels": ["file search", "file navigation", "file find"],
			"releases": [
				{
					"sublime_text": "*",
					"tags": true
				}
			]
		},
		{
			"name": "FileHeader",
			"details": "https://github.com/shiyanhui/FileHeader",
			"labels": ["file creation", "templating", "file header"],
			"releases": [
				{
					"sublime_text": "*",
					"tags": true
				}
			]
		},
		{
			"name": "FileIcons",
			"details": "https://github.com/braver/FileIcons",
			"donate": "https://paypal.me/koenlageveen",
			"labels": ["file", "icons"],
			"releases": [
				{
					"sublime_text": "*",
					"tags": "color-"
				}
			]
		},
		{
			"name": "FileIcons Mono",
			"details": "https://github.com/braver/FileIcons",
			"readme": "https://raw.githubusercontent.com/braver/FileIcons/mono/README.md",
			"donate": "https://paypal.me/koenlageveen",
			"labels": ["file", "icons"],
			"releases": [
				{
					"sublime_text": "*",
					"tags": "mono-"
				}
			]
		},
		{
			"name": "FileList",
			"details": "https://github.com/shagabutdinov/sublime-file-list",
			"donate": "https://github.com/shagabutdinov/sublime-enhanced/blob/master/readme-donations.md",
			"labels": ["sublime-enhanced", "file navigation", "file manipulation", "utilities"],
			"releases": [
				{
					"sublime_text": "*",
					"branch": "master"
				}
			]
		},
		{
			"name": "FileManager",
			"details": "https://github.com/math2001/FileManager",
			"labels": ["sidebar", "folder", "file", "clipboard", "terminal", "file creation", "file navigation"],
			"releases": [
				{
					"sublime_text": "*",
					"tags": true
				}
			]
		},
		{
			"name": "FileModifyStatus",
			"details": "https://github.com/maliayas/SublimeText_FileModifyStatus",
			"labels": ["modify status", "dirty"],
			"releases": [
				{
					"sublime_text": "*",
					"tags": true
				}
			]
		},
		{
			"name": "FileOpTabContextMenu",
			"details": "https://github.com/sigsergv/SublimeFileOpTabContextMenu",
			"releases": [
				{
					"sublime_text": "*",
					"tags": true
				}
			]
		},
		{
			"name": "FilePrompt",
			"details": "https://github.com/loquens/subl-open-file-prompt",
			"labels": ["file navigation", "file manipulation", "utilities", "open files", "file suggestions"],
			"releases": [
				{
					"sublime_text": "*",
					"tags": true
				}
			]
		},
		{
			"name": "FileReloader",
			"details": "https://github.com/petermac-/SublimeFileReloader",
			"releases": [
				{
					"sublime_text": "*",
					"tags": true
				}
			]
		},
		{
			"name": "FileSync",
			"details": "https://github.com/bcharbonnier/SublimeFileSync",
			"releases": [
				{
					"sublime_text": "*",
					"branch": "master"
				}
			]
		},
		{
			"name": "FileSystem Autocompletion",
			"details": "https://github.com/lingo/sublime-fscompletion",
			"releases": [
				{
					"sublime_text": "*",
					"tags": true
				}
			]
		},
		{
			"name": "FileTabRename",
			"details": "https://github.com/LDprg/FileTabRename",
			"labels": ["rename", "file rename"],
			"releases": [
				{
					"sublime_text": "*",
					"tags": true
				}
			]
		},
		{
			"name": "FileTemplates",
			"details": "https://github.com/mneuhaus/SublimeFileTemplates",
			"releases": [
				{
					"sublime_text": "*",
					"branch": "master"
				}
			]
		},
		{
			"name": "FileWatcher",
			"details": "https://github.com/kapitanluffy/sublime-file-watcher",
			"donate": "https://github.com/sponsors/kapitanluffy",
			"releases": [
				{
					"sublime_text": ">=4000",
					"tags": true
				}
			]
		},
		{
			"name": "FileZilla",
			"details": "https://github.com/thecotne/sublime-filezilla",
			"releases": [
				{
					"sublime_text": "*",
					"tags": true
				}
			]
		},
		{
			"name": "FileZilla SFTP Import",
			"details": "https://github.com/ment4list/SublimeZilla",
			"releases": [
				{
					"sublime_text": "*",
					"branch": "master"
				}
			]
		},
		{
			"name": "Fill CF Query",
			"details": "https://github.com/adampresley/sublime-fillcfquery",
			"releases": [
				{
					"sublime_text": "*",
					"branch": "master"
				}
			]
		},
		{
			"name": "Filter Code",
			"details": "https://github.com/happyqingye/FilterCode",
			"releases": [
				{
					"sublime_text": "*",
					"tags": true
				}
			]
		},
		{
			"name": "Filter Lines",
			"details": "https://github.com/davidpeckham/sublime-filterlines",
			"labels": ["search"],
			"releases": [
				{
					"sublime_text": "*",
					"tags": "st3-"
				}
			]
		},
		{
			"name": "FilterPipes",
			"details": "https://github.com/tylerl/FilterPipes",
			"labels": ["text manipulation", "utilities"],
			"releases": [
				{
					"sublime_text": "*",
					"tags": true
				}
			]
		},
		{
			"name": "Find Non ASCII Characters",
			"details": "https://github.com/madeingnecca/sublime-find-non-ascii",
			"releases": [
				{
					"sublime_text": "*",
					"branch": "master"
				}
			]
		},
		{
			"name": "Find PHP Vulnerabilities",
			"details": "https://github.com/WangYihang/Find-PHP-Vulnerabilities",
			"labels": ["php", "securiy", "bug", "vulnerability"],
			"releases": [
				{
					"sublime_text": "*",
					"tags": true
				}
			]
		},
		{
			"name": "Find Yaml Anchor",
			"details": "https://bitbucket.org/talkerbox/findyamlanchor",
			"releases": [
				{
					"sublime_text": "*",
					"tags": true
				}
			]
		},
		{
			"name": "Find++",
			"details": "https://github.com/twolfson/FindPlusPlus",
			"labels": ["file navigation", "search"],
			"releases": [
				{
					"sublime_text": "*",
					"tags": true
				}
			]
		},
		{
			"name": "FindAndReplaceByProjectWithExclusions",
			"details": "https://github.com/Zlatov/FindAndReplaceByProjectWithExclusions",
			"labels": ["find", "replace", "exclusion"],
			"author": "Zlatov",
			"releases": [
				{
					"sublime_text": "*",
					"tags": true
				}
			]
		},
		{
			"details": "https://github.com/facelessuser/FindCursor",
			"releases": [
				{
					"sublime_text": "*",
					"tags": "st3-"
				}
			]
		},
		{
			"name": "FindInFiles-addon",
			"details": "https://github.com/kaste/FindInFiles-addon",
			"labels": ["find", "add-on"],
			"releases": [
				{
					"sublime_text": ">=4000",
					"tags": true
				}
			]
		},
		{
			"details": "https://github.com/skuroda/FindKeyConflicts",
			"releases": [
				{
					"sublime_text": "*",
					"branch": "master"
				}
			]
		},
		{
			"name": "FindResultsBufferUtils",
			"details": "https://github.com/mattst/SublimeFindResultsBufferUtils",
			"labels": ["search", "find results"],
			"releases": [
				{
					"sublime_text": "*",
					"tags": true
				}
			]
		},
		{
			"details": "https://github.com/CodeEffect/FindSelected",
			"releases": [
				{
					"sublime_text": "*",
					"branch": "master"
				}
			]
		},
		{
			"name":"Firebase Rules Syntax",
			"details":"https://github.com/jingyuexing/Sublime-Firebase-Syntax",
			"labels":["language syntax"],
			"releases":[
				{
					"sublime_text":"*",
					"tags":true
				}
			]
		},
		{
			"name": "Firebase Snippets",
			"details": "https://github.com/dhcar/firebaseSnippets",
			"labels": ["snippets"],
			"releases": [
				{
					"sublime_text": "*",
					"branch": "master"
				}
			]
		},
		{
			"name": "FireCode Color Scheme",
			"details": "https://github.com/MarkMichos/firecode-color-scheme",
			"author": "Mark Michos",
			"labels": ["color scheme"],
			"releases": [
				{
					"sublime_text": "*",
					"branch": "master"
				}
			]
		},
		{
<<<<<<< HEAD
=======
			"name": "Fis",
			"details": "https://github.com/pianist829/fis-sublime-command",
			"labels": ["language syntax"],
			"releases": [
				{
					"sublime_text": "<3000",
					"branch": "master"
				}
			]
		},
		{
>>>>>>> 1e9b01b7
			"name": "fish",
			"details": "https://github.com/Phidica/sublime-fish",
			"labels": ["language syntax", "snippets"],
			"releases": [
				{
					"sublime_text": "3000 - 3999",
					"tags": "st3-"
				},
				{
					"sublime_text": ">=4000",
					"tags": "st4-"
				}
			]
		},
		{
			"name": "FishTank",
			"details": "https://github.com/ahuff44/sublime-fish-tank",
			"releases": [
				{
					"sublime_text": "*",
					"tags": true
				}
			]
		},
		{
			"name": "Fix Mac Path",
			"details": "https://github.com/int3h/SublimeFixMacPath",
			"labels": ["terminal", "repl"],
			"releases": [
				{
					"sublime_text": "*",
					"platforms": "osx",
					"tags": true
				}
			]
		},
		{
			"name": "FixMyJS",
			"details": "https://github.com/addyosmani/sublime-fixmyjs",
			"labels": ["formatting"],
			"releases": [
				{
					"sublime_text": "*",
					"tags": true
				}
			]
		},
		{
			"name": "FixSelectionAfterIndent",
			"details": "https://github.com/evandrocoan/FixSelectionAfterIndent",
			"labels": ["formatting"],
			"releases": [
				{
					"sublime_text": "*",
					"tags": true
				}
			]
		},
		{
			"name": "FLAC",
			"details": "https://github.com/pjkottke/FLAC-Syntax",
			"labels": ["language syntax"],
			"releases": [
				{
					"sublime_text": "*",
					"branch": "master"
				}
			]
		},
		{
			"name": "Flask Completions",
			"details": "https://github.com/geekpradd/Flask-Sublime",
			"labels": ["auto-complete", "snippets"],
			"releases": [
				{
					"sublime_text": "*",
					"tags": true
				}
			]
		},
		{
			"name": "Flask Hello",
			"details": "https://github.com/tanrax/SublimeFlaskHello",
			"labels": ["auto-complete", "snippets"],
			"releases": [
				{
					"sublime_text": "*",
					"tags": true
				}
			]
		},
		{
			"name": "Flask Starter",
			"details": "https://github.com/JoePriesto/Sublime-Flask-Starter",
			"releases": [
				{
					"sublime_text": "*",
					"tags": true
				}
			]
		},
		{
			"name": "Flat Colors",
			"details": "https://github.com/jbrooksuk/SublimeFlatColors",
			"labels": ["auto-complete", "color"],
			"releases": [
				{
					"sublime_text": "*",
					"tags": true
				}
			]
		},
		{
			"name": "Flatdata Syntax Highlighting",
			"details": "https://github.com/fermeise/flatdata-sublime-syntax",
			"labels": ["language syntax"],
			"releases": [
				{
					"sublime_text": "*",
					"tags": true
				}
			]
		},
		{
			"name": "Flatron",
			"details": "https://github.com/NoahBuscher/Flatron",
			"labels": ["theme", "color scheme"],
			"releases": [
				{
					"sublime_text": "*",
					"branch": "master"
				}
			]
		},
		{
			"name": "Flatwhite",
			"details": "https://github.com/Willamin/flatwhite",
			"labels": ["theme", "color scheme"],
			"releases": [
				{
					"sublime_text": "*",
					"tags": true
				}
			]
		},
		{
			"name": "Flexbox Snippets",
			"details": "https://github.com/brenopolanski/css-flexbox-sublime-snippets",
			"labels": ["snippets", "css", "flexbox"],
			"releases": [
				{
					"sublime_text": "*",
					"tags": true
				}
			]
		},
		{
			"name": "Flexoki Color Scheme",
			"details": "https://github.com/kepano/flexoki-sublime",
			"labels": ["color scheme"],
			"releases": [
				{
					"sublime_text": "*",
					"tags": true
				}
			]
		},
		{
			"name": "Flight JS Snippets",
			"details": "https://github.com/cameronhunter/flight-js-snippets",
			"labels": ["snippets"],
			"releases": [
				{
					"sublime_text": "*",
					"tags": true
				}
			]
		},
		{
			"name": "FloScript",
			"details": "https://github.com/hadfieldn/sublime-floscript",
			"labels": ["language syntax"],
			"releases": [
				{
					"sublime_text": "*",
					"tags": true
				}
			]
		},
		{
			"name": "Flow",
			"details": "https://github.com/73rhodes/Sublime-Flow",
			"labels": ["linting"],
			"releases": [
				{
					"sublime_text": "*",
					"branch": "master"
				}
			]
		},
		{
			"name": "Flow Built-In Type Completion",
			"details": "https://github.com/xinchaobeta/flow-builtin-type-completion",
			"releases": [
				{
					"sublime_text": "*",
					"tags": true
				}
			]
		},
		{
			"name": "FlowIDE",
			"details": "https://github.com/tptee/FlowIDE",
			"releases": [
				{
					"sublime_text": ">=3070",
					"platforms": ["osx", "linux"],
					"tags": true
				}
			]
		},
		{
			"name": "Flowstate",
			"details": "https://github.com/goodmind/sublime-flowstate",
			"releases": [
				{
					"sublime_text": "*",
					"tags": true
				}
			]
		},
		{
			"name": "FlowTree",
			"details": "https://github.com/maxwelljohn/FlowTree",
			"description": "Make complex code changes faster & more reliably with automatic working memory support",
			"labels": ["open files", "code navigation", "file navigation", "workspace", "session", "utilities"],
			"releases": [
				{
					"sublime_text": ">=3176",
					"tags": true
				}
			]
		},
		{
			"name": "FlowType",
			"details": "https://github.com/Pegase745/sublime-flowtype",
			"labels": ["auto-complete", "formatting", "linting", "coverage", "flow", "javascript"],
			"releases": [
				{
					"sublime_text": "*",
					"tags": true
				}
			]
		},
		{
			"name": "Fluent",
			"details": "https://github.com/SirNickolas/SublimeFluent",
			"labels": ["auto-complete", "language syntax"],
			"releases": [
				{
					"sublime_text": "*",
					"tags": true
				}
			]
		},
		{
			"name": "fluent-logger",
			"details": "https://github.com/airtoxin/fluent-logger-sublimetext",
			"releases": [
				{
					"sublime_text": "*",
					"tags": true
				}
			]
		},
		{
			"name": "Fluentd",
			"details": "https://github.com/adamchainz/fluentd.tmLanguage",
			"labels": ["language syntax"],
			"releases": [
				{
					"sublime_text": "*",
					"tags": true
				}
			]
		},
		{
			"name": "FlutterEnhancements",
			"details": "https://github.com/yusdacra/FlutterEnhancements",
			"releases": [
				{
					"sublime_text": "*",
					"platforms": ["linux", "osx"],
					"tags": true
				}
			]
		},
		{
			"name": "Flux Snippets",
			"details": "https://github.com/jansanchez/Flux_Snippets",
			"labels": ["snippets", "coffee", "flux", "jade", "stylus"],
			"releases": [
				{
					"sublime_text": "*",
					"tags": true
				}
			]
		},
		{
			"name": "Fmt",
			"details": "https://github.com/mitranim/sublime-fmt",
			"releases": [
				{
					"sublime_text": "*",
					"tags": true
				}
			]
		},
		{
			"name": "Fn",
			"details": "https://github.com/jonnyarnold/fn-syntax",
			"labels": ["fn", "language syntax"],
			"releases": [
				{
					"sublime_text": "*",
					"tags": true
				}
			]
		},
		{
			"name": "Focus",
			"details": "https://github.com/sindresorhus/focus",
			"labels": ["color scheme", "markup", "latex"],
			"releases": [
				{
					"sublime_text": "*",
					"branch": "main"
				}
			]
		},
		{
			"name": "Focus File on Sidebar",
			"details": "https://github.com/miguelgraz/FocusFileOnSidebar",
			"labels": ["focus", "sidebar"],
			"releases": [
				{
					"sublime_text": "*",
					"branch": "master"
				}
			]
		},
		{
			"name": "Focus Last Tab",
			"details": "https://github.com/eproxus/focus_last_tab",
			"releases": [
				{
					"sublime_text": "*",
					"branch": "master"
				}
			]
		},
		{
			"name": "Fold ABL",
			"details": "https://github.com/RudnikovPaul/FoldABL",
			"releases": [
				{
					"sublime_text": "*",
					"platforms": ["windows", "osx"],
					"tags": true
				}
			]
		},
		{
			"name": "Fold Comments",
			"details": "https://github.com/oskarols/foldcomments",
			"labels": ["formatting"],
			"releases": [
				{
					"sublime_text": "*",
					"tags": true
				}
			]
		},
		{
			"name": "Fold Javascript Functions",
			"details": "https://github.com/LuckyKat/sublime-fold-functions",
			"releases": [
				{
					"sublime_text": ">=3125",
					"tags": true
				}
			]
		},
		{
			"name": "Fold Python",
			"details": "https://github.com/svenfraeys/SublimeFoldPython",
			"releases": [
				{
					"sublime_text": "*",
					"branch": "master"
				}
			]
		},
		{
			"name": "Fold Python Docstrings",
			"details": "https://github.com/alecthomas/SublimeFoldPythonDocstrings",
			"releases": [
				{
					"sublime_text": "*",
					"branch": "master"
				}
			]
		},
		{
			"name": "Folder Aliaser",
			"details": "https://github.com/SublimeText/FolderAliaser",
			"previous_names": ["FolderAlias Rename Tool"],
			"releases": [
				{
					"sublime_text": "3000 - 3999",
					"tags": "st3-"
				},
				{
					"sublime_text": ">=4000",
					"tags": true
				}
			]
		},
		{
			"name": "Folder2Project",
			"details": "https://github.com/divinites/folder2project",
			"releases": [
				{
					"sublime_text": "*",
					"tags": true
				}
			]
		},
		{
			"name": "FolderFiles",
			"details": "https://github.com/shagabutdinov/sublime-folder-files",
			"donate": "https://github.com/shagabutdinov/sublime-enhanced/blob/master/readme-donations.md",
			"labels": ["sublime-enhanced", "utilities"],
			"releases": [
				{
					"sublime_text": "*",
					"branch": "master"
				}
			]
		},
		{
			"name": "FoldersSwitch",
			"details": "https://github.com/kitzberger/SublimeFoldersSwitch",
			"labels": ["sidebar", "folder", "project"],
			"releases": [
				{
					"sublime_text": "*",
					"platforms": ["osx", "linux"],
					"tags": true
				}
			]
		},
		{
			"name": "FolderTouch",
			"details": "https://github.com/ru-web-designer/sublime-foldertouch",
			"releases": [
				{
					"sublime_text": "*",
					"branch": "master"
				}
			]
		},
		{
			"name": "FoldFunctions",
			"details": "https://github.com/math2001/FoldFunctions",
			"releases": [
				{
					"sublime_text": ">=3126",
					"tags": true
				}
			]
		},
		{
			"name": "Font Size Per View",
			"details": "https://github.com/m-bartlett/SublimeFontSizePerView",
			"labels": ["font", "text manipulation"],
			"releases": [
				{
					"sublime_text": "*",
					"tags": true
				}
			]
		},
		{
			"name": "FontCycler",
			"details": "https://github.com/akshaykumar90/sublime-font-cycler",
			"releases": [
				{
					"sublime_text": "*",
					"tags": true
				}
			]
		},
		{
			"name": "ForceMoveToGroup",
			"details": "https://github.com/tkotosz/SublimeForceMoveToGroup",
			"releases": [
				{
					"sublime_text": "*",
					"tags": true
				}
			]
		},
		{
			"name": "Foremark",
			"details": "https://github.com/Foremark/Sublime-Foremark",
			"labels": ["language syntax", "foremark"],
			"releases": [
				{
					"sublime_text": "*",
					"tags": true
				}
			]
		},
		{
			"name": "Format Apex Log",
			"details": "https://github.com/jdrbc/format-apex-log",
			"labels": ["formatting", "apex", "salesforce"],
			"releases": [
				{
					"sublime_text": "*",
					"tags": true
				}
			]
		},
		{
			"name": "Format JSDoc @params",
			"details": "https://bitbucket.org/finitewisdom/sublime-jsdocparam",
			"labels": ["formatting", "jsdoc", "javascript"],
			"releases": [
				{
					"sublime_text": "*",
					"tags": true
				}
			]
		},
		{
			"name": "FormatLua",
			"details": "https://github.com/denglf/FormatLua",
			"releases": [
				{
					"sublime_text": "*",
					"tags": true
				}
			]
		},
		{
			"name": "Formatter",
			"details": "https://github.com/bitst0rm-pub/Formatter",
			"author": "bitst0rm",
			"labels": ["formatting", "minify", "prettify", "css", "scss", "sass", "less", "html", "xml", "javascript", "json", "markdown", "perl", "php", "python", "ruby", "bash", "c", "c++", "c#", "d", "objc", "java"],
			"releases": [
				{
					"sublime_text": "*",
					"tags": true
				}
			]
		},
		{
			"name": "Forth",
			"details": "https://github.com/mitranim/sublime-forth",
			"labels": ["language syntax"],
			"releases": [
				{
					"sublime_text": "*",
					"tags": true
				}
			]
		},
		{
			"name": "Fortify Highlighter",
			"details": "https://github.com/pwntester/FortifyHighlighter",
			"labels": ["language syntax"],
			"releases": [
				{
					"sublime_text": "*",
					"tags": true
				}
			]
		},
		{
			"name": "Fortran",
			"details": "https://github.com/315234/SublimeFortran",
			"labels": ["language syntax"],
			"releases": [
				{
					"sublime_text": ">=3084",
					"tags": true
				}
			]
		},
		{
			"name": "FosterNeko",
			"details": "https://github.com/shelsoloa/foster-neko",
			"releases": [
				{
					"sublime_text": ">=3149",
					"tags": true
				}
			]
		},
		{
			"name": "Foundation 5 Snippets",
			"details": "https://github.com/zurb/foundation-5-sublime-snippets",
			"labels": ["snippets"],
			"releases": [
				{
					"sublime_text": "*",
					"branch": "master"
				}
			]
		},
		{
			"name": "Foundation 6 Autocomplete",
			"details": "https://github.com/webchun/foundation-6-sublime-autocomplete",
			"labels": ["auto-complete"],
			"releases": [
				{
					"sublime_text": "*",
					"tags": true
				}
			]
		},
		{
			"name": "Foundation Snippets",
			"details": "https://github.com/michaelryancaputo/Zurb-Foundation-Snippets",
			"labels": ["snippets"],
			"releases": [
				{
					"sublime_text": "*",
					"branch": "master"
				}
			]
		},
		{
			"name": "Fountain",
			"details": "https://github.com/poritsky/fountain-sublime-text",
			"labels": ["language syntax"],
			"releases": [
				{
					"sublime_text": "*",
					"branch": "master"
				}
			]
		},
		{
			"name": "Fountainhead",
			"details": "https://github.com/derickc/Fountainhead",
			"labels": ["language syntax"],
			"releases": [
				{
					"sublime_text": "*",
					"tags": true
				}
			]
		},
		{
			"name": "FramerCompletion",
			"details": "https://github.com/awt2542/SublimeCompletionFramerjs",
			"releases": [
				{
					"sublime_text": "*",
					"tags": true
				}
			]
		},
		{
			"name": "FrancaIDL",
			"details": "https://github.com/arthurfait/Franca-IDL-syntax-higlight-st3",
			"labels": ["language syntax"],
			"releases": [
				{
					"sublime_text": "*",
					"tags": true
				}
			]
		},
		{
			"name": "Freedom Colour Scheme",
			"details": "https://github.com/frithrah/freedom-sublime",
			"labels": ["color scheme"],
			"releases": [
				{
					"sublime_text": "*",
					"tags": true
				}
			]
		},
		{
			"name": "FreeMarker",
			"details": "https://github.com/briancavalier/textmate-freemarker-bundle",
			"labels": ["language syntax"],
			"releases": [
				{
					"sublime_text": "*",
					"branch": "master"
				}
			]
		},
		{
			"name": "Frequency",
			"details": "https://github.com/krishraghuram/SublimeFrequency",
			"releases": [
				{
					"sublime_text": "*",
					"tags": true
				}
			]
		},
		{
			"name": "Freya",
			"details": "https://github.com/mistydemeo/sublime_freya",
			"releases": [
				{
					"sublime_text": "*",
					"tags": true
				}
			]
		},
		{
			"name": "Front End Snippets",
			"details": "https://github.com/jleonard/sublime-text-2-front-end",
			"labels": ["snippets"],
			"releases": [
				{
					"sublime_text": "*",
					"branch": "master"
				}
			]
		},
		{
			"name": "Front-end Project Snippets",
			"details": "https://github.com/org-moon-world/sublime-front-end-snippets",
			"labels": ["snippets", "project", "front-end", "html", "css", "schema", "seo", "javascript"],
			"releases": [
				{
					"sublime_text": "*",
					"tags": true
				}
			]
		},
		{
			"name": "Frontend Light Color Scheme",
			"details": "https://github.com/FedC/frontend-light",
			"labels": ["color scheme"],
			"releases": [
				{
					"sublime_text": "*",
					"branch": "master"
				}
			]
		},
		{
			"name": "FSharp",
			"details": "https://github.com/guillermooo/sublime-fsharp-package-releases",
			"labels": ["language syntax", "auto-complete", "f#"],
			"releases": [
				{
					"sublime_text": ">=3080",
					"tags": true
				}
			]
		},
		{
			"name": "FSL - Finite State Language",
			"details": "https://github.com/StoneCypher/sublime-fsl",
			"labels": ["language syntax", "finite state machine", "flowchart", "fsl", "fsm", "jssm", "javascript", "state machine"],
			"releases": [
				{
					"sublime_text": "*",
					"tags": true
				}
			]
		},
		{
			"name": "FSP Syntax",
			"details": "https://github.com/toboid/sublime-fsp-syntax",
			"labels": ["language syntax", "fsp", "ltsa"],
			"releases": [
				{
					"sublime_text": "*",
					"tags": true
				}
			]
		},
		{
			"name": "FT Origami",
			"details": "https://github.com/Financial-Times/FTOrigamiSublimeText",
			"releases": [
				{
					"sublime_text": "*",
					"tags": true
				}
			]
		},
		{
			"name": "FTPSync",
			"details": "https://github.com/NoxArt/SublimeText2-FTPSync",
			"labels": ["ftp", "sync"],
			"releases": [
				{
					"sublime_text": "*",
					"branch": "master"
				}
			]
		},
		{
			"name": "Fugly Syntax Highlight",
			"details": "https://github.com/diogomoretti/fugly.tmLanguage",
			"labels": ["language syntax"],
			"releases": [
				{
					"sublime_text": "*",
					"tags": true
				}
			]
		},
		{
			"name": "FullScreenStatus",
			"details": "https://github.com/maliayas/SublimeText_FullScreenStatus",
			"labels": ["full screen", "distraction free"],
			"releases": [
				{
					"sublime_text": "*",
					"tags": true
				}
			]
		},
		{
			"name": "FullUndo",
			"details": "https://github.com/shagabutdinov/sublime-full-undo",
			"donate": "https://github.com/shagabutdinov/sublime-enhanced/blob/master/readme-donations.md",
			"labels": ["sublime-enhanced"],
			"releases": [
				{
					"sublime_text": "*",
					"branch": "master"
				}
			]
		},
		{
			"name": "FullwidthTabSpaces",
			"details": "https://github.com/woodmix/FullwidthTabSpaces",
			"releases": [
				{
					"sublime_text": "*",
					"tags": true
				}
			]
		},
		{
			"name": "Function Name Display",
			"details": "https://github.com/akrabat/SublimeFunctionNameDisplay",
			"releases": [
				{
					"sublime_text": "*",
					"branch": "master"
				}
			]
		},
		{
			"name": "fundamentals Snippets",
			"details": "https://github.com/thespacedoctor/fundamentals-Sublime-Snippets",
			"releases": [
				{
					"sublime_text": "*",
					"tags": true
				}
			]
		},
		{
			"name": "Fuse",
			"details": "https://github.com/fuse-open/Fuse.SublimePlugin",
			"labels": ["language syntax"],
			"releases": [
				{
					"sublime_text": "*",
					"tags": true
				}
			]
		},
		{
			"name": "Fuse Snippets",
			"details": "https://github.com/igorls/fuse-snippets",
			"releases": [
				{
					"sublime_text": "*",
					"tags": true
				}
			]
		},
		{
			"name": "Future Funk - Codeception",
			"details": "https://github.com/brandonferens/FutureFunk-CodeCeption",
			"labels": ["color scheme"],
			"releases": [
				{
					"sublime_text": "*",
					"tags": true
				}
			]
		},
		{
			"name": "Future Funk - Color Scheme",
			"details": "https://github.com/jasperjorna/ST-FutureFunk",
			"labels": ["color scheme"],
			"releases": [
				{
					"sublime_text": "*",
					"tags": true
				}
			]
		},
		{
			"name": "Fuzzy Clock",
			"details": "https://github.com/SarthakU/fuzzy-clock-sublime",
			"labels": ["status bar", "time"],
			"releases": [
				{
					"sublime_text": "*",
					"tags": true
				}
			]
		},
		{
			"details": "https://github.com/facelessuser/FuzzyFileNav",
			"releases": [
				{
					"sublime_text": "*",
					"tags": "st3-"
				}
			]
		},
		{
			"details": "https://github.com/sagold/FuzzyFilePath",
			"labels": ["auto-complete", "filename", "filepath"],
			"releases": [
				{
					"sublime_text": "*",
					"branch": "master"
				}
			]
		},
		{
			"name": "FuzzyImports",
			"details": "https://github.com/11bit/fuzzy-imports",
			"labels": ["imports", "javascript", "js"],
			"releases": [
				{
					"sublime_text": "*",
					"tags": true
				}
			]
		}
	]
}<|MERGE_RESOLUTION|>--- conflicted
+++ resolved
@@ -985,20 +985,6 @@
 			]
 		},
 		{
-<<<<<<< HEAD
-=======
-			"name": "Fis",
-			"details": "https://github.com/pianist829/fis-sublime-command",
-			"labels": ["language syntax"],
-			"releases": [
-				{
-					"sublime_text": "<3000",
-					"branch": "master"
-				}
-			]
-		},
-		{
->>>>>>> 1e9b01b7
 			"name": "fish",
 			"details": "https://github.com/Phidica/sublime-fish",
 			"labels": ["language syntax", "snippets"],
