--- conflicted
+++ resolved
@@ -584,28 +584,12 @@
 			"labels": ["file navigation", "file creation", "file open", "sidebar"],
 			"releases": [
 				{
-<<<<<<< HEAD
-					"sublime_text": "*",
-					"tags": true,
-					"libraries": ["package_events", "pathtools", "watchdog"]
-=======
 					"sublime_text": "<4000",
 					"tags": "st3-"
 				},
 				{
 					"sublime_text": ">=4000",
 					"tags": true
-				}
-			]
-		},
-		{
-			"name": "FileCleanup",
-			"details": "https://github.com/GerjanOnline/SublimeFileCleanup",
-			"releases": [
-				{
-					"sublime_text": "<3000",
-					"branch": "master"
->>>>>>> 6e65fe1f
 				}
 			]
 		},
