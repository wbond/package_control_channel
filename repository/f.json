--- conflicted
+++ resolved
@@ -943,26 +943,6 @@
 			]
 		},
 		{
-<<<<<<< HEAD
-			"name": "Firewatch Color Scheme",
-			"details": "https://github.com/willsoto/firewatch-color-scheme",
-			"labels": ["color scheme"],
-			"releases": [
-				{
-					"sublime_text": "*",
-					"tags": true
-=======
-			"name": "Fis",
-			"details": "https://github.com/pianist829/fis-sublime-command",
-			"releases": [
-				{
-					"sublime_text": "<3000",
-					"branch": "master"
->>>>>>> b1bf6628
-				}
-			]
-		},
-		{
 			"name": "fish",
 			"previous_names": ["fish-shell"],
 			"details": "https://github.com/Phidica/sublime-fish",
