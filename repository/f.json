{
	"schema_version": "2.0",
<<<<<<< HEAD
	"packages": [{
		"name": "F#",
		"details": "https://github.com/hoest/sublimetext-fsharp",
		"releases": [{
			"sublime_text": "*",
			"details": "https://github.com/hoest/sublimetext-fsharp/tree/master"
		}]
	}, {
		"name": "Fabric Tasks",
		"details": "https://github.com/b3ni/Sublime-Fabric",
		"releases": [{
			"sublime_text": "<3000",
			"details": "https://github.com/b3ni/Sublime-Fabric/tree/master"
		}]
	}, {
		"name": "Factus 12C Color Scheme",
		"details": "https://github.com/idleberg/Factus12C.tmTheme",
		"labels": ["color scheme"],
		"releases": [{
			"sublime_text": "*",
			"details": "https://github.com/idleberg/Factus12C.tmTheme/tree/master"
		}]
	}, {
		"name": "Failcoder Color Scheme",
		"details": "https://github.com/failcoder/failcoder-theme",
		"labels": ["color scheme"],
		"releases": [{
			"sublime_text": "*",
			"details": "https://github.com/failcoder/failcoder-theme/tree/master"
		}]
	}, {
		"name": "FakeImg.pl Image Placeholder Snippet",
		"details": "https://github.com/tinacious/fakeimg.sublime-snippet",
		"labels": ["snippets"],
		"releases": [{
			"sublime_text": "*",
			"details": "https://github.com/tinacious/fakeimg.sublime-snippet/tree/master"
		}]
	}, {
		"name": "Falcon",
		"author": "Alessandro Facciorusso",
		"details": "https://github.com/alessandrofac93/FalconSublimeTools",
		"labels": ["falcon falconpl"],
		"releases": [{
			"sublime_text": "*",
			"details": "https://github.com/alessandrofac93/FalconSublimeTools/releases/tags"
		}]
	}, {
		"name": "FarCry",
		"details": "https://github.com/seancoyne/farcry-sublimetext",
		"releases": [{
			"sublime_text": "*",
			"details": "https://github.com/seancoyne/farcry-sublimetext/tree/master"
		}]
	}, {
		"name": "FASM x86",
		"details": "https://github.com/Shirk/Sublime-FASM-x86",
		"releases": [{
			"sublime_text": "*",
			"details": "https://github.com/Shirk/Sublime-FASM-x86/tree/master"
		}]
	}, {
		"details": "https://github.com/papaDoc/FastSwitch",
		"releases": [{
			"sublime_text": "*",
			"details": "https://github.com/papaDoc/FastSwitch/tree/master"
		}]
	}, {
		"name": "Fat-Free Framework Snippets",
		"details": "https://github.com/uonick/fatfree-snippets",
		"labels": ["snippets"],
		"releases": [{
			"sublime_text": "*",
			"details": "https://github.com/uonick/fatfree-snippets/tree/master"
		}]
	}, {
		"details": "https://github.com/facelessuser/FavoriteFiles",
		"releases": [{
			"sublime_text": "<3000",
			"details": "https://github.com/facelessuser/FavoriteFiles/tree/master"
		}, {
			"sublime_text": ">=3000",
			"details": "https://github.com/facelessuser/FavoriteFiles/tree/ST3"
		}]
	}, {
		"name": "FeelingLucky",
		"details": "https://github.com/azzip/SublimeFeelingLucky",
		"releases": [{
			"sublime_text": "<3000",
			"details": "https://github.com/azzip/SublimeFeelingLucky/tree/master"
		}]
	}, {
		"details": "https://github.com/nerdo/fido",
		"releases": [{
			"sublime_text": "*",
			"details": "https://github.com/nerdo/fido/tree/master"
		}]
	}, {
		"name": "Figlet Big ASCII Text",
		"details": "https://github.com/adamchainz/SublimeFiglet",
		"releases": [{
			"sublime_text": "<3000",
			"details": "https://github.com/adamchainz/SublimeFiglet/tree/master"
		}]
	}, {
		"name": "File Switcher",
		"details": "https://bitbucket.org/rbadmaev/sublime_file_switcher",
		"releases": [{
			"sublime_text": "<3000",
			"details": "https://bitbucket.org/rbadmaev/sublime_file_switcher/src/default"
		}]
	}, {
		"name": "FileBinder",
		"details": "https://github.com/JeroenVdb/FileBinder",
		"labels": ["file navigation"],
		"releases": [{
			"sublime_text": "*",
			"details": "https://github.com/JeroenVdb/FileBinder/tags"
		}]
	}, {
		"name": "FileCleanup",
		"details": "https://github.com/GerjanOnline/SublimeFileCleanup",
		"releases": [{
			"sublime_text": "<3000",
			"details": "https://github.com/GerjanOnline/SublimeFileCleanup/tree/master"
		}]
	}, {
		"name": "FileClose",
		"details": "https://github.com/lowerworld/SublimeFileClose",
		"releases": [{
			"sublime_text": "<3000",
			"details": "https://github.com/lowerworld/SublimeFileClose/tree/master"
		}]
	}, {
		"name": "FileOpTabContextMenu",
		"details": "https://github.com/sigsergv/SublimeFileOpTabContextMenu",
		"releases": [{
			"sublime_text": ">=3000",
			"details": "https://github.com/sigsergv/SublimeFileOpTabContextMenu/tags"
		}]
	}, {
		"name": "FileSync",
		"details": "https://github.com/bcharbonnier/SublimeFileSync",
		"releases": [{
			"sublime_text": "<3000",
			"details": "https://github.com/bcharbonnier/SublimeFileSync/tree/master"
		}]
	}, {
		"name": "FileSystem Autocompletion",
		"details": "https://github.com/lingo/sublime-fscompletion",
		"releases": [{
			"sublime_text": "<3000",
			"details": "https://github.com/lingo/sublime-fscompletion/tree/master"
		}]
	}, {
		"name": "FileTemplates",
		"details": "https://github.com/mneuhaus/SublimeFileTemplates",
		"releases": [{
			"sublime_text": "<3000",
			"details": "https://github.com/mneuhaus/SublimeFileTemplates/tree/master"
		}]
	}, {
		"name": "FileZilla SFTP Import",
		"details": "https://github.com/ment4list/SublimeZilla",
		"releases": [{
			"sublime_text": "<3000",
			"details": "https://github.com/ment4list/SublimeZilla/tree/master"
		}]
	}, {
		"name": "FilezillaImport",
		"details": "https://github.com/doublerebel/filezilla_import",
		"releases": [{
			"sublime_text": "<3000",
			"details": "https://github.com/doublerebel/filezilla_import/tree/master"
		}]
	}, {
		"name": "Fill CF Query",
		"details": "https://github.com/adampresley/sublime-fillcfquery",
		"releases": [{
			"sublime_text": "<3000",
			"details": "https://github.com/adampresley/sublime-fillcfquery/tree/master"
		}]
	}, {
		"name": "Fillerati",
		"details": "https://github.com/madeingnecca/sublime-fillerati",
		"releases": [{
			"sublime_text": "<3000",
			"details": "https://github.com/madeingnecca/sublime-fillerati/tree/master"
		}]
	}, {
		"name": "Filter Lines",
		"details": "https://github.com/davidpeckham/FilterLines",
		"releases": [{
			"sublime_text": "*",
			"details": "https://github.com/davidpeckham/FilterLines/tree/master"
		}]
	}, {
		"name": "Find Function Definition",
		"details": "https://github.com/timdouglas/sublime-find-function-definition",
		"releases": [{
			"sublime_text": "<3000",
			"details": "https://github.com/timdouglas/sublime-find-function-definition/tree/master"
		}],
		"previous_names": [
			"Find Function Definiton"
		]
	}, {
		"name": "Find Non ASCII Characters",
		"details": "https://github.com/madeingnecca/sublime-find-non-ascii",
		"releases": [{
			"sublime_text": "<3000",
			"details": "https://github.com/madeingnecca/sublime-find-non-ascii/tree/master"
		}]
	}, {
		"name": "Find++",
		"details": "https://github.com/twolfson/FindPlusPlus",
		"labels": [
			"file navigation",
			"search"
		],
		"releases": [{
			"sublime_text": "*",
			"details": "https://github.com/twolfson/FindPlusPlus/tags"
		}]
	}, {
		"details": "https://github.com/skuroda/FindKeyConflicts",
		"releases": [{
			"sublime_text": "*",
			"details": "https://github.com/skuroda/FindKeyConflicts/tree/master"
		}]
	}, {
		"details": "https://github.com/CodeEffect/FindSelected",
		"releases": [{
			"sublime_text": "*",
			"details": "https://github.com/CodeEffect/FindSelected/tree/master"
		}]
	}, {
		"name": "Firebase Snippets",
		"labels": ["snippets"],
		"details": "https://github.com/dhcar/firebaseSnippets",
		"releases": [{
			"sublime_text": "*",
			"details": "https://github.com/dhcar/firebaseSnippets/tree/master"
		}]
	}, {
		"name": "FireCode Theme",
		"author": "Mark Michos",
		"labels": ["color scheme"],
		"details": "https://github.com/MarkMichos/firecode-theme",
		"releases": [{
			"sublime_text": "*",
			"details": "https://github.com/MarkMichos/firecode-theme"
		}]
	}, {
		"name": "Fis",
		"details": "https://github.com/yuanfang829/fis-sublime-command",
		"releases": [{
			"sublime_text": "<=3000",
			"details": "https://github.com/yuanfang829/fis-sublime-command/tree/master"
		}]
	}, {
		"name": "fish-shell",
		"details": "https://github.com/toru-hamaguchi/sublime-fish-shell",
		"releases": [{
			"sublime_text": "*",
			"details": "https://github.com/toru-hamaguchi/sublime-fish-shell/tree/master"
		}]
	}, {
		"name": "FLAC",
		"details": "https://github.com/pjkottke/FLAC-Syntax",
		"labels": ["language syntax"],
		"releases": [{
			"sublime_text": "*",
			"details": "https://github.com/pjkottke/FLAC-Syntax/tree/master"
		}]
	}, {
		"name": "Flex",
		"details": "https://github.com/itsgg/Flex-Sublimetext",
		"releases": [{
			"sublime_text": "*",
			"details": "https://github.com/itsgg/Flex-Sublimetext/tree/master"
		}]
	}, {
		"name": "Focus",
		"details": "https://github.com/sindresorhus/focus",
		"homepage": "https://github.com/sindresorhus/focus",
		"labels": [
			"color scheme",
			"markup",
			"latex"
		],
		"releases": [{
			"sublime_text": "*",
			"details": "https://github.com/sindresorhus/focus/tree/master"
		}]
	}, {
		"name": "Focus Last Tab",
		"details": "https://github.com/eproxus/focus_last_tab",
		"releases": [{
			"sublime_text": "*",
			"details": "https://github.com/eproxus/focus_last_tab/tree/master"
		}]
	}, {
		"name": "Fold Python Docstrings",
		"details": "https://github.com/alecthomas/SublimeFoldPythonDocstrings",
		"releases": [{
			"sublime_text": "*",
			"details": "https://github.com/alecthomas/SublimeFoldPythonDocstrings/tree/master"
		}]
	}, {
		"name": "Folder List",
		"details": "https://github.com/sheldon/sublime-text-2-folder-list",
		"releases": [{
			"sublime_text": "<3000",
			"details": "https://github.com/sheldon/sublime-text-2-folder-list/tree/master"
		}]
	}, {
		"name": "FolderAlias Rename Tool",
		"details": "https://bitbucket.org/rablador/folderalias",
		"releases": [{
			"sublime_text": ">=3000",
			"details": "https://bitbucket.org/rablador/folderalias/src/develop"
		}]
	}, {
		"name": "Follow Function PHP",
		"details": "https://github.com/draffter/FollowFunctionPHP",
		"releases": [{
			"sublime_text": "<3000",
			"details": "https://github.com/draffter/FollowFunctionPHP/tree/master"
		}]
	}, {
		"name": "Foundation Snippets",
		"details": "https://github.com/flashpunk/Zurb-Foundation-Snippets",
		"labels": ["snippets"],
		"releases": [{
			"sublime_text": "*",
			"details": "https://github.com/flashpunk/Zurb-Foundation-Snippets/tree/master"
		}]
	}, {
		"name": "Fountain",
		"details": "https://github.com/poritsky/fountain-sublime-text",
		"releases": [{
			"sublime_text": "*",
			"details": "https://github.com/poritsky/fountain-sublime-text/tree/master"
		}]
	}, {
		"name": "FreeMarker",
		"details": "https://github.com/briancavalier/textmate-freemarker-bundle",
		"releases": [{
			"sublime_text": "*",
			"details": "https://github.com/briancavalier/textmate-freemarker-bundle/tree/master"
		}]
	}, {
		"name": "Front End Snippets",
		"details": "https://github.com/jleonard/sublime-text-2-front-end",
		"labels": ["snippets"],
		"releases": [{
			"sublime_text": "*",
			"details": "https://github.com/jleonard/sublime-text-2-front-end/tree/master"
		}]
	}, {
		"name": "Frontend Light Color Scheme",
		"details": "https://github.com/fman7/frontend-light",
		"labels": ["color scheme"],
		"releases": [{
			"sublime_text": "*",
			"details": "https://github.com/fman7/frontend-light/tree/master"
		}]
	}, {
		"name": "FTPSync",
		"details": "https://github.com/NoxArt/SublimeText2-FTPSync",
		"releases": [{
			"sublime_text": "*",
			"details": "https://github.com/NoxArt/SublimeText2-FTPSync/tree/master"
		}]
	}, {
		"name": "Function Name Display",
		"details": "https://github.com/akrabat/SublimeFunctionNameDisplay",
		"releases": [{
			"sublime_text": "<3000",
			"details": "https://github.com/akrabat/SublimeFunctionNameDisplay/tree/master"
		}]
	}, {
		"name": "Future Funk - Color Scheme",
		"details": "https://github.com/Twiebie/ST-FutureFunk",
		"labels": ["color scheme"],
		"releases": [{
			"sublime_text": "*",
			"details": "https://github.com/Twiebie/ST-FutureFunk/tree/master"
		}]
	}, {
		"details": "https://github.com/facelessuser/FuzzyFileNav",
		"releases": [{
			"sublime_text": "<3000",
			"details": "https://github.com/facelessuser/FuzzyFileNav/tree/master"
		}, {
			"sublime_text": ">=3000",
			"details": "https://github.com/facelessuser/FuzzyFileNav/tree/ST3"
		}]
	}]
=======
	"packages": [
		{
			"name": "F#",
			"details": "https://github.com/hoest/sublimetext-fsharp",
			"releases": [
				{
					"sublime_text": "*",
					"details": "https://github.com/hoest/sublimetext-fsharp/tree/master"
				}
			]
		},
		{
			"name": "Fabric Tasks",
			"details": "https://github.com/b3ni/Sublime-Fabric",
			"releases": [
				{
					"sublime_text": "<3000",
					"details": "https://github.com/b3ni/Sublime-Fabric/tree/master"
				}
			]
		},
		{
			"name": "Factus 12C Color Scheme",
			"details": "https://github.com/idleberg/Factus12C.tmTheme",
			"labels": ["color scheme"],
			"releases": [
				{
					"sublime_text": "*",
					"details": "https://github.com/idleberg/Factus12C.tmTheme/tree/master"
				}
			]
		},
		{
			"name": "Failcoder Color Scheme",
			"details": "https://github.com/failcoder/failcoder-theme",
			"labels": ["color scheme"],
			"releases": [
				{
					"sublime_text": "*",
					"details": "https://github.com/failcoder/failcoder-theme/tree/master"
				}
			]
		},
		{
			"name": "FakeImg.pl Image Placeholder Snippet",
			"details": "https://github.com/tinacious/fakeimg.sublime-snippet",
			"labels": ["snippets"],
			"releases": [
				{
					"sublime_text": "*",
					"details": "https://github.com/tinacious/fakeimg.sublime-snippet/tree/master"
				}
			]
		},
		{
			"name": "Falcon",
			"author": "Alessandro Facciorusso",
			"details": "https://github.com/alessandrofac93/FalconSublimeTools",
			"labels": ["falcon falconpl"],
			"releases": [
				{
					"sublime_text": "*",
					"details": "https://github.com/alessandrofac93/FalconSublimeTools/releases/tags"
				}
			]
		},
		{
			"name": "FarCry",
			"details": "https://github.com/seancoyne/farcry-sublimetext",
			"releases": [
				{
					"sublime_text": "*",
					"details": "https://github.com/seancoyne/farcry-sublimetext/tree/master"
				}
			]
		},
		{
			"name": "FASM x86",
			"details": "https://github.com/Shirk/Sublime-FASM-x86",
			"releases": [
				{
					"sublime_text": "*",
					"details": "https://github.com/Shirk/Sublime-FASM-x86/tree/master"
				}
			]
		},
		{
			"details": "https://github.com/papaDoc/FastSwitch",
			"releases": [
				{
					"sublime_text": "*",
					"details": "https://github.com/papaDoc/FastSwitch/tree/master"
				}
			]
		},
		{
			"name": "Fat-Free Framework Snippets",
			"details": "https://github.com/uonick/fatfree-snippets",
			"labels": ["snippets"],
			"releases": [
				{
					"sublime_text": "*",
					"details": "https://github.com/uonick/fatfree-snippets/tree/master"
				}
			]
		},
		{
			"details": "https://github.com/facelessuser/FavoriteFiles",
			"releases": [
				{
					"sublime_text": "<3000",
					"details": "https://github.com/facelessuser/FavoriteFiles/tree/master"
				},
				{
					"sublime_text": ">=3000",
					"details": "https://github.com/facelessuser/FavoriteFiles/tree/ST3"
				}
			]
		},
		{
			"name": "FeelingLucky",
			"details": "https://github.com/azzip/SublimeFeelingLucky",
			"releases": [
				{
					"sublime_text": "<3000",
					"details": "https://github.com/azzip/SublimeFeelingLucky/tree/master"
				}
			]
		},
		{
			"details": "https://github.com/nerdo/fido",
			"releases": [
				{
					"sublime_text": "*",
					"details": "https://github.com/nerdo/fido/tree/master"
				}
			]
		},
		{
			"name": "Figlet Big ASCII Text",
			"details": "https://github.com/adamchainz/SublimeFiglet",
			"releases": [
				{
					"sublime_text": "<3000",
					"details": "https://github.com/adamchainz/SublimeFiglet/tree/master"
				}
			]
		},
		{
			"name": "File Switcher",
			"details": "https://bitbucket.org/rbadmaev/sublime_file_switcher",
			"releases": [
				{
					"sublime_text": "<3000",
					"details": "https://bitbucket.org/rbadmaev/sublime_file_switcher/src/default"
				}
			]
		},
		{
			"name": "FileBinder",
			"details": "https://github.com/JeroenVdb/FileBinder",
			"labels": ["file navigation"],
			"releases": [
				{
					"sublime_text": "*",
					"details": "https://github.com/JeroenVdb/FileBinder/tags"
				}
			]
		},
		{
			"name": "FileCleanup",
			"details": "https://github.com/GerjanOnline/SublimeFileCleanup",
			"releases": [
				{
					"sublime_text": "<3000",
					"details": "https://github.com/GerjanOnline/SublimeFileCleanup/tree/master"
				}
			]
		},
		{
			"name": "FileClose",
			"details": "https://github.com/lowerworld/SublimeFileClose",
			"releases": [
				{
					"sublime_text": "<3000",
					"details": "https://github.com/lowerworld/SublimeFileClose/tree/master"
				}
			]
		},
		{
			"name": "FileHeader",
			"details": "https://github.com/shiyanhui/FileHeader",
			"releases": [
				{
					"sublime_text": "*",
					"details": "https://github.com/shiyanhui/fileheader/tags"
				}
			]
		},
		{
			"name": "FileOpTabContextMenu",
			"details": "https://github.com/sigsergv/SublimeFileOpTabContextMenu",
			"releases": [
				{
					"sublime_text": ">=3000",
					"details": "https://github.com/sigsergv/SublimeFileOpTabContextMenu/tags"
				}
			]
		},
		{
			"name": "FileSync",
			"details": "https://github.com/bcharbonnier/SublimeFileSync",
			"releases": [
				{
					"sublime_text": "<3000",
					"details": "https://github.com/bcharbonnier/SublimeFileSync/tree/master"
				}
			]
		},
		{
			"name": "FileSystem Autocompletion",
			"details": "https://github.com/lingo/sublime-fscompletion",
			"releases": [
				{
					"sublime_text": "<3000",
					"details": "https://github.com/lingo/sublime-fscompletion/tree/master"
				}
			]
		},
		{
			"name": "FileTemplates",
			"details": "https://github.com/mneuhaus/SublimeFileTemplates",
			"releases": [
				{
					"sublime_text": "<3000",
					"details": "https://github.com/mneuhaus/SublimeFileTemplates/tree/master"
				}
			]
		},
		{
			"name": "FileZilla SFTP Import",
			"details": "https://github.com/ment4list/SublimeZilla",
			"releases": [
				{
					"sublime_text": "<3000",
					"details": "https://github.com/ment4list/SublimeZilla/tree/master"
				}
			]
		},
		{
			"name": "FilezillaImport",
			"details": "https://github.com/doublerebel/filezilla_import",
			"releases": [
				{
					"sublime_text": "<3000",
					"details": "https://github.com/doublerebel/filezilla_import/tree/master"
				}
			]
		},
		{
			"name": "Fill CF Query",
			"details": "https://github.com/adampresley/sublime-fillcfquery",
			"releases": [
				{
					"sublime_text": "<3000",
					"details": "https://github.com/adampresley/sublime-fillcfquery/tree/master"
				}
			]
		},
		{
			"name": "Fillerati",
			"details": "https://github.com/madeingnecca/sublime-fillerati",
			"releases": [
				{
					"sublime_text": "<3000",
					"details": "https://github.com/madeingnecca/sublime-fillerati/tree/master"
				}
			]
		},
		{
			"name": "Filter Lines",
			"details": "https://github.com/davidpeckham/FilterLines",
			"releases": [
				{
					"sublime_text": "*",
					"details": "https://github.com/davidpeckham/FilterLines/tree/master"
				}
			]
		},
		{
			"name": "Find Function Definition",
			"details": "https://github.com/timdouglas/sublime-find-function-definition",
			"releases": [
				{
					"sublime_text": "<3000",
					"details": "https://github.com/timdouglas/sublime-find-function-definition/tree/master"
				}
			],
			"previous_names": [
				"Find Function Definiton"
			]
		},
		{
			"name": "Find Non ASCII Characters",
			"details": "https://github.com/madeingnecca/sublime-find-non-ascii",
			"releases": [
				{
					"sublime_text": "<3000",
					"details": "https://github.com/madeingnecca/sublime-find-non-ascii/tree/master"
				}
			]
		},
		{
			"name": "Find++",
			"details": "https://github.com/twolfson/FindPlusPlus",
			"labels": [
				"file navigation",
				"search"
			],
			"releases": [
				{
					"sublime_text": "*",
					"details": "https://github.com/twolfson/FindPlusPlus/tags"
				}
			]
		},
		{
			"details": "https://github.com/skuroda/FindKeyConflicts",
			"releases": [
				{
					"sublime_text": "*",
					"details": "https://github.com/skuroda/FindKeyConflicts/tree/master"
				}
			]
		},
		{
			"details": "https://github.com/CodeEffect/FindSelected",
			"releases": [
				{
					"sublime_text": "*",
					"details": "https://github.com/CodeEffect/FindSelected/tree/master"
				}
			]
		},
		{
			"name": "Firebase Snippets",
			"labels": ["snippets"],
			"details": "https://github.com/dhcar/firebaseSnippets",
			"releases": [
				{
					"sublime_text": "*",
					"details": "https://github.com/dhcar/firebaseSnippets/tree/master"
				}
			]
		},
		{
			"name": "FireCode Theme",
			"author": "Mark Michos",
			"labels": ["color scheme"],
			"details": "https://github.com/MarkMichos/firecode-theme",
			"releases": [
				{
					"sublime_text": "*",
					"details": "https://github.com/MarkMichos/firecode-theme"
				}
			]
		},
		{
			"name": "fish-shell",
			"details": "https://github.com/toru-hamaguchi/sublime-fish-shell",
			"releases": [
				{
					"sublime_text": "*",
					"details": "https://github.com/toru-hamaguchi/sublime-fish-shell/tree/master"
				}
			]
		},
		{
			"name": "FLAC",
			"details": "https://github.com/pjkottke/FLAC-Syntax",
			"labels": ["language syntax"],
			"releases": [
				{
					"sublime_text": "*",
					"details": "https://github.com/pjkottke/FLAC-Syntax/tree/master"
				}
			]
		},
		{
			"name": "Flex",
			"details": "https://github.com/itsgg/Flex-Sublimetext",
			"releases": [
				{
					"sublime_text": "*",
					"details": "https://github.com/itsgg/Flex-Sublimetext/tree/master"
				}
			]
		},
		{
			"name": "Focus",
			"details": "https://github.com/sindresorhus/focus",
			"homepage": "https://github.com/sindresorhus/focus",
			"labels": [
				"color scheme",
				"markup",
				"latex"
			],
			"releases": [
				{
					"sublime_text": "*",
					"details": "https://github.com/sindresorhus/focus/tree/master"
				}
			]
		},
		{
			"name": "Focus Last Tab",
			"details": "https://github.com/eproxus/focus_last_tab",
			"releases": [
				{
					"sublime_text": "*",
					"details": "https://github.com/eproxus/focus_last_tab/tree/master"
				}
			]
		},
		{
			"name": "Fold Python Docstrings",
			"details": "https://github.com/alecthomas/SublimeFoldPythonDocstrings",
			"releases": [
				{
					"sublime_text": "*",
					"details": "https://github.com/alecthomas/SublimeFoldPythonDocstrings/tree/master"
				}
			]
		},
		{
			"name": "Folder List",
			"details": "https://github.com/sheldon/sublime-text-2-folder-list",
			"releases": [
				{
					"sublime_text": "<3000",
					"details": "https://github.com/sheldon/sublime-text-2-folder-list/tree/master"
				}
			]
		},
		{
			"name": "FolderAlias Rename Tool",
			"details": "https://bitbucket.org/rablador/folderalias",
			"releases": [
				{
					"sublime_text": ">=3000",
					"details": "https://bitbucket.org/rablador/folderalias/src/develop"
				}
			]
		},
		{
			"name": "Follow Function PHP",
			"details": "https://github.com/draffter/FollowFunctionPHP",
			"releases": [
				{
					"sublime_text": "<3000",
					"details": "https://github.com/draffter/FollowFunctionPHP/tree/master"
				}
			]
		},
		{
			"name": "Foundation Snippets",
			"details": "https://github.com/flashpunk/Zurb-Foundation-Snippets",
			"labels": ["snippets"],
			"releases": [
				{
					"sublime_text": "*",
					"details": "https://github.com/flashpunk/Zurb-Foundation-Snippets/tree/master"
				}
			]
		},
		{
			"name": "Fountain",
			"details": "https://github.com/poritsky/fountain-sublime-text",
			"releases": [
				{
					"sublime_text": "*",
					"details": "https://github.com/poritsky/fountain-sublime-text/tree/master"
				}
			]
		},
		{
			"name": "FreeMarker",
			"details": "https://github.com/briancavalier/textmate-freemarker-bundle",
			"releases": [
				{
					"sublime_text": "*",
					"details": "https://github.com/briancavalier/textmate-freemarker-bundle/tree/master"
				}
			]
		},
		{
			"name": "Front End Snippets",
			"details": "https://github.com/jleonard/sublime-text-2-front-end",
			"labels": ["snippets"],
			"releases": [
				{
					"sublime_text": "*",
					"details": "https://github.com/jleonard/sublime-text-2-front-end/tree/master"
				}
			]
		},
		{
			"name": "Frontend Light Color Scheme",
			"details": "https://github.com/fman7/frontend-light",
			"labels": ["color scheme"],
			"releases": [
				{
					"sublime_text": "*",
					"details": "https://github.com/fman7/frontend-light/tree/master"
				}
			]
		},
		{
			"name": "FTPSync",
			"details": "https://github.com/NoxArt/SublimeText2-FTPSync",
			"releases": [
				{
					"sublime_text": "*",
					"details": "https://github.com/NoxArt/SublimeText2-FTPSync/tree/master"
				}
			]
		},
		{
			"name": "Function Name Display",
			"details": "https://github.com/akrabat/SublimeFunctionNameDisplay",
			"releases": [
				{
					"sublime_text": "<3000",
					"details": "https://github.com/akrabat/SublimeFunctionNameDisplay/tree/master"
				}
			]
		},
		{
			"name": "Future Funk - Color Scheme",
			"details": "https://github.com/Twiebie/ST-FutureFunk",
			"labels": ["color scheme"],
			"releases": [
				{
					"sublime_text": "*",
					"details": "https://github.com/Twiebie/ST-FutureFunk/tree/master"
				}
			]
		},
		{
			"details": "https://github.com/facelessuser/FuzzyFileNav",
			"releases": [
				{
					"sublime_text": "<3000",
					"details": "https://github.com/facelessuser/FuzzyFileNav/tree/master"
				},
				{
					"sublime_text": ">=3000",
					"details": "https://github.com/facelessuser/FuzzyFileNav/tree/ST3"
				}
			]
		}
	]
>>>>>>> a0e8a258
}<|MERGE_RESOLUTION|>--- conflicted
+++ resolved
@@ -1,407 +1,5 @@
 {
 	"schema_version": "2.0",
-<<<<<<< HEAD
-	"packages": [{
-		"name": "F#",
-		"details": "https://github.com/hoest/sublimetext-fsharp",
-		"releases": [{
-			"sublime_text": "*",
-			"details": "https://github.com/hoest/sublimetext-fsharp/tree/master"
-		}]
-	}, {
-		"name": "Fabric Tasks",
-		"details": "https://github.com/b3ni/Sublime-Fabric",
-		"releases": [{
-			"sublime_text": "<3000",
-			"details": "https://github.com/b3ni/Sublime-Fabric/tree/master"
-		}]
-	}, {
-		"name": "Factus 12C Color Scheme",
-		"details": "https://github.com/idleberg/Factus12C.tmTheme",
-		"labels": ["color scheme"],
-		"releases": [{
-			"sublime_text": "*",
-			"details": "https://github.com/idleberg/Factus12C.tmTheme/tree/master"
-		}]
-	}, {
-		"name": "Failcoder Color Scheme",
-		"details": "https://github.com/failcoder/failcoder-theme",
-		"labels": ["color scheme"],
-		"releases": [{
-			"sublime_text": "*",
-			"details": "https://github.com/failcoder/failcoder-theme/tree/master"
-		}]
-	}, {
-		"name": "FakeImg.pl Image Placeholder Snippet",
-		"details": "https://github.com/tinacious/fakeimg.sublime-snippet",
-		"labels": ["snippets"],
-		"releases": [{
-			"sublime_text": "*",
-			"details": "https://github.com/tinacious/fakeimg.sublime-snippet/tree/master"
-		}]
-	}, {
-		"name": "Falcon",
-		"author": "Alessandro Facciorusso",
-		"details": "https://github.com/alessandrofac93/FalconSublimeTools",
-		"labels": ["falcon falconpl"],
-		"releases": [{
-			"sublime_text": "*",
-			"details": "https://github.com/alessandrofac93/FalconSublimeTools/releases/tags"
-		}]
-	}, {
-		"name": "FarCry",
-		"details": "https://github.com/seancoyne/farcry-sublimetext",
-		"releases": [{
-			"sublime_text": "*",
-			"details": "https://github.com/seancoyne/farcry-sublimetext/tree/master"
-		}]
-	}, {
-		"name": "FASM x86",
-		"details": "https://github.com/Shirk/Sublime-FASM-x86",
-		"releases": [{
-			"sublime_text": "*",
-			"details": "https://github.com/Shirk/Sublime-FASM-x86/tree/master"
-		}]
-	}, {
-		"details": "https://github.com/papaDoc/FastSwitch",
-		"releases": [{
-			"sublime_text": "*",
-			"details": "https://github.com/papaDoc/FastSwitch/tree/master"
-		}]
-	}, {
-		"name": "Fat-Free Framework Snippets",
-		"details": "https://github.com/uonick/fatfree-snippets",
-		"labels": ["snippets"],
-		"releases": [{
-			"sublime_text": "*",
-			"details": "https://github.com/uonick/fatfree-snippets/tree/master"
-		}]
-	}, {
-		"details": "https://github.com/facelessuser/FavoriteFiles",
-		"releases": [{
-			"sublime_text": "<3000",
-			"details": "https://github.com/facelessuser/FavoriteFiles/tree/master"
-		}, {
-			"sublime_text": ">=3000",
-			"details": "https://github.com/facelessuser/FavoriteFiles/tree/ST3"
-		}]
-	}, {
-		"name": "FeelingLucky",
-		"details": "https://github.com/azzip/SublimeFeelingLucky",
-		"releases": [{
-			"sublime_text": "<3000",
-			"details": "https://github.com/azzip/SublimeFeelingLucky/tree/master"
-		}]
-	}, {
-		"details": "https://github.com/nerdo/fido",
-		"releases": [{
-			"sublime_text": "*",
-			"details": "https://github.com/nerdo/fido/tree/master"
-		}]
-	}, {
-		"name": "Figlet Big ASCII Text",
-		"details": "https://github.com/adamchainz/SublimeFiglet",
-		"releases": [{
-			"sublime_text": "<3000",
-			"details": "https://github.com/adamchainz/SublimeFiglet/tree/master"
-		}]
-	}, {
-		"name": "File Switcher",
-		"details": "https://bitbucket.org/rbadmaev/sublime_file_switcher",
-		"releases": [{
-			"sublime_text": "<3000",
-			"details": "https://bitbucket.org/rbadmaev/sublime_file_switcher/src/default"
-		}]
-	}, {
-		"name": "FileBinder",
-		"details": "https://github.com/JeroenVdb/FileBinder",
-		"labels": ["file navigation"],
-		"releases": [{
-			"sublime_text": "*",
-			"details": "https://github.com/JeroenVdb/FileBinder/tags"
-		}]
-	}, {
-		"name": "FileCleanup",
-		"details": "https://github.com/GerjanOnline/SublimeFileCleanup",
-		"releases": [{
-			"sublime_text": "<3000",
-			"details": "https://github.com/GerjanOnline/SublimeFileCleanup/tree/master"
-		}]
-	}, {
-		"name": "FileClose",
-		"details": "https://github.com/lowerworld/SublimeFileClose",
-		"releases": [{
-			"sublime_text": "<3000",
-			"details": "https://github.com/lowerworld/SublimeFileClose/tree/master"
-		}]
-	}, {
-		"name": "FileOpTabContextMenu",
-		"details": "https://github.com/sigsergv/SublimeFileOpTabContextMenu",
-		"releases": [{
-			"sublime_text": ">=3000",
-			"details": "https://github.com/sigsergv/SublimeFileOpTabContextMenu/tags"
-		}]
-	}, {
-		"name": "FileSync",
-		"details": "https://github.com/bcharbonnier/SublimeFileSync",
-		"releases": [{
-			"sublime_text": "<3000",
-			"details": "https://github.com/bcharbonnier/SublimeFileSync/tree/master"
-		}]
-	}, {
-		"name": "FileSystem Autocompletion",
-		"details": "https://github.com/lingo/sublime-fscompletion",
-		"releases": [{
-			"sublime_text": "<3000",
-			"details": "https://github.com/lingo/sublime-fscompletion/tree/master"
-		}]
-	}, {
-		"name": "FileTemplates",
-		"details": "https://github.com/mneuhaus/SublimeFileTemplates",
-		"releases": [{
-			"sublime_text": "<3000",
-			"details": "https://github.com/mneuhaus/SublimeFileTemplates/tree/master"
-		}]
-	}, {
-		"name": "FileZilla SFTP Import",
-		"details": "https://github.com/ment4list/SublimeZilla",
-		"releases": [{
-			"sublime_text": "<3000",
-			"details": "https://github.com/ment4list/SublimeZilla/tree/master"
-		}]
-	}, {
-		"name": "FilezillaImport",
-		"details": "https://github.com/doublerebel/filezilla_import",
-		"releases": [{
-			"sublime_text": "<3000",
-			"details": "https://github.com/doublerebel/filezilla_import/tree/master"
-		}]
-	}, {
-		"name": "Fill CF Query",
-		"details": "https://github.com/adampresley/sublime-fillcfquery",
-		"releases": [{
-			"sublime_text": "<3000",
-			"details": "https://github.com/adampresley/sublime-fillcfquery/tree/master"
-		}]
-	}, {
-		"name": "Fillerati",
-		"details": "https://github.com/madeingnecca/sublime-fillerati",
-		"releases": [{
-			"sublime_text": "<3000",
-			"details": "https://github.com/madeingnecca/sublime-fillerati/tree/master"
-		}]
-	}, {
-		"name": "Filter Lines",
-		"details": "https://github.com/davidpeckham/FilterLines",
-		"releases": [{
-			"sublime_text": "*",
-			"details": "https://github.com/davidpeckham/FilterLines/tree/master"
-		}]
-	}, {
-		"name": "Find Function Definition",
-		"details": "https://github.com/timdouglas/sublime-find-function-definition",
-		"releases": [{
-			"sublime_text": "<3000",
-			"details": "https://github.com/timdouglas/sublime-find-function-definition/tree/master"
-		}],
-		"previous_names": [
-			"Find Function Definiton"
-		]
-	}, {
-		"name": "Find Non ASCII Characters",
-		"details": "https://github.com/madeingnecca/sublime-find-non-ascii",
-		"releases": [{
-			"sublime_text": "<3000",
-			"details": "https://github.com/madeingnecca/sublime-find-non-ascii/tree/master"
-		}]
-	}, {
-		"name": "Find++",
-		"details": "https://github.com/twolfson/FindPlusPlus",
-		"labels": [
-			"file navigation",
-			"search"
-		],
-		"releases": [{
-			"sublime_text": "*",
-			"details": "https://github.com/twolfson/FindPlusPlus/tags"
-		}]
-	}, {
-		"details": "https://github.com/skuroda/FindKeyConflicts",
-		"releases": [{
-			"sublime_text": "*",
-			"details": "https://github.com/skuroda/FindKeyConflicts/tree/master"
-		}]
-	}, {
-		"details": "https://github.com/CodeEffect/FindSelected",
-		"releases": [{
-			"sublime_text": "*",
-			"details": "https://github.com/CodeEffect/FindSelected/tree/master"
-		}]
-	}, {
-		"name": "Firebase Snippets",
-		"labels": ["snippets"],
-		"details": "https://github.com/dhcar/firebaseSnippets",
-		"releases": [{
-			"sublime_text": "*",
-			"details": "https://github.com/dhcar/firebaseSnippets/tree/master"
-		}]
-	}, {
-		"name": "FireCode Theme",
-		"author": "Mark Michos",
-		"labels": ["color scheme"],
-		"details": "https://github.com/MarkMichos/firecode-theme",
-		"releases": [{
-			"sublime_text": "*",
-			"details": "https://github.com/MarkMichos/firecode-theme"
-		}]
-	}, {
-		"name": "Fis",
-		"details": "https://github.com/yuanfang829/fis-sublime-command",
-		"releases": [{
-			"sublime_text": "<=3000",
-			"details": "https://github.com/yuanfang829/fis-sublime-command/tree/master"
-		}]
-	}, {
-		"name": "fish-shell",
-		"details": "https://github.com/toru-hamaguchi/sublime-fish-shell",
-		"releases": [{
-			"sublime_text": "*",
-			"details": "https://github.com/toru-hamaguchi/sublime-fish-shell/tree/master"
-		}]
-	}, {
-		"name": "FLAC",
-		"details": "https://github.com/pjkottke/FLAC-Syntax",
-		"labels": ["language syntax"],
-		"releases": [{
-			"sublime_text": "*",
-			"details": "https://github.com/pjkottke/FLAC-Syntax/tree/master"
-		}]
-	}, {
-		"name": "Flex",
-		"details": "https://github.com/itsgg/Flex-Sublimetext",
-		"releases": [{
-			"sublime_text": "*",
-			"details": "https://github.com/itsgg/Flex-Sublimetext/tree/master"
-		}]
-	}, {
-		"name": "Focus",
-		"details": "https://github.com/sindresorhus/focus",
-		"homepage": "https://github.com/sindresorhus/focus",
-		"labels": [
-			"color scheme",
-			"markup",
-			"latex"
-		],
-		"releases": [{
-			"sublime_text": "*",
-			"details": "https://github.com/sindresorhus/focus/tree/master"
-		}]
-	}, {
-		"name": "Focus Last Tab",
-		"details": "https://github.com/eproxus/focus_last_tab",
-		"releases": [{
-			"sublime_text": "*",
-			"details": "https://github.com/eproxus/focus_last_tab/tree/master"
-		}]
-	}, {
-		"name": "Fold Python Docstrings",
-		"details": "https://github.com/alecthomas/SublimeFoldPythonDocstrings",
-		"releases": [{
-			"sublime_text": "*",
-			"details": "https://github.com/alecthomas/SublimeFoldPythonDocstrings/tree/master"
-		}]
-	}, {
-		"name": "Folder List",
-		"details": "https://github.com/sheldon/sublime-text-2-folder-list",
-		"releases": [{
-			"sublime_text": "<3000",
-			"details": "https://github.com/sheldon/sublime-text-2-folder-list/tree/master"
-		}]
-	}, {
-		"name": "FolderAlias Rename Tool",
-		"details": "https://bitbucket.org/rablador/folderalias",
-		"releases": [{
-			"sublime_text": ">=3000",
-			"details": "https://bitbucket.org/rablador/folderalias/src/develop"
-		}]
-	}, {
-		"name": "Follow Function PHP",
-		"details": "https://github.com/draffter/FollowFunctionPHP",
-		"releases": [{
-			"sublime_text": "<3000",
-			"details": "https://github.com/draffter/FollowFunctionPHP/tree/master"
-		}]
-	}, {
-		"name": "Foundation Snippets",
-		"details": "https://github.com/flashpunk/Zurb-Foundation-Snippets",
-		"labels": ["snippets"],
-		"releases": [{
-			"sublime_text": "*",
-			"details": "https://github.com/flashpunk/Zurb-Foundation-Snippets/tree/master"
-		}]
-	}, {
-		"name": "Fountain",
-		"details": "https://github.com/poritsky/fountain-sublime-text",
-		"releases": [{
-			"sublime_text": "*",
-			"details": "https://github.com/poritsky/fountain-sublime-text/tree/master"
-		}]
-	}, {
-		"name": "FreeMarker",
-		"details": "https://github.com/briancavalier/textmate-freemarker-bundle",
-		"releases": [{
-			"sublime_text": "*",
-			"details": "https://github.com/briancavalier/textmate-freemarker-bundle/tree/master"
-		}]
-	}, {
-		"name": "Front End Snippets",
-		"details": "https://github.com/jleonard/sublime-text-2-front-end",
-		"labels": ["snippets"],
-		"releases": [{
-			"sublime_text": "*",
-			"details": "https://github.com/jleonard/sublime-text-2-front-end/tree/master"
-		}]
-	}, {
-		"name": "Frontend Light Color Scheme",
-		"details": "https://github.com/fman7/frontend-light",
-		"labels": ["color scheme"],
-		"releases": [{
-			"sublime_text": "*",
-			"details": "https://github.com/fman7/frontend-light/tree/master"
-		}]
-	}, {
-		"name": "FTPSync",
-		"details": "https://github.com/NoxArt/SublimeText2-FTPSync",
-		"releases": [{
-			"sublime_text": "*",
-			"details": "https://github.com/NoxArt/SublimeText2-FTPSync/tree/master"
-		}]
-	}, {
-		"name": "Function Name Display",
-		"details": "https://github.com/akrabat/SublimeFunctionNameDisplay",
-		"releases": [{
-			"sublime_text": "<3000",
-			"details": "https://github.com/akrabat/SublimeFunctionNameDisplay/tree/master"
-		}]
-	}, {
-		"name": "Future Funk - Color Scheme",
-		"details": "https://github.com/Twiebie/ST-FutureFunk",
-		"labels": ["color scheme"],
-		"releases": [{
-			"sublime_text": "*",
-			"details": "https://github.com/Twiebie/ST-FutureFunk/tree/master"
-		}]
-	}, {
-		"details": "https://github.com/facelessuser/FuzzyFileNav",
-		"releases": [{
-			"sublime_text": "<3000",
-			"details": "https://github.com/facelessuser/FuzzyFileNav/tree/master"
-		}, {
-			"sublime_text": ">=3000",
-			"details": "https://github.com/facelessuser/FuzzyFileNav/tree/ST3"
-		}]
-	}]
-=======
 	"packages": [
 		{
 			"name": "F#",
@@ -964,5 +562,4 @@
 			]
 		}
 	]
->>>>>>> a0e8a258
 }