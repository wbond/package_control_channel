{
	"$schema": "sublime://packagecontrol.io/schemas/repository",
	"schema_version": "4.0.0",
	"packages": [
		{
			"name": "F#",
			"details": "https://github.com/hoest/sublimetext-fsharp",
			"labels": ["language syntax"],
			"releases": [
				{
					"sublime_text": "*",
					"branch": "master"
				}
			]
		},
		{
			"name": "F2J - FCore to Java",
			"details": "https://github.com/hkuplg/sublime-f2j",
			"labels": ["f2j", "fcore", "fcore to java", "language syntax"],
			"releases": [
				{
					"sublime_text": "*",
					"tags": true
				}
			]
		},
		{
			"name": "F5 iRules",
			"details": "https://github.com/ArtiomL/sublime-f5-irules",
			"labels": ["auto-complete", "color scheme", "language syntax", "snippets"],
			"releases": [
				{
					"sublime_text": "*",
					"tags": true
				}
			]
		},
		{
			"name": "Fabric Tasks",
			"details": "https://github.com/b3ni/Sublime-Fabric",
			"releases": [
				{
					"sublime_text": "*",
					"branch": "master"
				}
			]
		},
		{
			"name": "FabricEngine",
			"details": "https://github.com/stepcg/SublimeFabricEngineSyntax",
			"labels": ["voss", "language syntax"],
			"releases": [
				{
					"sublime_text": "*",
					"tags": true
				}
			]
		},
		{
			"name": "Facility API",
			"details": "https://github.com/FacilityApi/FacilitySublime",
			"labels": ["language syntax"],
			"releases": [
				{
					"sublime_text": "*",
					"tags": true
				}
			]
		},
		{
			"name": "Factor",
			"details": "https://github.com/rkoeninger/sublime-factor",
			"readme": "https://raw.githubusercontent.com/rkoeninger/sublime-factor/master/README.md",
			"author": "Robert Koeninger",
			"labels": ["factor", "language syntax"],
			"releases": [
				{
					"sublime_text": "*",
					"tags": true
				}
			]
		},
		{
			"name": "FactoryBot",
			"details": "https://github.com/tinogomes/Sublime-FactoryBot-Snippets",
			"readme": "https://raw.githubusercontent.com/tinogomes/Sublime-FactoryBot-Snippets/master/README.md",
			"author": "Celestino Gomes (tinogomes)",
			"labels": ["snippets", "ruby", "test", "rspec", "factory"],
			"releases": [
				{
					"sublime_text": "*",
					"tags": true
				}
			]
		},
		{
			"name": "FactoryBoy",
			"details": "https://github.com/mgaitan/sublime-factoryboy",
			"labels": ["snippets"],
			"releases": [
				{
					"sublime_text": "*",
					"tags": true
				}
			]
		},
		{
			"name": "FactoryGirl",
			"details": "https://github.com/traviskroberts/Sublime-FactoryGirl-Snippets",
			"labels": ["snippets"],
			"releases": [
				{
					"sublime_text": "*",
					"tags": true
				}
			]
		},
		{
			"name": "Factus 12C Color Scheme",
			"details": "https://github.com/idleberg/Factus12C.tmTheme",
			"labels": ["color scheme"],
			"releases": [
				{
					"sublime_text": "*",
					"branch": "master"
				}
			]
		},
		{
			"name": "Failcoder Color Scheme",
			"details": "https://github.com/failcoder/failcoder-theme",
			"labels": ["color scheme"],
			"releases": [
				{
					"sublime_text": "*",
					"branch": "master"
				}
			]
		},
		{
			"name": "FakeImg.pl Image Placeholder Snippet",
			"details": "https://github.com/tinacious/fakeimg.sublime-snippet",
			"labels": ["snippets"],
			"releases": [
				{
					"sublime_text": "*",
					"branch": "master"
				}
			]
		},
		{
			"name": "Falcon",
			"details": "https://github.com/alexfacciorusso/FalconSublimeTools",
			"author": "Alessandro Facciorusso",
			"labels": ["language syntax", "falcon", "falconpl"],
			"releases": [
				{
					"sublime_text": "*",
					"branch": "master"
				}
			]
		},
		{
			"name": "FAlign",
			"details": "https://github.com/justbilt/sublime-falign",
			"labels": ["alignment", "codestyle"],
			"releases": [
				{
					"sublime_text": "*",
					"tags": true
				}
			]
		},
		{
			"name": "Fall Syntax Colorscheme",
			"details": "https://github.com/imnotril/fall-syntax-sublime-text",
			"labels": ["color scheme"],
			"releases": [
				{
					"sublime_text": "*",
					"tags": true
				}
			]
		},
		{
			"name": "Famous",
			"details": "https://github.com/AlessandroAnnini/famousst",
			"author": "Alessandro Filippo Annini",
			"labels": ["completions", "snippets", "famous"],
			"releases": [
				{
					"sublime_text": "*",
					"branch": "master"
				}
			]
		},
		{
			"name": "Fancy CSS Comments",
			"details": "https://github.com/dennohpeter/Fancy-Comments",
			"author": "Dennis Peterson",
			"labels": ["comments", "snippets", "css"],
			"releases": [
				{
					"sublime_text": "*",
					"tags": true
				}
			]
		},
		{
			"name": "FancyWord",
			"details": "https://github.com/easton042/FancyWord",
			"homepage": "https://eastonlee.com/blog/2017/03/31/fancyword-a-sublimetext-plugin-that-improves-your-word-choice-in-english-writing/",
			"author": "Easton Lee",
			"labels": ["dictionary", "english", "word2vec"],
			"donate": "https://www.paypal.com/cgi-bin/webscr?cmd=_donations&business=5FBKLLDUX9KKY&lc=US&item_name=EastonLee&currency_code=USD&bn=PP%2dDonationsBF%3abtn_donate_SM%2egif%3aNonHosted",
			"releases": [
				{
					"sublime_text": "*",
					"tags": true
				}
			]
		},
		{
			"name": "Fantom",
			"details": "https://github.com/mgiannini/sublime-fantom",
			"author": "Matthew Giannini",
			"labels": ["fantom", "build system", "language syntax"],
			"releases": [
				{
					"sublime_text": "*",
					"tags": true
				}
			]
		},
		{
			"name": "FarCry",
			"details": "https://github.com/seancoyne/farcry-sublimetext",
			"releases": [
				{
					"sublime_text": "*",
					"tags": true
				}
			]
		},
		{
			"name": "fasd",
			"details": "https://github.com/externl/sublime-fasd",
			"labels": ["fasd", "fasd jump", "directory", "open directory"],
			"releases": [
				{
					"sublime_text": "*",
					"tags": true
				}
			]
		},
		{
			"name": "FASM x86",
			"details": "https://github.com/Shirk/Sublime-FASM-x86",
			"labels": ["language syntax"],
			"releases": [
				{
					"sublime_text": "*",
					"branch": "master"
				}
			]
		},
		{
			"name": "FASTA",
			"details": "https://github.com/SilentGene/sublime-fasta-syntax",
			"labels": ["fasta", "language syntax", "bioinformatics"],
			"author": "Heyu Lin",
			"releases": [
				{
					"sublime_text": "*",
					"tags": true
				}
			]
		},
		{
			"name": "FASTBuild",
			"details": "https://github.com/Manuzor/FASTBuild-Sublime",
			"labels": ["language syntax"],
			"releases": [
				{
					"sublime_text": ">=3103",
					"tags": true
				}
			]
		},
		{
			"details": "https://github.com/papaDoc/FastSwitch",
			"releases": [
				{
					"sublime_text": "*",
					"branch": "master"
				}
			]
		},
		{
			"name": "Fat-Free Framework Snippets",
			"details": "https://github.com/uonick/fatfree-snippets",
			"labels": ["snippets"],
			"releases": [
				{
					"sublime_text": "*",
					"branch": "master"
				}
			]
		},
		{
			"name": "Fate",
			"details": "https://github.com/kode4food/fate-sublime",
			"labels": ["language syntax"],
			"releases": [
				{
					"sublime_text": "*",
					"tags": true
				}
			]
		},
		{
			"details": "https://github.com/facelessuser/FavoriteFiles",
			"releases": [
				{
					"sublime_text": "*",
					"tags": "st3-"
				}
			]
		},
		{
			"name": "Favorites",
			"details": "https://github.com/oleg-shilo/sublime-favorites",
			"releases": [
				{
					"sublime_text": "*",
					"tags": true
				}
			]
		},
		{
			"name": "Fb-Flo",
			"details": "https://github.com/reecer/sublime-fb-flo",
			"releases": [
				{
					"sublime_text": "*",
					"tags": true
				}
			]
		},
		{
			"name": "FBP",
			"details": "https://github.com/paulyoung/FBP.tmbundle",
			"labels": ["language syntax"],
			"releases": [
				{
					"sublime_text": "*",
					"tags": true
				}
			]
		},
		{
			"name": "FcitxInput",
			"details": "https://github.com/ubuntugege/FcitxInput",
			"labels": ["input", "fcitx", "chinese"],
			"releases": [
				{
					"sublime_text": "*",
					"platforms": "linux",
					"tags": true
				}
			]
		},
		{
			"name": "Feature Presentation",
			"details": "https://github.com/ctruett/FeaturePresentation",
			"releases": [
				{
					"sublime_text": "*",
					"tags": true
				}
			]
		},
		{
			"name": "Feedwhack",
			"details": "https://github.com/rcraggs/Feedwhack",
			"labels": ["auto-complete"],
			"releases": [
				{
					"sublime_text": "*",
					"tags": true
				}
			]
		},
		{
			"name": "FEG Snippets",
			"details": "https://github.com/w3cmark/feg-sublime-snippets",
			"labels": ["snippets"],
			"releases": [
				{
					"sublime_text": "*",
					"tags": true
				}
			]
		},
		{
			"name": "FEI Syntax-n-Snippets",
			"details": "https://github.com/jaabell/fei-syntax-n-snippets",
			"labels": ["language syntax"],
			"releases": [
				{
					"sublime_text": "*",
					"branch": "master"
				}
			]
		},
		{
			"name": "Felix",
			"details": "https://github.com/fuzzthink/sublime-felix",
			"labels": ["language syntax", "felix"],
			"releases": [
				{
					"sublime_text": "*",
					"tags": true
				}
			]
		},
		{
			"name": "Fennel",
			"details": "https://github.com/gbaptista/sublime-text-fennel",
			"labels": ["completions", "language syntax", "snippets", "fennel"],
			"releases": [
				{
					"sublime_text": "*",
					"tags": true
				}
			]
		},
		{
			"name": "Fenom",
			"details": "https://github.com/pafnuty/sublime-fenom",
			"labels": ["language syntax"],
			"releases": [
				{
					"sublime_text": "*",
					"branch": "master"
				}
			]
		},
		{
			"name": "ferm Syntax",
			"details": "https://github.com/ScOut3R/ferm.tmLanguage",
			"labels": ["language syntax", "ferm"],
			"releases": [
				{
					"sublime_text": "*",
					"tags": true
				}
			]
		},
		{
			"name": "Fewest Moves",
			"details": "https://github.com/oyyq99999/sublime_fewest_moves",
			"labels": ["language syntax", "chess"],
			"releases": [
				{
					"sublime_text": "*",
					"tags": true
				}
			]
		},
		{
			"name": "Fex",
			"details": "https://github.com/hwangzhiming/sublime-text-fex",
			"releases": [
				{
					"sublime_text": "*",
					"tags": true
				}
			]
		},
		{
			"name": "fibjs Completions",
			"details": "https://github.com/ngot/SublimeText-fibjs",
			"labels": ["fibjs", "js", "coroutine"],
			"releases": [
				{
					"sublime_text": "*",
					"tags": true
				}
			]
		},
		{
			"details": "https://github.com/nerdo/fido",
			"releases": [
				{
					"sublime_text": "*",
					"branch": "master"
				}
			]
		},
		{
			"name": "Fight Color Scheme",
			"details": "https://github.com/ghyatzo/fight-color-scheme",
			"labels": ["color-scheme", "light", "dark"],
			"releases": [
				{
					"sublime_text": "*",
					"tags": true
				}
			]
		},
		{
			"name": "Figlet Big ASCII Text",
			"details": "https://github.com/adamchainz/SublimeFiglet",
			"releases": [
				{
					"sublime_text": "*",
					"branch": "main"
				}
			]
		},
		{
			"name": "File Filter",
			"details": "https://github.com/vsc-cnst/SublimeTextFileFilter",
			"labels": [ "search", "logs", "utilities", "code navigation" ],
			"releases": [
				{
					"sublime_text": ">4000",
					"tags": true
				}
			]
		},
		{
			"name": "File History",
			"details": "https://github.com/FichteFoll/FileHistory",
			"author": ["FichteFoll", "Josh Bjornson"],
			"labels": ["file navigation"],
			"releases": [
				{
					"sublime_text": "*",
					"tags": true
				}
			]
		},
		{
			"name": "File Rename",
			"details": "https://github.com/brianlow/FileRename",
			"labels": ["rename", "file rename"],
			"releases": [
				{
					"sublime_text": "*",
					"tags": true
				}
			]
		},
		{
			"name": "file-downloader",
			"details": "https://github.com/fcannizzaro/sublime-file-downloader",
			"labels": ["url (file) download/open"],
			"releases": [
				{
					"sublime_text": "*",
					"tags": true
				}
			]
		},
		{
			"name": "FileBinder",
			"details": "https://github.com/JeroenVdb/FileBinder",
			"labels": ["file navigation"],
			"releases": [
				{
					"sublime_text": "*",
					"tags": true
				}
			]
		},
		{
			"name": "FileBrowser",
			"details": "https://github.com/kaste/SublimeFileBrowser",
			"labels": ["file navigation", "file creation", "file open", "sidebar"],
			"releases": [
				{
					"sublime_text": "<4000",
					"tags": "st3-"
				},
				{
					"sublime_text": ">=4000",
					"tags": true
				}
			]
		},
		{
			"name": "FileClose",
			"details": "https://github.com/lowerworld/SublimeFileClose",
			"releases": [
				{
					"sublime_text": "*",
					"branch": "master"
				}
			]
		},
		{
			"name": "FileCommands",
			"details": "https://github.com/danhper/sublime-file-commands",
			"labels": ["file navigation", "utilities"],
			"releases": [
				{
					"sublime_text": "*",
					"tags": true
				}
			]
		},
		{
			"name": "FileDialog",
			"details": "https://github.com/shagabutdinov/sublime-file-dialog",
			"donate": "https://github.com/shagabutdinov/sublime-enhanced/blob/master/readme-donations.md",
			"labels": ["sublime-enhanced", "file navigation", "utilities"],
			"releases": [
				{
					"sublime_text": "*",
					"branch": "master"
				}
			]
		},
		{
			"name": "FileFinder",
			"details": "https://github.com/houcheng/Filefinder",
			"labels": ["file search", "file navigation", "file find"],
			"releases": [
				{
					"sublime_text": "*",
					"tags": true
				}
			]
		},
		{
			"name": "FileHeader",
			"details": "https://github.com/shiyanhui/FileHeader",
			"labels": ["file creation", "templating", "file header"],
			"releases": [
				{
					"sublime_text": "*",
					"tags": true
				}
			]
		},
		{
			"name": "FileIcons",
			"details": "https://github.com/braver/FileIcons",
			"donate": "https://paypal.me/koenlageveen",
			"labels": ["file", "icons"],
			"releases": [
				{
					"sublime_text": "*",
					"tags": "color-"
				}
			]
		},
		{
			"name": "FileIcons Mono",
			"details": "https://github.com/braver/FileIcons",
			"readme": "https://raw.githubusercontent.com/braver/FileIcons/mono/README.md",
			"donate": "https://paypal.me/koenlageveen",
			"labels": ["file", "icons"],
			"releases": [
				{
					"sublime_text": "*",
					"tags": "mono-"
				}
			]
		},
		{
			"name": "FileList",
			"details": "https://github.com/shagabutdinov/sublime-file-list",
			"donate": "https://github.com/shagabutdinov/sublime-enhanced/blob/master/readme-donations.md",
			"labels": ["sublime-enhanced", "file navigation", "file manipulation", "utilities"],
			"releases": [
				{
					"sublime_text": "*",
					"branch": "master"
				}
			]
		},
		{
			"name": "FileManager",
			"details": "https://github.com/math2001/FileManager",
			"labels": ["sidebar", "folder", "file", "clipboard", "terminal", "file creation", "file navigation"],
			"releases": [
				{
					"sublime_text": "*",
					"tags": true
				}
			]
		},
		{
			"name": "FileModifyStatus",
			"details": "https://github.com/maliayas/SublimeText_FileModifyStatus",
			"labels": ["modify status", "dirty"],
			"releases": [
				{
					"sublime_text": "*",
					"tags": true
				}
			]
		},
		{
			"name": "FileOpTabContextMenu",
			"details": "https://github.com/sigsergv/SublimeFileOpTabContextMenu",
			"releases": [
				{
					"sublime_text": "*",
					"tags": true
				}
			]
		},
		{
			"name": "FilePrompt",
			"details": "https://github.com/loquens/subl-open-file-prompt",
			"labels": ["file navigation", "file manipulation", "utilities", "open files", "file suggestions"],
			"releases": [
				{
					"sublime_text": "*",
					"tags": true
				}
			]
		},
		{
			"name": "FileReloader",
			"details": "https://github.com/petermac-/SublimeFileReloader",
			"releases": [
				{
					"sublime_text": "*",
					"tags": true
				}
			]
		},
		{
			"name": "FileSync",
			"details": "https://github.com/bcharbonnier/SublimeFileSync",
			"releases": [
				{
					"sublime_text": "*",
					"branch": "master"
				}
			]
		},
		{
			"name": "FileSystem Autocompletion",
			"details": "https://github.com/lingo/sublime-fscompletion",
			"releases": [
				{
					"sublime_text": "*",
					"tags": true
				}
			]
		},
		{
			"name": "FileTabRename",
			"details": "https://github.com/LDprg/FileTabRename",
			"labels": ["rename", "file rename"],
			"releases": [
				{
					"sublime_text": "*",
					"tags": true
				}
			]
		},
		{
			"name": "FileTemplates",
			"details": "https://github.com/mneuhaus/SublimeFileTemplates",
			"releases": [
				{
					"sublime_text": "*",
					"branch": "master"
				}
			]
		},
		{
			"name": "FileWatcher",
			"details": "https://github.com/kapitanluffy/sublime-file-watcher",
			"donate": "https://github.com/sponsors/kapitanluffy",
			"releases": [
				{
					"sublime_text": ">=4000",
					"tags": true
				}
			]
		},
		{
			"name": "FileZilla",
			"details": "https://github.com/thecotne/sublime-filezilla",
			"releases": [
				{
					"sublime_text": "*",
					"tags": true
				}
			]
		},
		{
			"name": "FileZilla SFTP Import",
			"details": "https://github.com/ment4list/SublimeZilla",
			"releases": [
				{
					"sublime_text": "*",
					"branch": "master"
				}
			]
		},
		{
			"name": "Fill CF Query",
			"details": "https://github.com/adampresley/sublime-fillcfquery",
			"releases": [
				{
					"sublime_text": "*",
					"branch": "master"
				}
			]
		},
		{
			"name": "Filter Code",
			"details": "https://github.com/happyqingye/FilterCode",
			"releases": [
				{
					"sublime_text": "*",
					"tags": true
				}
			]
		},
		{
			"name": "Filter Lines",
			"details": "https://github.com/davidpeckham/sublime-filterlines",
			"labels": ["search"],
			"releases": [
				{
					"sublime_text": "*",
					"tags": "st3-"
				}
			]
		},
		{
			"name": "FilterPipes",
			"details": "https://github.com/tylerl/FilterPipes",
			"labels": ["text manipulation", "utilities"],
			"releases": [
				{
					"sublime_text": "*",
					"tags": true
				}
			]
		},
		{
			"name": "Find Non ASCII Characters",
			"details": "https://github.com/madeingnecca/sublime-find-non-ascii",
			"releases": [
				{
					"sublime_text": "*",
					"branch": "master"
				}
			]
		},
		{
			"name": "Find PHP Vulnerabilities",
			"details": "https://github.com/WangYihang/Find-PHP-Vulnerabilities",
			"labels": ["php", "securiy", "bug", "vulnerability"],
			"releases": [
				{
					"sublime_text": "*",
					"tags": true
				}
			]
		},
		{
			"name": "Find Yaml Anchor",
			"details": "https://bitbucket.org/talkerbox/findyamlanchor",
			"releases": [
				{
					"sublime_text": "*",
					"tags": true
				}
			]
		},
		{
			"name": "Find++",
			"details": "https://github.com/twolfson/FindPlusPlus",
			"labels": ["file navigation", "search"],
			"releases": [
				{
					"sublime_text": "*",
					"tags": true
				}
			]
		},
		{
			"name": "FindAndReplaceByProjectWithExclusions",
			"details": "https://github.com/Zlatov/FindAndReplaceByProjectWithExclusions",
			"labels": ["find", "replace", "exclusion"],
			"author": "Zlatov",
			"releases": [
				{
					"sublime_text": "*",
					"tags": true
				}
			]
		},
		{
			"details": "https://github.com/facelessuser/FindCursor",
			"releases": [
				{
					"sublime_text": "*",
					"tags": "st3-"
				}
			]
		},
		{
			"name": "FindInFiles-addon",
			"details": "https://github.com/kaste/FindInFiles-addon",
			"labels": ["find", "add-on"],
			"releases": [
				{
					"sublime_text": ">=4000",
					"tags": true
				}
			]
		},
		{
			"details": "https://github.com/skuroda/FindKeyConflicts",
			"releases": [
				{
					"sublime_text": "*",
					"branch": "master"
				}
			]
		},
		{
			"name": "FindResultsBufferUtils",
			"details": "https://github.com/mattst/SublimeFindResultsBufferUtils",
			"labels": ["search", "find results"],
			"releases": [
				{
					"sublime_text": "*",
					"tags": true
				}
			]
		},
		{
			"details": "https://github.com/CodeEffect/FindSelected",
			"releases": [
				{
					"sublime_text": "*",
					"branch": "master"
				}
			]
		},
		{
			"name":"Firebase Rules Syntax",
			"details":"https://github.com/jingyuexing/Sublime-Firebase-Syntax",
			"labels":["language syntax"],
			"releases":[
				{
					"sublime_text":"*",
					"tags":true
				}
			]
		},
		{
			"name": "Firebase Snippets",
			"details": "https://github.com/dhcar/firebaseSnippets",
			"labels": ["snippets"],
			"releases": [
				{
					"sublime_text": "*",
					"branch": "master"
				}
			]
		},
		{
			"name": "FireCode Color Scheme",
			"details": "https://github.com/MarkMichos/firecode-color-scheme",
			"author": "Mark Michos",
			"labels": ["color scheme"],
			"releases": [
				{
					"sublime_text": "*",
					"branch": "master"
				}
			]
		},
		{
			"name": "fish",
			"details": "https://github.com/Phidica/sublime-fish",
			"labels": ["language syntax", "snippets"],
			"releases": [
				{
					"sublime_text": "3000 - 3999",
					"tags": "st3-"
				},
				{
					"sublime_text": ">=4000",
					"tags": "st4-"
				}
			]
		},
		{
			"name": "FishTank",
			"details": "https://github.com/ahuff44/sublime-fish-tank",
			"releases": [
				{
					"sublime_text": "*",
					"tags": true
				}
			]
		},
		{
			"name": "Fix Mac Path",
			"details": "https://github.com/int3h/SublimeFixMacPath",
			"labels": ["terminal", "repl"],
			"releases": [
				{
					"sublime_text": "*",
					"platforms": "osx",
					"tags": true
				}
			]
		},
		{
			"name": "FixMyJS",
			"details": "https://github.com/addyosmani/sublime-fixmyjs",
			"labels": ["formatting"],
			"releases": [
				{
					"sublime_text": "*",
					"tags": true
				}
			]
		},
		{
			"name": "FixSelectionAfterIndent",
			"details": "https://github.com/evandrocoan/FixSelectionAfterIndent",
			"labels": ["formatting"],
			"releases": [
				{
					"sublime_text": "*",
					"tags": true
				}
			]
		},
		{
			"name": "FLAC",
			"details": "https://github.com/pjkottke/FLAC-Syntax",
			"labels": ["language syntax"],
			"releases": [
				{
					"sublime_text": "*",
					"branch": "master"
				}
			]
		},
		{
			"name": "Flask Completions",
			"details": "https://github.com/geekpradd/Flask-Sublime",
			"labels": ["auto-complete", "snippets"],
			"releases": [
				{
					"sublime_text": "*",
					"tags": true
				}
			]
		},
		{
			"name": "Flask Hello",
			"details": "https://github.com/tanrax/SublimeFlaskHello",
			"labels": ["auto-complete", "snippets"],
			"releases": [
				{
					"sublime_text": "*",
					"tags": true
				}
			]
		},
		{
			"name": "Flask Starter",
			"details": "https://github.com/JoePriesto/Sublime-Flask-Starter",
			"releases": [
				{
					"sublime_text": "*",
					"tags": true
				}
			]
		},
		{
			"name": "Flat Colors",
			"details": "https://github.com/jbrooksuk/SublimeFlatColors",
			"labels": ["auto-complete", "color"],
			"releases": [
				{
					"sublime_text": "*",
					"tags": true
				}
			]
		},
		{
			"name": "Flatdata Syntax Highlighting",
			"details": "https://github.com/fermeise/flatdata-sublime-syntax",
			"labels": ["language syntax"],
			"releases": [
				{
					"sublime_text": "*",
					"tags": true
				}
			]
		},
		{
			"name": "Flatron",
			"details": "https://github.com/NoahBuscher/Flatron",
			"labels": ["theme", "color scheme"],
			"releases": [
				{
					"sublime_text": "*",
					"branch": "master"
				}
			]
		},
		{
			"name": "Flatwhite",
			"details": "https://github.com/Willamin/flatwhite",
			"labels": ["theme", "color scheme"],
			"releases": [
				{
					"sublime_text": "*",
					"tags": true
				}
			]
		},
		{
			"name": "Flexbox Snippets",
			"details": "https://github.com/brenopolanski/css-flexbox-sublime-snippets",
			"labels": ["snippets", "css", "flexbox"],
			"releases": [
				{
					"sublime_text": "*",
					"tags": true
				}
			]
		},
		{
			"name": "Flexoki Color Scheme",
			"details": "https://github.com/kepano/flexoki-sublime",
			"labels": ["color scheme"],
			"releases": [
				{
					"sublime_text": "*",
					"tags": true
				}
			]
		},
		{
			"name": "Flight JS Snippets",
			"details": "https://github.com/cameronhunter/flight-js-snippets",
			"labels": ["snippets"],
			"releases": [
				{
					"sublime_text": "*",
					"tags": true
				}
			]
		},
		{
			"name": "Floobits",
			"details": "https://github.com/Floobits/floobits-sublime",
			"homepage": "https://floobits.com",
			"labels": ["code sharing", "pair programming", "remote collaboration"],
			"releases": [
				{
					"sublime_text": "*",
					"tags": true
				}
			]
		},
		{
			"name": "FloScript",
			"details": "https://github.com/hadfieldn/sublime-floscript",
			"labels": ["language syntax"],
			"releases": [
				{
					"sublime_text": "*",
					"tags": true
				}
			]
		},
		{
			"name": "Flow",
			"details": "https://github.com/73rhodes/Sublime-Flow",
			"labels": ["linting"],
			"releases": [
				{
					"sublime_text": "*",
					"branch": "master"
				}
			]
		},
		{
			"name": "Flow Built-In Type Completion",
			"details": "https://github.com/xinchaobeta/flow-builtin-type-completion",
			"releases": [
				{
					"sublime_text": "*",
					"tags": true
				}
			]
		},
		{
			"name": "FlowIDE",
			"details": "https://github.com/tptee/FlowIDE",
			"releases": [
				{
					"sublime_text": ">=3070",
					"platforms": ["osx", "linux"],
					"tags": true
				}
			]
		},
		{
			"name": "Flowstate",
			"details": "https://github.com/goodmind/sublime-flowstate",
			"releases": [
				{
					"sublime_text": "*",
					"tags": true
				}
			]
		},
		{
			"name": "FlowTree",
			"details": "https://github.com/maxwelljohn/FlowTree",
			"description": "Make complex code changes faster & more reliably with automatic working memory support",
			"labels": ["open files", "code navigation", "file navigation", "workspace", "session", "utilities"],
			"releases": [
				{
					"sublime_text": ">=3176",
					"tags": true
				}
			]
		},
		{
			"name": "FlowType",
			"details": "https://github.com/Pegase745/sublime-flowtype",
			"labels": ["auto-complete", "formatting", "linting", "coverage", "flow", "javascript"],
			"releases": [
				{
					"sublime_text": "*",
					"tags": true
				}
			]
		},
		{
			"name": "Fluent",
			"details": "https://github.com/SirNickolas/SublimeFluent",
			"labels": ["auto-complete", "language syntax"],
			"releases": [
				{
					"sublime_text": "*",
					"tags": true
				}
			]
		},
		{
			"name": "fluent-logger",
			"details": "https://github.com/airtoxin/fluent-logger-sublimetext",
			"releases": [
				{
					"sublime_text": "*",
					"tags": true
				}
			]
		},
		{
			"name": "Fluentd",
			"details": "https://github.com/adamchainz/fluentd.tmLanguage",
			"labels": ["language syntax"],
			"releases": [
				{
					"sublime_text": "*",
					"tags": true
				}
			]
		},
		{
			"name": "FlutterEnhancements",
			"details": "https://github.com/yusdacra/FlutterEnhancements",
			"releases": [
				{
					"sublime_text": "*",
					"platforms": ["linux", "osx"],
					"tags": true
				}
			]
		},
		{
			"name": "Flux Snippets",
			"details": "https://github.com/jansanchez/Flux_Snippets",
			"labels": ["snippets", "coffee", "flux", "jade", "stylus"],
			"releases": [
				{
					"sublime_text": "*",
					"tags": true
				}
			]
		},
		{
			"name": "Fmt",
			"details": "https://github.com/mitranim/sublime-fmt",
			"releases": [
				{
					"sublime_text": "*",
					"tags": true
				}
			]
		},
		{
			"name": "Fn",
			"details": "https://github.com/jonnyarnold/fn-syntax",
			"labels": ["fn", "language syntax"],
			"releases": [
				{
					"sublime_text": "*",
					"tags": true
				}
			]
		},
		{
			"name": "Focus",
			"details": "https://github.com/sindresorhus/focus",
			"labels": ["color scheme", "markup", "latex"],
			"releases": [
				{
					"sublime_text": "*",
					"branch": "main"
				}
			]
		},
		{
			"name": "Focus File on Sidebar",
			"details": "https://github.com/miguelgraz/FocusFileOnSidebar",
			"labels": ["focus", "sidebar"],
			"releases": [
				{
					"sublime_text": "*",
					"branch": "master"
				}
			]
		},
		{
			"name": "Focus Last Tab",
			"details": "https://github.com/eproxus/focus_last_tab",
			"releases": [
				{
					"sublime_text": "*",
					"branch": "master"
				}
			]
		},
		{
			"name": "Fold ABL",
			"details": "https://github.com/RudnikovPaul/FoldABL",
			"releases": [
				{
					"sublime_text": "*",
					"platforms": ["windows", "osx"],
					"tags": true
				}
			]
		},
		{
			"name": "Fold Comments",
			"details": "https://github.com/oskarols/foldcomments",
			"labels": ["formatting"],
			"releases": [
				{
					"sublime_text": "*",
					"tags": true
				}
			]
		},
		{
			"name": "Fold Javascript Functions",
			"details": "https://github.com/LuckyKat/sublime-fold-functions",
			"releases": [
				{
					"sublime_text": ">=3125",
					"tags": true
				}
			]
		},
		{
			"name": "Fold Python",
			"details": "https://github.com/svenfraeys/SublimeFoldPython",
			"releases": [
				{
					"sublime_text": "*",
					"branch": "master"
				}
			]
		},
		{
			"name": "Fold Python Docstrings",
			"details": "https://github.com/alecthomas/SublimeFoldPythonDocstrings",
			"releases": [
				{
					"sublime_text": "*",
					"branch": "master"
				}
			]
		},
		{
			"name": "Folder Aliaser",
			"details": "https://github.com/SublimeText/FolderAliaser",
			"previous_names": ["FolderAlias Rename Tool"],
			"releases": [
				{
					"sublime_text": "3000 - 3999",
					"tags": "st3-"
				},
				{
					"sublime_text": ">=4000",
					"tags": true
				}
			]
		},
		{
			"name": "Folder2Project",
			"details": "https://github.com/divinites/folder2project",
			"releases": [
				{
					"sublime_text": "*",
					"tags": true
				}
			]
		},
		{
			"name": "FolderFiles",
			"details": "https://github.com/shagabutdinov/sublime-folder-files",
			"donate": "https://github.com/shagabutdinov/sublime-enhanced/blob/master/readme-donations.md",
			"labels": ["sublime-enhanced", "utilities"],
			"releases": [
				{
					"sublime_text": "*",
					"branch": "master"
				}
			]
		},
		{
			"name": "FoldersSwitch",
			"details": "https://github.com/kitzberger/SublimeFoldersSwitch",
			"labels": ["sidebar", "folder", "project"],
			"releases": [
				{
					"sublime_text": "*",
					"platforms": ["osx", "linux"],
					"tags": true
				}
			]
		},
		{
			"name": "FolderTouch",
			"details": "https://github.com/ru-web-designer/sublime-foldertouch",
			"releases": [
				{
					"sublime_text": "*",
					"branch": "master"
				}
			]
		},
		{
			"name": "FoldFunctions",
			"details": "https://github.com/math2001/FoldFunctions",
			"releases": [
				{
					"sublime_text": ">=3126",
					"tags": true
				}
			]
		},
		{
			"name": "Font Size Per View",
			"details": "https://github.com/m-bartlett/SublimeFontSizePerView",
			"labels": ["font", "text manipulation"],
			"releases": [
				{
					"sublime_text": "*",
					"tags": true
				}
			]
		},
		{
			"name": "FontCycler",
			"details": "https://github.com/akshaykumar90/sublime-font-cycler",
			"releases": [
				{
					"sublime_text": "*",
					"tags": true
				}
			]
		},
		{
			"name": "ForceMoveToGroup",
			"details": "https://github.com/tkotosz/SublimeForceMoveToGroup",
			"releases": [
				{
					"sublime_text": "*",
					"tags": true
				}
			]
		},
		{
<<<<<<< HEAD
			"name": "Foremark",
			"details": "https://github.com/Foremark/Sublime-Foremark",
			"labels": ["language syntax", "foremark"],
			"releases": [
				{
					"sublime_text": "*",
					"tags": true
				}
			]
		},
		{
=======
>>>>>>> 35464c4f
			"name": "Format Apex Log",
			"details": "https://github.com/jdrbc/format-apex-log",
			"labels": ["formatting", "apex", "salesforce"],
			"releases": [
				{
					"sublime_text": "*",
					"tags": true
				}
			]
		},
		{
			"name": "Format JSDoc @params",
			"details": "https://bitbucket.org/finitewisdom/sublime-jsdocparam",
			"labels": ["formatting", "jsdoc", "javascript"],
			"releases": [
				{
					"sublime_text": "*",
					"tags": true
				}
			]
		},
		{
			"name": "FormatLua",
			"details": "https://github.com/denglf/FormatLua",
			"releases": [
				{
					"sublime_text": "*",
					"tags": true
				}
			]
		},
		{
			"name": "Formatter",
			"details": "https://github.com/bitst0rm-pub/Formatter",
			"author": "bitst0rm",
			"labels": ["formatting", "minify", "prettify", "css", "scss", "sass", "less", "html", "xml", "javascript", "json", "markdown", "perl", "php", "python", "ruby", "bash", "c", "c++", "c#", "d", "objc", "java"],
			"releases": [
				{
					"sublime_text": "*",
					"tags": true
				}
			]
		},
		{
			"name": "Forth",
			"details": "https://github.com/mitranim/sublime-forth",
			"labels": ["language syntax"],
			"releases": [
				{
					"sublime_text": "*",
					"tags": true
				}
			]
		},
		{
			"name": "Fortify Highlighter",
			"details": "https://github.com/pwntester/FortifyHighlighter",
			"labels": ["language syntax"],
			"releases": [
				{
					"sublime_text": "*",
					"tags": true
				}
			]
		},
		{
			"name": "Fortran",
			"details": "https://github.com/315234/SublimeFortran",
			"labels": ["language syntax"],
			"releases": [
				{
					"sublime_text": ">=3084",
					"tags": true
				}
			]
		},
		{
			"name": "FosterNeko",
			"details": "https://github.com/shelsoloa/foster-neko",
			"releases": [
				{
					"sublime_text": ">=3149",
					"tags": true
				}
			]
		},
		{
			"name": "Foundation 5 Snippets",
			"details": "https://github.com/zurb/foundation-5-sublime-snippets",
			"labels": ["snippets"],
			"releases": [
				{
					"sublime_text": "*",
					"branch": "master"
				}
			]
		},
		{
			"name": "Foundation 6 Autocomplete",
			"details": "https://github.com/webchun/foundation-6-sublime-autocomplete",
			"labels": ["auto-complete"],
			"releases": [
				{
					"sublime_text": "*",
					"tags": true
				}
			]
		},
		{
			"name": "Foundation Snippets",
			"details": "https://github.com/michaelryancaputo/Zurb-Foundation-Snippets",
			"labels": ["snippets"],
			"releases": [
				{
					"sublime_text": "*",
					"branch": "master"
				}
			]
		},
		{
			"name": "Fountain",
			"details": "https://github.com/poritsky/fountain-sublime-text",
			"labels": ["language syntax"],
			"releases": [
				{
					"sublime_text": "*",
					"branch": "master"
				}
			]
		},
		{
			"name": "Fountainhead",
			"details": "https://github.com/derickc/Fountainhead",
			"labels": ["language syntax"],
			"releases": [
				{
					"sublime_text": "*",
					"tags": true
				}
			]
		},
		{
			"name": "FramerCompletion",
			"details": "https://github.com/awt2542/SublimeCompletionFramerjs",
			"releases": [
				{
					"sublime_text": "*",
					"tags": true
				}
			]
		},
		{
			"name": "FrancaIDL",
			"details": "https://github.com/arthurfait/Franca-IDL-syntax-higlight-st3",
			"labels": ["language syntax"],
			"releases": [
				{
					"sublime_text": "*",
					"tags": true
				}
			]
		},
		{
			"name": "Freedom Colour Scheme",
			"details": "https://github.com/frithrah/freedom-sublime",
			"labels": ["color scheme"],
			"releases": [
				{
					"sublime_text": "*",
					"tags": true
				}
			]
		},
		{
			"name": "FreeMarker",
			"details": "https://github.com/briancavalier/textmate-freemarker-bundle",
			"labels": ["language syntax"],
			"releases": [
				{
					"sublime_text": "*",
					"branch": "master"
				}
			]
		},
		{
			"name": "Frequency",
			"details": "https://github.com/krishraghuram/SublimeFrequency",
			"releases": [
				{
					"sublime_text": "*",
					"tags": true
				}
			]
		},
		{
			"name": "Freya",
			"details": "https://github.com/mistydemeo/sublime_freya",
			"releases": [
				{
					"sublime_text": "*",
					"tags": true
				}
			]
		},
		{
			"name": "Front End Snippets",
			"details": "https://github.com/jleonard/sublime-text-2-front-end",
			"labels": ["snippets"],
			"releases": [
				{
					"sublime_text": "*",
					"branch": "master"
				}
			]
		},
		{
			"name": "Front-end Project Snippets",
			"details": "https://github.com/org-moon-world/sublime-front-end-snippets",
			"labels": ["snippets", "project", "front-end", "html", "css", "schema", "seo", "javascript"],
			"releases": [
				{
					"sublime_text": "*",
					"tags": true
				}
			]
		},
		{
			"name": "Frontend Light Color Scheme",
			"details": "https://github.com/FedC/frontend-light",
			"labels": ["color scheme"],
			"releases": [
				{
					"sublime_text": "*",
					"branch": "master"
				}
			]
		},
		{
			"name": "FSharp",
			"details": "https://github.com/guillermooo/sublime-fsharp-package-releases",
			"labels": ["language syntax", "auto-complete", "f#"],
			"releases": [
				{
					"sublime_text": ">=3080",
					"tags": true
				}
			]
		},
		{
			"name": "FSL - Finite State Language",
			"details": "https://github.com/StoneCypher/sublime-fsl",
			"labels": ["language syntax", "finite state machine", "flowchart", "fsl", "fsm", "jssm", "javascript", "state machine"],
			"releases": [
				{
					"sublime_text": "*",
					"tags": true
				}
			]
		},
		{
			"name": "FSP Syntax",
			"details": "https://github.com/toboid/sublime-fsp-syntax",
			"labels": ["language syntax", "fsp", "ltsa"],
			"releases": [
				{
					"sublime_text": "*",
					"tags": true
				}
			]
		},
		{
			"name": "FT Origami",
			"details": "https://github.com/Financial-Times/FTOrigamiSublimeText",
			"releases": [
				{
					"sublime_text": "*",
					"tags": true
				}
			]
		},
		{
			"name": "FTPSync",
			"details": "https://github.com/NoxArt/SublimeText2-FTPSync",
			"labels": ["ftp", "sync"],
			"releases": [
				{
					"sublime_text": "*",
					"branch": "master"
				}
			]
		},
		{
			"name": "Fugly Syntax Highlight",
			"details": "https://github.com/diogomoretti/fugly.tmLanguage",
			"labels": ["language syntax"],
			"releases": [
				{
					"sublime_text": "*",
					"tags": true
				}
			]
		},
		{
			"name": "FullScreenStatus",
			"details": "https://github.com/maliayas/SublimeText_FullScreenStatus",
			"labels": ["full screen", "distraction free"],
			"releases": [
				{
					"sublime_text": "*",
					"tags": true
				}
			]
		},
		{
			"name": "FullUndo",
			"details": "https://github.com/shagabutdinov/sublime-full-undo",
			"donate": "https://github.com/shagabutdinov/sublime-enhanced/blob/master/readme-donations.md",
			"labels": ["sublime-enhanced"],
			"releases": [
				{
					"sublime_text": "*",
					"branch": "master"
				}
			]
		},
		{
			"name": "FullwidthTabSpaces",
			"details": "https://github.com/woodmix/FullwidthTabSpaces",
			"releases": [
				{
					"sublime_text": "*",
					"tags": true
				}
			]
		},
		{
			"name": "Function Name Display",
			"details": "https://github.com/akrabat/SublimeFunctionNameDisplay",
			"releases": [
				{
					"sublime_text": "*",
					"branch": "master"
				}
			]
		},
		{
			"name": "fundamentals Snippets",
			"details": "https://github.com/thespacedoctor/fundamentals-Sublime-Snippets",
			"releases": [
				{
					"sublime_text": "*",
					"tags": true
				}
			]
		},
		{
			"name": "Fuse",
			"details": "https://github.com/fuse-open/Fuse.SublimePlugin",
			"labels": ["language syntax"],
			"releases": [
				{
					"sublime_text": "*",
					"tags": true
				}
			]
		},
		{
			"name": "Fuse Snippets",
			"details": "https://github.com/igorls/fuse-snippets",
			"releases": [
				{
					"sublime_text": "*",
					"tags": true
				}
			]
		},
		{
			"name": "Future Funk - Codeception",
			"details": "https://github.com/brandonferens/FutureFunk-CodeCeption",
			"labels": ["color scheme"],
			"releases": [
				{
					"sublime_text": "*",
					"tags": true
				}
			]
		},
		{
			"name": "Future Funk - Color Scheme",
			"details": "https://github.com/jasperjorna/ST-FutureFunk",
			"labels": ["color scheme"],
			"releases": [
				{
					"sublime_text": "*",
					"tags": true
				}
			]
		},
		{
			"name": "Fuzzy Clock",
			"details": "https://github.com/SarthakU/fuzzy-clock-sublime",
			"labels": ["status bar", "time"],
			"releases": [
				{
					"sublime_text": "*",
					"tags": true
				}
			]
		},
		{
			"details": "https://github.com/facelessuser/FuzzyFileNav",
			"releases": [
				{
					"sublime_text": "*",
					"tags": "st3-"
				}
			]
		},
		{
			"details": "https://github.com/sagold/FuzzyFilePath",
			"labels": ["auto-complete", "filename", "filepath"],
			"releases": [
				{
					"sublime_text": "*",
					"branch": "master"
				}
			]
		},
		{
			"name": "FuzzyImports",
			"details": "https://github.com/11bit/fuzzy-imports",
			"labels": ["imports", "javascript", "js"],
			"releases": [
				{
					"sublime_text": "*",
					"tags": true
				}
			]
		}
	]
}<|MERGE_RESOLUTION|>--- conflicted
+++ resolved
@@ -1513,20 +1513,6 @@
 			]
 		},
 		{
-<<<<<<< HEAD
-			"name": "Foremark",
-			"details": "https://github.com/Foremark/Sublime-Foremark",
-			"labels": ["language syntax", "foremark"],
-			"releases": [
-				{
-					"sublime_text": "*",
-					"tags": true
-				}
-			]
-		},
-		{
-=======
->>>>>>> 35464c4f
 			"name": "Format Apex Log",
 			"details": "https://github.com/jdrbc/format-apex-log",
 			"labels": ["formatting", "apex", "salesforce"],
