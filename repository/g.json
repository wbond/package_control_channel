{
	"$schema": "sublime://packagecontrol.io/schemas/repository",
	"schema_version": "4.0.0",
	"packages": [
		{
			"details": "https://github.com/SublimeText/Gaelyk",
			"labels": ["language syntax"],
			"releases": [
				{
					"sublime_text": "*",
					"branch": "master"
				}
			]
		},
		{
			"name": "Galen v2+",
			"details": "https://github.com/davidrv87/syntax-sublime-galen2",
			"readme": "https://raw.githubusercontent.com/davidrv87/syntax-sublime-galen2/master/README.md",
			"labels": ["language syntax"],
			"releases": [
				{
					"sublime_text": "*",
					"tags": true
				}
			]
		},
		{
			"name": "Galil DMC language",
			"details": "https://github.com/fallrisk/GalilDmc-Bunduru",
			"labels": ["language syntax"],
			"releases": [
				{
					"sublime_text": "*",
					"tags": true
				}
			]
		},
		{
			"name": "Game of Life",
			"details": "https://github.com/mjkaufer/SublimeGameOfLife",
			"labels": ["fun", "misc"],
			"releases": [
				{
					"sublime_text": "*",
					"tags": true
				}
			]
		},
		{
			"name": "GameMaker Language (GML) Bundle",
			"details": "https://github.com/Uduse/Sublime-GameMaker-Studio-Language-Bundle",
			"labels": ["language syntax"],
			"releases": [
				{
					"sublime_text": "*",
					"tags": true
				}
			]
		},
		{
			"name": "GAMS language",
			"details": "https://github.com/lolow/sublime-gams",
			"labels": ["language syntax"],
			"releases": [
				{
					"sublime_text": "*",
					"branch": "master"
				}
			]
		},
		{
			"name": "gamY",
			"details": "https://github.com/MartinBonde/gamY_sublime",
			"labels": ["language syntax"],
			"releases": [
				{
					"sublime_text": "*",
					"platforms": ["windows"],
					"tags": true
				}
			]
		},
		{
			"name": "GAS-x86 (or x64) highlighting scheme",
			"details": "https://github.com/calculuswhiz/Assembly-Syntax-Definition",
			"labels": ["language syntax", "x86", "x64", "x86_64", "at&t", "gas"],
			"releases": [
				{
					"sublime_text": "*",
					"tags": true
				}
			]
		},
		{
			"name": "Gauche",
			"details": "https://github.com/nomnel/Sublime-Gauche-Syntax",
			"labels": ["language syntax"],
			"releases": [
				{
					"sublime_text": "*",
					"branch": "master"
				}
			]
		},
		{
			"name": "GBK Support",
			"details": "https://github.com/chengsu/sublime-gbk-support",
			"releases": [
				{
					"sublime_text": "*",
					"tags": true
				}
			]
		},
		{
			"name": "GCC Assembly Listing",
			"details": "https://github.com/abcminiuser/sublimetext-gnu-gas",
			"labels": ["language syntax"],
			"releases": [
				{
					"sublime_text": "*",
					"tags": true
				}
			]
		},
		{
			"name": "GCC MAP File",
			"details": "https://github.com/abcminiuser/sublimetext-gnu-map",
			"labels": ["language syntax"],
			"releases": [
				{
					"sublime_text": "*",
					"tags": true
				}
			]
		},
		{
			"name": "gcode",
			"details": "https://github.com/ElectricRCAircraftGuy/sublime_gcode",
			"labels": ["language syntax"],
			"releases": [
				{
					"sublime_text": "*",
					"tags": true
				}
			]
		},
		{
			"name": "GDL",
			"details": "https://github.com/runxel/GDL-sublime",
			"labels": ["auto-complete", "color scheme", "language syntax"],
			"releases": [
				{
					"sublime_text": "<3084",
					"tags": "st2-"
				},
				{
					"sublime_text": ">=3084",
					"tags": true
				}
			]
		},
		{
			"name": "GDScript (Godot Engine)",
			"details": "https://github.com/beefsack/GDScript-sublime",
			"labels": ["language syntax"],
			"releases": [
				{
					"sublime_text": "*",
					"tags": true
				}
			]
		},
		{
			"name": "GearboxSencha",
			"details": "https://github.com/Governance-com/gearbox-sublime-sencha",
			"releases": [
				{
					"sublime_text": "*",
					"tags": true
				}
			]
		},
		{
			"name": "Gekko",
			"details": "https://github.com/MartinBonde/gekko_sublime",
			"labels": ["language syntax"],
			"releases": [
				{
					"sublime_text": "*",
					"platforms": ["windows"],
					"tags": true
				}
			]
		},
		{
			"name": "Gem Browser",
			"details": "https://github.com/NaN1488/sublime-gem-browser",
			"releases": [
				{
					"sublime_text": "*",
					"branch": "stable"
				}
			]
		},
		{
			"name": "Gemini",
			"details": "https://github.com/printfn/gemini-sublime",
			"labels": ["language syntax"],
			"releases": [
				{
					"sublime_text": "*",
					"tags": true
				}
			]
		},
		{
			"name": "Gemma",
			"details": "https://github.com/parachute-io/gemma",
			"labels": ["ruby", "rubygems", "gemfile", "bundler"],
			"releases": [
				{
					"sublime_text": "*",
					"tags": true
				}
			]
		},
		{
			"name": "Generate Password",
			"details": "https://github.com/iambibhas/GeneratePassword",
			"releases": [
				{
					"sublime_text": "*",
					"tags": true
				}
			]
		},
		{
			"name": "GenerateProjects",
			"details": "https://github.com/drmonkeyninja/sublime-text-generate-projects",
			"releases": [
				{
					"sublime_text": "*",
					"tags": true
				}
			]
		},
		{
			"name": "GenerateSyntaxTestAssertions",
			"details": "https://github.com/gerardroche/sublime-generate-syntax-test-assertions",
			"labels": ["generator", "syntax", "testing"],
			"releases": [
				{
					"sublime_text": "*",
					"tags": true
				}
			]
		},
		{
			"details": "https://github.com/SublimeText/GenerateUUID",
			"releases": [
				{
					"sublime_text": "*",
					"branch": "master"
				}
			]
		},
		{
			"name": "Generic Config",
			"details": "https://github.com/skozlovf/Sublime-GenericConfig",
			"labels": ["language syntax"],
			"releases": [
				{
					"sublime_text": "<3084",
					"tags": "st2-"
				},
				{
					"sublime_text": ">=3084",
					"tags": true
				}
			]
		},
		{
			"details": "https://github.com/jtallant/Genesis",
			"releases": [
				{
					"sublime_text": "*",
					"branch": "master"
				}
			]
		},
		{
			"name": "GenExpr",
			"details": "https://github.com/emmanueljourdan/GenExprForSublime",
			"labels": ["language syntax", "snippets"],
			"releases": [
				{
					"sublime_text": "*",
					"tags": true
				}
			]
		},
		{
			"name":"Gengojs",
			"details":"https://github.com/gengojs/sublime-snippets",
			"labels":["snippets", "i18n", "l10n"],
			"releases":[
				{
					"sublime_text":"*",
					"tags": true
				}
			]
		},
		{
			"name":"Georgify",
			"details":"https://github.com/shividhar/Georgify",
			"labels":["language syntax", "correctness proofs", "uwaterloo"],
			"releases":[
				{
					"sublime_text":"*",
					"tags": true
				}
			]
		},
		{
			"name": "GetCode",
			"author": "salil03",
			"details": "https://github.com/Salil03/GetCode",
			"labels": ["competitive-programming"],
			"releases": [
				{
					"sublime_text": "*",
					"tags": true
				}
			]
		},
		{
			"name": "Gettext",
			"details": "https://github.com/idleberg/sublime-gettext",
			"labels": ["language syntax", "snippets", "gettext", "i18n", "l10n"],
			"releases": [
				{
					"sublime_text": "*",
					"tags": true
				}
			]
		},
		{
			"name": "Gherkin (Cucumber) Formatter",
			"details": "https://github.com/waynemoore/sublime-gherkin-formatter",
			"releases": [
				{
					"sublime_text": "*",
					"branch": "master"
				}
			]
		},
		{
			"name": "Gherkin Auto-Complete",
			"details": "https://github.com/AndyHitchman/sublime-gherkin-auto-complete",
			"labels": ["auto-complete", "gherkin"],
			"releases": [
				{
					"sublime_text": "*",
					"tags": true
				}
			]
		},
		{
			"name": "Gherkin Auto-Complete Plus",
			"details": "https://github.com/austincrft/sublime-gherkin-auto-complete-plus",
			"labels": ["auto-complete", "language syntax", "testing", "cucumber", "gherkin"],
			"releases": [
				{
					"sublime_text": "*",
					"tags": true
				}
			]
		},
		{
			"name": "Ghetto CoffeeScript",
			"details": "https://github.com/dunckr/ghetto-coffeescript",
			"labels": ["color scheme"],
			"releases": [
				{
					"sublime_text": "*",
					"branch": "master"
				}
			]
		},
		{
			"name": "Ghost Snippets",
			"details": "https://github.com/matthojo/Ghost-Snippets",
			"releases": [
				{
					"sublime_text": "*",
					"branch": "master"
				}
			]
		},
		{
			"name": "GhostText",
			"details": "https://github.com/GhostText/GhostText-for-SublimeText",
			"issues": "https://github.com/fregante/GhostText/issues",
			"donate": "https://github.com/sponsors/fregante",
			"homepage": "https://ghosttext.fregante.com",
			"labels": [
				"browser integration"
			],
			"releases": [
				{
					"sublime_text": "*",
					"tags": true
				}
			]
		},
		{
			"name": "Gimp Auto-Complete Python",
			"details": "https://github.com/civAnimal/gimp_autocomplete_python",
			"releases": [
				{
					"sublime_text": "*",
					"tags": true
				}
			]
		},
		{
			"name": "Gimp Auto-Complete Scheme",
			"details": "https://github.com/civAnimal/gimp_autocomplete_scheme",
			"releases": [
				{
					"sublime_text": "*",
					"tags": true
				}
			]
		},
		{
			"name": "Ginkgo Completions",
			"details": "https://github.com/onsi/ginkgo-sublime-completions",
			"releases": [
				{
					"sublime_text": "*",
					"tags": true
				}
			]
		},
		{
			"name": "GISDK",
			"details": "https://github.com/Caliper-Corporation/GISDK-SublimeText",
			"labels": ["language syntax"],
			"releases": [
				{
					"sublime_text": "*",
					"tags": true
				}
			]
		},
		{
			"name": "gislacks",
			"details": "https://github.com/tanaikech/gislacks",
			"releases": [
				{
					"sublime_text": "*",
					"tags": true
				}
			]
		},
		{
			"details": "https://github.com/condemil/Gist",
			"releases": [
				{
					"sublime_text": "*",
					"branch": "master"
				}
			]
		},
		{
			"name": "Git",
			"details": "https://github.com/kemayo/sublime-text-git",
			"labels": ["language syntax", "git", "vcs"],
			"releases": [
				{
					"sublime_text": "*",
					"tags": true
				}
			]
		},
		{
			"name": "Git badges like VS Code",
			"details": "https://github.com/arxeiss/Sublime-GitBadgesLikeVSCode",
			"releases": [
				{
					"sublime_text": ">=3200",
					"tags": true
				}
			]
		},
		{
			"name": "Git blame",
			"details": "https://github.com/frou/st3-gitblame",
			"labels": ["git", "blame"],
			"releases": [
				{
					"sublime_text": ">=3170",
					"tags": true
				}
			]
		},
		{
			"author": ["Tomas Barry"],
			"name": "Git CoAuthor",
			"description": "Auto-complete a git commit co-authorship",
			"labels": ["git", "git commit", "co-author"],
			"details": "https://github.com/TomasBarry/Sublime-git-co-author",
			"releases": [
				{
					"sublime_text": "*",
					"tags": true
				}
			]
		},
		{
			"name": "Git Commit Message Syntax",
			"details": "https://github.com/adambullmer/sublime_git_commit_syntax",
			"labels": [
				"git",
				"language",
				"syntax",
				"language syntax",
				"commit"
			],
			"author": "adambullmer",
			"readme": "https://raw.githubusercontent.com/adambullmer/sublime_git_commit_syntax/master/README.md",
			"releases": [
				{
					"sublime_text": "*",
					"tags": true
				}
			]
		},
		{
			"name": "Git Config",
			"details": "https://github.com/robballou/gitconfig-sublimetext",
			"labels": ["language syntax"],
			"releases": [
				{
					"sublime_text": "*",
					"branch": "master"
				}
			]
		},
		{
			"name": "Git Conflict Resolver",
			"details": "https://github.com/sascha-wolf/sublime-GitConflictResolver",
			"releases": [
				{
					"sublime_text": "*",
					"tags": true
				}
			]
		},
		{
			"name": "Git Extensions",
			"details": "https://github.com/LinuxDevon/sublime-gitextensions",
			"labels": ["gitextensions", "git"],
			"releases": [
				{
					"sublime_text": "*",
					"tags": true
				}
			]
		},
		{
			"name": "Git Message Auto Save",
			"details": "https://github.com/franciscolourenco/sublime-git-message-auto-save",
			"labels": ["git", "vcs", "commit", "save", "auto", "message", "close", "exit", "rebase"],
			"releases": [
				{
					"sublime_text": "*",
					"tags": true
				}
			]
		},
		{
			"name": "Git Mode",
			"details": "https://github.com/markbirbeck/sublime-text-gitmode",
			"labels": ["language syntax", "git", "emacs"],
			"releases": [
				{
					"sublime_text": "*",
					"tags": true
				}
			]
		},
		{
			"name": "GitAutoCommit",
			"details": "https://github.com/anjlab/sublime-text-git-autocommit",
			"releases": [
				{
					"sublime_text": "*",
					"tags": true
				}
			]
		},
		{
			"name": "GitCommitMsg",
			"details": "https://github.com/cbumgard/GitCommitMsg",
			"releases": [
				{
					"sublime_text": "*",
					"branch": "master"
				}
			]
		},
		{
			"name": "GitDiffHelper",
			"details": "https://github.com/Scopart/GitDiffHelper",
			"labels": ["git", "diff"],
			"releases": [
				{
					"sublime_text": "*",
					"tags": true
				}
			]
		},
		{
			"name": "GitDiffView",
			"details": "https://github.com/predragnikolic/sublime-git-diff-view",
			"labels": ["git", "diff"],
			"releases": [
				{
					"sublime_text": "<4000",
					"platforms": ["osx", "linux"],
					"tags": "st3-"
				},
				{
					"sublime_text": ">=4000",
					"platforms": ["osx", "linux"],
					"tags": true
				}
			]
		},
		{
			"details": "https://github.com/jisaacks/GitGutter",
			"releases": [
				{
					"sublime_text": "<3176",
					"tags": "st2-"
				},
				{
					"sublime_text": ">=3176",
					"tags": true
				}
			]
		},
		{
			"name": "Github Color Theme",
			"details": "https://github.com/AlexanderEkdahl/github-sublime-theme",
			"releases": [
				{
					"sublime_text": "*",
					"branch": "master"
				}
			]
		},
		{
			"name": "GitHub Desktop",
			"previous_names": ["Git​Hub.app Menu"],
			"details": "https://github.com/braver/SublimeGitHub",
			"releases": [
				{
					"sublime_text": "*",
					"platforms": "osx",
					"tags": true
				}
			]
		},
		{
			"name": "GitHub File Fetcher",
			"author": "Denny Korsukéwitz",
			"details": "https://github.com/dennykorsukewitz/Sublime-GitHubFileFetcher",
			"labels": ["workflow", "helper", "github", "file", "files", "fetch", "fetcher", "grab", "download", "get"],
			"releases": [
				{
					"sublime_text": "*",
					"tags": true
				}
			]
		},
		{
			"name": "GitHub Flavored Markdown Preview",
			"details": "https://github.com/dotCypress/GitHubMarkdownPreview",
			"releases": [
				{
					"sublime_text": "*",
					"branch": "master"
				}
			]
		},
		{
			"name": "GitHub Markdown Snippets",
			"details": "https://github.com/praveenpuglia/github_markdown_snippets",
			"releases": [
				{
					"sublime_text": "*",
					"tags": true
				}
			]
		},
		{
			"name": "Github Notifications",
			"details": "https://github.com/unknownuser88/github-notifications",
			"author": "David Bekoyan",
			"labels": ["status bar", "github", "info", "utilities"],
			"releases": [
				{
					"sublime_text": "*",
					"tags": true
				}
			]
		},
		{
			"name": "Github Search",
			"details": "https://github.com/kanghj/sublime-text-github-search-plugin",
			"releases": [
				{
					"sublime_text": "*",
					"tags": true
				}
			]
		},
		{
			"name": "GitHub Theme",
			"details": "https://github.com/mauroreisvieira/github-sublime-theme",
			"labels": ["theme", "scheme", "light", "dark", "github"],
			"releases": [
				{
					"sublime_text": "3179 - 4069",
					"tags": "3179-"
				},
				{
					"sublime_text": ">=4070",
					"tags": "4070-"
				}
			]
		},
		{
			"name": "GithubEmoji",
			"details": "https://github.com/akatopo/GithubEmoji",
			"labels": ["emoji", "github", "markdown"],
			"releases": [
				{
					"sublime_text": "*",
					"tags": true
				}
			]
		},
		{
			"name": "GitHubinator",
			"details": "https://github.com/ehamiter/GitHubinator",
			"releases": [
				{
					"sublime_text": "*",
					"branch": "master"
				}
			]
		},
		{
			"name": "GitHubIssue",
			"details": "https://github.com/divinites/gissues",
			"releases": [
				{
					"sublime_text": ">=3084",
					"tags": true
				}
			]
		},
		{
			"name": "GitHubTools",
			"details": "https://github.com/braver/GitHubTools",
			"releases": [
				{
					"sublime_text": "*",
					"tags": true
				}
			]
		},
		{
			"name": "Gitignore",
			"details": "https://github.com/vilhelmen/Sublime-Gitignore",
			"releases": [
				{
					"sublime_text": "*",
					"tags": true
				}
			]
		},
		{
			"name": "Gitignore Extended",
			"details": "https://github.com/Isaac-the-Man/Sublime-Gitignore-Extended",
			"labels": ["vcs"],
			"releases": [
				{
					"sublime_text": "*",
					"tags": true
				}
			]
		},
		{
			"name": "Gitignored File Excluder",
			"details": "https://github.com/ExplodingCabbage/sublime-gitignorer",
			"releases": [
				{
					"sublime_text": "*",
					"tags": true
				}
			]
		},
		{
			"name": "Gitk",
			"details": "https://github.com/gerardroche/sublime-gitk",
			"labels": ["git"],
			"releases": [
				{
					"sublime_text": "*",
					"tags": true
				}
			]
		},
		{
			"name": "GitlabIntegrate",
			"details": "https://github.com/SnoringFrog/GitlabIntegrate",
			"labels": ["gitlab", "issues"],
			"releases": [
				{
					"sublime_text": "*",
					"tags": true
				}
			]
		},
		{
			"name": "GitLink",
			"details": "https://github.com/rscherf/GitLink",
			"releases": [
				{
					"sublime_text": "*",
					"tags": true
				}
			]
		},
		{
			"name": "Gitmoji",
			"details": "https://github.com/alanJaouen/sublimeGitMoji",
			"labels": ["github", "emoji", "commit"],
			"releases": [
				{
					"sublime_text": "*",
					"tags": true
				}
			]
		},
		{
			"name": "GitOpen",
			"details": "https://github.com/gerardroche/sublime-git-open",
			"labels": ["git"],
			"releases": [
				{
					"sublime_text": "*",
					"tags": true
				}
			]
		},
		{
			"name": "GitOpenChangedFiles",
			"details": "https://github.com/chrisbutcher/sublime3-gitopenchangedfiles",
			"releases": [
				{
					"sublime_text": "*",
					"tags": true
				}
			]
		},
		{
			"name": "gitp",
			"details": "https://github.com/subsetpark/gitp",
			"releases": [
				{
					"sublime_text": "*",
					"tags": true
				}
			]
		},
		{
			"name": "GitSavvy",
			"details": "https://github.com/timbrel/GitSavvy",
			"releases": [
				{
					"sublime_text": "<4000",
					"tags": "st3-"
				},
				{
					"sublime_text": ">=4000",
					"tags": true
				}
			]
		},
		{
			"name": "GitStatus",
			"details": "https://github.com/vlakarados/gitstatus",
			"labels": ["vcs"],
			"releases": [
				{
					"sublime_text": "*",
					"branch": "master"
				}
			]
		},
		{
			"name": "GitSyntaxes",
			"details": "https://github.com/vovkkk/sublime_git_syntaxes",
			"labels": [
				"git",
				"language",
				"syntax",
				"language syntax",
				"commit",
				"rebase",
				"command line"
			],
			"releases": [
				{
					"sublime_text": "*",
					"tags": true
				}
			]
		},
		{
			"name": "GitTimeMetric",
			"details": "https://github.com/git-time-metric/gtm-sublime3-plugin",
			"labels": ["git"],
			"releases": [
				{
					"sublime_text": "*",
					"tags": true
				}
			]
		},
		{
			"name": "GitUp",
			"details": "https://github.com/braver/SublimeGitUp",
			"labels": ["git"],
			"releases": [
				{
					"sublime_text": "*",
					"platforms": "osx",
					"tags": true
				}
			]
		},
		{
			"name": "GL Shader Validator",
			"details": "https://github.com/WebGLTools/GL-Shader-Validator",
			"releases": [
				{
					"sublime_text": "*",
					"branch": "master"
				}
			]
		},
		{
			"name": "GLanguage",
			"details": "https://github.com/JoseCarlosSkar/sublime-glanguage",
			"labels": ["language syntax", "snippets"],
			"releases": [
				{
					"sublime_text": "*",
					"tags": true
				}
			]
		},
		{
			"name": "GlassIt",
			"details": "https://github.com/ivellioscolin/sublime-plugin-glassit",
			"releases": [
				{
					"sublime_text": "*",
					"platforms": "windows",
					"tags": true
				}
			]
		},
		{
			"name": "GLE",
			"details": "https://github.com/vlabella/gle-sublimetext",
			"labels": ["gle", "language syntax"],
			"releases": [
				{
					"sublime_text": "*",
					"tags": true
				}
			]
		},
		{
			"name": "Gleam",
			"details": "https://github.com/digitalcora/sublime-text-gleam",
			"labels": ["gleam", "language syntax"],
			"releases": [
				{
					"sublime_text": ">=4075",
					"tags": "v"
				}
			]
		},
		{
			"name": "Glot",
			"details": "https://github.com/hyrious/glot",
			"labels": ["code sharing"],
			"releases": [
				{
					"sublime_text": "*",
					"tags": true
				}
			]
		},
		{
			"name": "GLSL Compiler",
			"details": "https://github.com/sindney/GLSLCompiler",
			"releases": [
				{
					"platforms": "osx",
					"sublime_text": "*",
					"tags": "osx-"
				},
				{
					"platforms": "windows",
					"sublime_text": "*",
					"tags": "win-"
				}
			]
		},
		{
			"name": "GLSL Validator",
			"details": "https://github.com/Mischa-Alff/ST-GLSL-Validator",
			"releases": [
				{
					"sublime_text": "*",
					"tags": true
				}
			]
		},
		{
			"name": "glslViewer",
			"details": "https://github.com/patriciogonzalezvivo/sublime-glslViewer",
			"releases": [
				{
					"sublime_text": "*",
					"platforms": ["osx", "linux"],
					"tags": true
				}
			]
		},
		{
			"name": "Glue",
			"details": "https://github.com/chrissimpkins/glue",
			"labels": ["terminal", "console", "command line"],
			"releases": [
				{
					"sublime_text": "*",
					"tags": true
				}
			]
		},
		{
			"name": "Gluecodium",
			"details": "https://github.com/Hsilgos/GluecodiumSyntax",
			"labels": ["language syntax"],
			"releases": [
				{
					"sublime_text": "*",
					"tags": true
				}
			]
		},
		{
			"name": "GM Syntax",
			"details": "https://github.com/andyp123/GMSyntax",
			"labels": ["language syntax"],
			"releases": [
				{
					"sublime_text": "*",
					"branch": "master"
				}
			]
		},
		{
			"name": "Gmail",
			"details": "https://github.com/divinites/oauth-mail",
			"labels": ["language syntax"],
			"releases": [
				{
					"sublime_text": "*",
					"tags": true
				}
			]
		},
		{
			"name": "gmESSI-Tools",
			"details": "https://github.com/SumeetSinha/gmESSI-Tools",
			"labels": ["auto-complete", "completions", "language syntax"],
			"releases": [
				{
					"sublime_text": "*",
					"tags": true
				}
			]
		},
		{
			"name": "GMod Lua",
			"details": "https://github.com/FPtje/Sublime-GLua-Highlight",
			"labels": ["language syntax"],
			"releases": [
				{
					"sublime_text": "*",
					"branch": "master"
				}
			]
		},
		{
			"name": "gmsh-syntax-and-tools",
			"details": "https://github.com/jaabell/gmsh-syntax-and-tools",
			"labels": ["language syntax"],
			"releases": [
				{
					"sublime_text": ">3092",
					"tags": true
				}
			]
		},
		{
			"name": "gmsh-Tools",
			"details": "https://github.com/SumeetSinha/gmsh-Tools",
			"labels": ["auto-complete", "completions", "language syntax"],
			"releases": [
				{
					"sublime_text": "*",
					"tags": true
				}
			]
		},
		{
			"name": "GN",
			"details": "https://github.com/eseidelGoogle/gn_sublime",
			"labels": ["language syntax"],
			"releases": [
				{
					"sublime_text": "*",
					"tags": true
				}
			]
		},
		{
			"name": "Gno",
			"details": "https://github.com/jdkato/gno-sublime-text",
			"labels": ["language syntax"],
			"releases": [
				{
					"sublime_text": "*",
					"tags": true
				}
			]
		},
		{
			"name": "GNU Octave Completions",
			"details": "https://github.com/tushortz/GNU-Octave-Completions",
			"labels": ["auto-complete", "completions"],
			"releases": [
				{
					"sublime_text": "*",
					"tags": true
				}
			]
		},
		{
			"name": "Gnuplot",
			"details": "https://github.com/hesstobi/sublime_gnuplot",
			"labels": ["language syntax"],
			"releases": [
				{
					"sublime_text": "*",
					"tags": true
				}
			]
		},
		{
			"name": "Go Coverage",
			"details": "https://github.com/MendelGusmao/SublimeGoCoverage",
			"labels": ["go"],
			"releases": [
				{
					"sublime_text": "*",
					"branch": "master"
				}
			]
		},
		{
			"name": "Go Playground",
			"details": "https://github.com/0x4445565A/go-playground-sublime",
			"labels": ["go"],
			"releases": [
				{
					"sublime_text": "*",
					"tags": true
				}
			]
		},
		{
			"name": "Go Toggle Declare",
			"details": "https://github.com/waigani/sublime_go_toggle_declare",
			"labels": ["go"],
			"releases": [
				{
					"sublime_text": "*",
					"tags": true
				}
			]
		},
		{
			"name": "Gocc BNF Syntax",
			"details": "https://github.com/awalterschulze/sublime-gocc-syntax",
			"labels": ["language syntax"],
			"releases": [
				{
					"sublime_text": "*",
					"tags": true
				}
			]
		},
		{
			"name": "GoDebug",
			"details": "https://github.com/dishmaev/GoDebug",
			"labels": ["go", "golang", "debug"],
			"releases": [
				{
					"sublime_text": "*",
					"tags": true
				}
			]
		},
		{
			"name": "Godef",
			"details": "https://github.com/buaazp/Godef",
			"labels": ["go"],
			"releases": [
				{
					"sublime_text": "*",
					"branch": "master"
				}
			]
		},
		{
			"name": "GoEscape",
			"details": "https://bitbucket.org/shellzen/goescape",
			"labels": ["go"],
			"releases": [
				{
					"sublime_text": "*",
					"platforms": ["linux"],
					"tags": true
				}
			]
		},
		{
			"name": "Gofmt",
			"details": "https://github.com/noonat/sublime-gofmt",
			"labels": ["go"],
			"releases": [
				{
					"sublime_text": "*",
					"tags": true
				}
			]
		},
		{
			"name": "GoGdb",
			"details": "https://github.com/Centny/GoGdb",
			"labels": ["go"],
			"releases": [
				{
					"sublime_text": "*",
					"branch": "master"
				}
			]
		},
		{
			"name": "GoGuru",
			"details": "https://github.com/alvarolm/GoGuru",
			"labels": ["go", "guru"],
			"releases": [
				{
					"sublime_text": "*",
					"platforms": ["*"],
					"tags": true
				}
			]
		},
		{
			"name": "GoImports",
			"details": "https://github.com/ticcky/sublime_goimports",
			"labels": ["go"],
			"releases": [
				{
					"sublime_text": "*",
					"branch": "master"
				}
			]
		},
		{
			"name": "Golang",
			"description": "An opinionated plugin for Go",
			"details": "https://github.com/yields/sublime-go",
			"author": ["yields"],
			"labels": ["auto-complete", "formatting", "linting", "testing", "go", "golang"],
			"releases": [
				{
					"sublime_text": ">=3207",
					"tags": true
				}
			]
		},
		{
			"name": "Golang Build",
			"author": "Go Authors",
			"details": "https://github.com/golang/sublime-build",
			"labels": ["build system", "go"],
			"releases": [
				{
					"sublime_text": "*",
					"platforms": ["*"],
					"tags": true
				}
			]
		},
		{
			"name": "Golang Tools Integration",
			"details": "https://github.com/liuhewei/gotools-sublime",
			"labels": ["go", "golang", "gocode", "oracle", "golint", "gorename"],
			"releases": [
				{
					"sublime_text": ">=3067",
					"tags": true
				}
			]
		},
		{
			"name": "Golden Dragon Color Scheme",
			"details": "https://github.com/zaynali53/golden-dragon",
			"labels": ["color scheme"],
			"releases": [
				{
					"sublime_text": "*",
					"tags": true
				}
			]
		},
		{
			"details": "https://github.com/roadhump/GoldenRatio",
			"releases": [
				{
					"sublime_text": "*",
					"branch": "master"
				}
			]
		},
		{
			"name": "Golite",
			"details": "https://github.com/wy-z/Golite",
			"labels": ["formatting", "golang", "go", "gocode", "godef", "linting", "gorename"],
			"releases": [
				{
					"sublime_text": "*",
					"tags": true
				}
			]
		},
		{
			"name": "Gomod",
			"details": "https://github.com/Mitranim/sublime-gomod",
			"labels": ["golang", "go", "language syntax"],
			"releases": [
				{
					"sublime_text": "*",
					"tags": true
				}
			]
		},
		{
			"name": "Google Closure Library snippets",
			"details": "https://github.com/closureplease/sublime-google-closure-snippets",
			"labels": ["snippets"],
			"releases": [
				{
					"sublime_text": "*",
					"branch": "master"
				}
			]
		},
		{
			"name": "Google Closure Template snippets",
			"details": "https://github.com/picimako/GoogleClosureTemplateSnippets",
			"labels": ["snippets"],
			"releases": [
				{
					"sublime_text": "*",
					"branch": "master"
				}
			]
		},
		{
			"name": "Google Dictionary",
			"details": "https://github.com/houcheng/GoogleDictionary",
			"labels": ["dictionary", "google", "translator"],
			"releases": [
				{
					"sublime_text": ">=3080",
					"tags": true
				}
			]
		},
		{
			"name": "Google Scholar",
			"details": "https://github.com/SaudAljaloud/GoogleScholar",
			"labels": ["google", "research", "scholar", "latex"],
			"releases": [
				{
					"sublime_text": "*",
					"tags": true
				}
			]
		},
		{
			"name": "Google Search",
			"details": "https://github.com/nwjlyons/google-search",
			"releases": [
				{
					"sublime_text": "*",
					"branch": "master"
				}
			]
		},
		{
			"name": "Google Spell Check",
			"details": "https://github.com/noahcoad/google-spell-check",
			"releases": [
				{
					"sublime_text": "*",
					"branch": "st3"
				}
			]
		},
		{
			"name": "Google Stylesheets Syntax",
			"details": "https://github.com/rhysbrettbowen/gss.sublime-package",
			"labels": ["language syntax"],
			"releases": [
				{
					"sublime_text": "*",
					"branch": "master"
				}
			]
		},
		{
			"name": "Googler",
			"author": "ashishg-qburst",
			"details": "https://github.com/ashishg-qburst/googler",
			"labels": ["google", "google-search"],
			"releases": [
				{
					"sublime_text": "*",
					"tags": true
				}
			]
		},
		{
			"name": "GoogleSQL",
			"details": "https://github.com/pratik-m/sublime-googlesql-syntax",
			"author": "Pratik Munot",
			"labels": ["language syntax", "googlesql", "sql", "bigquery"],
			"releases": [
				{
					"sublime_text": ">=3090",
					"tags": true
				}
			]
		},
		{
			"name": "GoOracle",
			"details": "https://github.com/waigani/GoOracle",
			"labels": ["go"],
			"releases": [
				{
					"sublime_text": "*",
					"tags": true
				}
			]
		},
		{
			"name": "Gopher sauce syntax and static completions",
			"author": "Cheikh Seck",
			"details": "https://github.com/cheikhshift/gopher-sauce-sublime",
			"labels": ["language syntax", "snippets", "go"],
			"releases": [
				{
					"sublime_text": "*",
					"tags": true
				}
			]
		},
		{
			"name": "GoRazor",
			"details": "https://github.com/sipin/GoRazorSublime",
			"labels": ["language syntax", "go"],
			"releases": [
				{
					"sublime_text": "*",
					"branch": "master"
				}
			]
		},
		{
			"name": "GoRename",
			"details": "https://github.com/alvarolm/GoRename",
			"labels": ["go", "gorename"],
			"releases": [
				{
					"sublime_text": "*",
					"platforms": ["*"],
					"tags": true
				}
			]
		},
		{
			"details": "https://github.com/DisposaBoy/GoSublime",
			"labels": ["language syntax", "go"],
			"releases": [
				{
					"sublime_text": "*",
					"tags": "unsupported-"
				}
			]
		},
		{
			"name": "GoTags",
			"details": "https://github.com/howcrazy/Sublime-GoTags",
			"releases": [
				{
					"sublime_text": "*",
					"tags": true
				}
			]
		},
		{
			"name": "GoTests",
			"details": "https://github.com/cweill/GoTests-Sublime",
			"labels": ["go","testing"],
			"releases": [
				{
					"sublime_text": "*",
					"tags": true
				}
			]
		},
		{
			"name": "Gotham Theme",
			"details": "https://github.com/0xhjohnson/gotham-theme-sublime",
			"labels": ["theme", "color scheme", "dark"],
			"releases": [
				{
					"sublime_text": "*",
					"tags": true
				}
			]
		},
		{
			"name": "Goto Bootstrap",
			"details": "https://github.com/austenc/goto-bootstrap",
			"releases": [
				{
					"sublime_text": "*",
					"branch": "master"
				}
			]
		},
		{
			"name": "Goto Drupal API",
			"details": "https://github.com/BrianGilbert/Sublime-Text-2-Goto-Drupal-API",
			"releases": [
				{
					"sublime_text": "*",
					"branch": "master"
				}
			]
		},
		{
			"name": "Goto Related",
			"details": "https://github.com/schreifels/sublime-goto-related",
			"releases": [
				{
					"sublime_text": "*",
					"tags": true
				}
			]
		},
		{
			"name": "Goto Selection",
			"details": "https://github.com/fgb/goto_selection",
			"releases": [
				{
					"sublime_text": "*",
					"tags": true
				}
			]
		},
		{
			"name": "Goto Usage",
			"details": "https://github.com/syko/SublimeGotoUsage",
			"labels": ["javascript", "coffeescript"],
			"releases": [
				{
					"sublime_text": "*",
					"tags": true
				}
			]
		},
		{
			"name": "Goto With Common Suffix",
			"details": "https://github.com/ivantsepp/goto-with-common-suffix",
			"labels": ["file navigation"],
			"releases": [
				{
					"sublime_text": "*",
					"tags": true
				}
			]
		},
		{
			"name": "Goto-CSS-Declaration",
			"details": "https://github.com/rmaksim/Sublime-Text-2-Goto-CSS-Declaration",
			"author": "Razumenko Maksim",
			"releases": [
				{
					"sublime_text": "*",
					"branch": "master"
				}
			]
		},
		{
			"name": "GoToAnchor",
			"details": "https://github.com/eecolella/GoToAnchor",
			"author": "Ermes Enea Colella",
			"labels": ["file navigation"],
			"releases": [
				{
					"sublime_text": "*",
					"tags": true
				}
			]
		},
		{
			"name": "GotoCharacter",
			"details": "https://github.com/shagabutdinov/sublime-goto-character",
			"donate": "https://github.com/shagabutdinov/sublime-enhanced/blob/master/readme-donations.md",
			"labels": ["sublime-enhanced", "text navigation"],
			"releases": [
				{
					"sublime_text": "*",
					"branch": "master"
				}
			]
		},
		{
			"details": "https://github.com/vovayatsyuk/GoToClass",
			"releases": [
				{
					"sublime_text": "*",
					"tags": true
				}
			]
		},
		{
			"name": "GotoDefinitionSplit",
			"details": "https://github.com/gerardroche/sublime-goto-definition-split",
			"labels": ["file navigation"],
			"releases": [
				{
					"sublime_text": "*",
					"tags": true
				}
			]
		},
		{
			"name": "GotoDocumentation",
			"details": "https://github.com/kemayo/sublime-text-2-goto-documentation",
			"labels": ["search", "documentation"],
			"releases": [
				{
					"sublime_text": "*",
					"branch": "master"
				}
			]
		},
		{
			"name": "GotoEndOfLineOrScope",
			"details": "https://github.com/SublimeText/GoToEndOfLineOrScope",
			"labels": ["text navigation"],
			"releases": [
				{
					"sublime_text": ">3000",
					"tags": true
				}
			]
		},
		{
			"name": "GoToLastEdit",
			"details": "https://github.com/khrizt/GotoLastEdit",
			"releases": [
				{
					"sublime_text": "*",
					"tags": true
				}
			]
		},
		{
			"name": "GotoLastEditEnhanced",
			"details": "https://github.com/shagabutdinov/sublime-goto-last-edit-enhanced",
			"donate": "https://github.com/shagabutdinov/sublime-enhanced/blob/master/readme-donations.md",
			"labels": ["sublime-enhanced", "file navigation"],
			"releases": [
				{
					"sublime_text": "*",
					"branch": "master"
				}
			]
		},
		{
			"name": "GotoLineEnhanced",
			"details": "https://github.com/shagabutdinov/sublime-goto-line-enhanced",
			"donate": "https://github.com/shagabutdinov/sublime-enhanced/blob/master/readme-donations.md",
			"labels": ["sublime-enhanced", "file navigation"],
			"releases": [
				{
					"sublime_text": "*",
					"branch": "master"
				}
			]
		},
		{
			"details": "https://github.com/ironcladlou/GoTools",
			"labels": ["language syntax", "go", "golang", "gocode", "oracle", "godef", "gofmt"],
			"releases": [
				{
					"sublime_text": ">=3067",
					"tags": true
				}
			]
		},
		{
			"name": "GotoPhpManual",
			"details": "https://github.com/gerardroche/sublime-goto-php-manual",
			"releases": [
				{
					"sublime_text": "*",
					"tags": true
				}
			]
		},
		{
			"name": "GoToPoint",
			"details": "https://github.com/breck7/gotopoint",
			"releases": [
				{
					"sublime_text": "*",
					"tags": true
				}
			]
		},
		{
			"name": "GotoRowCol",
			"details": "https://github.com/bstidham/sublimetext2-GotoRowCol",
			"releases": [
				{
					"sublime_text": "*",
					"tags": true
				}
			]
		},
		{
			"name": "GotoRubyGem",
			"details": "https://github.com/ZainIftikhar7vals/GotoRubyGem",
			"labels": ["code navigation", "ruby gems", "ruby"],
			"releases": [
				{
					"sublime_text": "*",
					"platforms": ["osx", "linux"],
					"tags": true
				}
			]
		},
		{
			"name": "GotoTab",
			"details": "https://github.com/SublimeText/GotoTab",
			"releases": [
				{
					"sublime_text": "*",
					"branch": "master"
				}
			]
		},
		{
			"name": "GoToTest",
			"details": "https://github.com/andrewhare/GoToTest",
			"labels": ["go"],
			"releases": [
				{
					"sublime_text": "*",
					"tags": true
				}
			]
		},
		{
			"name": "GotoWindow",
			"details": "https://github.com/ccampbell/sublime-goto-window",
			"releases": [
				{
					"sublime_text": "*",
					"tags": true
				}
			]
		},
		{
			"name": "Gourmet",
			"details": "https://github.com/gourmet/sublime",
			"releases": [
				{
					"sublime_text": "*",
					"branch": "master"
				}
			]
		},
		{
<<<<<<< HEAD
=======
			"details": "https://github.com/giampierod/GPD",
			"labels": ["language syntax"],
			"releases": [
				{
					"sublime_text": "<3000",
					"branch": "master"
				}
			]
		},
		{
>>>>>>> 1e9b01b7
			"name": "GPG",
			"details": "https://github.com/dmitrievav/sublime_gpg",
			"releases": [
				{
					"sublime_text": "*",
					"tags": true
				}
			]
		},
		{
			"name": "Grace",
			"details": "https://github.com/zmthy/grace-tmbundle",
			"labels": ["language syntax"],
			"releases": [
				{
					"sublime_text": "*",
					"tags": true
				}
			]
		},
		{
			"name": "Graciela",
			"details": "https://github.com/GracielaUSB/graciela-sublimada",
			"labels": ["language syntax"],
			"releases": [
				{
					"sublime_text": "*",
					"tags": true
				}
			]
		},
		{
			"name": "Gradle_Language",
			"details": "https://github.com/kingofmalkier/sublime-gradle",
			"labels": ["language syntax"],
			"releases": [
				{
					"sublime_text": "*",
					"tags": true
				}
			]
		},
		{
			"name": "Grails",
			"details": "https://github.com/osoco/sublimetext-grails",
			"labels": ["auto-complete", "language syntax", "framework support"],
			"releases": [
				{
					"sublime_text": "*",
					"tags": true
				}
			]
		},
		{
			"name": "Grammalecte",
			"details": "https://github.com/procsynth/GrammalecteST3",
			"readme": "https://raw.githubusercontent.com/procsynth/GrammalecteST3/master/README.md",
			"labels": ["gramma", "french", "spelling", "text"],
			"releases": [
				{
					"sublime_text": "*",
					"tags": true
				}
			]
		},
		{
			"name": "Grammatical Framework",
			"details": "https://github.com/saludes/sublime-GF",
			"labels": ["language syntax"],
			"releases": [
				{
					"sublime_text": "*",
					"tags": true
				}
			]
		},
		{
			"details": "https://github.com/jfromaniello/Grandson-of-Obsidian",
			"releases": [
				{
					"sublime_text": "*",
					"branch": "master"
				}
			]
		},
		{
			"name": "GraphQL",
			"details": "https://github.com/dncrews/GraphQL-SublimeText3",
			"labels": ["language syntax"],
			"releases": [
				{
					"sublime_text": "*",
					"tags": true
				},
				{
					"sublime_text": "<3092",
					"base": "https://github.com/dncrews/GraphQL-SublimeText2",
					"tags": true
				}
			]
		},
		{
			"name": "GraphQL Playground",
			"details": "https://github.com/kapitanluffy/sublime-graphql-playground",
			"donate": "https://www.patreon.com/kapitanluffy",
			"labels": ["editor emulation"],
			"releases": [
				{
					"sublime_text": ">=4000",
					"tags": true
				}
			]
		},
		{
			"name": "Graphvizer",
			"details": "https://github.com/hao-lee/Graphvizer",
			"author": "Hao Lee",
			"labels": ["graphviz", "dot", "visualization"],
			"releases": [
				{
					"sublime_text": "*",
					"tags": true
				}
			]
		},
		{
			"name": "GraphvizPreview",
			"details": "https://github.com/munro/SublimeGraphvizPreview",
			"releases": [
				{
					"sublime_text": "*",
					"tags": true
				}
			]
		},
		{
			"name": "Grasp",
			"details": "https://github.com/joneshf/sublime-grasp",
			"releases": [
				{
					"sublime_text": "*",
					"branch": "master"
				}
			]
		},
		{
			"name": "GraveSkip",
			"details": "https://github.com/zzh8829/GraveSkip",
			"releases": [
				{
					"sublime_text": "*",
					"tags": true
				}
			]
		},
		{
			"name": "Greek Letters",
			"details": "https://github.com/a-ludi/sublime-greek-letters",
			"labels": ["auto-complete"],
			"releases": [
				{
					"sublime_text": "*",
					"tags": true
				}
			]
		},
		{
			"name": "Gregorio",
			"details": "https://github.com/asbloomf/gregorio-sublime",
			"labels": ["language syntax"],
			"releases": [
				{
					"sublime_text": "*",
					"tags": true
				}
			]
		},
		{
			"name": "Gremlins",
			"details": "https://github.com/redoPop/SublimeGremlins",
			"labels": ["unicode", "utf8"],
			"releases": [
				{
					"sublime_text": "*",
					"tags": true
				}
			]
		},
		{
			"name": "Grepmark",
			"details": "https://github.com/dusk125/sublime-grepmark",
			"labels": ["grep", "search", "bookmark"],
			"releases": [
				{
					"sublime_text": "*",
					"platforms": ["*"],
					"tags": true
				}
			]
		},
		{
			"name": "greybeard theme",
			"details": "https://github.com/xero/greybeard-sublime",
			"releases": [
				{
					"sublime_text": "*",
					"tags": true
				}
			]
		},
		{
			"name": "GridlabD",
			"details": "https://github.com/dpinney/gridlabSublime",
			"releases": [
				{
					"sublime_text": "*",
					"tags": true
				}
			]
		},
		{
			"name": "Gringo",
			"details": "https://github.com/tobielf/sublime-syntax-clingo",
			"labels": ["language syntax"],
			"releases": [
				{
					"sublime_text": "*",
					"tags": true
				}
			]
		},
		{
			"name": "Grocery Crud Snippets myIgniter",
			"details": "https://github.com/asrul10/grocery_crud_snippets",
			"releases": [
				{
					"sublime_text": "*",
					"tags": true
				}
			]
		},
		{
			"name": "Groovy Snippets",
			"details": "https://github.com/mathifonseca/sublime-groovy-snippets",
			"labels": ["snippets", "groovy", "grails", "gsp"],
			"releases": [
				{
					"sublime_text": "*",
					"tags": true
				}
			]
		},
		{
			"name": "GROQ Syntax Highlighting",
			"details": "https://github.com/alevroub/groq-syntax-highlighting",
			"labels": ["language syntax"],
			"releases": [
				{
					"sublime_text": "*",
					"tags": true
				}
			]
		},
		{
			"name": "Groupie",
			"details": "https://github.com/noct/sublime-groupie",
			"releases": [
				{
					"sublime_text": "*",
					"tags": true
				}
			]
		},
		{
			"name": "Grun Colour Scheme",
			"details": "https://github.com/SimonImbrogno/Grun",
			"labels": ["colour scheme", "dark", "dim", "green"],
			"releases": [
				{
					"sublime_text": "*",
					"tags": true
				}
			]
		},
		{
			"name": "Grunt",
			"details": "https://github.com/sptndc/sublime-grunt",
			"releases": [
				{
					"sublime_text": "*",
					"tags": true
				}
			]
		},
		{
			"name": "Grunt Snippets",
			"details": "https://github.com/devatrox/grunt-sublime-snippets",
			"labels": ["snippets"],
			"releases": [
				{
					"sublime_text": "*",
					"tags": true
				}
			]
		},
		{
			"name": "gruvbox",
			"details": "https://github.com/briles/gruvbox",
			"labels": ["theme", "color scheme"],
			"releases": [
				{
					"sublime_text": "*",
					"tags": true
				}
			]
		},
		{
			"name": "Gruvbox Dark",
			"details": "https://github.com/peaceant/gruvbox",
			"labels": ["color scheme"],
			"releases": [
				{
					"sublime_text": "*",
					"tags": true
				}
			]
		},
		{
			"name": "Gruvbox Material Theme",
			"details": "https://github.com/KarimLeVallois/gruvbox-material-sublime-text",
			"labels": ["theme", "color scheme"],
			"releases": [
				{
					"sublime_text": ">3092",
					"tags": true
				}
			]
		},
		{
			"name": "GSAP Snippets",
			"details": "https://github.com/MandyMadeThis/gsap_snippets",
			"labels": ["snippets", "gsap", "greensock", "js", "javascript"],
			"releases": [
				{
					"sublime_text": "*",
					"tags": true
				}
			]
		},
		{
			"name": "GSP Snippets",
			"details": "https://github.com/mathifonseca/sublime-gsp-snippets",
			"labels": ["snippets", "groovy", "grails", "gsp", "server", "pages"],
			"releases": [
				{
					"sublime_text": "*",
					"tags": true
				}
			]
		},
		{
			"name": "GTKDarkThemeVariantSetter",
			"details": "https://github.com/p-e-w/GTKDarkThemeVariantSetter",
			"releases": [
				{
					"sublime_text": "*",
					"platforms": "linux",
					"branch": "master"
				}
			]
		},
		{
			"name": "Guard",
			"details": "https://github.com/drewdeponte/sublime_guard",
			"releases": [
				{
					"sublime_text": "*",
					"branch": "master"
				}
			]
		},
		{
			"name": "Gulp",
			"details": "https://github.com/NicoSantangelo/sublime-gulp",
			"releases": [
				{
					"sublime_text": "*",
					"tags": true
				}
			]
		},
		{
			"name": "Guna",
			"details": "https://github.com/poucotm/Guna",
			"labels": ["theme", "color scheme", "clock", "weather"],
			"releases": [
				{
					"sublime_text": "*",
					"tags": true
				}
			]
		},
		{
			"name": "Gutter Color",
			"details": "https://github.com/ggordan/GutterColor",
			"releases": [
				{
					"sublime_text": "*",
					"tags": true
				}
			]
		},
		{
			"name": "Gutter Themes for SL",
			"details": "https://github.com/SalGnt/gutter-themes-for-sl",
			"author": "Salvatore Gentile",
			"labels": ["gutter", "themes", "sl", "theme", "sublimelinter"],
			"releases": [
				{
					"sublime_text": "*",
					"tags": true
				}
			]
		},
		{
			"name": "GYP",
			"details": "https://github.com/vidmaker/gyp-sublime-text",
			"labels": ["language syntax"],
			"releases": [
				{
					"sublime_text": "*",
					"branch": "master"
				}
			]
		}
	]
}<|MERGE_RESOLUTION|>--- conflicted
+++ resolved
@@ -1847,19 +1847,6 @@
 			]
 		},
 		{
-<<<<<<< HEAD
-=======
-			"details": "https://github.com/giampierod/GPD",
-			"labels": ["language syntax"],
-			"releases": [
-				{
-					"sublime_text": "<3000",
-					"branch": "master"
-				}
-			]
-		},
-		{
->>>>>>> 1e9b01b7
 			"name": "GPG",
 			"details": "https://github.com/dmitrievav/sublime_gpg",
 			"releases": [
