{
	"$schema": "sublime://packagecontrol.io/schemas/repository",
	"schema_version": "4.0.0",
	"packages": [
		{
			"name": "B Syntax Highlighting",
			"details": "https://github.com/baleyko/sublime-b-syntax-highlighting",
			"labels": ["language syntax", "snippets"],
			"releases": [
				{
					"sublime_text": "*",
					"tags": true
				}
			]
		},
		{
			"name": "B2Jam",
			"details": "https://github.com/mccann/Sublime-B2-Jam-Syntax",
			"labels": ["language syntax", "snippets"],
			"releases": [
				{
					"sublime_text": ">4152",
					"tags": true
				}
			]
		},
		{
			"name": "Baan",
			"details": "https://github.com/masal/SublimeBaan",
			"labels": ["formatting", "language syntax", "snippets"],
			"releases": [
				{
					"sublime_text": "*",
					"tags": true
				}
			]
		},
		{
			"name": "Babel",
			"details": "https://github.com/babel/babel-sublime",
			"labels": ["language syntax", "javascript"],
			"releases": [
				{
					"sublime_text": "<4000",
					"tags": "st3-"
				},
				{
					"sublime_text": ">=4000",
					"tags": true
				}
			]
		},
		{
			"name": "Babel Snippets",
			"details": "https://github.com/babel/babel-sublime-snippets",
			"labels": ["snippets", "javascript"],
			"releases": [
				{
					"sublime_text": "*",
					"tags": true
				}
			]
		},
		{
			"name": "Back There",
			"details": "https://github.com/iuliux/SublimeText2-BackThere",
			"releases": [
				{
					"sublime_text": "*",
					"branch": "master"
				}
			]
		},
		{
			"name": "Backbone",
			"details": "https://github.com/tomasztunik/Sublime-Text-2-Backbone.js-package",
			"releases": [
				{
					"sublime_text": "*",
					"branch": "master"
				}
			]
		},
		{
			"name": "Backbone Baguette",
			"details": "https://github.com/spacenick/SublimeText2-BackboneBaguette-package",
			"releases": [
				{
					"sublime_text": "*",
					"branch": "master"
				}
			]
		},
		{
			"name": "Backbone.Marionette",
			"details": "https://github.com/amokan/ST2-Backbone.Marionette",
			"releases": [
				{
					"sublime_text": "*",
					"branch": "master"
				}
			]
		},
		{
			"name": "BackgroundColorEdit",
			"details": "https://github.com/gsboylan/Sublime-BackgroundColorEdit",
			"releases": [
				{
					"sublime_text": "*",
					"tags": true
				}
			]
		},
		{
			"name": "Badges",
			"details": "https://github.com/idleberg/sublime-badges",
			"labels": ["snippets", "badges", "markdown", "restructuredtext", "textile"],
			"releases": [
				{
					"sublime_text": "*",
					"tags": true
				}
			]
		},
		{
			"name": "Baidu FE Code Style",
			"details": "https://github.com/leeight/Baidu-FE-Code-Style",
			"releases": [
				{
					"sublime_text": "*",
					"tags": true
				}
			]
		},
		{
			"name": "Ballerina",
			"details": "https://github.com/nipunsampath/ballerina-syntax-for-sublime-text-3",
			"labels": ["language syntax"],
			"releases": [
				{
					"sublime_text": "*",
					"tags": true
				}
			]
		},
		{
			"name": "Bang Search",
			"details": "https://github.com/bsoun/bang-search",
			"labels": ["search"],
			"releases": [
				{
					"sublime_text": "*",
					"tags": true
				}
			]
		},
		{
			"name": "Baobab React ES6 Snippets",
			"details": "https://github.com/luccitan/sublime-baobab-react-es6",
			"labels": ["snippets", "jsx", "es6", "react", "baobab", "root", "branch"],
			"releases": [
				{
					"sublime_text": "*",
					"tags": true
				}
			]
		},
		{
			"name": "BAROC syntax highlighting",
			"details": "https://github.com/Bushikot/baroc-sublime-syntax",
			"author": "Denis Koshechkin",
			"labels": ["language syntax"],
			"releases": [
				{
					"sublime_text": "*",
					"tags": true
				}
			]
		},
		{
			"name": "BART",
			"details": "https://github.com/ganemone/SublimeBart",
			"releases": [
				{
					"sublime_text": "*",
					"tags": true
				}
			]
		},
		{
			"name": "Base Snippets",
			"details": "https://github.com/base/sublime-text-base-snippets",
			"labels": ["snippets", "javascript", "base", "node", "node-base"],
			"releases": [
				{
					"sublime_text": "*",
					"tags": true
				}
			]
		},
		{
			"name": "Base16 Color Schemes",
			"details": "https://github.com/chriskempson/base16-textmate",
			"labels": ["color scheme"],
			"releases": [
				{
					"sublime_text": "*",
					"branch": "master"
				}
			]
		},
		{
			"name": "Base16 Eighties Dark Color Scheme",
			"details": "https://github.com/pgaspar/base16-eighties-dark",
			"labels": ["color scheme"],
			"releases": [
				{
					"sublime_text": "*",
					"tags": true
				}
			]
		},
		{
			"name": "Base64 Fold",
			"details": "https://github.com/DaQuirm/base64-fold",
			"releases": [
				{
					"sublime_text": "*",
					"branch": "master"
				}
			]
		},
		{
			"name": "Bash Build System",
			"details": "https://github.com/macite/sublimebashbuildsystem",
			"labels": ["build system"],
			"releases": [
				{
					"sublime_text": "*",
					"tags": true
				}
			]
		},
		{
			"name": "Bash Completions",
			"details": "https://github.com/SublimeText/BashCompletions",
			"labels": ["auto-complete"],
			"releases": [
				{
					"sublime_text": ">=4107",
					"tags": true
				}
			]
		},
		{
			"name": "Bats",
			"details": "https://github.com/SublimeText/bash-automated-testing-system",
			"labels": ["language syntax", "snippets", "bash"],
			"previous_names": ["Bats (Bash Automated Testing System)"],
			"releases": [
				{
					"sublime_text": "<4000",
					"tags": "st3-"
				},
				{
					"sublime_text": ">=4000",
					"tags": true
				}
			]
		},
		{
			"name": "BazelSyntax",
			"details": "https://github.com/niosus/BazelSyntax",
			"readme": "https://raw.githubusercontent.com/niosus/BazelSyntax/master/README.md",
			"donate": "https://www.paypal.com/cgi-bin/webscr?cmd=_s-xclick&hosted_button_id=2QLY7J4Q944HS",
			"labels": ["language syntax", "snippets", "bazel"],
			"releases": [
				{
					"sublime_text": "*",
					"tags": true
				}
			]
		},
		{
			"name": "BBC BASIC Syntax",
			"details": "https://github.com/gerph/sublimetext-bbcbasic-syntax",
			"labels": ["language syntax"],
			"releases": [
				{
					"sublime_text": "*",
					"tags": true
				}
			]
		},
		{
			"name": "BBCode (NGA)",
			"details": "https://github.com/stone5265/Sublime-BBCode-NGA",
			"labels": ["language syntax", "snippets"],
			"author": ["stone5265"],
			"releases": [
				{
					"sublime_text": ">=3000",
					"tags": true
				}
			]
		},
		{
			"name": "BBCode Syntax",
			"details": "https://github.com/chipotle/BBCode",
			"labels": ["language syntax"],
			"releases": [
				{
					"sublime_text": "*",
					"tags": true
				}
			]
		},
		{
			"name": "BBEdit Indent",
			"details": "https://github.com/dnicolson/BBEdit-Indent",
			"releases": [
				{
					"sublime_text": "*",
					"branch": "master"
				}
			]
		},
		{
			"name": "Beancount",
			"details": "https://github.com/norseghost/sublime-beancount",
			"labels": ["language syntax"],
			"releases": [
				{
					"sublime_text": "*",
					"tags": true
				}
			]
		},
		{
			"name": "Beanstalk Tools",
			"details": "https://github.com/temochka/sublime-text-2-beanstalk",
			"releases": [
				{
					"sublime_text": "*",
					"tags": true
				}
			]
		},
		{
			"name": "Bear App",
			"details": "https://github.com/malexer/SublimeBear",
			"labels": ["bear", "bear app", "bear-writer", "note", "notes"],
			"releases": [
				{
					"sublime_text": "*",
					"platforms": ["osx"],
					"tags": true
				}
			]
		},
		{
			"name": "Beau",
			"details": "https://github.com/Seich/sublime-beau",
			"labels": ["http", "rest client"],
			"releases": [
				{
					"sublime_text": ">=3143",
					"tags": true
				}
			]
		},
		{
			"name": "Beautiful Soup Completion",
			"details": "https://github.com/tushortz/Beautiful-Soup-Completion",
			"releases": [
				{
					"sublime_text": "*",
					"tags": true
				}
			]
		},
		{
			"details": "https://github.com/ketan/BeautifyLatex",
			"releases": [
				{
					"sublime_text": "*",
					"tags": true
				}
			]
		},
		{
			"details": "https://github.com/CraigWilliams/BeautifyRuby",
			"releases": [
				{
					"sublime_text": "*",
					"branch": "master"
				}
			]
		},
		{
			"name": "BeautifyRust",
			"details": "https://github.com/vincenting/BeautifyRust",
			"labels": ["formatting", "rust"],
			"releases": [
				{
					"sublime_text": "*",
					"tags": true
				}
			]
		},
		{
			"name": "Befunge-93",
			"details": "https://github.com/johanasplund/sublime-befunge",
			"labels": ["language syntax"],
			"releases": [
				{
					"sublime_text": "*",
					"branch": "master"
				}
			]
		},
		{
			"name": "Behat",
			"details": "https://github.com/omissis/sublime-behat-syntax",
			"labels": ["language syntax"],
			"releases": [
				{
					"sublime_text": "*",
					"branch": "master"
				}
			]
		},
		{
			"name": "Behat Features",
			"details": "https://github.com/tomav/SublimeText2-Behat-Features-Syntax",
			"labels": ["language syntax"],
			"releases": [
				{
					"sublime_text": "*",
					"branch": "master"
				}
			]
		},
		{
			"name": "Behat Snippets",
			"details": "https://github.com/ikwattro/sublime-behat-snippets",
			"labels": ["snippets"],
			"releases": [
				{
					"sublime_text": "*",
					"branch": "master"
				}
			]
		},
		{
			"name": "Behave Color Scheme",
			"details": "https://github.com/fnky/behave-theme",
			"labels": ["color scheme"],
			"releases": [
				{
					"sublime_text": "*",
					"tags": true
				}
			]
		},
		{
			"name": "Behave Step Finder",
			"details": "https://github.com/s1ider/sublime-behave-step-finder",
			"releases": [
				{
					"sublime_text": "*",
					"branch": "master"
				}
			]
		},
		{
			"name": "Behave Toolkit",
			"details": "https://github.com/mixxorz/BehaveToolkit",
			"labels": ["language syntax", "code navigation", "linting", "snippets", "testing", "bdd", "behave"],
			"releases": [
				{
					"sublime_text": "*",
					"tags": true
				}
			]
		},
		{
			"name": "BEMHTML",
			"details": "https://github.com/feugenix/BEMHTMLSublime",
			"labels": ["language syntax"],
			"releases": [
				{
					"sublime_text": "*",
					"branch": "master"
				}
			]
		},
		{
			"name": "BEMJSON snippets",
			"details": "https://github.com/1vank1n/sublime-bemjson-snippets",
			"labels": ["snippets"],
			"releases": [
				{
					"sublime_text": "*",
					"tags": true
				}
			]
		},
		{
			"name": "Bemmet",
			"details": "https://github.com/tadatuta/sublime-bemmet",
			"labels": ["text manipulation", "snippets", "bem", "bemjson", "emmet"],
			"releases": [
				{
					"sublime_text": "*",
					"tags": true
				}
			]
		},
		{
			"name": "Bend",
			"details": "https://github.com/RohanVashisht1234/bend-syntax-highlighter-sublime-text",
			"labels": ["language syntax"],
			"releases": [
				{
					"sublime_text": "*",
					"tags": true
				}
			]
		},
		{
			"name": "Berry Color Scheme",
			"details": "https://github.com/patoui/berry",
			"labels": ["color scheme"],
			"releases": [
				{
					"sublime_text": ">=4107",
					"tags": true
				}
			]
		},
		{
			"name": "Better Bookmarks",
			"details": "https://github.com/dusk125/sublime-betterbookmarks",
			"labels": ["bookmark", "save", "layer"],
			"releases": [
				{
					"sublime_text": "*",
					"platforms": ["*"],
					"tags": true
				}
			]
		},
		{
			"name": "Better Build System",
			"details": "https://bitbucket.org/iamart/better-build-system",
			"labels": ["build system"],
			"releases": [
				{
					"sublime_text": "*",
					"tags": true
				}
			]
		},
		{
			"name": "Better Close Window",
			"details": "https://github.com/mreq/sublime-better-close-window",
			"labels": ["commands"],
			"releases": [
				{
					"sublime_text": "*",
					"tags": true
				}
			]
		},
		{
			"name": "Better Completion",
			"details": "https://github.com/hilezi/Sublime-Better-Completion",
			"labels": ["auto-complete"],
			"releases": [
				{
					"sublime_text": "*",
					"tags": true
				}
			]
		},
		{
			"name": "Better JavaScript",
			"details": "https://github.com/int3h/sublime-better-javascript",
			"labels": ["language syntax"],
			"releases": [
				{
					"sublime_text": "*",
					"tags": true
				}
			]
		},
		{
			"name": "Better Less",
			"details": "https://github.com/radium-v/better-less",
			"labels": ["less", "language syntax", "css"],
			"releases": [
				{
					"sublime_text": "*",
					"tags": true
				}
			]
		},
		{
			"name": "Better OCaml",
			"details": "https://github.com/whitequark/sublime-better-ocaml",
			"description": "An improved version of default OCaml package",
			"labels": ["language syntax"],
			"releases": [
				{
					"sublime_text": "*",
					"branch": "master"
				}
			]
		},
		{
			"name": "Better RSpec",
			"details": "https://github.com/fnando/better-rspec-for-sublime-text",
			"labels": ["language syntax", "snippets"],
			"releases": [
				{
					"sublime_text": "*",
					"branch": "main"
				}
			]
		},
		{
			"name": "BetterFindBuffer",
			"details": "https://github.com/aziz/BetterFindBuffer",
			"labels": ["find results", "search"],
			"releases": [
				{
					"sublime_text": "*",
					"tags": true
				}
			]
		},
		{
			"name": "BetterFindNext",
			"details": "https://github.com/notbaab/BetterFindNext",
			"releases": [
				{
					"sublime_text": "*",
					"tags": true
				}
			]
		},
		{
			"name": "BetterSave",
			"details": "https://github.com/adrian-tut/BetterSave",
			"labels": ["save", "close"],
			"releases": [
				{
					"sublime_text": "*",
					"tags": true
				}
			]
		},
		{
			"name": "BetterSnippetManager",
			"details": "https://github.com/math2001/BetterSnippetManager",
			"labels": ["snippets", "utilities", "file open", "code navigation", "file creation"],
			"releases": [
				{
					"sublime_text": "*",
					"tags": true
				}
			]
		},
		{
			"name": "BetterSwitchHeaderImplementation",
			"details": "https://github.com/rwols/BetterSwitchHeaderImplementation",
			"labels": ["utilities", "file open", "code navigation", "c", "c++", "objective-c", "objective-c++"],
			"releases":
			[
				{
					"sublime_text": "*",
					"tags": true
				}
			]
		},
		{
			"name": "BetterTabCycling",
			"details": "https://github.com/ahuff44/sublime-better-tab-cycling",
			"releases": [
				{
					"sublime_text": "*",
					"tags": true
				}
			]
		},
		{
			"name": "BeyondCompare",
			"details": "https://github.com/npadley/BeyondCompare",
			"labels": ["diff", "difference", "diff/merge", "file comparison"],
			"releases": [
				{
					"sublime_text": "*",
					"platforms": ["*"],
					"tags": true
				}
			]
		},
		{
			"name": "BGScript",
			"details": "https://github.com/kalanda/Sublime-BGScript-Syntax",
			"labels": ["language syntax"],
			"releases": [
				{
					"sublime_text": "*",
					"tags": true
				}
			]
		},
		{
			"name": "BHT-BASIC",
			"details": "https://github.com/kriswema/Sublime-BHT-BASIC",
			"labels": ["language syntax"],
			"releases": [
				{
					"sublime_text": "*",
					"branch": "master"
				}
			]
		},
		{
			"name": "Bible Tools",
			"details": "https://github.com/perffection/BibleToolsAleluya",
			"releases": [
				{
					"sublime_text": "*",
					"tags": true
				}
			]
		},
		{
			"name": "Bibtex Bibliography Sort",
			"details": "https://github.com/wolfposd/Sublime-Bibtex-Sort",
			"releases": [
				{
					"sublime_text": "*",
					"tags": true
				}
			]
		},
		{
			"name": "Bicep",
			"details": "https://github.com/rwols/sublime-bicep",
			"labels": ["language syntax"],
			"releases": [
				{
					"sublime_text": ">=4000",
					"tags": true
				}
			]
		},
		{
			"name": "Bigine",
			"details": "https://github.com/dahaode/st3-bigine",
			"labels": ["language syntax"],
			"releases": [
				{
					"sublime_text": "*",
					"tags": true
				}
			]
		},
		{
			"name": "Biml",
			"details": "https://github.com/sorrell/subiml",
			"labels": ["language syntax"],
			"releases": [
				{
					"sublime_text": "*",
					"tags": true
				}
			]
		},
		{
			"name": "BinaryPlist",
			"details": "https://github.com/tyrone-sudeium/st3-binaryplist",
			"labels": ["language syntax"],
			"releases": [
				{
					"sublime_text": "*",
					"tags": true
				}
			]
		},
		{
			"name": "Bind Zone files",
			"details": "https://github.com/sixty4k/st2-zonefile",
			"labels": ["language syntax"],
			"releases": [
				{
					"sublime_text": "*",
					"tags": true
				}
			]
		},
		{
			"name": "BinViewer",
			"details": "https://github.com/AetelFinch/BinViewer",
			"labels": ["binary notation", "bin"],
			"releases": [
				{
					"sublime_text": "*",
					"tags": true
				}
			]
		},
		{
			"name": "BioPythonUtils",
			"details": "https://github.com/bosborne/BioPythonUtils",
			"releases": [
				{
					"sublime_text": "*",
					"branch": "master"
				}
			]
		},
		{
			"name": "bioSyntax",
			"details": "https://github.com/bioSyntax/bioSyntax-sublime",
			"homepage": "http://bioSyntax.org",
			"readme": "https://raw.githubusercontent.com/bioSyntax/bioSyntax/master/README.md",
			"issues": "https://github.com/bioSyntax/bioSyntax/issues",
			"labels": [ "science", "bioinformatics", "biology", "language syntax" ],
			"releases": [
				{
					"sublime_text": "*",
					"tags": true
				}
			]
		},
		{
			"name": "Bison",
			"details": "https://github.com/ISSOtm/sublime-Bison",
			"labels": ["bison", "language syntax", "yacc"],
			"releases": [
				{
					"sublime_text": ">=3084",
					"tags": true
				}
			]
		},
		{
			"name": "Bitbake Syntax",
			"details": "https://github.com/Driim/bitbake-syntax",
			"labels": ["language syntax"],
			"releases": [
				{
					"sublime_text": ">3084",
					"tags": true
				}
			]
		},
		{
			"name": "Bitbucket",
			"details": "https://github.com/dtao/SublimeBucket",
			"labels": ["bitbucket", "git", "mercurial"],
			"releases": [
				{
					"sublime_text": "*",
					"platforms": ["*"],
					"tags": true
				}
			]
		},
		{
			"name": "BlackBird-ColorScheme",
			"details": "https://github.com/jonatasnardi/BlackBird-ColorScheme",
			"labels": ["color scheme"],
			"releases": [
				{
					"sublime_text": "*",
					"tags": true
				}
			]
		},
		{
			"name": "BlackRain",
			"details": "https://github.com/ginfuru/Sublime-BlackRain",
			"labels": ["color scheme"],
			"releases": [
				{
					"sublime_text": "*",
					"tags": true
				}
			]
		},
		{
			"name": "Blade Snippets",
			"details": "https://github.com/dev4dev/blade-snippets",
			"labels": ["snippets"],
			"releases": [
				{
					"sublime_text": "*",
					"branch": "master"
				}
			]
		},
		{
			"name": "Blame Explorer",
			"details": "https://github.com/gatopeich/sublame",
			"releases": [
				{
					"sublime_text": "*",
					"tags": true
				}
			]
		},
		{
			"name": "BlameHighlighter",
			"details": "https://github.com/skyronic/BlameHighlighter",
			"releases": [
				{
					"sublime_text": "*",
					"branch": "master"
				}
			]
		},
		{
			"name": "Blast Dark",
			"details": "https://github.com/isferhossain/blast-dark",
			"author": ["isferhossain","HitBlast"],
			"labels": ["color scheme"],
			"releases": [
				{
					"sublime_text": "*",
					"tags": true
				}
			]
		},
		{
			"name": "Blender Development",
			"details": "https://github.com/svenfraeys/SublimeBlender",
			"releases": [
				{
					"sublime_text": ">3000",
					"branch": "master"
				}
			]
		},
		{
			"name": "BlessCss",
			"details": "https://github.com/vlad-saling/bless-build-sublimetext2",
			"releases": [
				{
					"sublime_text": "*",
					"branch": "master"
				}
			]
		},
		{
			"name": "blif_sis",
			"details": "https://github.com/mario33881/sublime-blif_sis",
			"labels": ["auto-complete", "language syntax", "snippets"],
			"releases": [
				{
					"sublime_text": "*",
					"tags": true
				}
			]
		},
		{
			"name": "BlinkScript",
			"details": "https://github.com/diegoinacio/blinkScript-sublime",
			"labels": ["language syntax"],
			"releases": [
				{
					"sublime_text": "*",
					"tags": true
				}
			]
		},
		{
			"name": "BlitzMax",
			"details": "https://github.com/Muttley/sublimetext-blitzmax",
			"labels": ["language syntax"],
			"releases": [
				{
					"sublime_text": "*",
					"tags": true
				}
			]
		},
		{
			"name": "BlitzSearch",
			"details": "https://github.com/Natestah/BlitzSt",
			"releases": [
				{
					"sublime_text": "*",
					"platforms": ["windows"],
					"tags": true
				}
			]
		},		
		{
			"name": "Block Cursor Everywhere",
			"details": "https://github.com/karlhorky/BlockCursorEverywhere",
			"releases": [
				{
					"sublime_text": "*",
					"tags": true
				}
			]
		},
		{
			"name": "Block Nav",
			"details": "https://github.com/jmm/Sublime-Text-Block-Nav",
			"releases": [
				{
					"sublime_text": "*",
					"branch": "package-control"
				}
			]
		},
		{
			"name": "Blogger",
			"details": "https://github.com/wporter82/blogger-sublime-plugin",
			"releases": [
				{
					"sublime_text": "*",
					"tags": true
				}
			]
		},
		{
			"name": "Blossom Theme",
			"details": "https://github.com/BlossomTheme/Sublime-Text",
			"labels": ["color scheme", "theme"],
			"releases": [
				{
					"sublime_text": "*",
					"tags": true
				}
			]
		},
		{
			"name": "Blue Zen Color Scheme",
			"details": "https://github.com/diegocastro/blue-zen-color-scheme",
			"labels": ["color scheme"],
			"releases": [
				{
					"sublime_text": "*",
					"tags": true
				}
			]
		},
		{
			"name": "Blusted Scheme",
			"details": "https://github.com/Mendor/sublime-blusted",
			"labels": ["color scheme"],
			"releases": [
				{
					"sublime_text": "*",
					"branch": "publish"
				}
			]
		},
		{
			"name": "BoGo",
			"details": "https://github.com/pirackr/Sublime-Bogo",
			"labels": ["input method", "vietnamese"],
			"releases": [
				{
					"sublime_text": "*",
					"branch": "master"
				}
			]
		},
		{
			"name": "Bonsucesso",
			"details": "https://github.com/sergiopvilar/bonsucesso",
			"releases": [
				{
					"sublime_text": "*",
					"tags": true
				}
			]
		},
		{
			"name": "Bootstrap 3 Autocomplete",
			"details": "https://github.com/webchun/bootstrap-3-sublime-autocomplete",
			"author": "Webchun",
			"labels": ["auto-complete", "bootstrap"],
			"releases": [
				{
					"sublime_text": "*",
					"tags": true
				}
			]
		},
		{
			"name": "Bootstrap 3 Jade Snippets",
			"details": "https://github.com/rs459/bootstrap3-jade-sublime-plugin",
			"author": "Fabrice Piedanna",
			"labels": ["auto-complete", "snippets", "bootstrap"],
			"releases": [
				{
					"sublime_text": "*",
					"tags": true
				}
			]
		},
		{
			"name": "Bootstrap 3 Snippets",
			"details": "https://github.com/JasonMortonNZ/bs3-sublime-plugin",
			"labels": ["snippets", "bootstrap"],
			"releases": [
				{
					"sublime_text": "*",
					"tags": true
				}
			]
		},
		{
			"name": "Bootstrap 4 Autocomplete",
			"details": "https://github.com/webchun/bootstrap-4-sublime-autocomplete",
			"author": "Webchun",
			"labels": ["auto-complete", "bootstrap"],
			"releases": [
				{
					"sublime_text": "*",
					"tags": true
				}
			]
		},
		{
			"name": "Bootstrap 4 Snippets",
			"details": "https://github.com/alexanderankin/sublime-bootstrap4",
			"labels": ["snippets", "bootstrap"],
			"releases": [
				{
					"sublime_text": "*",
					"tags": true
				}
			]
		},
		{
			"name": "Bootstrap 4x Autocomplete",
			"details": "https://github.com/proficientdesigners/sublime-text-bs4-autocomplete",
			"author": "Proficient Designers",
			"labels": ["auto-complete", "bootstrap"],
			"releases": [
				{
					"sublime_text": ">3000",
					"tags": true
				}
			]
		},
		{
			"name": "Bootstrap 4x Snippets",
			"details": "https://github.com/proficientdesigners/sublime-text-bs4-snippets",
			"author": "Proficient Designers",
			"labels": ["snippets", "bootstrap"],
			"releases": [
				{
					"sublime_text": ">3000",
					"tags": true
				}
			]
		},
		{
			"name": "BorkFilesSyntaxHighlighting",
			"details": "https://github.com/frdmn/sublime-bork-files-syntax-highlighting",
			"releases": [
				{
					"sublime_text": "*",
					"tags": true
				}
			]
		},
		{
			"name": "Bottle",
			"details": "https://github.com/eric-wieser/sublime-bottle",
			"labels": ["language syntax", "snippets", "python"],
			"releases": [
				{
					"sublime_text": ">=3103",
					"tags": true
				}
			]
		},
		{
			"details": "https://github.com/CodeEffect/BoundKeys",
			"releases": [
				{
					"sublime_text": "*",
					"branch": "master"
				}
			]
		},
		{
			"name": "bourbon_completions",
			"details": "https://github.com/tysongach/bourbon-completions",
			"labels": ["bourbon", "completions", "sass", "scss"],
			"releases": [
				{
					"sublime_text": "*",
					"tags": true
				}
			]
		},
		{
			"name": "Bow Tintin",
			"details": "https://github.com/bowphp/sublimetext-extension",
			"labels": ["php", "bow", "bowphp", "tintin", "language syntax", "bow tintin"],
			"releases": [
				{
					"sublime_text": ">=3103",
					"tags": true
				}
			]
		},
		{
			"name": "Bower",
			"details": "https://github.com/benschwarz/sublime-bower",
			"releases": [
				{
					"sublime_text": "*",
					"branch": "master"
				}
			]
		},
		{
			"name": "BowerInjector",
			"details": "https://github.com/ismnoiet/BowerInjector",
			"labels": ["bower injector","bower","inject","css","js"],
			"releases": [
				{
					"sublime_text": ">=3010",
					"platforms": "*",
					"tags": true
				}
			]
		},
		{
			"name": "BracketFlasher",
			"details": "https://github.com/jaytiar/SublimeBracketFlasher",
			"labels": ["brackets"],
			"releases": [
				{
					"sublime_text": "*",
					"tags": true
				}
			]
		},
		{
			"name": "BracketGuard",
			"details": "https://github.com/philippotto/Sublime-BracketGuard",
			"labels": ["brackets"],
			"releases": [
				{
					"sublime_text": "*",
					"tags": true
				}
			]
		},
		{
			"details": "https://github.com/facelessuser/BracketHighlighter",
			"releases": [
				{
					"sublime_text": "*",
					"tags": "st3-"
				}
			]
		},
		{
			"name": "Brackets Color Scheme",
			"details": "https://github.com/jwortmann/brackets-color-scheme",
			"labels": ["color scheme"],
			"releases": [
				{
					"sublime_text": ">=3170",
					"tags": true
				}
			]
		},
		{
			"name": "BracketSpacer",
			"details": "https://github.com/mreq/BracketSpacer",
			"labels": ["brackets"],
			"releases": [
				{
					"sublime_text": "*",
					"tags": true
				}
			]
		},
		{
			"name": "Brainfuck",
			"details": "https://github.com/Drako/SublimeBrainfuck",
			"labels": ["language syntax"],
			"releases": [
				{
					"sublime_text": "*",
					"branch": "master"
				}
			]
		},
		{
			"name": "Brainfuck Interpreter",
			"details": "https://github.com/dotzero/SublimeText-Brainfuck",
			"releases": [
				{
					"sublime_text": "*",
					"tags": true
				}
			]
		},
		{
			"name": "Breadboard",
			"details": "https://github.com/breadboard-xyz/taskmill-editor-sublime",
			"releases": [
				{
					"sublime_text": "*",
					"tags": true
				}
			]
		},
		{
			"name": "Breadcrumbs",
			"details": "https://github.com/qbolec/Breadcrumbs",
			"releases": [
				{
					"sublime_text": "*",
					"tags": true
				}
			]
		},
		{
			"name": "BreakLines",
			"details": "https://github.com/Moojuiceman/BreakLines",
			"labels": ["break", "group", "split", "separate", "lines"],
			"releases": [
				{
					"sublime_text": "*",
					"tags": true
				}
			]
		},
		{
			"name": "Brevis Autocomplete",
			"details": "https://github.com/dlzi/brevis-autocomplete",
			"labels": ["auto-complete", "language syntax"],
			"releases": [
				{
					"sublime_text": "*",
					"tags": true
				}
			]
		},
		{
			"name": "BridleNSIS",
			"details": "https://github.com/idleberg/sublime-bridlensis",
			"labels": ["auto-complete", "language syntax", "nsis"],
			"releases": [
				{
					"sublime_text": ">=3103",
					"tags": "st3-"
				}
			]
		},
		{
			"name": "BrightScript",
			"details": "https://github.com/hastinbe/brightscript-tmlanguage",
			"labels": ["language syntax"],
			"releases": [
				{
					"sublime_text": "*",
					"tags": true
				}
			]
		},
		{
			"name": "Brittany",
			"details": "https://github.com/eddiejessup/SublimeBrittany",
			"author": "Elliot Marsden",
			"labels": ["formatting", "haskell"],
			"releases": [
				{
					"sublime_text": "*",
					"tags": true
				}
			]
		},
		{
			"name": "Broken Window",
			"details": "https://github.com/ekalber/broken-window",
			"labels": ["ruby on rails", "ruby", "static code analysis"],
			"releases": [
				{
					"sublime_text": "*",
					"tags": true
				}
			]
		},
		{
			"name": "Browser Integration",
			"details": "https://github.com/apiad/sublime-browser-integration",
			"releases": [
				{
					"sublime_text": "*",
					"tags": true
				}
			]
		},
		{
<<<<<<< HEAD
=======
			"name": "Browser Refresh",
			"details": "https://github.com/gcollazo/BrowserRefresh-Sublime",
			"author": "Giovanni Collazo (@gcollazo)",
			"releases": [
				{
					"sublime_text": "*",
					"tags": true
				}
			]
		},
		{
			"name": "Browser Support",
			"details": "https://github.com/gondo/browsersupport",
			"releases": [
				{
					"sublime_text": "<3000",
					"branch": "master"
				}
			]
		},
		{
>>>>>>> afac612f
			"name": "Browser Sync",
			"details": "https://github.com/iamdjones/sublime-text-browser-sync",
			"releases":[
				{
					"sublime_text":"*",
					"tags":true
				}
			]
		},
		{
			"name": "BrowserBookmarks",
			"details": "https://github.com/svenfraeys/BrowserBookmarks",
			"releases": [
				{
					"sublime_text": "*",
					"branch": "master"
				}
			]
		},
		{
			"name": "BsHelper Snippets",
			"details": "https://github.com/WebAndCow/BsHelper-Snippets",
			"labels": ["snippets"],
			"releases": [
				{
					"sublime_text": "*",
					"branch": "master"
				}
			]
		},
		{
			"name": "BSScript",
			"details": "https://github.com/rusiv/BSScript",
			"labels": ["build system", "completions", "language syntax", "snippets"],
			"releases": [
				{
					"sublime_text": "*",
					"tags": true
				}
			]
		},
		{
			"name": "bst syntax",
			"details": "https://github.com/hadisfr/bst-sublime-syntax",
			"labels": ["language syntax", "latex", "tex", "bibtex"],
			"releases": [
				{
					"sublime_text": "*",
					"tags": true
				}
			]
		},
		{
			"name": "BTstack HCI Packet Log Converter",
			"details": "https://github.com/bluekitchen/btstack-packet-log",
			"labels": ["btstack", "bluetooth"],
			"releases": [
				{
					"sublime_text": "*",
					"tags": true
				}
			]
		},
		{
			"name": "Bubububububad and Boneyfied Color Schemes",
			"details": "https://github.com/eibbors/Bubububububad",
			"labels": ["color scheme"],
			"releases": [
				{
					"sublime_text": "*",
					"branch": "master"
				}
			]
		},
		{
			"name": "Build Ant Target",
			"details": "https://github.com/ryanhefner/BuildAntTarget",
			"labels": ["ant", "build system"],
			"releases": [
				{
					"sublime_text": "*",
					"tags": true
				}
			]
		},
		{
			"name": "Build Next",
			"details": "https://github.com/albertosantini/sublimetext-buildnext",
			"labels": ["build system"],
			"releases": [
				{
					"sublime_text": "*",
					"tags": true
				}
			]
		},
		{
			"name": "Build System Input",
			"details": "https://github.com/dhelonious/BuildSystemInput",
			"labels": ["build system"],
			"releases": [
				{
					"sublime_text": "*",
					"tags": true
				}
			]
		},
		{
			"name": "build2",
			"details": "https://github.com/build2/build2-sublime-text",
			"labels": ["language syntax"],
			"releases": [
				{
					"sublime_text": "*",
					"tags": true
				}
			]
		},
		{
			"name": "Buildview",
			"details": "https://github.com/rctay/sublime-text-buildview",
			"releases": [
				{
					"sublime_text": "*",
					"tags": true
				}
			]
		},
		{
			"name": "BuildX",
			"details": "https://github.com/cj1128/sublime-buildx",
			"releases": [
				{
					"sublime_text": "*",
					"tags": true
				}
			]
		},
		{
			"name": "Bulma CSS Framework autocomplete",
			"details": "https://github.com/leuchte/bulma-autocomplete",
			"author": "Leuchte",
			"labels": ["auto-complete"],
			"releases": [
				{
					"sublime_text": "*",
					"tags": true
				}
			]
		},
		{
			"name": "Bump",
			"details": "https://github.com/yavorsky/Bump",
			"labels": ["dependencies", "package", "version"],
			"releases": [
				{
					"sublime_text": "*",
					"tags": true
				}
			]
		},
		{
			"name": "Bunch",
			"details": "https://github.com/ttscoff/Sublime-Bunch",
			"labels": ["language syntax"],
			"releases": [
				{
					"sublime_text": "*",
					"platforms": ["osx"],
					"tags": true
				}
			]
		},
		{
			"name": "Bunting Language",
			"details": "https://github.com/xhacker/Bunting.tmLanguage",
			"labels": ["language syntax"],
			"releases": [
				{
					"sublime_text": "*",
					"tags": true
				}
			]
		},
		{
			"name": "Butane",
			"details": "https://github.com/jdoss/sublime-butane",
			"labels": ["language syntax", "snippets", "yaml"],
			"author": ["Joe Doss (jdoss)"],
			"releases": [
				{
					"sublime_text": ">=4075",
					"tags": true
				}
			]
		},
		{
			"name": "BYOND",
			"details": "https://github.com/Wirewraith/sublime-byond",
			"labels": ["build system", "language syntax", "dream maker", "dream seeker", "dream daemon"],
			"releases": [
				{
					"sublime_text": "*",
					"tags": true
				}
			]
		},
		{
			"name": "BZW Language",
			"details": "https://github.com/allejo/sublime-language-bzw",
			"labels": ["language syntax"],
			"releases": [
				{
					"sublime_text": "*",
					"tags": true
				}
			]
		}
	]
}<|MERGE_RESOLUTION|>--- conflicted
+++ resolved
@@ -1413,8 +1413,6 @@
 			]
 		},
 		{
-<<<<<<< HEAD
-=======
 			"name": "Browser Refresh",
 			"details": "https://github.com/gcollazo/BrowserRefresh-Sublime",
 			"author": "Giovanni Collazo (@gcollazo)",
@@ -1426,17 +1424,6 @@
 			]
 		},
 		{
-			"name": "Browser Support",
-			"details": "https://github.com/gondo/browsersupport",
-			"releases": [
-				{
-					"sublime_text": "<3000",
-					"branch": "master"
-				}
-			]
-		},
-		{
->>>>>>> afac612f
 			"name": "Browser Sync",
 			"details": "https://github.com/iamdjones/sublime-text-browser-sync",
 			"releases":[
