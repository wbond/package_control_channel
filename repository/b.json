{
	"schema_version": "3.0.0",
	"packages": [
		{
			"name": "Baan",
			"details": "https://github.com/masal/SublimeBaan",
			"labels": ["language syntax", "formatting", "snippets"],
			"releases": [
				{
					"sublime_text": "*",
					"tags": true
				}
			]
		},
		{
			"name": "Babel",
			"previous_names": ["6to5"],
			"details": "https://github.com/babel/babel-sublime",
			"labels": ["language syntax", "javascript"],
			"releases": [
				{
					"sublime_text": ">=3000",
					"tags": true
				}
			]
		},
		{
			"name": "Babel Snippets",
			"details": "https://github.com/babel/babel-sublime-snippets",
			"labels": ["snippets", "javascript"],
			"releases": [
				{
					"sublime_text": "*",
					"tags": true
				}
			]
		},
		{
			"name": "Back There",
			"details": "https://github.com/iuliux/SublimeText2-BackThere",
			"releases": [
				{
					"sublime_text": "*",
					"branch": "master"
				}
			]
		},
		{
			"name": "Backbone",
			"details": "https://github.com/tomasztunik/Sublime-Text-2-Backbone.js-package",
			"previous_names": ["Backbone.js"],
			"releases": [
				{
					"sublime_text": "*",
					"branch": "master"
				}
			]
		},
		{
			"name": "Backbone Baguette",
			"details": "https://github.com/spacenick/SublimeText2-BackboneBaguette-package",
			"releases": [
				{
					"sublime_text": "*",
					"branch": "master"
				}
			]
		},
		{
			"name": "Backbone.Marionette",
			"details": "https://github.com/amokan/ST2-Backbone.Marionette",
			"releases": [
				{
					"sublime_text": "*",
					"branch": "master"
				}
			]
		},
		{
			"name": "BackgroundColorEdit",
			"details": "https://github.com/gsboylan/Sublime-BackgroundColorEdit",
			"releases": [
				{
					"sublime_text": "*",
					"tags": true
				}
			]
		},
		{
			"name": "Badges",
			"details": "https://github.com/idleberg/sublime-badges",
			"labels": ["snippets", "badges", "markdown", "restructuredtext", "textile"],
			"previous_names": ["Shields.io Badges"],
			"releases": [
				{
					"sublime_text": "*",
					"tags": true
				}
			]
		},
		{
			"name": "Baidu FE Code Style",
			"details": "https://github.com/leeight/Baidu-FE-Code-Style",
			"releases": [
				{
					"sublime_text": "*",
					"tags": true
				}
			]
		},
		{
			"name": "Ballerina",
			"details": "https://github.com/nipunsampath/ballerina-syntax-for-sublime-text-3",
			"labels": ["language syntax"],
			"releases": [
				{
					"sublime_text": ">=3092",
					"tags": true
				}
			]
		},
		{
			"name": "Bang Search",
			"details": "https://github.com/bsoun/bang-search",
			"labels": ["search"],
			"releases": [
				{
					"sublime_text": ">=3000",
					"tags": true
				}
			]
		},
		{
			"name": "Baobab React ES6 Snippets",
			"details": "https://github.com/luccitan/sublime-baobab-react-es6",
			"labels": ["snippets", "jsx", "es6", "react", "baobab", "root", "branch"],
			"releases": [
				{
					"sublime_text": "*",
					"tags": true
				}
			]
		},
		{
			"name": "BAROC syntax highlighting",
			"details": "https://github.com/Bushikot/baroc-sublime-syntax",
			"author": "Denis Koshechkin",
			"labels": ["language syntax"],
			"releases": [
				{
					"sublime_text": ">=3092",
					"tags": true
				}
			]
		},
		{
			"name": "BART",
			"details": "https://github.com/ganemone/SublimeBart",
			"releases": [
				{
					"sublime_text": ">=3000",
					"tags": true
				}
			]
		},
		{
			"name": "Base Encoder",
			"details": "https://github.com/euphwes/base-encoder",
			"releases": [
				{
					"sublime_text": ">=3000",
					"branch": "master"
				}
			]
		},
		{
			"name": "Base Snippets",
			"details": "https://github.com/node-base/sublime-text-base-snippets",
			"labels": ["snippets", "JavaScript", "base", "node", "node-base"],
			"releases": [
				{
					"sublime_text": "*",
					"tags": true
				}
			]
		},
		{
			"name": "Base16 Color Schemes",
			"details": "https://github.com/chriskempson/base16-textmate",
			"labels": ["color scheme"],
			"releases": [
				{
					"sublime_text": "*",
					"branch": "master"
				}
			]
		},
		{
			"name": "Base16 Eighties Dark Color Scheme",
			"details": "https://github.com/pgaspar/base16-eighties-dark",
			"labels": ["color scheme"],
			"releases": [
				{
					"sublime_text": "*",
					"tags": true
				}
			]
		},
		{
			"name": "Base64 Fold",
			"details": "https://github.com/DaQuirm/base64-fold",
			"releases": [
				{
					"sublime_text": "*",
					"branch": "master"
				}
			]
		},
		{
			"name": "Bash Build System",
			"details": "https://github.com/macite/sublimebashbuildsystem",
			"labels": ["build system"],
			"releases": [
				{
					"sublime_text": "*",
					"tags": true
				}
			]
		},
		{
			"name": "Bats",
			"previous_names": ["Bats (Bash Automated Testing System)"],
			"details": "https://github.com/sptndc/sublime-bats",
			"releases": [
				{
					"sublime_text": ">=3092",
					"tags": true
				}
			]
		},
		{
			"name": "BBCode Syntax",
			"details": "https://github.com/chipotle/BBCode",
			"labels": ["language syntax"],
			"releases": [
				{
					"sublime_text": "*",
					"tags": true
				}
			]
		},
		{
			"name": "BBEdit Indent",
			"details": "https://github.com/dnicolson/BBEdit-Indent",
			"releases": [
				{
					"sublime_text": "*",
					"branch": "master"
				}
			]
		},
		{
			"name": "Beancount",
			"details": "https://github.com/draug3n/sublime-beancount",
			"releases": [
				{
					"sublime_text": ">=3000",
					"tags": true
				}
			]
		},
		{
			"name": "Beanstalk Tools",
			"details": "https://github.com/temochka/sublime-text-2-beanstalk",
			"releases": [
				{
					"sublime_text": "*",
					"tags": true
				}
			]
		},
		{
			"name": "Bear App",
			"details": "https://github.com/malexer/SublimeBear",
			"labels": ["bear", "bear app", "bear-writer", "note", "notes"],
			"releases": [
				{
					"sublime_text": ">=3000",
					"platforms": ["osx"],
					"tags": true
				}
			]
		},
		{
			"name": "Beau",
			"details": "https://github.com/Seich/sublime-beau",
			"labels": ["http", "rest client"],
			"releases": [
				{
					"sublime_text": ">=3143",
					"tags": true
				}
			]
		},
		{
			"name": "Beautiful Soup Completion",
			"details": "https://github.com/tushortz/Beautiful-Soup-Completion",
			"releases": [
				{
					"sublime_text": "*",
					"tags": true
				}
			]
		},
		{
			"details": "https://github.com/ketan/BeautifyLatex",
			"releases": [
				{
					"sublime_text": "*",
					"tags": true
				}
			]
		},
		{
			"details": "https://github.com/CraigWilliams/BeautifyRuby",
			"releases": [
				{
					"sublime_text": "*",
					"branch": "master"
				}
			]
		},
		{
			"name": "BeautifyRust",
			"details": "https://github.com/vincenting/BeautifyRust",
			"labels": ["formatting", "rust"],
			"releases": [
				{
					"sublime_text": ">=3000",
					"tags": true
				}
			]
		},
		{
			"name": "Befunge-93",
			"details": "https://github.com/johanasplund/sublime-befunge",
			"releases": [
				{
					"sublime_text": "*",
					"branch": "master"
				}
			]
		},
		{
			"name": "Behat",
			"details": "https://github.com/omissis/sublime-behat-syntax",
			"labels": ["language syntax"],
			"releases": [
				{
					"sublime_text": "*",
					"branch": "master"
				}
			]
		},
		{
			"name": "Behat Completions",
			"details": "https://github.com/jadu/sublime-behat-completions",
			"releases": [
				{
					"sublime_text": "<3000",
					"tags": true
				}
			]
		},
		{
			"name": "Behat Features",
			"details": "https://github.com/tomav/SublimeText2-Behat-Features-Syntax",
			"labels": ["language syntax"],
			"releases": [
				{
					"sublime_text": "*",
					"branch": "master"
				}
			]
		},
		{
			"name": "Behat Snippets",
			"details": "https://github.com/ikwattro/sublime-behat-snippets",
			"labels": ["snippets"],
			"releases": [
				{
					"sublime_text": "*",
					"branch": "master"
				}
			]
		},
		{
			"name": "Behave Color Scheme",
			"details": "https://github.com/fnky/behave-theme",
			"labels": ["color scheme"],
			"releases": [
				{
					"sublime_text": "*",
					"tags": true
				}
			]
		},
		{
			"name": "Behave Step Finder",
			"details": "https://github.com/s1ider/sublime-behave-step-finder",
			"releases": [
				{
					"sublime_text": "*",
					"branch": "master"
				}
			]
		},
		{
			"name": "Behave Toolkit",
			"details": "https://github.com/mixxorz/BehaveToolkit",
			"labels": ["code navigation", "linting", "snippets", "testing", "bdd", "behave"],
			"releases": [
				{
					"sublime_text": ">=3000",
					"tags": true
				}
			]
		},
		{
			"name": "BEMHTML",
			"details": "https://github.com/feugenix/BEMHTMLSublime",
			"labels": ["language syntax"],
			"releases": [
				{
					"sublime_text": "*",
					"branch": "master"
				}
			]
		},
		{
			"name": "BEMJSON snippets",
			"details": "https://github.com/1vank1n/sublime-bemjson-snippets",
			"labels": ["snippets"],
			"releases": [
				{
					"sublime_text": "*",
					"tags": true
				}
			]
		},
		{
			"name": "Bemmet",
			"details": "https://github.com/tadatuta/sublime-bemmet",
			"labels": ["text manipulation", "snippets", "bem", "bemjson", "emmet"],
			"releases": [
				{
					"sublime_text": "*",
					"tags": true
				}
			]
		},
		{
			"name": "BetaCode",
			"details": "https://github.com/kugland/Sublime-BetaCode",
			"releases": [
				{
					"sublime_text": "<3000",
					"branch": "master"
				}
			]
		},
		{
			"name": "Better Bookmarks",
			"details": "https://github.com/dusk125/sublime-betterbookmarks",
			"labels": ["bookmark", "save", "layer"],
			"releases": [
				{
					"sublime_text": ">=3000",
					"platforms": ["*"],
					"tags": true
				}
			]
		},
		{
			"name": "Better Build System",
			"details": "https://bitbucket.org/iamart/better-build-system",
			"labels": ["build system"],
			"releases": [
				{
					"sublime_text": "*",
					"tags": true
				}
			]
		},
		{
			"name": "Better Close Window",
			"details": "https://github.com/mreq/sublime-better-close-window",
			"labels": ["commands"],
			"releases": [
				{
					"sublime_text": "*",
					"tags": true
				}
			]
		},
		{
			"name": "Better CoffeeScript",
			"details": "https://github.com/aponxi/sublime-better-coffeescript",
			"labels": ["language syntax", "snippets", "linting", "watch", "coffeescript"],
			"releases": [
				{
					"sublime_text": ">=3000",
					"branch": "master"
				},
				{
					"sublime_text": "<3000",
					"branch": "st2"
				}
			]
		},
		{
			"name": "Better Completion",
			"details": "https://github.com/Pleasurazy/Sublime-Better-Completion",
			"labels": ["auto-complete"],
			"previous_names": ["JavaScript and jQuery API Completions"],
			"releases": [
				{
					"sublime_text": "*",
					"tags": true
				}
			]
		},
		{
			"name": "Better JavaScript",
			"details": "https://github.com/int3h/sublime-better-javascript",
			"releases": [
				{
					"sublime_text": "*",
					"tags": true
				}
			]
		},
		{
			"name": "Better Less",
			"details": "https://github.com/radium-v/better-less",
			"labels": ["less", "language syntax", "css"],
			"releases": [
				{
					"sublime_text": "*",
					"tags": true
				}
			]
		},
		{
			"name": "Better OCaml",
			"details": "https://github.com/whitequark/sublime-better-ocaml",
			"description": "An improved version of default OCaml package",
			"labels": ["language syntax"],
			"previous_names": ["OCaml"],
			"releases": [
				{
					"sublime_text": ">=3000",
					"branch": "master"
				}
			]
		},
		{
			"name": "Better RSpec",
			"details": "https://github.com/fnando/better-rspec-for-sublime-text",
			"labels": ["language syntax", "snippets"],
			"releases": [
				{
					"sublime_text": ">=3000",
					"branch": "master"
				}
			]
		},
		{
			"name": "BetterFindBuffer",
			"details": "https://github.com/aziz/BetterFindBuffer",
			"labels": ["find results", "search"],
			"releases": [
				{
					"sublime_text": ">=3000",
					"tags": true
				}
			]
		},
		{
			"name": "BetterFindNext",
			"details": "https://github.com/notbaab/BetterFindNext",
			"releases": [
				{
					"sublime_text": "*",
					"tags": true
				}
			]
		},
		{
			"name": "BetterSave",
			"details": "https://github.com/adrian-tut/BetterSave",
			"labels": ["save", "close"],
			"releases": [
				{
					"sublime_text": "*",
					"tags": true
				}
			]
		},
		{
			"name": "BetterSnippetManager",
			"details": "https://github.com/math2001/BetterSnippetManager",
			"labels": ["snippets", "utilities", "file open", "code navigation", "utils", "file creation"],
			"releases": [
				{
					"sublime_text": "*",
					"tags": true
				}
			]
		},
		{
			"name": "BetterSwitchHeaderImplementation",
			"details": "https://github.com/rwols/BetterSwitchHeaderImplementation",
			"labels": ["utilities", "file open", "code navigation", "c", "c++", "objective-c", "objective-c++"],
			"releases":
			[
				{
					"sublime_text": "*",
					"tags": true
				}
			]
		},
		{
			"name": "BetterTabCycling",
			"details": "https://github.com/ahuff44/sublime-better-tab-cycling",
			"releases": [
				{
					"sublime_text": "*",
					"tags": true
				}
			]
		},
		{
			"name": "BeyondCompare",
			"details": "https://github.com/npadley/BeyondCompare",
			"labels": ["diff", "difference", "diff/merge", "file comparison"],
			"releases": [
				{
					"sublime_text": "*",
					"platforms": ["*"],
					"tags": true
				}
			]
		},
		{
			"name": "BGScript",
			"details": "https://github.com/kalanda/Sublime-BGScript-Syntax",
			"labels": ["language syntax"],
			"releases": [
				{
					"sublime_text": "*",
					"tags": true
				}
			]
		},
		{
			"name": "BHT-BASIC",
			"details": "https://github.com/kriswema/Sublime-BHT-BASIC",
			"labels": ["language syntax"],
			"releases": [
				{
					"sublime_text": "*",
					"branch": "master"
				}
			]
		},
		{
<<<<<<< HEAD
			"name": "Bibtex Bibliography Sort",
			"details": "https://github.com/wolfposd/Sublime-Bibtex-Sort",
=======
			"name": "Bible Tools",
			"details": "https://github.com/perffection/BibleToolsAleluya",
>>>>>>> 99cd5589
			"releases": [
				{
					"sublime_text": "*",
					"tags": true
				}
			]
		},
		{
			"name": "Bidirectional text support",
			"details": "https://github.com/praveenvijayan/Sublime-Text-2-BIDI",
			"releases": [
				{
					"sublime_text": "<3000",
					"branch": "master"
				}
			]
		},
		{
			"name": "Bigine",
			"details": "https://github.com/dahaode/st3-bigine",
			"releases": [
				{
					"sublime_text": ">=3000",
					"tags": true
				}
			]
		},
		{
			"name": "Biml",
			"details": "https://github.com/sorrell/subiml",
			"releases": [
				{
					"sublime_text": "*",
					"tags": true
				}
			]
		},
		{
			"name": "BinaryPlist",
			"details": "https://github.com/tyrone-sudeium/st3-binaryplist",
			"labels": ["language syntax"],
			"releases": [
				{
					"sublime_text": ">=3000",
					"tags": true
				}
			]
		},
		{
			"name": "Bind Zone files",
			"details": "https://github.com/sixty4k/st2-zonefile",
			"releases": [
				{
					"sublime_text": "*",
					"tags": true
				}
			]
		},
		{
			"name": "Bing Translator",
			"details": "https://github.com/sys1yagi/SublimeBingTranslator",
			"releases": [
				{
					"sublime_text": "<3000",
					"branch": "master"
				}
			]
		},
		{
			"name": "BioPythonUtils",
			"details": "https://github.com/bosborne/BioPythonUtils",
			"releases": [
				{
					"sublime_text": ">=3000",
					"branch": "master"
				}
			]
		},
		{
			"name": "bioSyntax",
			"details": "https://github.com/bioSyntax/bioSyntax-sublime",
			"homepage": "http://bioSyntax.org",
			"readme": "https://raw.githubusercontent.com/bioSyntax/bioSyntax/master/README.md",
			"issues": "https://github.com/bioSyntax/bioSyntax/issues",
			"labels": [ "science", "bioinformatics", "biology", "language syntax" ],
			"releases": [
				{
					"sublime_text": ">=3092",
					"tags": true
				}
			]
		},
		{
			"name": "Bison",
			"details": "https://bitbucket.org/artyom_smirnov/sublime-text-bison-highlighter",
			"labels": ["language syntax"],
			"releases": [
				{
					"sublime_text": "*",
					"tags": true
				}
			]
		},
		{
			"name": "Bitbake Syntax",
			"details": "https://github.com/Driim/bitbake-syntax",
			"labels": ["language syntax"],
			"releases": [
				{
					"sublime_text": ">3084",
					"tags": true
				}
			]
		},
		{
			"name": "Bitbucket",
			"details": "https://github.com/dtao/SublimeBucket",
			"labels": ["bitbucket", "git", "mercurial"],
			"releases": [
				{
					"sublime_text": "*",
					"platforms": ["*"],
					"tags": true
				}
			]
		},
		{
			"details": "https://github.com/pheuter/BitcoinTicker",
			"releases": [
				{
					"sublime_text": "<3000",
					"branch": "master"
				}
			]
		},
		{
			"name": "Bitly",
			"details": "https://github.com/the0ther/Sublime-Bitly",
			"releases": [
				{
					"sublime_text": "<3000",
					"tags": true
				}
			]
		},
		{
			"name": "Bitrix Painkiller",
			"details": "https://github.com/clslrns/bitrix-painkiller",
			"releases": [
				{
					"sublime_text": "<3000",
					"branch": "master"
				}
			]
		},
		{
			"details": "https://github.com/matiaspub/BitrixHelp",
			"releases": [
				{
					"sublime_text": "<3000",
					"branch": "master"
				}
			]
		},
		{
			"name": "BlackBird-ColorScheme",
			"details": "https://github.com/jonatasnardi/BlackBird-ColorScheme",
			"labels": ["color scheme"],
			"releases": [
				{
					"sublime_text": "*",
					"tags": true
				}
			]
		},
		{
			"name": "BlackRain",
			"details": "https://github.com/ginfuru/Sublime-BlackRain",
			"labels": ["color scheme"],
			"releases": [
				{
					"sublime_text": "*",
					"tags": true
				}
			]
		},
		{
			"name": "Blade Snippets",
			"details": "https://github.com/dev4dev/blade-snippets",
			"labels": ["snippets"],
			"releases": [
				{
					"sublime_text": "*",
					"branch": "master"
				}
			]
		},
		{
			"name": "Blame Explorer",
			"details": "https://github.com/gatopeich/sublame",
			"releases": [
				{
					"sublime_text": ">=3000",
					"tags": true
				}
			]
		},
		{
			"name": "BlameHighlighter",
			"details": "https://github.com/skyronic/BlameHighlighter",
			"releases": [
				{
					"sublime_text": ">=3000",
					"branch": "master"
				}
			]
		},
		{
			"name": "Blender Development",
			"details": "https://github.com/svenfraeys/SublimeBlender",
			"releases": [
				{
					"sublime_text": ">3000",
					"branch": "master"
				}
			]
		},
		{
			"name": "BlessCss",
			"details": "https://github.com/vlad-saling/bless-build-sublimetext2",
			"releases": [
				{
					"sublime_text": "*",
					"branch": "master"
				}
			]
		},
		{
			"name": "BlinkScript",
			"details": "https://github.com/diegoinacio/blinkScript-sublime",
			"releases": [
				{
					"sublime_text": "*",
					"tags": true
				}
			]
		},
		{
			"name": "BlitzMax",
			"details": "https://github.com/Muttley/sublimetext-blitzmax",
			"releases": [
				{
					"sublime_text": "*",
					"tags": true
				}
			]
		},
		{
			"name": "Block Cursor Everywhere",
			"details": "https://github.com/karlhorky/BlockCursorEverywhere",
			"releases": [
				{
					"sublime_text": "*",
					"tags": true
				}
			]
		},
		{
			"name": "Block Nav",
			"details": "https://github.com/jmm/Sublime-Text-Block-Nav/tree/package-control",
			"releases": [
				{
					"sublime_text": "*",
					"base": "https://github.com/jmm/Sublime-Text-Block-Nav",
					"branch": "package-control"
				}
			]
		},
		{
			"name": "Blogger",
			"details": "https://github.com/wporter82/blogger-sublime-plugin",
			"releases": [
				{
					"sublime_text": ">=3000",
					"tags": true
				}
			]
		},
		{
			"name": "Blogify",
			"details": "https://github.com/adampresley/sublime-blogify",
			"releases": [
				{
					"sublime_text": "<3000",
					"branch": "master"
				}
			]
		},
		{
			"name": "Blue Zen Color Scheme",
			"details": "https://github.com/diegocastro/blue-zen-color-scheme",
			"labels": ["color scheme"],
			"releases": [
				{
					"sublime_text": "*",
					"tags": true
				}
			]
		},
		{
			"name": "Blusted Scheme",
			"details": "https://github.com/Mendor/sublime-blusted/tree/publish",
			"labels": ["color scheme"],
			"releases": [
				{
					"sublime_text": "*",
					"base": "https://github.com/Mendor/sublime-blusted",
					"branch": "publish"
				}
			]
		},
		{
			"name": "BoGo",
			"details": "https://github.com/pirackr/Sublime-Bogo",
			"labels": ["input method", "vietnamese"],
			"releases": [
				{
					"sublime_text": "*",
					"branch": "master"
				}
			]
		},
		{
			"name": "Bonsucesso",
			"details": "https://github.com/sergiovilar/bonsucesso",
			"releases": [
				{
					"sublime_text": "*",
					"tags": true
				}
			]
		},
		{
			"name": "Boo",
			"details": "https://github.com/Shammah/boo-sublime",
			"labels": ["language syntax"],
			"releases": [
				{
					"sublime_text": "*",
					"branch": "master"
				}
			]
		},
		{
			"name": "Boo & BooJs",
			"details": "https://github.com/drslump/sublime-boo",
			"labels": ["language syntax"],
			"releases": [
				{
					"sublime_text": "<3000",
					"branch": "master"
				}
			]
		},
		{
			"name": "Bootstrap 3 Autocomplete",
			"details": "https://github.com/webchun/bootstrap-3-sublime-autocomplete",
			"author": "Webchun",
			"labels": ["auto-complete"],
			"releases": [
				{
					"sublime_text": "*",
					"tags": true
				}
			]
		},
		{
			"name": "Bootstrap 3 Jade Snippets",
			"details": "https://github.com/rs459/bootstrap3-jade-sublime-plugin",
			"author": "Fabrice Piedanna",
			"labels": ["snippets", "auto-complete"],
			"releases": [
				{
					"sublime_text": "*",
					"tags": true
				}
			]
		},
		{
			"name": "Bootstrap 3 Snippets",
			"details": "https://github.com/JasonMortonNZ/bs3-sublime-plugin",
			"labels": ["snippets"],
			"releases": [
				{
					"sublime_text": "*",
					"tags": true
				}
			]
		},
		{
			"name": "Bootstrap 4 Autocomplete",
			"details": "https://github.com/webchun/bootstrap-4-sublime-autocomplete",
			"author": "Webchun",
			"labels": ["auto-complete"],
			"releases": [
				{
					"sublime_text": "*",
					"tags": true
				}
			]
		},
		{
			"name": "Bootstrap 4 Snippets",
			"details": "https://github.com/alexanderankin/sublime-bootstrap4",
			"labels": ["snippets","Bootstrap","Bootstrap4"],
			"releases": [
				{
					"sublime_text": "*",
					"tags": true
				}
			]
		},
		{
			"name": "Bootstrap 4x Autocomplete",
			"previous_names": ["Bootstrap 4.3 Autocomplete"],
			"details": "https://github.com/proficientdesigners/sublime-text-bs4-autocomplete",
			"author": "Proficient Designers",
			"labels": ["auto-complete", "Bootstrap Autocomplete", "Bootstrap 4.3 Autocomplete", "Bootstrap 4.3.1 Autocomplete"],
			"releases": [
				{
					"sublime_text": ">3000",
					"tags": true
				}
			]
		},
		{
			"name": "Bootstrap 4x Snippets",
			"previous_names": ["Bootstrap 4.3 Snippets"],
			"details": "https://github.com/proficientdesigners/sublime-text-bs4-snippets",
			"author": "Proficient Designers",
			"labels": ["snippets", "Bootstrap Snippets", "Bootstrap 4.3 Snippets", "Bootstrap 4.3.1 Snippets"],
			"releases": [
				{
					"sublime_text": ">3000",
					"tags": true
				}
			]
		},
		{
			"details": "https://bitbucket.org/Tumbo/bootstrap-jade",
			"releases": [
				{
					"sublime_text": "<3000",
					"branch": "master"
				}
			]
		},
		{
			"name": "Borat Ipsum",
			"details": "https://github.com/Bakke/Borat-Ipsum",
			"releases": [
				{
					"sublime_text": "*",
					"tags": true
				}
			]
		},
		{
			"name": "BorkFilesSyntaxHighlighting",
			"details": "https://github.com/frdmn/sublime-bork-files-syntax-highlighting",
			"releases": [
				{
					"sublime_text": "*",
					"tags": true
				}
			]
		},
		{
			"name": "Boron Color Scheme",
			"details": "https://github.com/mjio/boron.tmtheme",
			"labels": ["color scheme"],
			"releases": [
				{
					"sublime_text": "*",
					"branch": "master"
				}
			]
		},
		{
			"name": "Bottle",
			"details": "https://github.com/eric-wieser/sublime-bottle",
			"labels": ["snippets", "python", "language-syntax"],
			"releases": [
				{
					"sublime_text": ">=3103",
					"tags": true
				}
			]
		},
		{
			"details": "https://github.com/CodeEffect/BoundKeys",
			"releases": [
				{
					"sublime_text": "*",
					"branch": "master"
				}
			]
		},
		{
			"name": "bourbon_completions",
			"details": "https://github.com/tysongach/bourbon-completions",
			"labels": ["bourbon", "completions", "sass", "scss"],
			"releases": [
				{
					"sublime_text": "*",
					"tags": true
				}
			]
		},
		{
			"name": "Bow Tintin",
			"details": "https://github.com/papac/bow-tintin-sbt3",
			"labels": ["php", "Bow", "Tintin", "language syntax", "Bow Tintin"],
			"releases": [
				{
					"sublime_text": ">=3103",
					"tags": true
				}
			]
		},
		{
			"name": "Bower",
			"details": "https://github.com/benschwarz/sublime-bower",
			"releases": [
				{
					"sublime_text": "*",
					"branch": "master"
				}
			]
		},
		{
			"name": "BowerInjector",
			"details": "https://github.com/ismnoiet/BowerInjector",
			"labels": ["bower injector","bower","inject","css","js"],
			"releases": [
				{
					"sublime_text": ">=3010",
					"platforms": ["linux","osx","windows"],
					"tags": true
				}
			]
		},
		{
			"name": "BracketFlasher",
			"details": "https://github.com/jaytiar/SublimeBracketFlasher",
			"labels": ["brackets"],
			"releases": [
				{
					"sublime_text": ">=3000",
					"tags": true
				}
			]
		},
		{
			"name": "BracketGuard",
			"details": "https://github.com/philippotto/Sublime-BracketGuard",
			"labels": ["brackets"],
			"releases": [
				{
					"sublime_text": "*",
					"tags": true
				}
			]
		},
		{
			"details": "https://github.com/facelessuser/BracketHighlighter",
			"releases": [
				{
					"sublime_text": ">=3000",
					"tags": "st3-"
				}
			]
		},
		{
			"name": "Brackets Color Scheme",
			"details": "https://github.com/jwortmann/brackets-color-scheme",
			"labels": ["color scheme"],
			"releases": [
				{
					"sublime_text": ">=3170",
					"tags": true
				}
			]
		},
		{
			"name": "BracketSpacer",
			"details": "https://github.com/mreq/BracketSpacer",
			"labels": ["brackets"],
			"releases": [
				{
					"sublime_text": "*",
					"tags": true
				}
			]
		},
		{
			"name": "Brainfuck",
			"details": "https://github.com/Drako/SublimeBrainfuck",
			"releases": [
				{
					"sublime_text": "*",
					"branch": "master"
				}
			]
		},
		{
			"name": "Brainfuck Interpreter",
			"details": "https://github.com/dotzero/SublimeText-Brainfuck",
			"releases": [
				{
					"sublime_text": ">=3000",
					"tags": true
				}
			]
		},
		{
			"name": "Breadboard",
			"details": "https://github.com/a7medkamel/taskmill-editor-sublime",
			"previous_names": ["Task Mill", "TaskMill"],
			"releases": [
				{
					"sublime_text": ">=3000",
					"tags": true
				}
			]
		},
		{
			"name": "Breadcrumbs",
			"details": "https://github.com/qbolec/Breadcrumbs",
			"releases": [
				{
					"sublime_text": "*",
					"tags": true
				}
			]
		},
		{
			"name": "BreakLines",
			"details": "https://github.com/Moojuiceman/BreakLines",
			"issues": "https://github.com/Moojuiceman/BreakLines/issues",
			"labels": ["break", "group", "split", "separate", "lines"],
			"releases": [
				{
					"sublime_text": "*",
					"tags": true
				}
			]
		},
		{
			"name": "Brevis Autocomplete",
			"details": "https://github.com/dlzi/brevis-autocomplete",
			"labels": ["auto-complete", "language syntax"],
			"releases": [
				{
					"sublime_text": "*",
					"tags": true
				}
			]
		},
		{
			"name": "BridleNSIS",
			"details": "https://github.com/idleberg/BridleNSIS-Sublime-Text",
			"labels": ["language syntax", "auto-complete", "nsis"],
			"releases": [
				{
					"sublime_text": "<3000",
					"tags": "st2-"
				},
				{
					"sublime_text": ">=3103",
					"tags": "st3-"
				}
			]
		},
		{
			"name": "BrightScript",
			"details": "https://github.com/hastinbe/brightscript-tmlanguage",
			"labels": ["language syntax"],
			"releases": [
				{
					"sublime_text": "*",
					"tags": true
				}
			]
		},
		{
			"name": "Brittany",
			"details": "https://github.com/eddiejessup/SublimeBrittany",
			"author": "Elliot Marsden",
			"labels": ["format", "haskell"],
			"releases": [
				{
					"sublime_text": ">=3000",
					"tags": true
				}
			]
		},
		{
			"name": "Broadcast Color Scheme",
			"details": "https://github.com/vinkla/broadcast-theme",
			"labels": ["color scheme"],
			"releases": [
				{
					"sublime_text": "*",
					"branch": "master"
				}
			]
		},
		{
			"details": "https://github.com/hikaruworld/Browse",
			"releases": [
				{
					"sublime_text": "<3000",
					"branch": "master"
				}
			]
		},
		{
			"name": "Browser Integration",
			"details": "https://github.com/apiad/sublime-browser-integration",
			"releases": [
				{
					"sublime_text": ">=3000",
					"tags": true
				}
			]
		},
		{
			"name": "Browser Support",
			"details": "https://github.com/gondo/browsersupport",
			"releases": [
				{
					"sublime_text": "<3000",
					"branch": "master"
				}
			]
		},
		{
			"name": "Browser Sync",
			"details": "https://github.com/iamdjones/sublime-text-browser-sync",
			"releases":[
				{
					"sublime_text":">=3000",
					"tags":true
				}
			]
		},
		{
			"name": "BrowserBookmarks",
			"details": "https://github.com/svenfraeys/BrowserBookmarks",
			"releases": [
				{
					"sublime_text": "*",
					"branch": "master"
				}
			]
		},
		{
			"name": "BsHelper Snippets",
			"details": "https://github.com/WebAndCow/BsHelper-Snippets",
			"labels": ["snippets"],
			"releases": [
				{
					"sublime_text": "*",
					"branch": "master"
				}
			]
		},
		{
			"name": "BSScript",
			"details": "https://github.com/rusiv/BSScript",
			"labels": ["language syntax", "snippets", "build system", "completions"],
			"releases": [
				{
					"sublime_text": ">=3092",
					"tags": true
				}
			]
		},
		{
			"name": "bst syntax",
			"details": "https://github.com/hadisfr/bst-sublime-syntax",
			"labels": ["language syntax", "LaTeX", "tex", "bibtex"],
			"releases": [
				{
					"sublime_text": "*",
					"tags": true
				}
			]
		},
		{
			"name": "Bubububububad and Boneyfied Color Schemes",
			"details": "https://github.com/eibbors/Bubububububad",
			"labels": ["color scheme"],
			"releases": [
				{
					"sublime_text": "*",
					"branch": "master"
				}
			]
		},
		{
			"details": "https://bitbucket.org/lewisjosh/buffersbackup",
			"releases": [
				{
					"sublime_text": "<3000",
					"branch": "default"
				}
			]
		},
		{
			"name": "Build Ant Target",
			"details": "https://github.com/ryanhefner/BuildAntTarget",
			"labels": ["ant", "build system"],
			"releases": [
				{
					"sublime_text": "*",
					"tags": true
				}
			]
		},
		{
			"name": "Build Next",
			"details": "https://github.com/albertosantini/sublimetext-buildnext",
			"labels": ["build system"],
			"releases": [
				{
					"sublime_text": ">=3000",
					"tags": true
				}
			]
		},
		{
			"name": "Build Switcher",
			"details": "https://github.com/vojtajina/sublime-BuildSwitcher",
			"releases": [
				{
					"sublime_text": "<3000",
					"branch": "master"
				}
			]
		},
		{
			"name": "Build System Input",
			"details": "https://github.com/dhelonious/BuildSystemInput",
			"labels": ["build system"],
			"releases": [
				{
					"sublime_text": ">=3000",
					"tags": true
				}
			]
		},
		{
			"name": "build2",
			"details": "https://github.com/build2/build2-sublime-text",
			"labels": ["syntax highlighting"],
			"releases": [
				{
					"sublime_text": ">=3092",
					"tags": true
				}
			]
		},
		{
			"details": "https://github.com/erinata/BuildParts",
			"releases": [
				{
					"sublime_text": "<3000",
					"branch": "master"
				}
			]
		},
		{
			"name": "Bullet",
			"details": "https://github.com/erinata/SublimeBullet",
			"releases": [
				{
					"sublime_text": "<3000",
					"branch": "master"
				}
			]
		},
		{
			"name": "Bulma CSS Framework autocomplete",
			"details": "https://github.com/leuchte/bulma-autocomplete",
			"author": "Leuchte",
			"labels": ["auto-complete"],
			"releases": [
				{
					"sublime_text": "*",
					"tags": true
				}
			]
		},
		{
			"name": "Bump",
			"details": "https://github.com/yavorsky/Bump",
			"labels": ["dependencies", "package", "version"],
			"releases": [
				{
					"sublime_text": ">=3000",
					"tags": true
				}
			]
		},
		{
			"name": "Bunting Language",
			"details": "https://github.com/xhacker/Bunting.tmLanguage",
			"labels": ["language syntax"],
			"releases": [
				{
					"sublime_text": "*",
					"tags": true
				}
			]
		},
		{
			"name": "Business Catalyst Liquid Snippets",
			"details": "https://github.com/PhilMarcuson/business-catalyst-sublime-plugin",
			"labels": ["snippets"],
			"releases": [
				{
					"sublime_text": "*",
					"tags": true
				}
			]
		},
		{
			"name": "BYOND",
			"details": "https://github.com/Wirewraith/sublime-byond",
			"labels": ["language syntax", "build system", "Dream Maker", "Dream Seeker", "Dream Daemon"],
			"releases": [
				{
					"sublime_text": "*",
					"tags": true
				}
			]
		},
		{
			"name": "BZW Language",
			"details": "https://github.com/allejo/sublime-language-bzw",
			"labels": ["language syntax"],
			"releases": [
				{
					"sublime_text": ">=3092",
					"tags": true
				}
			]
		}
	]
}<|MERGE_RESOLUTION|>--- conflicted
+++ resolved
@@ -675,20 +675,25 @@
 			]
 		},
 		{
-<<<<<<< HEAD
-			"name": "Bibtex Bibliography Sort",
-			"details": "https://github.com/wolfposd/Sublime-Bibtex-Sort",
-=======
 			"name": "Bible Tools",
 			"details": "https://github.com/perffection/BibleToolsAleluya",
->>>>>>> 99cd5589
-			"releases": [
-				{
-					"sublime_text": "*",
-					"tags": true
-				}
-			]
-		},
+			"releases": [
+				{
+					"sublime_text": "*",
+					"tags": true
+				}
+			]
+		},
+        {
+            "name": "Bibtex Bibliography Sort",
+            "details": "https://github.com/wolfposd/Sublime-Bibtex-Sort",
+            "releases": [
+                {
+                    "sublime_text": "*",
+                    "tags": true
+                }
+            ]
+        },
 		{
 			"name": "Bidirectional text support",
 			"details": "https://github.com/praveenvijayan/Sublime-Text-2-BIDI",
