{
	"$schema": "sublime://packagecontrol.io/schemas/repository",
	"schema_version": "4.0.0",
	"packages": [
		{
			"name": "B Syntax Highlighting",
			"details": "https://github.com/baleyko/sublime-b-syntax-highlighting",
			"labels": ["language syntax", "snippets"],
			"releases": [
				{
					"sublime_text": "*",
					"tags": true
				}
			]
		},
		{
			"name": "Baan",
			"details": "https://github.com/masal/SublimeBaan",
			"labels": ["language syntax", "formatting", "snippets"],
			"releases": [
				{
					"sublime_text": "*",
					"tags": true
				}
			]
		},
		{
			"name": "Babel",
			"previous_names": ["6to5"],
			"details": "https://github.com/babel/babel-sublime",
			"labels": ["language syntax", "javascript"],
			"releases": [
				{
					"sublime_text": "<4000",
					"tags": "st3-"
				},
				{
					"sublime_text": ">=4000",
					"tags": true
				}
			]
		},
		{
			"name": "Babel Snippets",
			"details": "https://github.com/babel/babel-sublime-snippets",
			"labels": ["snippets", "javascript"],
			"releases": [
				{
					"sublime_text": "*",
					"tags": true
				}
			]
		},
		{
			"name": "Back There",
			"details": "https://github.com/iuliux/SublimeText2-BackThere",
			"releases": [
				{
					"sublime_text": "*",
					"branch": "master"
				}
			]
		},
		{
			"name": "Backbone",
			"details": "https://github.com/tomasztunik/Sublime-Text-2-Backbone.js-package",
			"previous_names": ["Backbone.js"],
			"releases": [
				{
					"sublime_text": "*",
					"branch": "master"
				}
			]
		},
		{
			"name": "Backbone Baguette",
			"details": "https://github.com/spacenick/SublimeText2-BackboneBaguette-package",
			"releases": [
				{
					"sublime_text": "*",
					"branch": "master"
				}
			]
		},
		{
			"name": "Backbone.Marionette",
			"details": "https://github.com/amokan/ST2-Backbone.Marionette",
			"releases": [
				{
					"sublime_text": "*",
					"branch": "master"
				}
			]
		},
		{
			"name": "BackgroundColorEdit",
			"details": "https://github.com/gsboylan/Sublime-BackgroundColorEdit",
			"releases": [
				{
					"sublime_text": "*",
					"tags": true
				}
			]
		},
		{
			"name": "Badges",
			"details": "https://github.com/idleberg/sublime-badges",
			"labels": ["snippets", "badges", "markdown", "restructuredtext", "textile"],
			"previous_names": ["Shields.io Badges"],
			"releases": [
				{
					"sublime_text": "*",
					"tags": true
				}
			]
		},
		{
			"name": "Baidu FE Code Style",
			"details": "https://github.com/leeight/Baidu-FE-Code-Style",
			"releases": [
				{
					"sublime_text": "*",
					"tags": true
				}
			]
		},
		{
			"name": "Ballerina",
			"details": "https://github.com/nipunsampath/ballerina-syntax-for-sublime-text-3",
			"labels": ["language syntax"],
			"releases": [
				{
					"sublime_text": ">=3092",
					"tags": true
				}
			]
		},
		{
			"name": "Bang Search",
			"details": "https://github.com/bsoun/bang-search",
			"labels": ["search"],
			"releases": [
				{
					"sublime_text": ">=3000",
					"tags": true
				}
			]
		},
		{
			"name": "Baobab React ES6 Snippets",
			"details": "https://github.com/luccitan/sublime-baobab-react-es6",
			"labels": ["snippets", "jsx", "es6", "react", "baobab", "root", "branch"],
			"releases": [
				{
					"sublime_text": "*",
					"tags": true
				}
			]
		},
		{
			"name": "BAROC syntax highlighting",
			"details": "https://github.com/Bushikot/baroc-sublime-syntax",
			"author": "Denis Koshechkin",
			"labels": ["language syntax"],
			"releases": [
				{
					"sublime_text": ">=3092",
					"tags": true
				}
			]
		},
		{
			"name": "BART",
			"details": "https://github.com/ganemone/SublimeBart",
			"releases": [
				{
					"sublime_text": ">=3000",
					"tags": true
				}
			]
		},
		{
			"name": "Base Snippets",
			"details": "https://github.com/base/sublime-text-base-snippets",
			"labels": ["snippets", "JavaScript", "base", "node", "node-base"],
			"releases": [
				{
					"sublime_text": "*",
					"tags": true
				}
			]
		},
		{
			"name": "Base16 Color Schemes",
			"details": "https://github.com/chriskempson/base16-textmate",
			"labels": ["color scheme"],
			"releases": [
				{
					"sublime_text": "*",
					"branch": "master"
				}
			]
		},
		{
			"name": "Base16 Eighties Dark Color Scheme",
			"details": "https://github.com/pgaspar/base16-eighties-dark",
			"labels": ["color scheme"],
			"releases": [
				{
					"sublime_text": "*",
					"tags": true
				}
			]
		},
		{
			"name": "Base64 Fold",
			"details": "https://github.com/DaQuirm/base64-fold",
			"releases": [
				{
					"sublime_text": "*",
					"branch": "master"
				}
			]
		},
		{
			"name": "Bash Build System",
			"details": "https://github.com/macite/sublimebashbuildsystem",
			"labels": ["build system"],
			"releases": [
				{
					"sublime_text": "*",
					"tags": true
				}
			]
		},
		{
			"name": "Bats",
			"previous_names": ["Bats (Bash Automated Testing System)"],
			"details": "https://github.com/SublimeText/bash-automated-testing-system",
			"releases": [
				{
					"sublime_text": "<4000",
					"tags": "st3-"
				},
				{
					"sublime_text": ">=4000",
					"tags": true
				}
			],
			"labels": [
				"bash",
				"syntax",
				"snippets",
				"language syntax"
			]
		},
		{
			"name": "BazelSyntax",
			"details": "https://github.com/niosus/BazelSyntax",
			"readme": "https://raw.githubusercontent.com/niosus/BazelSyntax/master/README.md",
			"donate": "https://www.paypal.com/cgi-bin/webscr?cmd=_s-xclick&hosted_button_id=2QLY7J4Q944HS",
			"labels": [
				"bazel",
				"syntax",
				"snippets",
				"language syntax"
			],
			"releases": [
				{
					"sublime_text": ">=3092",
					"tags": true
				}
			]
		},
		{
			"name": "BBC BASIC Syntax",
			"details": "https://github.com/gerph/sublimetext-bbcbasic-syntax",
			"labels": ["language syntax"],
			"releases": [
				{
					"sublime_text": ">=3092",
					"tags": true
				}
			]
		},
		{
			"name": "BBCode Syntax",
			"details": "https://github.com/chipotle/BBCode",
			"labels": ["language syntax"],
			"releases": [
				{
					"sublime_text": "*",
					"tags": true
				}
			]
		},
		{
			"name": "BBEdit Indent",
			"details": "https://github.com/dnicolson/BBEdit-Indent",
			"releases": [
				{
					"sublime_text": "*",
					"branch": "master"
				}
			]
		},
		{
			"name": "Beancount",
			"details": "https://github.com/norseghost/sublime-beancount",
			"releases": [
				{
					"sublime_text": ">=3000",
					"tags": true
				}
			]
		},
		{
			"name": "Beanstalk Tools",
			"details": "https://github.com/temochka/sublime-text-2-beanstalk",
			"releases": [
				{
					"sublime_text": "*",
					"tags": true
				}
			]
		},
		{
			"name": "Bear App",
			"details": "https://github.com/malexer/SublimeBear",
			"labels": ["bear", "bear app", "bear-writer", "note", "notes"],
			"releases": [
				{
					"sublime_text": ">=3000",
					"platforms": ["osx"],
					"tags": true
				}
			]
		},
		{
			"name": "Beau",
			"details": "https://github.com/Seich/sublime-beau",
			"labels": ["http", "rest client"],
			"releases": [
				{
					"sublime_text": ">=3143",
					"tags": true
				}
			]
		},
		{
			"name": "Beautiful Soup Completion",
			"details": "https://github.com/tushortz/Beautiful-Soup-Completion",
			"releases": [
				{
					"sublime_text": "*",
					"tags": true
				}
			]
		},
		{
			"details": "https://github.com/ketan/BeautifyLatex",
			"releases": [
				{
					"sublime_text": "*",
					"tags": true
				}
			]
		},
		{
			"details": "https://github.com/CraigWilliams/BeautifyRuby",
			"releases": [
				{
					"sublime_text": "*",
					"branch": "master"
				}
			]
		},
		{
			"name": "BeautifyRust",
			"details": "https://github.com/vincenting/BeautifyRust",
			"labels": ["formatting", "rust"],
			"releases": [
				{
					"sublime_text": ">=3000",
					"tags": true
				}
			]
		},
		{
			"name": "Befunge-93",
			"details": "https://github.com/johanasplund/sublime-befunge",
			"releases": [
				{
					"sublime_text": "*",
					"branch": "master"
				}
			]
		},
		{
			"name": "Behat",
			"details": "https://github.com/omissis/sublime-behat-syntax",
			"labels": ["language syntax"],
			"releases": [
				{
					"sublime_text": "*",
					"branch": "master"
				}
			]
		},
		{
			"name": "Behat Features",
			"details": "https://github.com/tomav/SublimeText2-Behat-Features-Syntax",
			"labels": ["language syntax"],
			"releases": [
				{
					"sublime_text": "*",
					"branch": "master"
				}
			]
		},
		{
			"name": "Behat Snippets",
			"details": "https://github.com/ikwattro/sublime-behat-snippets",
			"labels": ["snippets"],
			"releases": [
				{
					"sublime_text": "*",
					"branch": "master"
				}
			]
		},
		{
			"name": "Behave Color Scheme",
			"details": "https://github.com/fnky/behave-theme",
			"labels": ["color scheme"],
			"releases": [
				{
					"sublime_text": "*",
					"tags": true
				}
			]
		},
		{
			"name": "Behave Step Finder",
			"details": "https://github.com/s1ider/sublime-behave-step-finder",
			"releases": [
				{
					"sublime_text": "*",
					"branch": "master"
				}
			]
		},
		{
			"name": "Behave Toolkit",
			"details": "https://github.com/mixxorz/BehaveToolkit",
			"labels": ["code navigation", "linting", "snippets", "testing", "bdd", "behave"],
			"releases": [
				{
					"sublime_text": ">=3000",
					"tags": true
				}
			]
		},
		{
			"name": "BEMHTML",
			"details": "https://github.com/feugenix/BEMHTMLSublime",
			"labels": ["language syntax"],
			"releases": [
				{
					"sublime_text": "*",
					"branch": "master"
				}
			]
		},
		{
			"name": "BEMJSON snippets",
			"details": "https://github.com/1vank1n/sublime-bemjson-snippets",
			"labels": ["snippets"],
			"releases": [
				{
					"sublime_text": "*",
					"tags": true
				}
			]
		},
		{
			"name": "Bemmet",
			"details": "https://github.com/tadatuta/sublime-bemmet",
			"labels": ["text manipulation", "snippets", "bem", "bemjson", "emmet"],
			"releases": [
				{
					"sublime_text": "*",
					"tags": true
				}
			]
		},
		{
			"name": "Berry Color Scheme",
			"details": "https://github.com/patoui/berry",
			"labels": ["color scheme"],
			"releases": [
				{
					"sublime_text": ">=4107",
					"tags": true
				}
			]
		},
		{
			"name": "Better Bookmarks",
			"details": "https://github.com/dusk125/sublime-betterbookmarks",
			"labels": ["bookmark", "save", "layer"],
			"releases": [
				{
					"sublime_text": ">=3000",
					"platforms": ["*"],
					"tags": true
				}
			]
		},
		{
			"name": "Better Build System",
			"details": "https://bitbucket.org/iamart/better-build-system",
			"labels": ["build system"],
			"releases": [
				{
					"sublime_text": "*",
					"tags": true
				}
			]
		},
		{
			"name": "Better Close Window",
			"details": "https://github.com/mreq/sublime-better-close-window",
			"labels": ["commands"],
			"releases": [
				{
					"sublime_text": "*",
					"tags": true
				}
			]
		},
		{
			"name": "Better CoffeeScript",
			"details": "https://github.com/aponxi/sublime-better-coffeescript",
			"labels": ["language syntax", "snippets", "linting", "watch", "coffeescript"],
			"releases": [
				{
					"sublime_text": ">=3000",
					"branch": "master"
				}
			]
		},
		{
			"name": "Better Completion",
			"details": "https://github.com/hilezi/Sublime-Better-Completion",
			"labels": ["auto-complete"],
			"previous_names": ["JavaScript and jQuery API Completions"],
			"releases": [
				{
					"sublime_text": "*",
					"tags": true
				}
			]
		},
		{
			"name": "Better JavaScript",
			"details": "https://github.com/int3h/sublime-better-javascript",
			"releases": [
				{
					"sublime_text": "*",
					"tags": true
				}
			]
		},
		{
			"name": "Better Less",
			"details": "https://github.com/radium-v/better-less",
			"labels": ["less", "language syntax", "css"],
			"releases": [
				{
					"sublime_text": "*",
					"tags": true
				}
			]
		},
		{
			"name": "Better OCaml",
			"details": "https://github.com/whitequark/sublime-better-ocaml",
			"description": "An improved version of default OCaml package",
			"labels": ["language syntax"],
			"previous_names": ["OCaml"],
			"releases": [
				{
					"sublime_text": ">=3000",
					"branch": "master"
				}
			]
		},
		{
			"name": "Better RSpec",
			"details": "https://github.com/fnando/better-rspec-for-sublime-text",
			"labels": ["language syntax", "snippets"],
			"releases": [
				{
					"sublime_text": ">=3000",
					"branch": "main"
				}
			]
		},
		{
			"name": "BetterFindBuffer",
			"details": "https://github.com/aziz/BetterFindBuffer",
			"labels": ["find results", "search"],
			"releases": [
				{
					"sublime_text": ">=3000",
					"tags": true
				}
			]
		},
		{
			"name": "BetterFindNext",
			"details": "https://github.com/notbaab/BetterFindNext",
			"releases": [
				{
					"sublime_text": "*",
					"tags": true
				}
			]
		},
		{
			"name": "BetterSave",
			"details": "https://github.com/adrian-tut/BetterSave",
			"labels": ["save", "close"],
			"releases": [
				{
					"sublime_text": "*",
					"tags": true
				}
			]
		},
		{
			"name": "BetterSnippetManager",
			"details": "https://github.com/math2001/BetterSnippetManager",
			"labels": ["snippets", "utilities", "file open", "code navigation", "utils", "file creation"],
			"releases": [
				{
					"sublime_text": "*",
					"tags": true
				}
			]
		},
		{
			"name": "BetterSwitchHeaderImplementation",
			"details": "https://github.com/rwols/BetterSwitchHeaderImplementation",
			"labels": ["utilities", "file open", "code navigation", "c", "c++", "objective-c", "objective-c++"],
			"releases":
			[
				{
					"sublime_text": "*",
					"tags": true
				}
			]
		},
		{
			"name": "BetterTabCycling",
			"details": "https://github.com/ahuff44/sublime-better-tab-cycling",
			"releases": [
				{
					"sublime_text": "*",
					"tags": true
				}
			]
		},
		{
			"name": "BeyondCompare",
			"details": "https://github.com/npadley/BeyondCompare",
			"labels": ["diff", "difference", "diff/merge", "file comparison"],
			"releases": [
				{
					"sublime_text": "*",
					"platforms": ["*"],
					"tags": true
				}
			]
		},
		{
			"name": "BGScript",
			"details": "https://github.com/kalanda/Sublime-BGScript-Syntax",
			"labels": ["language syntax"],
			"releases": [
				{
					"sublime_text": "*",
					"tags": true
				}
			]
		},
		{
			"name": "BHT-BASIC",
			"details": "https://github.com/kriswema/Sublime-BHT-BASIC",
			"labels": ["language syntax"],
			"releases": [
				{
					"sublime_text": "*",
					"branch": "master"
				}
			]
		},
		{
			"name": "Bible Tools",
			"details": "https://github.com/perffection/BibleToolsAleluya",
			"releases": [
				{
					"sublime_text": "*",
					"tags": true
				}
			]
		},
		{
			"name": "Bibtex Bibliography Sort",
			"details": "https://github.com/wolfposd/Sublime-Bibtex-Sort",
			"releases": [
				{
					"sublime_text": "*",
					"tags": true
				}
			]
		},
		{
			"name": "Bicep",
			"details": "https://github.com/rwols/sublime-bicep",
			"labels": ["language syntax"],
			"releases": [
				{
					"sublime_text": ">=4000",
					"tags": true
				}
			]
		},
		{
			"name": "Bigine",
			"details": "https://github.com/dahaode/st3-bigine",
			"releases": [
				{
					"sublime_text": ">=3000",
					"tags": true
				}
			]
		},
		{
			"name": "Biml",
			"details": "https://github.com/sorrell/subiml",
			"releases": [
				{
					"sublime_text": "*",
					"tags": true
				}
			]
		},
		{
			"name": "BinaryPlist",
			"details": "https://github.com/tyrone-sudeium/st3-binaryplist",
			"labels": ["language syntax"],
			"releases": [
				{
					"sublime_text": ">=3000",
					"tags": true
				}
			]
		},
		{
			"name": "Bind Zone files",
			"details": "https://github.com/sixty4k/st2-zonefile",
			"releases": [
				{
					"sublime_text": "*",
					"tags": true
				}
			]
		},
		{
			"name": "BinViewer",
			"details": "https://github.com/AetelFinch/BinViewer",
			"labels": ["binary notation", "bin"],
			"releases": [
				{
					"sublime_text": ">=3000",
					"tags": true
				}
			]
		},
		{
			"name": "BioPythonUtils",
			"details": "https://github.com/bosborne/BioPythonUtils",
			"releases": [
				{
					"sublime_text": ">=3000",
					"branch": "master"
				}
			]
		},
		{
			"name": "bioSyntax",
			"details": "https://github.com/bioSyntax/bioSyntax-sublime",
			"homepage": "http://bioSyntax.org",
			"readme": "https://raw.githubusercontent.com/bioSyntax/bioSyntax/master/README.md",
			"issues": "https://github.com/bioSyntax/bioSyntax/issues",
			"labels": [ "science", "bioinformatics", "biology", "language syntax" ],
			"releases": [
				{
					"sublime_text": ">=3092",
					"tags": true
				}
			]
		},
		{
			"name": "Bison",
			"details": "https://github.com/ISSOtm/sublime-Bison",
			"labels": ["bison", "language syntax", "yacc"],
			"releases": [
				{
					"sublime_text": ">=3084",
					"tags": true
				}
			]
		},
		{
			"name": "Bitbake Syntax",
			"details": "https://github.com/Driim/bitbake-syntax",
			"labels": ["language syntax"],
			"releases": [
				{
					"sublime_text": ">3084",
					"tags": true
				}
			]
		},
		{
			"name": "Bitbucket",
			"details": "https://github.com/dtao/SublimeBucket",
			"labels": ["bitbucket", "git", "mercurial"],
			"releases": [
				{
					"sublime_text": "*",
					"platforms": ["*"],
					"tags": true
				}
			]
		},
		{
			"name": "BlackBird-ColorScheme",
			"details": "https://github.com/jonatasnardi/BlackBird-ColorScheme",
			"labels": ["color scheme"],
			"releases": [
				{
					"sublime_text": "*",
					"tags": true
				}
			]
		},
		{
			"name": "BlackRain",
			"details": "https://github.com/ginfuru/Sublime-BlackRain",
			"labels": ["color scheme"],
			"releases": [
				{
					"sublime_text": "*",
					"tags": true
				}
			]
		},
		{
			"name": "Blade Snippets",
			"details": "https://github.com/dev4dev/blade-snippets",
			"labels": ["snippets"],
			"releases": [
				{
					"sublime_text": "*",
					"branch": "master"
				}
			]
		},
		{
			"name": "Blame Explorer",
			"details": "https://github.com/gatopeich/sublame",
			"releases": [
				{
					"sublime_text": ">=3000",
					"tags": true
				}
			]
		},
		{
			"name": "BlameHighlighter",
			"details": "https://github.com/skyronic/BlameHighlighter",
			"releases": [
				{
					"sublime_text": ">=3000",
					"branch": "master"
				}
			]
		},
		{
			"name": "Blast Dark",
			"details": "https://github.com/isferhossain/blast-dark",
			"author": ["isferhossain","HitBlast"],
			"labels": ["color scheme"],
			"releases": [
				{
					"sublime_text": "*",
					"tags": true
				}
			]
		},
		{
			"name": "Blender Development",
			"details": "https://github.com/svenfraeys/SublimeBlender",
			"releases": [
				{
					"sublime_text": ">3000",
					"branch": "master"
				}
			]
		},
		{
			"name": "BlessCss",
			"details": "https://github.com/vlad-saling/bless-build-sublimetext2",
			"releases": [
				{
					"sublime_text": "*",
					"branch": "master"
				}
			]
		},
		{
			"name": "blif_sis",
			"details": "https://github.com/mario33881/sublime-blif_sis",
			"labels": ["auto-complete", "language syntax", "snippets"],
			"releases": [
				{
					"sublime_text": "*",
					"tags": true
				}
			]
		},
		{
			"name": "BlinkScript",
			"details": "https://github.com/diegoinacio/blinkScript-sublime",
			"releases": [
				{
					"sublime_text": "*",
					"tags": true
				}
			]
		},
		{
			"name": "BlitzMax",
			"details": "https://github.com/Muttley/sublimetext-blitzmax",
			"releases": [
				{
					"sublime_text": "*",
					"tags": true
				}
			]
		},
		{
			"name": "Block Cursor Everywhere",
			"details": "https://github.com/karlhorky/BlockCursorEverywhere",
			"releases": [
				{
					"sublime_text": "*",
					"tags": true
				}
			]
		},
		{
			"name": "Block Nav",
			"details": "https://github.com/jmm/Sublime-Text-Block-Nav/tree/package-control",
			"releases": [
				{
					"sublime_text": "*",
					"base": "https://github.com/jmm/Sublime-Text-Block-Nav",
					"branch": "package-control"
				}
			]
		},
		{
			"name": "Blogger",
			"details": "https://github.com/wporter82/blogger-sublime-plugin",
			"releases": [
				{
					"sublime_text": ">=3000",
					"tags": true
				}
			]
		},
		{
			"name": "Blue Zen Color Scheme",
			"details": "https://github.com/diegocastro/blue-zen-color-scheme",
			"labels": ["color scheme"],
			"releases": [
				{
					"sublime_text": "*",
					"tags": true
				}
			]
		},
		{
			"name": "Blusted Scheme",
			"details": "https://github.com/archydragon/sublime-blusted/tree/publish",
			"labels": ["color scheme"],
			"releases": [
				{
					"sublime_text": "*",
					"base": "https://github.com/Mendor/sublime-blusted",
					"branch": "publish"
				}
			]
		},
		{
			"name": "BoGo",
			"details": "https://github.com/pirackr/Sublime-Bogo",
			"labels": ["input method", "vietnamese"],
			"releases": [
				{
					"sublime_text": "*",
					"branch": "master"
				}
			]
		},
		{
			"name": "Bonsucesso",
			"details": "https://github.com/sergiopvilar/bonsucesso",
			"releases": [
				{
					"sublime_text": "*",
					"tags": true
				}
			]
		},
		{
<<<<<<< HEAD
			"name": "Boo",
			"details": "https://github.com/Shammah/boo-sublime",
			"labels": ["language syntax"],
			"releases": [
				{
					"sublime_text": "*",
=======
			"name": "Boo & BooJs",
			"details": "https://github.com/drslump/sublime-boo",
			"labels": ["language syntax"],
			"releases": [
				{
					"sublime_text": "<3000",
>>>>>>> b1bf6628
					"branch": "master"
				}
			]
		},
		{
			"name": "Bootstrap 3 Autocomplete",
			"details": "https://github.com/webchun/bootstrap-3-sublime-autocomplete",
			"author": "Webchun",
			"labels": ["auto-complete"],
			"releases": [
				{
					"sublime_text": "*",
					"tags": true
				}
			]
		},
		{
			"name": "Bootstrap 3 Jade Snippets",
			"details": "https://github.com/rs459/bootstrap3-jade-sublime-plugin",
			"author": "Fabrice Piedanna",
			"labels": ["snippets", "auto-complete"],
			"releases": [
				{
					"sublime_text": "*",
					"tags": true
				}
			]
		},
		{
			"name": "Bootstrap 3 Snippets",
			"details": "https://github.com/JasonMortonNZ/bs3-sublime-plugin",
			"labels": ["snippets"],
			"releases": [
				{
					"sublime_text": "*",
					"tags": true
				}
			]
		},
		{
			"name": "Bootstrap 4 Autocomplete",
			"details": "https://github.com/webchun/bootstrap-4-sublime-autocomplete",
			"author": "Webchun",
			"labels": ["auto-complete"],
			"releases": [
				{
					"sublime_text": "*",
					"tags": true
				}
			]
		},
		{
			"name": "Bootstrap 4 Snippets",
			"details": "https://github.com/alexanderankin/sublime-bootstrap4",
			"labels": ["snippets","Bootstrap","Bootstrap4"],
			"releases": [
				{
					"sublime_text": "*",
					"tags": true
				}
			]
		},
		{
			"name": "Bootstrap 4x Autocomplete",
			"previous_names": ["Bootstrap 4.3 Autocomplete"],
			"details": "https://github.com/proficientdesigners/sublime-text-bs4-autocomplete",
			"author": "Proficient Designers",
			"labels": ["auto-complete", "Bootstrap Autocomplete", "Bootstrap 4.3 Autocomplete", "Bootstrap 4.3.1 Autocomplete"],
			"releases": [
				{
					"sublime_text": ">3000",
					"tags": true
				}
			]
		},
		{
			"name": "Bootstrap 4x Snippets",
			"previous_names": ["Bootstrap 4.3 Snippets"],
			"details": "https://github.com/proficientdesigners/sublime-text-bs4-snippets",
			"author": "Proficient Designers",
			"labels": ["snippets", "Bootstrap Snippets", "Bootstrap 4.3 Snippets", "Bootstrap 4.3.1 Snippets"],
			"releases": [
				{
					"sublime_text": ">3000",
					"tags": true
				}
			]
		},
		{
			"name": "BorkFilesSyntaxHighlighting",
			"details": "https://github.com/frdmn/sublime-bork-files-syntax-highlighting",
			"releases": [
				{
					"sublime_text": "*",
					"tags": true
				}
			]
		},
		{
			"name": "Bottle",
			"details": "https://github.com/eric-wieser/sublime-bottle",
			"labels": ["snippets", "python", "language-syntax"],
			"releases": [
				{
					"sublime_text": ">=3103",
					"tags": true
				}
			]
		},
		{
			"details": "https://github.com/CodeEffect/BoundKeys",
			"releases": [
				{
					"sublime_text": "*",
					"branch": "master"
				}
			]
		},
		{
			"name": "bourbon_completions",
			"details": "https://github.com/tysongach/bourbon-completions",
			"labels": ["bourbon", "completions", "sass", "scss"],
			"releases": [
				{
					"sublime_text": "*",
					"tags": true
				}
			]
		},
		{
			"name": "Bow Tintin",
			"details": "https://github.com/bowphp/sublimetext-extension",
			"labels": ["php", "bow", "bowphp", "Tintin", "language syntax", "Bow Tintin"],
			"releases": [
				{
					"sublime_text": ">=3103",
					"tags": true
				}
			]
		},
		{
			"name": "Bower",
			"details": "https://github.com/benschwarz/sublime-bower",
			"releases": [
				{
					"sublime_text": "*",
					"branch": "master"
				}
			]
		},
		{
			"name": "BowerInjector",
			"details": "https://github.com/ismnoiet/BowerInjector",
			"labels": ["bower injector","bower","inject","css","js"],
			"releases": [
				{
					"sublime_text": ">=3010",
					"platforms": "*",
					"tags": true
				}
			]
		},
		{
			"name": "BracketFlasher",
			"details": "https://github.com/jaytiar/SublimeBracketFlasher",
			"labels": ["brackets"],
			"releases": [
				{
					"sublime_text": ">=3000",
					"tags": true
				}
			]
		},
		{
			"name": "BracketGuard",
			"details": "https://github.com/philippotto/Sublime-BracketGuard",
			"labels": ["brackets"],
			"releases": [
				{
					"sublime_text": "*",
					"tags": true
				}
			]
		},
		{
			"details": "https://github.com/facelessuser/BracketHighlighter",
			"releases": [
				{
					"sublime_text": ">=3000",
					"tags": "st3-"
				}
			]
		},
		{
			"name": "Brackets Color Scheme",
			"details": "https://github.com/jwortmann/brackets-color-scheme",
			"labels": ["color scheme"],
			"releases": [
				{
					"sublime_text": ">=3170",
					"tags": true
				}
			]
		},
		{
			"name": "BracketSpacer",
			"details": "https://github.com/mreq/BracketSpacer",
			"labels": ["brackets"],
			"releases": [
				{
					"sublime_text": "*",
					"tags": true
				}
			]
		},
		{
			"name": "Brainfuck",
			"details": "https://github.com/Drako/SublimeBrainfuck",
			"releases": [
				{
					"sublime_text": "*",
					"branch": "master"
				}
			]
		},
		{
			"name": "Brainfuck Interpreter",
			"details": "https://github.com/dotzero/SublimeText-Brainfuck",
			"releases": [
				{
					"sublime_text": ">=3000",
					"tags": true
				}
			]
		},
		{
			"name": "Breadboard",
			"details": "https://github.com/breadboard-xyz/taskmill-editor-sublime",
			"previous_names": ["Task Mill", "TaskMill"],
			"releases": [
				{
					"sublime_text": ">=3000",
					"tags": true
				}
			]
		},
		{
			"name": "Breadcrumbs",
			"details": "https://github.com/qbolec/Breadcrumbs",
			"releases": [
				{
					"sublime_text": "*",
					"tags": true
				}
			]
		},
		{
			"name": "BreakLines",
			"details": "https://github.com/Moojuiceman/BreakLines",
			"labels": ["break", "group", "split", "separate", "lines"],
			"releases": [
				{
					"sublime_text": "*",
					"tags": true
				}
			]
		},
		{
			"name": "Brevis Autocomplete",
			"details": "https://github.com/dlzi/brevis-autocomplete",
			"labels": ["auto-complete", "language syntax"],
			"releases": [
				{
					"sublime_text": "*",
					"tags": true
				}
			]
		},
		{
			"name": "BridleNSIS",
			"details": "https://github.com/idleberg/sublime-bridlensis",
			"labels": ["language syntax", "auto-complete", "nsis"],
			"releases": [
				{
					"sublime_text": ">=3103",
					"tags": "st3-"
				}
			]
		},
		{
			"name": "BrightScript",
			"details": "https://github.com/hastinbe/brightscript-tmlanguage",
			"labels": ["language syntax"],
			"releases": [
				{
					"sublime_text": "*",
					"tags": true
				}
			]
		},
		{
			"name": "Brittany",
			"details": "https://github.com/eddiejessup/SublimeBrittany",
			"author": "Elliot Marsden",
			"labels": ["format", "haskell"],
			"releases": [
				{
					"sublime_text": ">=3000",
					"tags": true
				}
			]
		},
		{
			"name": "Broken Window",
			"details": "https://github.com/ekalber/broken-window",
			"labels": ["ruby on rails", "ruby", "static code analysis"],
			"releases": [
				{
					"sublime_text": "*",
					"tags": true
				}
			]
		},
		{
			"name": "Browser Integration",
			"details": "https://github.com/apiad/sublime-browser-integration",
			"releases": [
				{
					"sublime_text": ">=3000",
					"tags": true
				}
			]
		},
		{
			"name": "Browser Sync",
			"details": "https://github.com/iamdjones/sublime-text-browser-sync",
			"releases":[
				{
					"sublime_text":">=3000",
					"tags":true
				}
			]
		},
		{
			"name": "BrowserBookmarks",
			"details": "https://github.com/svenfraeys/BrowserBookmarks",
			"releases": [
				{
					"sublime_text": "*",
					"branch": "master"
				}
			]
		},
		{
			"name": "BsHelper Snippets",
			"details": "https://github.com/WebAndCow/BsHelper-Snippets",
			"labels": ["snippets"],
			"releases": [
				{
					"sublime_text": "*",
					"branch": "master"
				}
			]
		},
		{
			"name": "BSScript",
			"details": "https://github.com/rusiv/BSScript",
			"labels": ["language syntax", "snippets", "build system", "completions"],
			"releases": [
				{
					"sublime_text": ">=3092",
					"tags": true
				}
			]
		},
		{
			"name": "bst syntax",
			"details": "https://github.com/hadisfr/bst-sublime-syntax",
			"labels": ["language syntax", "LaTeX", "tex", "bibtex"],
			"releases": [
				{
					"sublime_text": "*",
					"tags": true
				}
			]
		},
		{
			"name": "BTstack HCI Packet Log Converter",
			"details": "https://github.com/bluekitchen/btstack-packet-log",
			"labels": ["BTstack", "Bluetooth", "develop"],
			"releases": [
				{
					"sublime_text": "*",
					"tags": true
				}
			]
		},
		{
			"name": "Bubububububad and Boneyfied Color Schemes",
			"details": "https://github.com/eibbors/Bubububububad",
			"labels": ["color scheme"],
			"releases": [
				{
					"sublime_text": "*",
					"branch": "master"
				}
			]
		},
		{
			"name": "Build Ant Target",
			"details": "https://github.com/ryanhefner/BuildAntTarget",
			"labels": ["ant", "build system"],
			"releases": [
				{
					"sublime_text": "*",
					"tags": true
				}
			]
		},
		{
			"name": "Build Next",
			"details": "https://github.com/albertosantini/sublimetext-buildnext",
			"labels": ["build system"],
			"releases": [
				{
					"sublime_text": ">=3000",
					"tags": true
				}
			]
		},
		{
			"name": "Build System Input",
			"details": "https://github.com/dhelonious/BuildSystemInput",
			"labels": ["build system"],
			"releases": [
				{
					"sublime_text": ">=3000",
					"tags": true
				}
			]
		},
		{
			"name": "build2",
			"details": "https://github.com/build2/build2-sublime-text",
			"labels": ["syntax highlighting"],
			"releases": [
				{
					"sublime_text": ">=3092",
					"tags": true
				}
			]
		},
		{
			"name": "Buildview",
			"previous_names": ["sublime-text-2-buildview", "sublime-text-buildview"],
			"details": "https://github.com/rctay/sublime-text-buildview",
			"releases": [
				{
					"sublime_text": "*",
					"tags": true
				}
			]
		},
		{
			"name": "BuildX",
			"details": "https://github.com/cj1128/sublime-buildx",
			"releases": [
				{
					"sublime_text": ">=3092",
					"tags": true
				}
			]
		},
		{
			"name": "Bulma CSS Framework autocomplete",
			"details": "https://github.com/leuchte/bulma-autocomplete",
			"author": "Leuchte",
			"labels": ["auto-complete"],
			"releases": [
				{
					"sublime_text": "*",
					"tags": true
				}
			]
		},
		{
			"name": "Bump",
			"details": "https://github.com/yavorsky/Bump",
			"labels": ["dependencies", "package", "version"],
			"releases": [
				{
					"sublime_text": ">=3000",
					"tags": true
				}
			]
		},
		{
			"name": "Bunch",
			"details": "https://github.com/ttscoff/Sublime-Bunch",
			"releases": [
				{
					"sublime_text": "*",
					"platforms": ["osx"],
					"tags": true
				}
			]
		},
		{
			"name": "Bunting Language",
			"details": "https://github.com/xhacker/Bunting.tmLanguage",
			"labels": ["language syntax"],
			"releases": [
				{
					"sublime_text": "*",
					"tags": true
				}
			]
		},
		{
			"name": "Butane",
			"details": "https://github.com/jdoss/sublime-butane",
			"labels": ["language syntax", "snippets", "syntax highlighting", "syntax", "yaml"],
			"author": ["Joe Doss (jdoss)"],
			"releases": [
				{
					"sublime_text": ">=4075",
					"tags": true
				}
			]
		},
		{
			"name": "BYOND",
			"details": "https://github.com/Wirewraith/sublime-byond",
			"labels": ["language syntax", "build system", "Dream Maker", "Dream Seeker", "Dream Daemon"],
			"releases": [
				{
					"sublime_text": "*",
					"tags": true
				}
			]
		},
		{
			"name": "BZW Language",
			"details": "https://github.com/allejo/sublime-language-bzw",
			"labels": ["language syntax"],
			"releases": [
				{
					"sublime_text": ">=3092",
					"tags": true
				}
			]
		}
	]
}<|MERGE_RESOLUTION|>--- conflicted
+++ resolved
@@ -1039,26 +1039,6 @@
 			]
 		},
 		{
-<<<<<<< HEAD
-			"name": "Boo",
-			"details": "https://github.com/Shammah/boo-sublime",
-			"labels": ["language syntax"],
-			"releases": [
-				{
-					"sublime_text": "*",
-=======
-			"name": "Boo & BooJs",
-			"details": "https://github.com/drslump/sublime-boo",
-			"labels": ["language syntax"],
-			"releases": [
-				{
-					"sublime_text": "<3000",
->>>>>>> b1bf6628
-					"branch": "master"
-				}
-			]
-		},
-		{
 			"name": "Bootstrap 3 Autocomplete",
 			"details": "https://github.com/webchun/bootstrap-3-sublime-autocomplete",
 			"author": "Webchun",
