{
	"schema_version": "3.0.0",
	"packages": [
		{
			"name": "Naetech - Pomodoro Timer Plug-in",
			"details": "https://github.com/naetech/NaetechPomodoroSublimeText",
			"releases": [
				{
					"sublime_text": "<3000",
					"tags": true
				}
			]
		},
		{
			"name": "Named (Bind) Helpers",
			"details": "https://github.com/Smerty/sublime-named",
			"releases": [
				{
					"sublime_text": "<3000",
					"branch": "master"
				}
			]
		},
		{
			"name": "NamedMark",
			"details": "https://github.com/shagabutdinov/sublime-named-mark",
			"donate": "https://github.com/shagabutdinov/sublime-enhanced/blob/master/readme-donations.md",
			"labels": ["sublime-enhanced", "text navigation"],
			"releases": [
				{
					"sublime_text": "*",
					"branch": "master"
				}
			]
		},
		{
			"name": "Naomi",
			"details": "https://github.com/borela/naomi",
			"labels": ["enhanced", "syntax", "highlight"],
			"releases": [
				{
					"sublime_text": ">=3092",
					"tags": true
				}
			]
		},
		{
			"name": "Nasl",
			"details": "https://github.com/mr6r4y/Nasl",
			"releases": [
				{
					"sublime_text": "*",
					"branch": "master"
				}
			]
		},
		{
			"name": "NASM x86 Assembly",
			"details": "https://github.com/Nessphoro/sublimeassembly",
			"labels": ["language syntax", "auto-complete"],
			"releases": [
				{
					"sublime_text": "*",
					"tags": true
				}
			]
		},
		{
			"name": "NativeBase Snippets Sublime",
			"details": "https://github.com/GeekyAnts/native-base-sublime-package",
			"labels": ["language syntax", "snippets"],
			"releases": [
				{
					"sublime_text": "*",
					"platforms": ["osx", "linux", "windows"],
					"tags": true
				}
			]
		},
		{
			"name": "NativeScript Snippets",
			"details": "https://github.com/tsvetan-ganev/nativescript-sublime-snippets",
			"labels": ["auto-complete", "snippets"],
			"releases": [
				{
					"sublime_text": "*",
					"tags": true
				}
			]
		},
		{
			"details": "https://github.com/SublimeText/NaturalDocs",
			"releases": [
				{
					"sublime_text": "<3000",
					"branch": "master"
				}
			]
		},
		{
			"name": "Nav Panel",
			"details": "https://github.com/sahibalejandro/sublime-nav-panel",
			"releases": [
				{
					"sublime_text": ">3000",
					"tags": true
				}
			]
		},
		{
			"name": "Navigation History",
			"details": "https://github.com/timjrobinson/SublimeNavigationHistory",
			"releases": [
				{
					"sublime_text": "<3000",
					"branch": "master"
				}
			]
		},
		{
			"details": "https://github.com/ssddanbrown/Nbspr",
			"releases": [
				{
					"sublime_text": "*",
					"tags": true
				}
			]
		},
		{
			"name": "NCL",
			"details": "https://github.com/dongli/sublime-ncl",
			"releases": [
				{
					"sublime_text": "*",
					"tags": true
				}
			]
		},
		{
			"name": "Neat Sass Snippets",
			"details": "https://github.com/AlexanderZaytsev/neat-sass-snippets",
			"labels": ["snippets"],
			"releases": [
				{
					"sublime_text": "*",
					"branch": "master"
				}
			]
		},
		{
			"name": "Neka Theme",
			"details": "https://github.com/dempfi/neka-sublime",
			"labels": ["theme", "color scheme"],
			"releases": [
				{
					"sublime_text": "*",
					"tags": true
				}
			]
		},
		{
			"name": "neko nml syntax",
			"details": "https://github.com/R32/sublime-nekoml",
			"labels": ["nekoml", "language syntax", "snippets", "completions"],
			"releases": [
				{
					"sublime_text": ">=3103",
					"tags": true
				}
			]
		},
		{
			"name": "Nemerle",
			"details": "https://github.com/xeno-by/sublime-nemerle",
			"releases": [
				{
					"sublime_text": "*",
					"branch": "master"
				}
			]
		},
		{
			"name": "nemoDreaming",
			"details": "https://github.com/nemoDreamer/nemoDreaming-sublime-package",
			"labels": ["color scheme", "diff/merge", "snippets"],
			"releases": [
				{
					"sublime_text": "*",
					"tags": true
				}
			]
		},
		{
			"name": "Neon Intrinsics",
			"details": "https://github.com/ilya-lavrenov/sublime-neon",
			"author": "Ilya Lavrenov",
			"labels": ["snippets", "completions"],
			"releases": [
				{
					"sublime_text": "*",
					"branch": "master"
				}
			]
		},
		{
			"name": "Neopolitan",
			"details": "https://github.com/daytonn/Neopolitan",
			"releases": [
				{
					"sublime_text": "*",
					"tags": true
				}
			]
		},
		{
			"name": "NeoVintageous",
			"description": "Vim emulation, a Vintageous fork.",
			"details": "https://github.com/NeoVintageous/NeoVintageous",
			"labels": ["vim", "vi", "vintage", "vintageous", "neovim", "nvim", "emulation", "emulator", "editor emulation"],
			"releases": [
				{
					"sublime_text": ">=3000",
					"tags": true
				}
			]
		},
		{
			"name": "NESASM",
			"details": "https://github.com/klaussilveira/SublimeNESASM",
			"releases": [
				{
					"sublime_text": "*",
					"branch": "master"
				}
			]
		},
		{
			"name": "NestedSnippet",
			"details": "https://github.com/shagabutdinov/sublime-nested-snippet",
			"donate": "https://github.com/shagabutdinov/sublime-enhanced/blob/master/readme-donations.md",
			"labels": ["sublime-enhanced", "snippets"],
			"releases": [
				{
					"sublime_text": "*",
					"branch": "master"
				}
			]
		},
		{
			"name": "NestingSnippet",
			"details": "https://github.com/shagabutdinov/sublime-nesting-snippet",
			"donate": "https://github.com/shagabutdinov/sublime-enhanced/blob/master/readme-donations.md",
			"labels": ["sublime-enhanced", "snippets"],
			"releases": [
				{
					"sublime_text": "*",
					"branch": "master"
				}
			]
		},
		{
			"name": "NetLinx",
			"details": "https://github.com/amclain/sublime-netlinx",
			"releases": [
				{
					"sublime_text": ">=3000",
					"tags": true
				}
			]
		},
		{
			"name": "NetLogo Syntax",
			"details": "https://github.com/japborst/sublime-netlogo-syntax",
			"releases": [
				{
					"sublime_text": ">=3084",
					"tags": true
				}
			]
		},
		{
			"name": "NetSuite Bundle",
			"details": "https://github.com/ththev/NetSuite-Bundle-for-Sublime",
			"releases": [
				{
					"sublime_text": ">=3000",
					"tags": true
				}
			]
		},
		{
			"name": "Nette",
			"details": "https://github.com/Michal-Mikolas/Nette-package-for-Sublime-Text-2",
			"releases": [
				{
					"sublime_text": "*",
					"branch": "master"
				}
			]
		},
		{
			"name": "Nette + Latte + Neon",
			"details": "https://github.com/FilipStryk/Nette-Latte-Neon-for-Sublime-Text-3",
			"releases": [
				{
					"sublime_text": ">=3000",
					"tags": true
				}
			]
		},
		{
<<<<<<< HEAD
			"name": "Network Tech",
			"details": "https://github.com/heyglen/network_tech",
			"releases": [
				{
					"sublime_text": ">=3092",
=======
			"name": "NEURON",
			"details": "https://github.com/jordan-g/NEURON-for-Sublime-Text",
			"releases": [
				{
					"sublime_text": "*",
>>>>>>> e32d4c12
					"tags": true
				}
			]
		},
		{
			"name": "Neutron",
			"details": "https://github.com/ale110/SublimeText-Neutron-Syntax",
			"labels": ["color scheme"],
			"releases": [
				{
					"sublime_text": "*",
					"branch": "master"
				}
			]
		},
		{
			"name": "Neverwinter Script syntax and build",
			"details": "https://github.com/CromFr/STNeverwinterScript",
			"labels": ["language syntax", "snippets", "completions"],
			"releases": [
				{
					"sublime_text": ">=3000",
					"tags": true
				}
			]
		},
		{
			"name": "New from Selection",
			"details": "https://github.com/idosela/sublime_new_from_selection",
			"releases": [
				{
					"sublime_text": "<3000",
					"branch": "master"
				}
			]
		},
		{
			"name": "New Moon Color Scheme",
			"details": "https://github.com/taniarascia/new-moon-sublime",
			"labels": ["color scheme"],
			"releases": [
				{
					"sublime_text": "*",
					"tags": true
				}
			]
		},
		{
			"name": "Newline Seperated to List",
			"details": "https://github.com/Jeechu/NewlineSeparatedToList",
			"author": "jeechu",
			"labels": ["newline to list"],
			"releases": [
				{
					"sublime_text": "*",
					"tags": true
				}
			]
		},
		{
			"name": "NFO",
			"details": "https://github.com/liamja/sublime-nfo",
			"releases": [
				{
					"sublime_text": "*",
					"tags": true
				}
			]
		},
		{
			"name": "ng-annotate Buildsystem",
			"details": "https://github.com/ctf0/ng-annotate_Buildsystem",
			"labels": ["build system"],
			"releases": [
				{
					"sublime_text": "*",
					"tags": true
				}
			]
		},
		{
			"name": "ng-snippets",
			"details": "https://github.com/alsfurlan/ng-snippets",
			"releases": [
				{
					"sublime_text": "*",
					"tags": true
				}
			]
		},
		{
			"name": "NgAnnotate",
			"details": "https://github.com/kamilkp/Sublime-Text-NgAnnotate",
			"releases": [
				{
					"sublime_text": "*",
					"tags": true
				}
			]
		},
		{
			"name": "ngdoc snippets",
			"details": "https://github.com/iamsebastian/sublime-ngdoc-snippets",
			"releases": [
				{
					"sublime_text": "*",
					"branch": "master"
				}
			]
		},
		{
			"name": "nginx",
			"details": "https://github.com/brandonwamboldt/sublime-nginx",
			"labels": ["language syntax"],
			"releases": [
				{
					"sublime_text": "*",
					"branch": "master"
				}
			]
		},
		{
			"details": "https://github.com/forty-two/NightCycle",
			"releases": [
				{
					"sublime_text": "<3000",
					"branch": "master"
				}
			]
		},
		{
			"name": "Nightwalker Color Scheme",
			"details": "https://github.com/geekpradd/Sublime-Nightwalker-Color-Scheme",
			"labels": ["color scheme"],
			"releases": [
				{
					"sublime_text": "*",
					"tags": true
				}
			]
		},
		{
			"name": "NimLime",
			"details": "https://github.com/Varriount/NimLime",
			"labels": ["nimrod", "language syntax", "completions"],
			"previous_names": ["Nimrod"],
			"releases": [
				{
					"sublime_text": "*",
					"tags": true
				}
			]
		},
		{
			"name": "Ninja",
			"details": "https://github.com/pope/SublimeNinja",
			"labels": ["ninja", "language syntax"],
			"releases": [
				{
					"sublime_text": "*",
					"tags": true
				}
			]
		},
		{
			"name": "Nirum",
			"details" : "https://github.com/spoqa/sublime-nirum",
			"labels": ["language syntax", "nirum"],
			"releases" : [
				{
					"sublime_text": ">=3084",
					"tags": true
				}
			]
		},
		{
			"name": "NitSyntaxHighliter",
			"details" : "https://github.com/itsWill/NitSyntaxHighlighter",
			"releases" : [
				{
					"sublime_text": "*",
					"tags": true
				}
			]
		},
		{
			"name": "Nix",
			"details": "https://github.com/wmertens/sublime-nix",
			"releases": [
				{
					"sublime_text": "*",
					"tags": true
				}
			]
		},
		{
			"name": "Nocturnal Color Scheme",
			"details": "https://github.com/noct/nocturnal-color-scheme",
			"labels": ["color scheme"],
			"releases": [
				{
					"sublime_text": "*",
					"tags": true
				}
			]
		},
		{
			"name": "Node Assert Snippets",
			"details": "https://github.com/jaymorrow/node-assert-snippets",
			"labels": ["node", "assert", "snippets", "test", "assertions", "unit"],
			"releases": [
				{
					"sublime_text": "*",
					"tags": true
				}
			]
		},
		{
			"name": "Node Completions",
			"details": "https://github.com/james2doyle/sublime-node-snippets",
			"labels": ["node", "completions", "snippets"],
			"releases": [
				{
					"sublime_text": "*",
					"branch": "master"
				}
			]
		},
		{
			"name": "NodeEval",
			"details": "https://github.com/mediaupstream/SublimeText-NodeEval",
			"releases": [
				{
					"sublime_text": "<3000",
					"branch": "master"
				}
			]
		},
		{
			"name": "Nodejs",
			"details": "https://github.com/tanepiper/SublimeText-Nodejs",
			"labels": ["auto-complete", "snippets", "build system", "npm", "node", "javascript", "commands"],
			"author": ["tanepiper", "varp"],
			"releases": [
				{
					"sublime_text": ">=3000",
					"platforms": ["osx", "linux", "windows"],
					"tags": true
				}
			]
		},
		{
			"details": "https://github.com/diestrin/nodejsLauncher",
			"releases": [
				{
					"sublime_text": "<3000",
					"branch": "master"
				}
			]
		},
		{
			"name": "NodeRequirer",
			"details": "https://github.com/ganemone/NodeRequirer",
			"releases": [
				{
					"sublime_text": "*",
					"tags": true
				}
			]
		},
		{
			"name": "NoDialogs",
			"details": "https://github.com/maximsmol/NoDialogs",
			"labels": ["dialog"],
			"releases": [
				{
					"sublime_text": "*",
					"tags": true
				}
			]
		},
		{
			"name": "Non Text Files",
			"details": "https://github.com/bordaigorl/sublime-non-text-files",
			"labels": ["file navigation", "preview", "file open"],
			"releases": [
				{
					"sublime_text": "*",
					"tags": true
				}
			]
		},
		{
			"name": "Norber Theme",
			"details": "https://github.com/mortalis13/Norber-Theme-Sublime",
			"labels": ["theme", "color scheme"],
			"releases": [
				{
					"sublime_text": "*",
					"tags": true
				}
			]
		},
		{
			"name": "Normal Mode",
			"details": "https://github.com/arshavindn/NormalMode",
			"releases": [
				{
					"sublime_text": ">3000",
					"tags": true
				}
			]
		},
		{
			"name": "Normalize Indentation",
			"details": "https://github.com/Ennosuke/Normalize-Indentation",
			"labels": ["indentation"],
			"releases": [
				{
					"sublime_text": "*",
					"tags": true
				}
			]
		},
		{
			"name": "Not that useless project report",
			"details": "https://github.com/pererinha/NotThatUselessProjectReport",
			"labels": ["report"],
			"releases": [
				{
					"sublime_text": ">=3000",
					"branch": "master"
				}
			]
		},
		{
			"name": "Notepad++ Color Scheme",
			"details": "https://github.com/evandrocoan/SublimeNotepadPlusPlusTheme",
			"labels": ["color scheme", "notepad++"],
			"releases": [
				{
					"sublime_text": ">=3114",
					"tags": true
				}
			]
		},
		{
			"name": "Notes",
			"details": "https://github.com/tbh1/sublime-notes",
			"labels": ["language syntax", "documentation", "notes"],
			"releases": [
				{
					"sublime_text": "*",
					"tags": true
				}
			]
		},
		{
			"name": "Notifications",
			"details": "https://github.com/thomscode/Notifications",
			"releases": [
				{
					"sublime_text": ">3000",
					"base": "https://github.com/thomscode/notifications",
					"tags": true
				}
			]
		},
		{
			"name": "NoTutorial",
			"details": "https://github.com/chadnewbry/NoTutorial",
			"releases": [
				{
					"sublime_text": ">=3000",
					"platforms": ["osx"],
					"tags": true
				}
			]
		},
		{
			"name": "Nova Template Highlighter",
			"details": "https://github.com/nova-framework/template-highlighter-sublime-text",
			"labels": ["nova", "syntax highlighter"],
			"releases": [
				{
					"sublime_text": ">=3092",
					"tags": true
				}
			]
		},
		{
			"name": "Nova Theme",
			"details": "https://github.com/driesvints/nova-sublime-text",
			"labels": ["nova", "theme"],
			"releases": [
				{
					"sublime_text": "*",
					"tags": true
				}
			]
		},
		{
			"name": "NP-Complete",
			"labels": ["completions"],
			"details": "https://github.com/Nax/sublime-np-complete",
			"releases": [
				{
					"platforms": ["osx", "linux"],
					"sublime_text": ">3000",
					"tags": true
				}
			]
		},
		{
			"name": "Npackd",
			"details": "https://github.com/idleberg/sublime-npackd",
			"labels": ["completions", "snippets"],
			"releases": [
				{
					"sublime_text": "*",
					"tags": true
				}
			]
		},
		{
			"name": "npc_sheets",
			"details": "https://github.com/aurule/npc_sheets",
			"labels": ["language syntax", "nwod", "npc"],
			"releases": [
				{
					"sublime_text": "*",
					"tags": true
				}
			]
		},
		{
			"name": "npm",
			"details": "https://github.com/PixnBits/sublime-text-npm",
			"labels": ["npm", "node", "javascript", "commands"],
			"releases": [
				{
					"sublime_text": ">=3000",
					"tags": true
				}
			]
		},
		{
			"name": "NPMInfo",
			"details": "https://github.com/dsteinbach/npm-info",
			"releases": [
				{
					"sublime_text": "<3000",
					"branch": "master"
				}
			]
		},
		{
			"name": "nRepeat",
			"details": "https://github.com/bfrascher/Sublime-nRepeat",
			"releases": [
				{
					"sublime_text": ">=3000",
					"tags": true
				}
			]
		},
		{
			"details": "https://github.com/SublimeText/NSIS",
			"labels": ["language syntax", "nsis", "build system"],
			"releases": [
				{
					"sublime_text": "<3103",
					"tags": "st2-"
				},
				{
					"sublime_text": ">=3103",
					"tags": "st3-"
				}
			]
		},
		{
			"name": "NSIS Completions & Snippets",
			"details": "https://github.com/idleberg/sublime-nsis",
			"labels": ["snippets", "auto-complete", "nsis"],
			"previous_names": ["NSIS Autocomplete and Snippets"],
			"releases": [
				{
					"sublime_text": "*",
					"tags": true
				}
			]
		},
		{
			"name": "NSIS for Translators",
			"details": "https://github.com/idleberg/sublime-nlf",
			"labels": ["language syntax", "nsis"],
			"previous_names": ["NSIS Language File Syntax"],
			"releases": [
				{
					"sublime_text": "<3103",
					"tags": "st2-"
				},
				{
					"sublime_text": ">=3103",
					"tags": "st3-"
				}
			]
		},
		{
			"name": "NSIS Plug-in Completions",
			"details": "https://github.com/idleberg/sublime-nsis-plugins",
			"labels": ["auto-complete", "nsis"],
			"previous_names": ["NSIS Autocomplete (Add-ons)"],
			"releases": [
				{
					"sublime_text": "*",
					"tags": true
				}
			]
		},
		{
			"name": "nsL Assembler",
			"details": "https://github.com/idleberg/sublime-nsl-assembler",
			"labels": ["language syntax", "build system", "auto-complete", "snippets", "nsis"],
			"releases": [
				{
					"sublime_text": "<3103",
					"tags": "st2-"
				},
				{
					"sublime_text": ">=3103",
					"tags": "st3-"
				}
			]
		},
		{
			"name": "NSOA",
			"details": "https://bitbucket.org/rmorrissey23/sublime-nsoa-user-scripting",
			"labels": ["language syntax", "snippets", "auto-complete"],
			"releases": [
				{
					"sublime_text": "*",
					"tags": true
				}
			]
		},
		{
			"name": "NuGet",
			"details": "https://github.com/idleberg/sublime-nuget",
			"labels": ["language syntax", "completions", "snippets"],
			"releases": [
				{
					"sublime_text": "<3000",
					"tags": "st2-"
				},
				{
					"sublime_text": ">=3103",
					"tags": "st3-"
				}
			]
		},
		{
			"name": "Number King",
			"details": "https://github.com/hktonylee/SublimeNumberKing",
			"labels": ["number manipulation", "batch processing", "spreadsheet", "big data", "mathematical operations"],
			"releases": [
				{
					"sublime_text": ">=3000",
					"tags": true
				}
			]
		},
		{
			"name": "Number Manipulation",
			"details": "https://github.com/prongs/SublimeNumberManipulation",
			"releases": [
				{
					"sublime_text": "<3000",
					"branch": "master"
				}
			]
		},
		{
			"name": "Numix Theme",
			"details": "https://github.com/nauzethc/sublime-text-numix",
			"labels": ["numix", "theme"],
			"releases": [
				{
					"sublime_text": "*",
					"tags": true
				}
			]
		},
		{
			"name": "Nunjucks Syntax",
			"details": "https://github.com/mogga/sublime-nunjucks",
			"labels": ["language syntax"],
			"releases": [
				{
					"sublime_text": "*",
					"tags": true
				}
			]
		},
		{
			"name": "NuSMV Syntax",
			"details": "https://github.com/JDevlieghere/Sublime-NuSMV",
			"labels": ["language syntax"],
			"releases": [
				{
					"sublime_text": "*",
					"tags": true
				}
			]
		},
		{
			"name": "Nyan Cat",
			"details": "https://github.com/wiggin15/SublimeNyan",
			"releases": [
				{
					"sublime_text": "*",
					"platforms": ["osx"],
					"tags": true
				}
			]
		}
	]
}<|MERGE_RESOLUTION|>--- conflicted
+++ resolved
@@ -309,19 +309,21 @@
 			]
 		},
 		{
-<<<<<<< HEAD
 			"name": "Network Tech",
 			"details": "https://github.com/heyglen/network_tech",
 			"releases": [
 				{
 					"sublime_text": ">=3092",
-=======
+          "tags": true
+        }
+      ]
+    },
+    {
 			"name": "NEURON",
 			"details": "https://github.com/jordan-g/NEURON-for-Sublime-Text",
 			"releases": [
 				{
 					"sublime_text": "*",
->>>>>>> e32d4c12
 					"tags": true
 				}
 			]
