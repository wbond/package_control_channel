{
<<<<<<< HEAD
	"schema_version": "2.0",
	"packages": [
		{
			"name": "Naetech - Pomodoro Timer Plug-in",
			"details": "https://github.com/naetech/NaetechPomodoroSublimeText",
			"releases": [
				{
					"sublime_text": "<3000",
					"details": "https://github.com/naetech/NaetechPomodoroSublimeText/tags"
				}
			]
		},
		{
			"name": "Named (Bind) Helpers",
			"details": "https://github.com/Smerty/sublime-named",
			"releases": [
				{
					"sublime_text": "<3000",
					"details": "https://github.com/Smerty/sublime-named/tree/master"
				}
			]
		},
		{
			"name": "Nasl",
			"details": "https://github.com/mr6r4y/Nasl",
			"releases": [
				{
					"sublime_text": "*",
					"details": "https://github.com/mr6r4y/Nasl/tree/master"
				}
			]
		},
		{
			"name": "NASM x86 Assembly",
			"details": "https://github.com/Nessphoro/sublimeassembly",
			"releases": [
				{
					"sublime_text": "*",
					"details": "https://github.com/Nessphoro/sublimeassembly/tree/master"
				}
			]
		},
		{
			"details": "https://github.com/SublimeText/NaturalDocs",
			"releases": [
				{
					"sublime_text": "<3000",
					"details": "https://github.com/SublimeText/NaturalDocs/tree/master"
				}
			]
		},
		{
			"name": "Navigation History",
			"details": "https://github.com/timjrobinson/SublimeNavigationHistory",
			"releases": [
				{
					"sublime_text": "<3000",
					"details": "https://github.com/timjrobinson/SublimeNavigationHistory/tree/master"
				}
			]
		},
		{
			"name": "NCL",
			"details": "https://github.com/dongli/sublime-ncl",
			"releases": [
				{
					"sublime_text": "*",
					"details": "https://github.com/dongli/sublime-ncl/tags"
				}
			]
		},
		{
			"name": "Neat Sass Snippets",
			"details": "https://github.com/AlexanderZaytsev/neat-sass-snippets",
			"labels": ["snippets"],
			"releases": [
				{
					"sublime_text": "*",
					"details": "https://github.com/AlexanderZaytsev/neat-sass-snippets/tree/master"
				}
			]
		},
		{
			"name": "Nemerle",
			"details": "https://github.com/xeno-by/sublime-nemerle",
			"releases": [
				{
					"sublime_text": "*",
					"details": "https://github.com/xeno-by/sublime-nemerle/tree/master"
				}
			]
		},
		{
			"name": "NESASM",
			"details": "https://github.com/klaussilveira/SublimeNESASM",
			"releases": [
				{
					"sublime_text": "*",
					"details": "https://github.com/klaussilveira/SublimeNESASM/tree/master"
				}
			]
		},
		{
			"name": "Nette",
			"details": "https://github.com/Michal-Mikolas/Nette-package-for-Sublime-Text-2",
			"releases": [
				{
					"sublime_text": "*",
					"details": "https://github.com/Michal-Mikolas/Nette-package-for-Sublime-Text-2/tree/master"
				}
			]
		},
		{
			"name": "New from Selection",
			"details": "https://github.com/idosela/sublime_new_from_selection",
			"releases": [
				{
					"sublime_text": "<3000",
					"details": "https://github.com/idosela/sublime_new_from_selection/tree/master"
				}
			]
		},
		{
			"name": "ngdoc snippets",
			"details": "https://github.com/iamsebastian/sublime-ngdoc-snippets",
			"releases": [
				{
					"sublime_text": "*",
					"details": "https://github.com/iamsebastian/sublime-ngdoc-snippets/tree/master"
				}
			]
		},
		{
			"name": "nginx",
			"details": "https://github.com/kvs/ST2Nginx",
			"releases": [
				{
					"sublime_text": "*",
					"details": "https://github.com/kvs/ST2Nginx/tree/master"
				}
			]
		},
		{
			"details": "https://github.com/forty-two/NightCycle",
			"releases": [
				{
					"sublime_text": "<3000",
					"details": "https://github.com/forty-two/NightCycle/tree/master"
				}
			]
		},
		{
			"name": "Nimrod",
			"details": "https://github.com/leonardoce/nimrod-sublime",
			"releases": [
				{
					"sublime_text": "*",
					"details": "https://github.com/leonardoce/nimrod-sublime/tree/master"
				}
			]
		},
		{
			"name": "Nocturnal Color Scheme",
			"details": "https://github.com/noct/nocturnal-color-scheme",
			"labels": ["color scheme"],
			"releases": [
				{
					"sublime_text": "*",
					"details": "https://github.com/noct/nocturnal-color-scheme/tags"
				}
			]
		},
		{
			"name": "NodeEval",
			"details": "https://github.com/mediaupstream/SublimeText-NodeEval",
			"releases": [
				{
					"sublime_text": "<3000",
					"details": "https://github.com/mediaupstream/SublimeText-NodeEval/tree/master"
				}
			]
		},
		{
			"name": "Nodejs",
			"details": "https://github.com/tanepiper/SublimeText-Nodejs",
			"releases": [
				{
					"sublime_text": "<3000",
					"details": "https://github.com/tanepiper/SublimeText-Nodejs/tree/master"
				},
				{
					"sublime_text": ">=3000",
					"details": "https://github.com/tanepiper/SublimeText-Nodejs/tree/sublime-text-3"
				}
			]
		},
		{
			"details": "https://github.com/diestrin/nodejsLauncher",
			"releases": [
				{
					"sublime_text": "<3000",
					"details": "https://github.com/diestrin/nodejsLauncher/tree/master"
				}
			]
		},
		{
			"details": "https://github.com/SublimeText/NSIS",
			"labels": ["language syntax"],
			"releases": [
				{
					"sublime_text": "*",
					"details": "https://github.com/SublimeText/NSIS/tree/master"
				}
			]
		},
		{
			"name": "NSIS Completions & Snippets",
			"details": "https://github.com/idleberg/NSIS-Sublime-Text",
			"labels": ["snippets"],
			"releases": [
				{
					"sublime_text": "*",
					"details": "https://github.com/idleberg/NSIS-Sublime-Text/tree/master"
				}
			],
			"previous_names": [
				"NSIS Autocomplete and Snippets"
			]
		},
		{
			"name": "NSIS Language File Syntax",
			"details": "https://github.com/idleberg/NSIS-Language-File-Sublime-Text",
			"labels": ["language syntax"],
			"releases": [
				{
					"sublime_text": "*",
					"details": "https://github.com/idleberg/NSIS-Language-File-Sublime-Text/tree/master"
				}
			]
		},
		{
			"name": "NSIS Plug-in Completions",
			"details": "https://github.com/idleberg/NSIS-Sublime-Text-Addons",
			"releases": [
				{
					"sublime_text": "*",
					"details": "https://github.com/idleberg/NSIS-Sublime-Text-Addons/tree/master"
				}
			],
			"previous_names": [
				"NSIS Autocomplete (Add-ons)"
			]
		},
=======
    "schema_version": "2.0",
    "packages": [
        {
            "name": "Naetech - Pomodoro Timer Plug-in",
            "details": "https://github.com/naetech/NaetechPomodoroSublimeText",
            "releases": [
                {
                    "sublime_text": "<3000",
                    "details": "https://github.com/naetech/NaetechPomodoroSublimeText/tags"
                }
            ]
        },
        {
            "name": "Named (Bind) Helpers",
            "details": "https://github.com/Smerty/sublime-named",
            "releases": [
                {
                    "sublime_text": "<3000",
                    "details": "https://github.com/Smerty/sublime-named/tree/master"
                }
            ]
        },
        {
            "name": "Nasl",
            "details": "https://github.com/mr6r4y/Nasl",
            "releases": [
                {
                    "sublime_text": "*",
                    "details": "https://github.com/mr6r4y/Nasl/tree/master"
                }
            ]
        },
        {
            "name": "NASM x86 Assembly",
            "details": "https://github.com/Nessphoro/sublimeassembly",
            "releases": [
                {
                    "sublime_text": "*",
                    "details": "https://github.com/Nessphoro/sublimeassembly/tree/master"
                }
            ]
        },
        {
            "details": "https://github.com/SublimeText/NaturalDocs",
            "releases": [
                {
                    "sublime_text": "<3000",
                    "details": "https://github.com/SublimeText/NaturalDocs/tree/master"
                }
            ]
        },
        {
            "name": "Navigation History",
            "details": "https://github.com/timjrobinson/SublimeNavigationHistory",
            "releases": [
                {
                    "sublime_text": "<3000",
                    "details": "https://github.com/timjrobinson/SublimeNavigationHistory/tree/master"
                }
            ]
        },
        {
            "name": "NCL",
            "details": "https://github.com/dongli/sublime-ncl",
            "releases": [
                {
                    "sublime_text": "*",
                    "details": "https://github.com/dongli/sublime-ncl/tags"
                }
            ]
        },
        {
            "name": "Neat Sass Snippets",
            "details": "https://github.com/AlexanderZaytsev/neat-sass-snippets",
            "labels": ["snippets"],
            "releases": [
                {
                    "sublime_text": "*",
                    "details": "https://github.com/AlexanderZaytsev/neat-sass-snippets/tree/master"
                }
            ]
        },
        {
            "name": "Nemerle",
            "details": "https://github.com/xeno-by/sublime-nemerle",
            "releases": [
                {
                    "sublime_text": "*",
                    "details": "https://github.com/xeno-by/sublime-nemerle/tree/master"
                }
            ]
        },
        {
            "name": "NESASM",
            "details": "https://github.com/klaussilveira/SublimeNESASM",
            "releases": [
                {
                    "sublime_text": "*",
                    "details": "https://github.com/klaussilveira/SublimeNESASM/tree/master"
                }
            ]
        },
        {
            "name": "Nette",
            "details": "https://github.com/Michal-Mikolas/Nette-package-for-Sublime-Text-2",
            "releases": [
                {
                    "sublime_text": "*",
                    "details": "https://github.com/Michal-Mikolas/Nette-package-for-Sublime-Text-2/tree/master"
                }
            ]
        },
        {
            "name": "New from Selection",
            "details": "https://github.com/idosela/sublime_new_from_selection",
            "releases": [
                {
                    "sublime_text": "<3000",
                    "details": "https://github.com/idosela/sublime_new_from_selection/tree/master"
                }
            ]
        },
        {
            "name": "ngdoc snippets",
            "details": "https://github.com/iamsebastian/sublime-ngdoc-snippets",
            "releases": [
                {
                    "sublime_text": "*",
                    "details": "https://github.com/iamsebastian/sublime-ngdoc-snippets/tree/master"
                }
            ]
        },
        {
            "name": "nginx",
            "details": "https://github.com/kvs/ST2Nginx",
            "releases": [
                {
                    "sublime_text": "*",
                    "details": "https://github.com/kvs/ST2Nginx/tree/master"
                }
            ]
        },
        {
            "details": "https://github.com/forty-two/NightCycle",
            "releases": [
                {
                    "sublime_text": "<3000",
                    "details": "https://github.com/forty-two/NightCycle/tree/master"
                }
            ]
        },
        {
            "name": "Nimrod",
            "details": "https://github.com/leonardoce/nimrod-sublime",
            "releases": [
                {
                    "sublime_text": "*",
                    "details": "https://github.com/leonardoce/nimrod-sublime/tree/master"
                }
            ]
        },
        {
            "name": "Nocturnal Color Scheme",
            "details": "https://github.com/noct/nocturnal-color-scheme",
            "labels": ["color scheme"],
            "releases": [
                {
                    "sublime_text": "*",
                    "details": "https://github.com/noct/nocturnal-color-scheme/tags"
                }
            ]
        },
        {
            "name": "NodeEval",
            "details": "https://github.com/mediaupstream/SublimeText-NodeEval",
            "releases": [
                {
                    "sublime_text": "<3000",
                    "details": "https://github.com/mediaupstream/SublimeText-NodeEval/tree/master"
                }
            ]
        },
        {
            "name": "Nodejs",
            "details": "https://github.com/tanepiper/SublimeText-Nodejs",
            "releases": [
                {
                    "sublime_text": "<3000",
                    "details": "https://github.com/tanepiper/SublimeText-Nodejs/tree/master"
                },
                {
                    "sublime_text": ">=3000",
                    "details": "https://github.com/tanepiper/SublimeText-Nodejs/tree/sublime-text-3"
                }
            ]
        },
        {
            "details": "https://github.com/diestrin/nodejsLauncher",
            "releases": [
                {
                    "sublime_text": "<3000",
                    "details": "https://github.com/diestrin/nodejsLauncher/tree/master"
                }
            ]
        },
        {
            "details": "https://github.com/SublimeText/NSIS",
            "labels": ["language syntax"],
            "releases": [
                {
                    "sublime_text": "*",
                    "details": "https://github.com/SublimeText/NSIS/tree/master"
                }
            ]
        },
        {
            "name": "NSIS Completions & Snippets",
            "details": "https://github.com/idleberg/NSIS-Sublime-Text",
            "labels": ["snippets"],
            "releases": [
                {
                    "sublime_text": "*",
                    "details": "https://github.com/idleberg/NSIS-Sublime-Text/tree/master"
                }
            ],
            "previous_names": [
                "NSIS Autocomplete and Snippets"
            ]
        },
        {
            "name": "NSIS Language File Syntax",
            "details": "https://github.com/idleberg/NSIS-Language-File-Sublime-Text",
            "labels": ["language syntax"],
            "releases": [
                {
                    "sublime_text": "*",
                    "details": "https://github.com/idleberg/NSIS-Language-File-Sublime-Text/tree/master"
                }
            ]
        },
        {
            "name": "NSIS Plug-in Completions",
            "details": "https://github.com/idleberg/NSIS-Sublime-Text-Addons",
            "releases": [
                {
                    "sublime_text": "*",
                    "details": "https://github.com/idleberg/NSIS-Sublime-Text-Addons/tree/master"
                }
            ],
            "previous_names": [
                "NSIS Autocomplete (Add-ons)"
            ]
        },
>>>>>>> 47d6083c
        {
            "name": "NuGet",
            "details": "https://github.com/idleberg/NuGet-Sublime-Text",
            "labels": ["language syntax", "completions", "snippets"],
            "releases": [
                {
                    "sublime_text": "*",
                    "details": "https://github.com/idleberg/NuGet-Sublime-Text/tree/master"
                }
            ]
        },
<<<<<<< HEAD
		{
			"name": "Number Manipulation",
			"details": "https://github.com/prongs/SublimeNumberManipulation",
			"releases": [
				{
					"sublime_text": "<3000",
					"details": "https://github.com/prongs/SublimeNumberManipulation/tree/master"
				}
			]
		}
	]
=======
        {
            "name": "Number Manipulation",
            "details": "https://github.com/prongs/SublimeNumberManipulation",
            "releases": [
                {
                    "sublime_text": "<3000",
                    "details": "https://github.com/prongs/SublimeNumberManipulation/tree/master"
                }
            ]
        }
    ]
>>>>>>> 47d6083c
}<|MERGE_RESOLUTION|>--- conflicted
+++ resolved
@@ -1,259 +1,4 @@
 {
-<<<<<<< HEAD
-	"schema_version": "2.0",
-	"packages": [
-		{
-			"name": "Naetech - Pomodoro Timer Plug-in",
-			"details": "https://github.com/naetech/NaetechPomodoroSublimeText",
-			"releases": [
-				{
-					"sublime_text": "<3000",
-					"details": "https://github.com/naetech/NaetechPomodoroSublimeText/tags"
-				}
-			]
-		},
-		{
-			"name": "Named (Bind) Helpers",
-			"details": "https://github.com/Smerty/sublime-named",
-			"releases": [
-				{
-					"sublime_text": "<3000",
-					"details": "https://github.com/Smerty/sublime-named/tree/master"
-				}
-			]
-		},
-		{
-			"name": "Nasl",
-			"details": "https://github.com/mr6r4y/Nasl",
-			"releases": [
-				{
-					"sublime_text": "*",
-					"details": "https://github.com/mr6r4y/Nasl/tree/master"
-				}
-			]
-		},
-		{
-			"name": "NASM x86 Assembly",
-			"details": "https://github.com/Nessphoro/sublimeassembly",
-			"releases": [
-				{
-					"sublime_text": "*",
-					"details": "https://github.com/Nessphoro/sublimeassembly/tree/master"
-				}
-			]
-		},
-		{
-			"details": "https://github.com/SublimeText/NaturalDocs",
-			"releases": [
-				{
-					"sublime_text": "<3000",
-					"details": "https://github.com/SublimeText/NaturalDocs/tree/master"
-				}
-			]
-		},
-		{
-			"name": "Navigation History",
-			"details": "https://github.com/timjrobinson/SublimeNavigationHistory",
-			"releases": [
-				{
-					"sublime_text": "<3000",
-					"details": "https://github.com/timjrobinson/SublimeNavigationHistory/tree/master"
-				}
-			]
-		},
-		{
-			"name": "NCL",
-			"details": "https://github.com/dongli/sublime-ncl",
-			"releases": [
-				{
-					"sublime_text": "*",
-					"details": "https://github.com/dongli/sublime-ncl/tags"
-				}
-			]
-		},
-		{
-			"name": "Neat Sass Snippets",
-			"details": "https://github.com/AlexanderZaytsev/neat-sass-snippets",
-			"labels": ["snippets"],
-			"releases": [
-				{
-					"sublime_text": "*",
-					"details": "https://github.com/AlexanderZaytsev/neat-sass-snippets/tree/master"
-				}
-			]
-		},
-		{
-			"name": "Nemerle",
-			"details": "https://github.com/xeno-by/sublime-nemerle",
-			"releases": [
-				{
-					"sublime_text": "*",
-					"details": "https://github.com/xeno-by/sublime-nemerle/tree/master"
-				}
-			]
-		},
-		{
-			"name": "NESASM",
-			"details": "https://github.com/klaussilveira/SublimeNESASM",
-			"releases": [
-				{
-					"sublime_text": "*",
-					"details": "https://github.com/klaussilveira/SublimeNESASM/tree/master"
-				}
-			]
-		},
-		{
-			"name": "Nette",
-			"details": "https://github.com/Michal-Mikolas/Nette-package-for-Sublime-Text-2",
-			"releases": [
-				{
-					"sublime_text": "*",
-					"details": "https://github.com/Michal-Mikolas/Nette-package-for-Sublime-Text-2/tree/master"
-				}
-			]
-		},
-		{
-			"name": "New from Selection",
-			"details": "https://github.com/idosela/sublime_new_from_selection",
-			"releases": [
-				{
-					"sublime_text": "<3000",
-					"details": "https://github.com/idosela/sublime_new_from_selection/tree/master"
-				}
-			]
-		},
-		{
-			"name": "ngdoc snippets",
-			"details": "https://github.com/iamsebastian/sublime-ngdoc-snippets",
-			"releases": [
-				{
-					"sublime_text": "*",
-					"details": "https://github.com/iamsebastian/sublime-ngdoc-snippets/tree/master"
-				}
-			]
-		},
-		{
-			"name": "nginx",
-			"details": "https://github.com/kvs/ST2Nginx",
-			"releases": [
-				{
-					"sublime_text": "*",
-					"details": "https://github.com/kvs/ST2Nginx/tree/master"
-				}
-			]
-		},
-		{
-			"details": "https://github.com/forty-two/NightCycle",
-			"releases": [
-				{
-					"sublime_text": "<3000",
-					"details": "https://github.com/forty-two/NightCycle/tree/master"
-				}
-			]
-		},
-		{
-			"name": "Nimrod",
-			"details": "https://github.com/leonardoce/nimrod-sublime",
-			"releases": [
-				{
-					"sublime_text": "*",
-					"details": "https://github.com/leonardoce/nimrod-sublime/tree/master"
-				}
-			]
-		},
-		{
-			"name": "Nocturnal Color Scheme",
-			"details": "https://github.com/noct/nocturnal-color-scheme",
-			"labels": ["color scheme"],
-			"releases": [
-				{
-					"sublime_text": "*",
-					"details": "https://github.com/noct/nocturnal-color-scheme/tags"
-				}
-			]
-		},
-		{
-			"name": "NodeEval",
-			"details": "https://github.com/mediaupstream/SublimeText-NodeEval",
-			"releases": [
-				{
-					"sublime_text": "<3000",
-					"details": "https://github.com/mediaupstream/SublimeText-NodeEval/tree/master"
-				}
-			]
-		},
-		{
-			"name": "Nodejs",
-			"details": "https://github.com/tanepiper/SublimeText-Nodejs",
-			"releases": [
-				{
-					"sublime_text": "<3000",
-					"details": "https://github.com/tanepiper/SublimeText-Nodejs/tree/master"
-				},
-				{
-					"sublime_text": ">=3000",
-					"details": "https://github.com/tanepiper/SublimeText-Nodejs/tree/sublime-text-3"
-				}
-			]
-		},
-		{
-			"details": "https://github.com/diestrin/nodejsLauncher",
-			"releases": [
-				{
-					"sublime_text": "<3000",
-					"details": "https://github.com/diestrin/nodejsLauncher/tree/master"
-				}
-			]
-		},
-		{
-			"details": "https://github.com/SublimeText/NSIS",
-			"labels": ["language syntax"],
-			"releases": [
-				{
-					"sublime_text": "*",
-					"details": "https://github.com/SublimeText/NSIS/tree/master"
-				}
-			]
-		},
-		{
-			"name": "NSIS Completions & Snippets",
-			"details": "https://github.com/idleberg/NSIS-Sublime-Text",
-			"labels": ["snippets"],
-			"releases": [
-				{
-					"sublime_text": "*",
-					"details": "https://github.com/idleberg/NSIS-Sublime-Text/tree/master"
-				}
-			],
-			"previous_names": [
-				"NSIS Autocomplete and Snippets"
-			]
-		},
-		{
-			"name": "NSIS Language File Syntax",
-			"details": "https://github.com/idleberg/NSIS-Language-File-Sublime-Text",
-			"labels": ["language syntax"],
-			"releases": [
-				{
-					"sublime_text": "*",
-					"details": "https://github.com/idleberg/NSIS-Language-File-Sublime-Text/tree/master"
-				}
-			]
-		},
-		{
-			"name": "NSIS Plug-in Completions",
-			"details": "https://github.com/idleberg/NSIS-Sublime-Text-Addons",
-			"releases": [
-				{
-					"sublime_text": "*",
-					"details": "https://github.com/idleberg/NSIS-Sublime-Text-Addons/tree/master"
-				}
-			],
-			"previous_names": [
-				"NSIS Autocomplete (Add-ons)"
-			]
-		},
-=======
     "schema_version": "2.0",
     "packages": [
         {
@@ -507,7 +252,6 @@
                 "NSIS Autocomplete (Add-ons)"
             ]
         },
->>>>>>> 47d6083c
         {
             "name": "NuGet",
             "details": "https://github.com/idleberg/NuGet-Sublime-Text",
@@ -519,19 +263,6 @@
                 }
             ]
         },
-<<<<<<< HEAD
-		{
-			"name": "Number Manipulation",
-			"details": "https://github.com/prongs/SublimeNumberManipulation",
-			"releases": [
-				{
-					"sublime_text": "<3000",
-					"details": "https://github.com/prongs/SublimeNumberManipulation/tree/master"
-				}
-			]
-		}
-	]
-=======
         {
             "name": "Number Manipulation",
             "details": "https://github.com/prongs/SublimeNumberManipulation",
@@ -543,5 +274,4 @@
             ]
         }
     ]
->>>>>>> 47d6083c
 }