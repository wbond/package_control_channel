--- conflicted
+++ resolved
@@ -978,11 +978,7 @@
 			"details": "https://github.com/SublimeText/Origami",
 			"releases": [
 				{
-<<<<<<< HEAD
-					"sublime_text": "*",
-=======
-					"sublime_text": ">=3000",
->>>>>>> ab16793c
+					"sublime_text": "*",
 					"tags": true
 				}
 			]
