{
	"schema_version": "2.0",
	"packages": [
		{
			"name": "Oasis Theme",
			"details": "https://github.com/kodLite/Oasis-Theme",
			"labels": ["color scheme"],
			"releases": [
				{
					"sublime_text": "*",
					"details": "https://github.com/kodLite/Oasis-Theme/tags"
				}
			]
		},
		{
			"name": "objc .strings syntax language",
			"details": "https://github.com/PaNaVTEC/Objc-Strings-Syntax-Language",
			"labels": ["language syntax"],
			"releases": [
				{
					"sublime_text": "*",
					"details": "https://github.com/PaNaVTEC/Objc-Strings-Syntax-Language/tree/master"
				}
			]
		},
		{
			"name": "ObjC2RubyMotion",
			"details": "https://github.com/kyamaguchi/SublimeObjC2RubyMotion",
			"releases": [
				{
					"sublime_text": "*",
					"details": "https://github.com/kyamaguchi/SublimeObjC2RubyMotion/tree/master"
				}
			]
		},
		{
			"name": "Objective-C Autocompletion",
			"details": "https://github.com/oliverseal/objective-c-autocomplete-sublimetext",
			"releases": [
				{
					"sublime_text": "*",
					"details": "https://github.com/oliverseal/objective-c-autocomplete-sublimetext/tags"
				}
			]
		},
		{
			"name": "Oblivion Color Scheme",
			"details": "https://github.com/jbrooksuk/Oblivion",
			"labels": ["color scheme"],
			"releases": [
				{
					"sublime_text": "*",
					"details": "https://github.com/jbrooksuk/Oblivion/tree/master"
				}
			]
		},
		{
			"name": "OCaml",
			"description": "An improved version of default OCaml package",
			"details": "https://github.com/whitequark/sublime-better-ocaml",
			"labels": ["language syntax"],
			"releases": [
				{
					"sublime_text": "*",
					"details": "https://github.com/whitequark/sublime-better-ocaml"
				}
			]
		},
		{
			"name": "OCaml Autocompletion",
			"details": "https://github.com/whitequark/sublime-ocp-index",
			"releases": [
				{
					"sublime_text": "*",
					"details": "https://github.com/whitequark/sublime-ocp-index/tree/master"
				}
			]
		},
		{
			"name": "Oceanic Color Scheme",
			"details": "https://github.com/memco/Oceanic-tmTheme",
			"labels": ["color scheme"],
			"releases": [
				{
					"sublime_text": "*",
					"details": "https://github.com/memco/Oceanic-tmTheme/tree/master"
				}
			]
		},
		{
			"name": "Oddly",
			"details": "https://github.com/laktak/sublime-oddly",
			"releases": [
				{
					"sublime_text": "<3000",
					"details": "https://github.com/laktak/sublime-oddly/tree/master"
				}
			]
		},
		{
			"name": "Ogre Scripts Highlighting",
			"details": "https://github.com/TheSHEEEP/ST-OgreScripts",
			"labels": ["language syntax"],
			"releases": [
				{
					"sublime_text": "*",
					"details": "https://github.com/TheSHEEEP/ST-OgreScripts/tree/master"
				}
			]
		},
		{
			"name": "Ohdeung-eun",
			"details": "https://github.com/luavis/Ohdeung-eun",
			"labels": ["Lorem", "lorem", "hangul", "\\uc624\\ub4f1\\uc740"],
			"releases": [
				{
					"sublime_text": "*",
					"details": "https://github.com/luavis/Ohdeung-eun/tree/master"
				}
			]
		},
		{
			"name": "OmniDocs",
			"details": "https://github.com/bordaigorl/sublime-omnidocs",
			"labels": ["search", "documentation"],
			"releases": [
				{
					"sublime_text": "*",
					"details": "https://github.com/bordaigorl/sublime-omnidocs/tags"
				}
			]
		},
		{
			"name": "OmnisStudioHighlighter",
			"details": "https://github.com/Frogli/OmnisStudioHighlighter",
			"labels": ["language syntax"],
			"releases": [
				{
					"sublime_text": "*",
					"details": "https://github.com/Frogli/OmnisStudioHighlighter/tags"
				}
			]
		},
		{
			"name": "OmnisStudioIndenter",
			"details": "https://github.com/Frogli/OmnisStudioIndenter",
			"labels": ["language syntax"],
			"releases": [
				{
					"sublime_text": "*",
<<<<<<< HEAD
					"details": "https://github.com/Frogli/OmnisStudioIndenter/tags",
					"tags": true
=======
					"details": "https://github.com/Frogli/OmnisStudioIndenter/tags"
>>>>>>> b55f1c93
				}
			]
		},		
		{
			"name": "OnlineSearch",
			"author": "Rajesh Vaya",
			"details": "https://github.com/rajeshvaya/sublime-online-searcher",
			"labels": ["search", "documentation"],
			"releases": [
				{
					"sublime_text": "*",
					"details": "https://github.com/rajeshvaya/sublime-online-searcher/tags"
				}
			]
		},
		{
			"name": "OOJS",
			"details": "https://github.com/avenauche/OOJS",
			"labels": ["language syntax"],
			"releases": [
				{
					"sublime_text": "*",
					"details": "https://github.com/avenauche/OOJS/tree/master"
				}
			]
		},
		{
			"name": "Opa",
			"details": "https://github.com/MLstate/OpaSublimeText",
			"releases": [
				{
					"sublime_text": "<3000",
					"details": "https://github.com/MLstate/OpaSublimeText/tree/master"
				}
			]
		},
		{
			"name": "Open",
			"details": "https://github.com/danielfrg/sublime-open",
			"labels": ["file navigation"],
			"releases": [
				{
					"sublime_text": "*",
					"details": "https://github.com/danielfrg/sublime-open/tags"
				}
			]
		},
		{
			"name": "Open Folder",
			"details": "https://github.com/mikepfirrmann/openfolder",
			"labels": ["file navigation"],
			"releases": [
				{
					"sublime_text": "*",
					"details": "https://github.com/mikepfirrmann/openfolder/tree/master"
				}
			]
		},
		{
			"name": "Open in Thunar",
			"details": "https://github.com/kernelp4nic/sublime-open-in-thunar",
			"releases": [
				{
					"platforms": [
						"linux"
					],
					"sublime_text": "*",
					"details": "https://github.com/kernelp4nic/sublime-open-in-thunar/tree/master"
				}
			]
		},
		{
			"name": "Open in Total Commander",
			"details": "https://github.com/HackerBaloo/SublimeOpenInTotalCommander",
			"releases": [
				{
					"sublime_text": "<3000",
					"details": "https://github.com/HackerBaloo/SublimeOpenInTotalCommander/tree/master"
				}
			]
		},
		{
			"name": "Open project path by shortcut",
			"details": "https://github.com/Shagabutdinov/sublime-open-path",
			"releases": [
				{
					"sublime_text": "<3000",
					"details": "https://github.com/Shagabutdinov/sublime-open-path/tree/master"
				}
			]
		},
		{
			"name": "Open Recent Files",
			"details": "https://github.com/spadgos/sublime-OpenRecentFiles",
			"releases": [
				{
					"sublime_text": "<3000",
					"details": "https://github.com/spadgos/sublime-OpenRecentFiles/tree/master"
				}
			]
		},
		{
			"name": "Open Related",
			"details": "https://github.com/vojtajina/sublime-OpenRelated",
			"releases": [
				{
					"sublime_text": "<3000",
					"details": "https://github.com/vojtajina/sublime-OpenRelated/tree/master"
				}
			]
		},
		{
			"name": "Open Shading Language",
			"details": "https://github.com/roesti77/Sublime-Open-Shading-Language",
			"labels": ["language syntax"],
			"releases": [
				{
					"sublime_text": "<3000",
					"details": "https://github.com/roesti77/Sublime-Open-Shading-Language/tree/master"
				}
			]
		},
		{
			"name": "Open URL",
			"details": "https://github.com/noahcoad/open-url",
			"releases": [
				{
					"sublime_text": ">=3000",
					"details": "https://github.com/noahcoad/open-url/tree/st3"
				},
				{
					"sublime_text": "<3000",
					"details": "https://github.com/noahcoad/open-url/tree/st2"
				}
			]
		},
		{
			"details": "https://github.com/SublimeText/Open-Include",
			"releases": [
				{
					"sublime_text": "*",
					"details": "https://github.com/SublimeText/Open-Include/tree/master"
				}
			]
		},
		{
			"name": "OpenBSD PF conf syntax highlight",
			"details": "https://github.com/paukstis/sublimetext-packetfilter-syntax",
			"labels": ["language syntax"],
			"releases": [
				{
					"sublime_text": "*",
					"details": "https://github.com/paukstis/sublimetext-packetfilter-syntax/tags"
				}
			]
		},
		{
			"name": "OpenCL",
			"details": "https://github.com/kbenzie/Sublime-OpenCL",
			"releases": [
				{
					"sublime_text": "*",
					"details": "https://github.com/kbenzie/Sublime-OpenCL/tags"
				}
			]
		},
		{
			"name": "OpenEdge ABL",
			"details": "https://github.com/jfairbank/Sublime-Text-2-OpenEdge-ABL",
			"releases": [
				{
					"sublime_text": "*",
					"details": "https://github.com/jfairbank/Sublime-Text-2-OpenEdge-ABL/tree/master"
				}
			]
		},
		{
			"name": "OpenERP Snippets",
			"details": "https://github.com/drdran/Sublime-OpenERP",
			"labels": ["openerp", "odoo", "snippets"],
			"releases": [
				{
					"sublime_text": "*",
					"details": "https://github.com/mikepfirrmann/openfolder/tree/master"
				}
			]
		},
		{
			"details": "https://github.com/drikin/OpenFileList",
			"releases": [
				{
					"sublime_text": "*",
					"details": "https://github.com/drikin/OpenFileList/tree/master"
				}
			]
		},
		{
			"name": "OpenFromPath",
			"details": "https://github.com/astronaughts/SublimeOpenFromPath",
			"releases": [
				{
					"sublime_text": "<3000",
					"details": "https://github.com/astronaughts/SublimeOpenFromPath/tree/master"
				}
			]
		},
		{
			"name": "OpenGL Shading Language (GLSL)",
			"details": "https://github.com/euler0/sublime-glsl",
			"labels": ["language syntax"],
			"releases": [
				{
					"sublime_text": "*",
					"details": "https://github.com/euler0/sublime-glsl/tree/master"
				}
			]
		},
		{
			"name": "OpenInBrowser",
			"homepage": "http://idevelopsolutions.com/OpenInBrowser",
			"labels": ["browser", "open in browser", "refresh", "preview", "browser preview"],
			"details": "https://bitbucket.org/bteryek/openinbrowser",
			"releases": [
				{
					"platforms": [
						"*"
					],
					"sublime_text": "*",
					"details": "https://bitbucket.org/bteryek/openinbrowser#tags"
				}
			]
		},
		{
			"name": "OpenScad",
			"homepage": "https://github.com/tralamazza/Sublime-OpenScad",
			"labels": ["language syntax"],
			"details": "https://github.com/tralamazza/Sublime-OpenScad",
			"releases": [
				{
					"sublime_text": "*",
					"details": "https://github.com/tralamazza/Sublime-OpenScad/tree/master"
				}
			]
		},
		{
			"name": "Oracle PL SQL",
			"details": "https://github.com/mulander/oracle.tmbundle",
			"labels": ["language syntax"],
			"releases": [
				{
					"sublime_text": "*",
					"details": "https://github.com/mulander/oracle.tmbundle/tree/master"
				}
			]
		},
		{
			"name": "Orbit Color Scheme",
			"details": "https://github.com/hawkw/Orbit",
			"labels": ["color scheme"],
			"releases": [
				{
					"sublime_text": "*",
					"details": "https://github.com/hawkw/Orbit/tags"
				}
			]
		},
		{
			"details": "https://github.com/SublimeText/Origami",
			"releases": [
				{
					"sublime_text": "*",
					"details": "https://github.com/SublimeText/Origami/tree/master"
				}
			]
		},
		{
			"name": "OrigamiEmacs",
			"details": "https://github.com/kevincobain2000/Origami-Emacs",
			"releases": [
				{
					"sublime_text": "*",
					"details": "https://github.com/kevincobain2000/Origami-Emacs/tree/master"
				}
			]
		},
		{
			"name": "OSX Font Chooser",
			"details": "https://github.com/jolleyjoe/OSX-Font-Chooser",
			"releases": [
				{
					"platforms": [
						"osx"
					],
					"sublime_text": "<3000",
					"details": "https://github.com/jolleyjoe/OSX-Font-Chooser/tree/master"
				}
			]
		},
		{
			"name": "Outroot Color Schemes",
			"details": "https://github.com/kdar/color-schemes",
			"releases": [
				{
					"sublime_text": "*",
					"details": "https://github.com/kdar/color-schemes/tree/master"
				}
			]
		}
	]
}<|MERGE_RESOLUTION|>--- conflicted
+++ resolved
@@ -148,12 +148,7 @@
 			"releases": [
 				{
 					"sublime_text": "*",
-<<<<<<< HEAD
-					"details": "https://github.com/Frogli/OmnisStudioIndenter/tags",
-					"tags": true
-=======
 					"details": "https://github.com/Frogli/OmnisStudioIndenter/tags"
->>>>>>> b55f1c93
 				}
 			]
 		},		
