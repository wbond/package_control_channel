--- conflicted
+++ resolved
@@ -2670,20 +2670,6 @@
 			]
 		},
 		{
-			"name": "MinecraftLangPlugins",
-			"details": "https://github.com/baka-gourd/MinecraftLangPlugins",
-			"releases": [
-				{
-<<<<<<< HEAD
-					"sublime_text": ">=3092",
-=======
-					"sublime_text": "*",
->>>>>>> 5cb67c44
-					"tags": true
-				}
-			]
-		},
-		{
 			"name": "MySFTP",
 			"details": "https://github.com/icjmaa/MySFTP",
 			"releases": [
