--- conflicted
+++ resolved
@@ -1893,25 +1893,6 @@
 			]
 		},
 		{
-<<<<<<< HEAD
-			"name": "ModoPluginBuilder",
-			"details" : "https://github.com/boredstiff/ModoPluginBuilder",
-			"releases":[
-				{
-					"sublime_text": "*",
-					"tags": true
-=======
-			"name": "ModJS - JavaScript Workflow Tooling",
-			"details": "https://github.com/yuanyan/sublime-mod",
-			"releases": [
-				{
-					"sublime_text": "<3000",
-					"branch": "master"
->>>>>>> b1bf6628
-				}
-			]
-		},
-		{
 			"name": "Modula-2 Language Syntax",
 			"details": "https://github.com/harogaston/Sublime-Modula-2",
 			"labels": ["language syntax", "snippets", "auto complete"],
