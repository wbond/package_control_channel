{
	"schema_version": "3.0.0",
	"packages": [
		{
			"name": "M3U Syntax",
			"details": "https://github.com/msal/sublime-m3u",
			"labels": ["text syntax", "syntax"],
			"releases": [
				{
					"sublime_text": "*",
					"tags": true
				}
			]
		},
		{
			"name": "M4Expand",
			"details": "https://github.com/alextarrell/M4Expand",
			"labels": ["macro", "text manipulation"],
			"releases": [
				{
					"sublime_text": "*",
					"tags": true
				}
			]
		},
		{
			"name": "M68k Assembly",
			"details": "https://github.com/stevenjs/M68k-Assembly",
			"releases": [
				{
					"sublime_text": "*",
					"tags": true
				}
			]
		},
		{
			"name": "MacDown App Menu",
			"details": "https://github.com/diimdeep/sublime-text-macdown-app-menu",
			"labels": ["markdown", "preview", "editor", "macdown.app"],
			"releases": [
				{
					"sublime_text": "*",
					"platforms": ["osx"],
					"tags": true
				}
			]
		},
		{
			"name": "Macroptimize",
			"details": "https://github.com/bigcakes/Macroptimize",
			"releases": [
				{
					"sublime_text": ">=3000",
					"tags": true
				}
			]
		},
		{
			"name": "Madebyphunky Color Scheme",
			"details": "https://github.com/Phunky/madebyphunky",
			"labels": ["color scheme"],
			"releases": [
				{
					"sublime_text": "*",
					"branch": "master"
				}
			]
		},
		{
			"name": "Magento - TemplateCopy",
			"details": "https://github.com/dedg3/sublime-magento-TemplateCopy",
			"releases": [
				{
					"sublime_text": "<3000",
					"branch": "master"
				}
			]
		},
		{
			"name": "MagentoBacktraceMessageSyntax",
			"details": "https://github.com/Magebinary/MagentoBacktraceMessageSyntax",
			"labels": ["Magento", "frontend", "language syntax"],
			"releases": [
				{
					"sublime_text": "*",
					"tags": true
				}
			]
		},
		{
			"name": "MagentoSnippets",
			"details": "https://github.com/MageFront/MagentoSnippets",
			"labels": ["Magento", "frontend", "snippets"],
			"releases": [
				{
					"sublime_text": "*",
					"tags": true
				}
			]
		},
		{
			"name": "MagerunCommander",
			"details": "https://github.com/nhduy1985/sublime_mageruncommander",
			"author": "Dustin Tran",
			"labels": ["magento", "magerun", "commands"],
			"releases": [
				{
					"sublime_text": "*",
					"branch": "master"
				}
			]
		},
		{
			"name": "MagiclessQuotes",
			"details": "https://github.com/daryltucker/MagiclessQuotes",
			"releases": [
				{
					"sublime_text": "*",
					"branch": "master"
				}
			]
		},
		{
			"name": "MagicPython",
			"details": "https://github.com/MagicStack/MagicPython",
			"labels": ["language syntax", "python"],
			"releases": [
				{
					"sublime_text": "*",
					"tags": true
				}
			]
		},
		{
			"name": "Magma",
			"details": "https://github.com/chrisdoris/sublime-magma",
			"labels": ["language syntax", "magma"],
			"releases": [
				{
					"sublime_text": "*",
					"tags": true
				}
			]
		},
		{
			"name": "MagmaSnippets",
			"details": "https://github.com/chrisdoris/sublime-magma-snippets",
			"labels": ["snippets", "magma"],
			"releases": [
				{
					"sublime_text": "*",
					"tags": true
				}
			]
		},
		{
			"name": "Mahou Caret Display Server",
			"details": "https://github.com/BladeMight/MahouCaretDisplayServer",
			"labels": ["language_display", "mahou"],
			"releases": [
				{
					"sublime_text": ">=3000",
					"platforms": ["windows"],
					"tags": true
				}
			]
		},
		{
			"name": "Make Bookmarklet",
			"details": "https://github.com/gillibrand/MakeBookmarklet",
			"releases": [
				{
					"sublime_text": ">=3000",
					"tags": true
				}
			]
		},
		{
			"name": "Make File Executable",
			"details": "https://github.com/glutanimate/sublime-make-file-executable",
			"labels": ["chmod", "permissions"],
			"releases": [
				{
					"sublime_text": ">=3000",
					"platforms": ["linux", "osx"],
					"tags": true
				}
			]
		},
		{
			"name": "MakeExecutable",
			"details": "https://github.com/cockscomb/SublimeMakeExecutable",
			"releases": [
				{
					"sublime_text": "<3000",
					"branch": "master"
				}
			]
		},
		{
			"name": "Makefile Plus",
			"details": "https://github.com/Altomare/sublime-makefile-plus",
			"releases": [
				{
					"sublime_text": "*",
					"tags": true
				}
			]
		},
		{
			"name": "makensis",
			"details": "https://github.com/idleberg/sublime-makensis",
			"labels": ["build", "nsis"],
			"releases": [
				{
					"sublime_text": "*",
					"tags": true
				}
			]
		},
		{
			"name": "Mako",
			"details": "https://github.com/marconi/mako-tmbundle",
			"releases": [
				{
					"sublime_text": "*",
					"branch": "master"
				}
			]
		},
		{
			"name": "Man Page Support",
			"details": "https://github.com/carsonoid/sublime_man_page_support",
			"labels": ["language syntax", "snippets"],
			"releases": [
				{
					"sublime_text": "*",
					"tags": true
				}
			]
		},
		{
			"name": "Mandarin Peacock Color Scheme",
			"details": "https://github.com/paradox41/mandarin-peacock",
			"labels": ["color scheme"],
			"releases": [
				{
					"sublime_text": "*",
					"tags": true
				}
			]
		},
		{
			"name": "ManiaScript",
			"details": "https://github.com/Anthodev/Sublime-ManiaScript",
			"labels": ["language syntax"],
			"releases": [
				{
					"sublime_text": "*",
					"branch": "master"
				}
			]
		},
		{
			"name": "MantisBT",
			"details": "https://github.com/vboctor/sublime-mantisbt",
			"labels": ["mantis", "mantisbt", "bugtracker", "mantis bug tracker"],
			"releases": [
				{
					"sublime_text": "*",
					"tags": true
				}
			]
		},
		{
			"name": "Map Snippets",
			"details": "https://github.com/geraldarthur/Map-Snippets",
			"labels": ["snippets"],
			"releases": [
				{
					"sublime_text": "*",
					"branch": "master"
				}
			]
		},
		{
			"name": "Maperitive",
			"details": "https://github.com/klangfarbe/sublime-maperitive",
			"releases": [
				{
					"sublime_text": "*",
					"branch": "master"
				}
			]
		},
		{
			"name": "MapfileSyntax",
			"details": "https://github.com/szinggeler/SublimeMapfileSyntax",
			"releases": [
				{
					"sublime_text": ">=3103",
					"tags": true
				}
			]
		},
		{
			"name": "Marc Mentat Proc Highlighting",
			"details": "https://github.com/WesleyPeijnenburg/Marc_Syntax_Support",
			"labels": ["language syntax"],
			"releases": [
				{
					"sublime_text": ">=3084",
					"tags": true
				}
			]
		},
		{
			"details": "https://github.com/MakiseKurisu/MarieAssembly",
			"labels": ["language syntax"],
			"releases": [
				{
					"sublime_text": "*",
					"branch": "master"
				}
			]
		},
		{
			"details": "https://github.com/phyllisstein/Markboard",
			"releases": [
				{
					"sublime_text": "<3000",
					"branch": "master"
				}
			]
		},
		{
			"name": "Markdeep",
			"details": "https://github.com/gwenzek/sublime_markdeep",
			"labels": ["language syntax", "Markdeep"],
			"releases": [
				{
					"sublime_text": ">=3103",
					"tags": true
				}
			]
		},
		{
			"name": "Markdown Extended",
			"details": "https://github.com/jonschlinkert/sublime-markdown-extended",
			"releases": [
				{
					"sublime_text": "*",
					"branch": "master"
				}
			]
		},
		{
			"name": "Markdown HTML Preview",
			"details": "https://github.com/zeyon/MarkdownHtmlPreview",
			"labels": ["markdown", "preview", "build", "html"],
			"releases": [
				{
					"sublime_text": "*",
					"tags": true
				}
			]
		},
		{
			"name": "Markdown Preview",
			"details": "https://github.com/revolunet/sublimetext-markdown-preview",
			"labels": ["markdown", "preview", "build"],
			"releases": [
				{
					"sublime_text": "*",
					"tags": true
				}
			]
		},
		{
			"name": "Markdown Slideshow",
			"details": "https://github.com/ogom/sublimetext-markdown-slideshow",
			"releases": [
				{
					"sublime_text": "*",
					"branch": "master"
				}
			]
		},
		{
			"name": "Markdown Table Formatter",
			"details": "https://github.com/bitwiser73/MarkdownTableFormatter",
			"donate": "https://www.paypal.com/cgi-bin/webscr?cmd=_s-xclick&hosted_button_id=WAQUTBM9K8246",
			"labels": ["markdown", "formatting", "formatter", "text manipulation"],
			"releases": [
				{
					"sublime_text": ">=3121",
					"tags": true
				}
			]
		},
		{
			"name": "Markdown to Clipboard",
			"details": "https://github.com/fanzheng/Sublime.Markdown2Clipboard",
			"releases": [
				{
					"sublime_text": "*",
					"branch": "master"
				}
			]
		},
		{
			"name": "Markdown Todo",
			"details": "https://github.com/groenewege/mdTodo",
			"releases": [
				{
					"sublime_text": "<3000",
					"branch": "master"
				}
			]
		},
		{
			"name": "MarkdownBuild",
			"details": "https://github.com/erinata/SublimeMarkdownBuild",
			"releases": [
				{
					"sublime_text": "<3000",
					"branch": "master"
				}
			]
		},
		{
			"name": "MarkdownCodeBlockWrapper",
			"details": "https://github.com/kenspirit/MarkdownCodeBlockWrapper",
			"releases": [
				{
					"sublime_text": "*",
					"tags": true
				}
			]
		},
		{
			"name": "MarkdownEditing",
			"details": "https://github.com/SublimeText-Markdown/MarkdownEditing",
			"labels": ["markdown", "github markdown", "gfm", "multimarkdown", "color scheme"],
			"releases": [
				{
					"sublime_text": "*",
					"tags": true
				}
			]
		},
		{
			"name": "MarkdownFootnotes",
			"details": "https://github.com/classicist/MarkdownFootnotes",
			"labels": ["markdown", "academic markdown", "footnote", "multimarkdown", "insert", "automate"],
			"releases": [
				{
					"sublime_text": ">=3000",
					"tags": true
				}
			]
		},
		{
			"details": "https://github.com/braver/MarkdownHighlighting",
			"labels": ["markdown", "language syntax", "gfm"],
			"releases": [
				{
					"sublime_text": ">3100",
					"tags": true
				}
			]
		},
		{
			"details": "https://github.com/sekogan/MarkdownLight",
			"releases": [
				{
					"sublime_text": ">=3000",
					"tags": true
				}
			]
		},
		{
			"name": "MarkdownLivePreview",
			"details": "https://github.com/math2001/MarkdownLivePreview",
			"labels": ["markdown", "preview"],
			"releases": [
				{
					"sublime_text": ">=3000",
					"tags": true
				}
			]
		},
		{
			"details": "https://github.com/naokazuterada/MarkdownTOC",
			"labels": ["markdown", "toc", "table of contents"],
			"releases": [
				{
					"sublime_text": ">=3000",
					"branch": "master"
				}
			]
		},
		{
			"name": "Marked App Menu",
			"details": "https://github.com/icio/sublime-text-marked",
			"labels": ["markdown", "preview", "build", "marked.app"],
			"previous_names": ["Marked.app Menu"],
			"releases": [
				{
					"sublime_text": "*",
					"branch": "master"
				}
			]
		},
		{
			"name": "Marking Changed Rows",
			"details": "https://github.com/Harurow/sublime_markingchangedrows",
			"releases": [
				{
					"sublime_text": "*",
					"tags": true
				}
			]
		},
		{
			"name": "MarkLogic",
			"details": "https://github.com/paxtonhare/MarkLogic-Sublime",
			"releases": [
				{
					"sublime_text": "*",
					"tags": true
				}
			]
		},
		{
			"name": "Markmon real-time markdown preview",
			"details": "https://github.com/yyjhao/sublime-text-markmon",
			"releases": [
				{
					"sublime_text": ">=3000",
					"tags": true
				}
			]
		},
		{
			"name": "Marko",
			"details": "https://github.com/merwan7/sublime-marko",
			"labels": ["language syntax"],
			"releases": [
				{
					"sublime_text": "*",
					"tags": true
				}
			]
		},
		{
			"name": "MarkPress",
			"details": "https://github.com/rposbo/sublimemarkpress",
			"previous_names": ["sublimemarkpress"],
			"releases": [
				{
					"sublime_text": "<3000",
					"branch": "master"
				}
			]
		},
		{
			"name": "Marksy Convert",
			"details": "https://github.com/thomscode/marksy-convert",
			"releases": [
				{
					"sublime_text": "*",
					"tags": true
				}
			]
		},
		{
			"name": "Mask",
			"details": "https://github.com/tenbits/sublime-mask",
			"releases": [
				{
					"sublime_text": "*",
					"tags": true
				}
			]
		},
		{
			"details": "https://github.com/MakiseKurisu/MasmAssembly",
			"labels": ["language syntax"],
			"releases": [
				{
					"sublime_text": "*",
					"branch": "master"
				}
			]
		},
		{
			"details": "https://github.com/fmaj7/Mason",
			"releases": [
				{
					"sublime_text": "*",
					"branch": "master"
				}
			]
		},
		{
			"name": "Match",
			"details": "https://github.com/li-vu/st-match",
			"labels": ["file navigation", "search"],
			"releases": [
				{
					"sublime_text": "*",
					"tags": true
				}
			]
		},
		{
			"name": "Material Color Scheme",
			"details": "https://github.com/paradox41/material-color-scheme",
			"labels": ["color scheme"],
			"releases": [
				{
					"sublime_text": "*",
					"branch": "master"
				}
			]
		},
		{
			"name": "Material Design Lite Snippets",
			"details": "https://github.com/arindampradhan/material-lite-snippet",
			"labels": ["snippets"],
			"author": "Arindam Pradhan",
			"releases": [
				{
					"sublime_text": "*",
					"platforms": ["osx", "linux", "windows"],
					"tags": true
				}
			]
		},
		{
			"name": "Material Nil",
			"details": "https://github.com/akalongman/sublimetext-material-nil",
			"labels": ["theme", "color scheme"],
			"author": "Avtandil Kikabidze aka LONGMAN",
			"releases": [
				{
					"sublime_text": "*",
					"tags": true
				}
			]
		},
		{
			"name": "Material Theme",
			"details": "https://github.com/equinusocio/material-theme",
			"labels": ["theme", "color scheme", "material"],
			"releases": [
				{
					"sublime_text": ">=3103",
					"tags": true
				}
			]
		},
		{
			"name": "Material Theme - Appbar",
			"details": "https://github.com/equinusocio/material-theme-appbar",
			"labels": ["theme", "material design", "material theme"],
			"releases": [
				{
					"sublime_text": ">=3103",
					"tags": true
				}
			]
		},
		{
			"name": "Material Theme - White Panels",
			"details": "https://github.com/equinusocio/material-theme-white-panels",
			"labels": ["theme", "color scheme", "material design"],
			"releases": [
				{
					"sublime_text": ">=3000",
					"tags": true
				}
			]
		},
		{
			"name": "Materialize",
			"previous_names": ["Material Spacegray"],
			"details": "https://github.com/saadq/Materialize",
			"labels": ["theme", "color scheme", "material"],
			"releases": [
				{
					"sublime_text": ">=3000",
					"tags": true
				}
			]
		},
		{
			"name": "Materialize-Appbar",
			"details": "https://github.com/saadq/Materialize-Appbar",
			"labels": ["theme", "color scheme", "material"],
			"releases": [
				{
					"sublime_text": ">=3000",
					"tags": true
				}
			]
		},
		{
			"name": "Materialize-White-Panels",
			"details": "https://github.com/saadq/Materialize-White-Panels",
			"labels": ["theme", "color scheme", "material"],
			"releases": [
				{
					"sublime_text": ">=3000",
					"tags": true
				}
			]
		},
		{
			"name": "Materialized CSS Snippets",
			"details": "https://github.com/ayinloya/materialized-css-snippets",
			"labels": ["css", "Materialized", "Materialized CSS"],
			"releases": [
				{
					"sublime_text": "*",
					"tags": true
				}
			]
		},
		{
			"name": "Matlab Completions",
			"details": "https://github.com/tushortz/Matlab-Completions",
			"labels": ["matlab", "completion", "auto-complete"],
			"releases": [
				{
					"sublime_text": "*",
					"tags": true
				}
			]
		},
		{
			"details": "https://github.com/joepmoritz/MatlabFilenameAutoComplete",
			"labels": ["auto-complete", "matlab"],
			"releases": [
				{
					"sublime_text": "*",
					"tags": true
				}
			]
		},
		{
			"details": "https://github.com/jawb/Matrixify",
			"releases": [
				{
					"sublime_text": "<3000",
					"branch": "master"
				}
			]
		},
		{
			"name": "MatrixList Snippets",
			"details": "https://github.com/wangchao0502/MatrixList-Snippets",
			"releases": [
				{
					"sublime_text": "*",
					"tags": true
				}
			]
		},
		{
			"name": "Maude Syntax Highlighting",
			"details": "https://github.com/jpsikorra/maude_syntax_highlight",
			"labels": ["maude", "language syntax"],
			"releases": [
				{
					"sublime_text": "*",
					"tags": true
				}
			]
		},
		{
			"name": "Maven",
			"details": "https://github.com/nlloyd/SublimeMaven",
			"releases": [
				{
					"sublime_text": "<3000",
					"branch": "master"
				},
				{
					"sublime_text": ">=3000",
					"branch": "sublime3"
				}
			]
		},
		{
			"name": "MavensMate",
			"details": "https://github.com/joeferraro/MavensMate-SublimeText",
			"labels": ["salesforce", "salesforce1", "force.com", "ide", "apex", "visualforce"],
			"releases": [
				{
					"sublime_text": ">=3000",
					"tags": true
				}
			]
		},
		{
			"details": "https://github.com/jisaacks/MaxPane",
			"releases": [
				{
					"sublime_text": "*",
					"branch": "master"
				}
			]
		},
		{
			"details": "https://github.com/justinfx/MayaSublime",
			"releases": [
				{
					"sublime_text": "*",
					"tags": true
				}
			]
		},
		{
			"name": "Maybs Quit",
			"details": "https://github.com/xavi-/sublime-maybs-quit",
			"labels": ["utilities", "file navigation", "window management"],
			"releases": [
				{
					"sublime_text": "*",
					"branch": "master"
				}
			]
		},
		{
			"name": "Maze Syntax",
			"details": "https://github.com/olls/sublime-maze",
			"labels": ["auto-complete", "language syntax", "snippets"],
			"releases": [
				{
					"sublime_text": "*",
					"tags": true
				}
			]
		},
		{
			"name": "MB Warband API",
			"details": "https://bitbucket.org/Shcherbyna/mb-warband-api",
			"author": "Oleg Shcherbyna",
			"labels": ["warband", "language syntax", "snippets", "build system", "auto-complete"],
			"releases": [
				{
					"sublime_text": ">=3000",
					"tags": true
				}
			]
		},
		{
			"name": "MBXTools",
			"details": "https://github.com/daverosoff/mbxtools",
			"author": "Dave Rosoff",
			"labels": ["mbx", "mathbook xml", "language syntax", "auto-complete"],
			"releases": [
				{
					"sublime_text": "*",
					"tags": true
				}
			]
		},
		{
			"name": "MCA Language",
			"details": "https://github.com/toxic-spanner/MCA.tmLanguage",
			"author": "mrfishie",
			"labels": ["language syntax"],
			"releases": [
				{
					"sublime_text": "*",
					"tags": true
				}
			]
		},
		{
			"name": "MDL Language",
			"details": "https://github.com/ardenpm/sublime-mdl-language",
			"labels" : ["language syntax"],
			"releases": [
				{
					"sublime_text": "*",
					"tags": true
				}
			]
		},
		{
			"name": "MDN Search",
			"details": "https://github.com/jackfranklin/ST2-MDN-Search",
			"releases": [
				{
					"sublime_text": "<3000",
					"branch": "master"
				}
			]
		},
		{
			"name": "MDN Search Doc",
			"details": "https://github.com/nucliweb/MDNSearchDoc",
			"labels": ["doc", "documentation"],
			"previous_names": ["MDN Serach Doc"],
			"releases": [
				{
					"sublime_text": "*",
					"branch": "master"
				}
			]
		},
		{
			"name": "Meav",
			"details": "https://github.com/linlymatsumura/Meav",
			"labels": ["css", "html", "formatting", "text manipulation"],
			"releases": [
				{
					"sublime_text": ">2999",
					"tags": true
				}
			]
		},
		{
			"name": "MediaPlayer",
			"details": "https://github.com/Monnoroch/SublimePlayer",
			"labels": ["media"],
			"releases": [
				{
					"sublime_text": ">=3000",
					"branch": "master"
				}
			]
		},
		{
			"details": "https://github.com/tosher/Mediawiker",
			"labels": ["wiki editor", "mediawiki", "wikipedia editor", "wikipedia", "language syntax"],
			"releases": [
				{
					"sublime_text": "*",
					"tags": true
				}
			]
		},
		{
			"name": "Melbourne Ipsum",
			"details": "https://github.com/timiyay/MelbourneIpsum",
			"releases": [
				{
					"sublime_text": "*",
					"branch": "master"
				}
			]
		},
		{
			"name": "MelonJS Completions",
			"details": "https://github.com/swmuron/melonjs-sublime-completions",
			"releases": [
				{
					"sublime_text": "*",
					"branch": "master"
				}
			]
		},
		{
			"details": "https://github.com/max-mykhailenko/memTask",
			"releases": [
				{
					"sublime_text": "*",
					"branch": "master"
				}
			]
		},
		{
			"name": "Mercurial",
			"details": "https://github.com/guillermooo/mercurial",
			"labels": ["vcs", "hg"],
			"previous_names": ["SublimeHg"],
			"releases": [
				{
					"sublime_text": ">=3000",
					"tags": true
				},
				{
					"sublime_text": "<3000",
					"base": "https://github.com/SublimeText/SublimeHg",
					"branch": "master"
				}
			]
		},
		{
			"details": "https://bitbucket.org/DanielSiepmann/mercurial-for-sublime",
			"author": "Daniel Siepmann",
			"labels": ["vcs", "hg"],
			"releases": [
				{
					"sublime_text": ">=3000",
					"tags": true
				},
				{
					"sublime_text": "<3000",
					"base": "https://bitbucket.org/DanielSiepmann/mercurial-for-sublime-text-2",
					"tags": true
				}
			]
		},
		{
			"name": "Merge Variables",
			"details": "https://github.com/pjdietz/sublime-merge-variables",
			"donate": "http://pjdietz.com/say-thanks/",
			"releases": [
				{
					"sublime_text": "*",
					"tags": true
				}
			]
		},
		{
			"name": "Merlin",
			"details": "https://github.com/cynddl/sublime-text-merlin",
			"releases": [
				{
					"sublime_text": "*",
					"tags": true
				}
			]
		},
		{
			"name": "Messages",
			"details": "https://github.com/kristoformaynard/SublimeMessages",
			"labels": ["linting", "tool execution"],
			"releases": [
				{
					"sublime_text": ">=3000",
					"platforms": ["osx", "linux"],
					"tags": true
				}
			]
		},
		{
			"name": "MessagesPylint",
			"details": "https://github.com/kristoformaynard/SublimeMessagesPylint",
			"labels": ["linting"],
			"releases": [
				{
					"sublime_text": ">=3000",
					"platforms": ["osx", "linux"],
					"tags": true
				}
			]
		},
		{
			"name": "MessagesSublemake",
			"details": "https://github.com/kristoformaynard/SublimeMessagesSublemake",
			"labels": ["build system"],
			"releases": [
				{
					"sublime_text": ">=3000",
					"platforms": ["osx", "linux"],
					"tags": true
				}
			]
		},
		{
			"name": "Meta Substitution",
			"details": "https://github.com/htch/SublimeMetaSubstitutionPlugin",
			"labels": ["text manipulation"],
			"releases": [
				{
					"sublime_text": "*",
					"platforms": ["osx"],
					"tags": true
				}
			]
		},
		{
			"name": "MetaQuotes (MQL4) Compiler",
			"details": "https://github.com/IlanFrumer/mql4compiler",
			"releases": [
				{
					"sublime_text": ">=3000",
					"tags": true
				}
			]
		},
		{
			"name": "MetaQuotes (MQL4) Language Package",
			"details": "https://github.com/currencysecrets/mql4",
			"releases": [
				{
					"sublime_text": "*",
					"branch": "master"
				}
			]
		},
		{
			"name": "Meteor Autocomplete (TernJS)",
			"details": "https://github.com/slava/tern-meteor-sublime",
			"releases": [
				{
					"sublime_text": ">=3000",
					"tags": true
				}
			]
		},
		{
			"name": "Meteor Reval",
			"details": "https://github.com/qualialabs/reval-sublime",
			"releases": [
				{
					"sublime_text": "*",
					"tags": true
				}
			]
		},
		{
			"name": "Meteor Snippets",
			"details": "https://github.com/mrtnbroder/meteor-snippets",
			"releases": [
				{
					"sublime_text": "*",
					"tags": true
				}
			]
		},
		{
			"name": "Method",
			"details": "https://github.com/shagabutdinov/sublime-method",
			"donate": "https://github.com/shagabutdinov/sublime-enhanced/blob/master/readme-donations.md",
			"labels": ["sublime-enhanced", "text navigation", "text selection", "text manipulation"],
			"releases": [
				{
					"sublime_text": "*",
					"branch": "master"
				}
			]
		},
		{
			"name": "MFScript",
			"details": "https://github.com/tpayne84/MFScript",
			"releases": [
				{
					"sublime_text": "*",
					"branch": "master"
				}
			]
		},
		{
			"name": "Micro16 Syntax",
			"details": "https://github.com/hschroedl/sublime-micro-16",
			"labels": ["language syntax"],
			"releases": [
				{
					"sublime_text": "*",
					"tags": true
				}
			]
		},
		{
			"name": "microbit Build System",
			"details": "https://github.com/stefanbates/sublime-micro-bit",
			"labels": ["build system"],
			"releases": [
				{
					"sublime_text": "*",
					"tags": true
				}
			]
		},
		{
			"name": "MikrotikScript",
			"details": "https://github.com/Kentzo/MikrotikScript",
			"releases": [
				{
					"sublime_text": "*",
					"tags": true
				}
			]
		},
		{
			"name": "Milotic",
			"details": "https://github.com/vicky002/Milotic",
			"labels": ["color scheme"],
			"releases": [
				{
					"sublime_text": "*",
					"tags" : true
				}
			]
		},
		{
			"name": "Mina",
			"details": "https://github.com/musashimm/Sublime-Text-2-Mina",
			"releases": [
				{
					"sublime_text": "<3000",
					"branch": "master"
				}
			]
		},
		{
			"name": "Minecraft Command Format",
			"details": "https://github.com/destruc7i0n/SublimeMinecraftCommandFormat",
			"releases": [
				{
					"sublime_text": "*",
					"tags": true
				}
			]
		},
		{
			"name": "MinecraftCommandCode",
			"details": "https://github.com/42iscool42/MCC",
			"releases": [
				{
					"sublime_text": "*",
					"tags":true
				}
			]
		},
		{
			"name": "Minifier",
			"details": "https://github.com/bistory/Sublime-Minifier",
			"releases": [
				{
					"sublime_text": "*",
					"branch": "master"
				}
			]
		},
		{
			"name": "Minify",
			"details": "https://github.com/tssajo/Minify",
			"author": "tssajo",
			"labels": ["minification"],
			"releases": [
				{
					"sublime_text": "*",
					"tags": true
				}
			]
		},
		{
			"name": "Minify JS To Clipboard",
			"details": "https://github.com/vicapow/sublime-minify-js-to-clipboard",
			"releases": [
				{
					"sublime_text": "<3000",
					"branch": "master"
				}
			]
		},
		{
			"name": "Minify on Save",
			"details": "https://github.com/eltonvs/sublime-minify-on-save",
			"author": "eltonvs",
			"labels": ["automatization", "minification"],
			"releases": [
				{
					"sublime_text": "*",
					"tags": true
				}
			]
		},
		{
			"details": "https://github.com/315234/MinimalFortran",
			"releases": [
				{
					"sublime_text": "*",
					"branch": "master"
				}
			]
		},
		{
			"name": "MiniPy",
			"details": "https://github.com/vim-zz/MiniPy",
			"labels": ["minipy", "inline", "engine", "parser"],
			"releases": [
				{
					"sublime_text": ">=3000",
					"tags": true
				}
			]
		},
		{
			"name": "Miniscript",
			"details": "https://github.com/thmour/sublime-miniscript",
			"author": "Mouratidis Theofilos",
			"labels": ["miniscript", "language", "syntax", "highlighting"],
			"releases": [
				{
					"sublime_text": "*",
					"branch": "master"
				}
			]
		},
		{
			"name": "MiniZinc Language",
			"details": "https://github.com/astenmark/sublime-mzn",
			"author": "Andreas Stenmark",
			"labels": ["minizinc", "language", "mzn", "syntax", "highlighting", "build", "system"],
			"releases": [
				{
					"sublime_text": "*",
					"tags": true
				}
			]
		},
		{
			"name": "MinkExtension default feature step completions",
			"details": "https://github.com/Stubbs/sublime-minkextension",
			"releases": [
				{
					"sublime_text": "*",
					"branch": "master"
				}
			]
		},
		{
			"name": "Minteresting",
			"details": "https://github.com/daytonn/Minteresting",
			"labels": ["theme", "color scheme"],
			"releases": [
				{
					"sublime_text": "*",
					"tags": true
				}
			]
		},
		{
			"name": "MIPS Syntax",
			"details": "https://github.com/contradictioned/mips-syntax",
			"labels": ["language syntax"],
			"releases": [
				{
					"sublime_text": "*",
					"branch": "master"
				}
			]
		},
		{
			"name": "Mirodark Color Scheme",
			"details": "https://github.com/djjcast/mirodark-st2",
			"labels": ["color scheme"],
			"releases": [
				{
					"sublime_text": "*",
					"branch": "master"
				}
			]
		},
		{
			"name": "Missing Palette Commands",
			"details": "https://github.com/fjl/Sublime-Missing-Palette-Commands",
			"releases": [
				{
					"sublime_text": "<3000",
					"branch": "master"
				},
				{
					"sublime_text": ">=3000",
					"branch": "st3"
				}
			]
		},
		{
			"name": "MIST",
			"details": "https://github.com/Vizzle/SublimePluginForMIST",
			"releases": [
				{
					"sublime_text": ">=3092",
					"tags": true
				}
			]
		},
		{
			"name": "Mistral",
			"details": "https://github.com/giampierod/mistral-sublime",
			"releases": [
				{
					"sublime_text": "*",
					"tags": true
				}
			]
		},
		{
			"name": "MIT_Alloy",
			"details": "https://github.com/corbanmailloux/sublime-mit-alloy",
			"labels": ["language syntax"],
			"releases": [
				{
					"sublime_text": "*",
					"tags": true
				}
			]
		},
		{
			"name": "Mithrilizer",
			"details": "https://github.com/Bondifrench/Mithrilizer",
			"labels": ["javascript", "auto-complete", "Mithril", "snippets"],
			"releases": [
				{
					"sublime_text": "*",
					"tags": true
				}
			]
		},
		{
			"name": "Miva Template Language (MVT)",
			"details": "https://github.com/mghweb/Miva-Template-Language",
			"author": "Max Hegler",
			"labels": ["miva", "mvt", "syntax", "language"],
			"releases": [
				{
					"sublime_text": "*",
					"tags": true
				}
			]
		},
		{
			"name": "MivaScript",
			"details": "https://github.com/zquintana/SublimeMivaScript",
			"labels": ["miva script"],
			"releases": [
				{
					"sublime_text": "*",
					"tags": true
				}
			]
		},
		{
			"name": "MJML-syntax",
			"details": "https://github.com/mjmlio/mjml-syntax",
			"labels": ["language syntax"],
			"releases": [
				{
					"sublime_text": "*",
					"tags": true
				}
			]
		},
		{
			"name": "MLFi",
			"details": "https://github.com/li-vu/st-mlfi",
			"labels": ["language syntax", "mlfi", "csml"],
			"releases": [
				{
					"sublime_text": "*",
					"tags": true
				}
			]
		},
		{
			"name": "Moai Debugger",
			"details": "https://github.com/DJHoltkamp/Sublime-Moai-Debugger",
			"releases": [
				{
					"sublime_text": "<3000",
					"branch": "master"
				}
			]
		},
		{
			"name": "MobileCaddy",
			"details": "https://github.com/MobileCaddy/mobilecaddy-sublime-package",
			"labels": ["MobileCaddy", "Salesforce", "snippets"],
			"releases": [
				{
					"sublime_text": "*",
					"tags": true
				}
			]
		},
		{
			"name": "MobileLogReader",
			"details": "https://github.com/deneb42/SublimeLogReader",
			"labels": ["text manipulation", "formatting"],
			"releases": [
				{
					"sublime_text": "*",
					"tags": true
				}
			]
		},
		{
			"name": "Mocha Chai CoffeeScript",
			"details": "https://github.com/octoblu/sublime-text-mocha-coffeescript",
			"labels": ["snippets"],
			"releases": [
				{
					"sublime_text": "*",
					"tags": true
				}
			]
		},
		{
			"name": "Mocha Coffee Snippets",
			"details": "https://github.com/brianstarke/sublime-coffee-mocha-snippets",
			"labels": ["snippets"],
			"releases": [
				{
					"sublime_text": "*",
					"branch": "master"
				}
			]
		},
		{
			"name": "Mocha Runner",
			"details": "https://github.com/matthiasg/sublime-mocha-runner",
			"releases": [
				{
					"sublime_text": "<3000",
					"branch": "master"
				}
			]
		},
		{
			"name": "Mocha Snippets",
			"details": "https://github.com/jfromaniello/sublime-mocha-snippets",
			"labels": ["snippets"],
			"releases": [
				{
					"sublime_text": "*",
					"branch": "master"
				}
			]
		},
		{
			"name": "Modelica",
			"details": "https://github.com/BorisChumichev/modelicaSublimeTextPackage",
			"labels": ["language syntax", "snippets", "modelica"],
			"releases": [
				{
					"sublime_text": "*",
					"tags": true
				}
			]
		},
		{
			"details": "https://github.com/SublimeText/Modelines",
			"releases": [
				{
					"sublime_text": "<3000",
					"branch": "master"
				}
			]
		},
		{
			"name": "ModernPerl",
			"details": "https://github.com/Blaizer/ModernPerl-sublime",
			"labels": ["language syntax", "todo"],
			"releases": [
				{
					"sublime_text": "*",
					"branch": "master"
				}
			]
		},
		{
			"details": "https://github.com/gornostal/Modific",
			"releases": [
				{
					"sublime_text": "*",
					"branch": "master"
				}
			]
		},
		{
			"name": "ModJS - JavaScript Workflow Tooling",
			"details": "https://github.com/yuanyan/sublime-mod",
			"releases": [
				{
					"sublime_text": "<3000",
					"branch": "master"
				}
			]
		},
		{
			"name": "ModoPluginBuilder",
			"details" : "https://github.com/alexwidener/ModoPluginBuilder",
			"releases":[
				{
					"sublime_text": "*",
					"tags": true
				}
			]
		},
		{
			"name": "Modula-2 Language Syntax",
			"details": "https://github.com/harogaston/Sublime-Modula-2",
			"labels": ["language syntax", "snippets", "auto complete"],
			"releases": [
				{
					"sublime_text": "*",
					"branch": "master"
				}
			]
		},
		{
			"name": "MODX Placeholder Snippets",
			"details": "https://github.com/mkay/MODX-Placeholders",
			"labels": ["snippets", "system settings", "resource fields", "placeholders", "language strings"],
			"releases": [
				{
					"sublime_text": "*",
					"branch": "master"
				}
			]
		},
		{
			"name": "MODx Revolution Snippets",
			"details": "https://github.com/silentworks/modx-sublimetext-2",
			"labels": ["snippets"],
			"releases": [
				{
					"sublime_text": "*",
					"branch": "master"
				}
			]
		},
		{
			"details": "https://github.com/Deum1teuli/ModxElements",
			"releases": [
				{
					"sublime_text": ">=3000",
					"tags": true
				}
			]
		},
		{
			"name": "MOHAA",
			"details": "https://github.com/eduzappa18/SublimeMOHAA",
			"labels": ["mohaa", "scr", "morpheus script", "language syntax", "snippets", "completions"],
			"releases": [
				{
					"sublime_text": "*",
					"tags": true
				}
			]
		},
		{
			"details": "https://github.com/SublimeText/Mojolicious",
			"releases": [
				{
					"sublime_text": "*",
					"branch": "master"
				}
			]
		},
		{
			"name": "molokai",
			"details": "https://github.com/gerardroche/sublime-molokai",
			"labels": ["color scheme"],
			"releases": [
				{
					"sublime_text": ">=3000",
					"tags": true
				}
			]
		},
		{
			"name": "Monaco",
<<<<<<< HEAD
			"details": "https://github.com/lightify97/monaco-colorscheme",
=======
			"details": "https://github.com/mramzn/monaco-colorscheme",
>>>>>>> 73ab61f1
			"labels": ["color scheme"],
			"releases": [
				{
					"sublime_text": "*",
					"tags": true
				}
			]
		},
		{
			"name": "Monarch",
			"details": "https://github.com/ericmagnuson/Monarch",
			"labels": ["color scheme"],
			"releases": [
				{
					"sublime_text": "*",
					"tags": true
				}
			]
		},
		{
			"name": "MongoDB - PHP Completions",
			"details": "https://github.com/Kristories/Sublime-Mongo-PHP",
			"releases": [
				{
					"sublime_text": "*",
					"branch": "master"
				}
			]
		},
		{
			"name": "MongoExec",
			"details": "https://github.com/aChatir/MongoExec",
			"releases": [
				{
					"sublime_text": ">=3000",
					"branch": "master"
				}
			]
		},
		{
			"name": "Mongomapper Snippets",
			"details": "https://github.com/heelhook/mongomapper-sublime-text2-snippets",
			"labels": ["snippets"],
			"releases": [
				{
					"sublime_text": "*",
					"branch": "master"
				}
			]
		},
		{
			"name": "Mongoose CoffeeScript",
			"details": "https://github.com/PranavSathy/sublime-mongoose-coffeescript",
			"labels": ["sublime", "coffeescript", "mongoose"],
			"releases": [
				{
					"sublime_text": ">=3000",
					"tags": true
				}
			]
		},
		{
			"name": "Monkberry",
			"details": "https://github.com/monkberry/language-monkberry",
			"releases": [
				{
					"sublime_text": "*",
					"tags": true
				}
			]
		},
		{
			"name": "MonkeyC",
			"details": "https://github.com/pzl/Sublime-MonkeyC",
			"labels": ["language syntax"],
			"releases": [
				{
					"sublime_text": ">=3092",
					"tags": true
				}
			]
		},
		{
			"name": "Monochrome Color Schemes",
			"details": "https://github.com/kristopherjohnson/MonochromeSublimeText",
			"labels": ["color scheme", "monochrome", "amber", "green", "blueprint"],
			"releases": [
				{
					"sublime_text": "*",
					"tags": true
				}
			]
		},
		{
			"name": "Monocyanide Colorscheme",
			"details": "https://github.com/Centril/sublime-monocyanide-colorscheme",
			"labels": ["monokai", "cyanide", "color scheme"],
			"releases": [
				{
					"sublime_text": "*",
					"tags": true
				}
			]
		},
		{
			"name": "Monokai - Spacegray",
			"details": "https://github.com/pyoio/monokai-spacegray",
			"labels": ["monokai", "spacegray", "color scheme"],
			"releases": [
				{
					"sublime_text": "*",
					"tags": true
				}
			]
		},
		{
			"name": "Monokai Blueberry Color Scheme",
			"details": "https://github.com/ctruett/monokai-blueberry",
			"labels": ["color scheme"],
			"releases": [
				{
					"sublime_text": "*",
					"branch": "master"
				}
			]
		},
		{
			"name": "Monokai Extended",
			"details": "https://github.com/jonschlinkert/sublime-monokai-extended",
			"releases": [
				{
					"sublime_text": "*",
					"branch": "master"
				}
			]
		},
		{
			"name": "Monokai Gray",
			"details": "https://github.com/IanWold/MonokaiGray",
			"labels": ["color scheme"],
			"releases": [
				{
					"sublime_text": "*",
					"branch": "master"
				}
			]
		},
		{
			"name": "Monokai JSON+",
			"details": "https://github.com/ColibriApps/MonokaiJsonPlus",
			"labels": ["monokai", "color scheme"],
			"releases": [
				{
					"sublime_text": "*",
					"tags": true
				}
			]
		},
		{
			"name": "Monokai Neue",
			"details": "https://github.com/josh-kaplan/sublime-monokai-neue",
			"labels": ["monokai", "color scheme"],
			"releases": [
				{
					"sublime_text": "*",
					"tags": true
				}
			]
		},
		{
			"name": "Monokai Rich",
			"details": "https://github.com/mmghv/sublime-monokai-rich",
			"labels": ["monokai", "color scheme"],
			"releases": [
				{
					"sublime_text": "*",
					"tags": true
				}
			]
		},
		{
			"details": "https://github.com/six519/MonoRun",
			"releases": [
				{
					"sublime_text": "<3000",
					"branch": "master"
				}
			]
		},
		{
			"name": "Moo",
			"details": "https://github.com/maltize/sublime-text-2-moo",
			"releases": [
				{
					"sublime_text": "<3000",
					"branch": "master"
				}
			]
		},
		{
			"name": "Moodle Completions",
			"details": "https://github.com/dannielarriola/moodle-completions",
			"releases": [
				{
					"sublime_text": "*",
					"tags": true
				}
			]
		},
		{
			"name": "MoonScript",
			"details": "https://github.com/ecornell/Sublime-MoonScript",
			"releases": [
				{
					"sublime_text": "<3000",
					"branch": "master"
				}
			]
		},
		{
			"name": "Moonscripty",
			"details": "https://github.com/szensk/sublmoon",
			"releases": [
				{
					"sublime_text": "*",
					"branch": "master"
				}
			]
		},
		{
			"name": "More Layouts",
			"details": "https://github.com/unknownuser88/morelayouts",
			"author": "David Bekoyan",
			"labels": ["layout"],
			"releases": [
				{
					"sublime_text": "*",
					"tags": true
				}
			]
		},
		{
			"name": "More Python Completions",
			"details": "https://github.com/tushortz/More-Python-Completions",
			"labels": ["completions", "completion", "Completion", "python"],
			"releases": [
				{
					"sublime_text": "*",
					"tags": true
				}
			]
		},
		{
			"name": "Morse",
			"details": "https://github.com/hippasus/SublimeMorse",
			"releases": [
				{
					"sublime_text": "*",
					"branch": "master"
				}
			]
		},
		{
			"name": "Morse Code for Foundation",
			"details": "https://github.com/zurb/foundation-sublime",
			"releases": [
				{
					"sublime_text": "*",
					"tags": true
				}
			]
		},
		{
			"name": "Moscow ML",
			"details": "https://github.com/mradam/MoscowML",
			"previous_names": ["MoscowML"],
			"releases": [
				{
					"sublime_text": "*",
					"branch": "master"
				}
			]
		},
		{
			"details": "https://github.com/SublimeText/Mote",
			"releases": [
				{
					"sublime_text": "<3000",
					"branch": "master"
				}
			]
		},
		{
			"name": "MotionBuilder",
			"details": "https://github.com/matthewkapfhammer/MotionBuilderSublime",
			"releases": [
				{
					"sublime_text": "*",
					"platforms": ["windows", "linux"],
					"tags": true
				}
			]
		},
		{
			"name": "Mou Markdown App (OSX)",
			"details": "https://github.com/rwoody/mou-markdown-sublime",
			"previous_names": ["Mou.app Markdown"],
			"releases": [
				{
					"sublime_text": "*",
					"branch": "master"
				}
			]
		},
		{
			"details": "https://github.com/SublimeText/MouseEventListener",
			"releases": [
				{
					"sublime_text": "*",
					"branch": "master"
				}
			]
		},
		{
			"name": "Move By Paragraph",
			"details": "https://github.com/xsleonard/sublime-MoveByParagraph",
			"previous_names": ["Move Better"],
			"releases": [
				{
					"sublime_text": "*",
					"tags": true
				}
			]
		},
		{
			"name": "Move By Symbols",
			"details": "https://github.com/abusalimov/SublimeMoveBySymbols",
			"labels": ["code navigation"],
			"releases": [
				{
					"sublime_text": "*",
					"tags": true
				}
			]
		},
		{
			"name": "Move Tabs",
			"details": "https://github.com/nh2/sublime-text-move-tabs",
			"releases": [
				{
					"sublime_text": "<3000",
					"branch": "master"
				}
			]
		},
		{
			"details": "https://github.com/SublimeText/MoveTab",
			"releases": [
				{
					"sublime_text": "*",
					"branch": "master"
				}
			]
		},
		{
			"name": "MozillaQuery",
			"details": "https://github.com/saadq/MozillaQuery",
			"releases": [
				{
					"sublime_text": ">=3000",
					"tags": true
				}
			]
		},
		{
			"name": "Mp3Player",
			"details": "https://github.com/RachitKansal/sublime-Mp3Player",
			"releases": [
				{
					"sublime_text": ">=3000",
					"platforms": ["linux", "windows"],
					"tags": true
				}
			]
		},
		{
			"details": "https://github.com/bkeller2/Mplus",
			"releases": [
				{
					"sublime_text": "*",
					"branch": "master"
				}
			]
		},
		{
			"name": "Mreq Color Scheme",
			"details": "https://github.com/mreq/mreq-theme",
			"labels": ["color scheme"],
			"releases": [
				{
					"sublime_text": "*",
					"branch": "master"
				}
			]
		},
		{
			"name": "MrIgor",
			"details": "https://github.com/tisto/MrIgor",
			"releases": [
				{
					"sublime_text": ">=3000",
					"platforms": ["osx", "linux"],
					"branch": "master"
				}
			]
		},
		{
			"name": "MSBuild selector",
			"details": "https://github.com/jbaltie/MSBuildSelector",
			"author": "Johan Baltié",
			"labels": ["build system"],
			"releases": [
				{
					"sublime_text": "*",
					"platforms": ["windows"],
					"tags": true
				}
			]
		},
		{
			"name": "Mscgen",
			"details": "https://github.com/r-stein/sublime-text-mscgen",
			"labels": ["language syntax", "build system"],
			"releases": [
				{
					"sublime_text": "*",
					"tags": true
				}
			]
		},
		{
			"name": "MTML Completions",
			"details": "https://github.com/bit-part/MTML-ST2",
			"releases": [
				{
					"sublime_text": "<3000",
					"branch": "master"
				}
			]
		},
		{
			"name": "Multi line paste",
			"details": "https://github.com/shuky19/MultiLinePaste",
			"labels": ["paste multiline edit clipboard"],
			"releases": [
				{
					"sublime_text": "*",
					"tags": true
				}
			]
		},
		{
			"name": "Multi Select Alphabetizer",
			"details": "https://github.com/jasongornall/sublime-alphabetizer",
			"releases": [
				{
					"sublime_text": "*",
					"tags": true
				}
			]
		},
		{
			"name": "Multibyte Word Separators",
			"details": "https://github.com/naoyukik/SublimeMultibyteWordSeparators",
			"labels": ["japanese"],
			"releases": [
				{
					"sublime_text": ">=3000",
					"tags": true
				}
			]
		},
		{
			"name": "MultiEditUtils",
			"details": "https://github.com/philippotto/Sublime-MultiEditUtils",
			"labels": ["text manipulation", "code navigation", "text selection"],
			"releases": [
				{
					"sublime_text": "*",
					"tags": true
				}
			]
		},
		{
			"name": "MultiFill",
			"details": "https://github.com/Lellansin/MultiFill",
			"releases": [
				{
					"sublime_text": "*",
					"branch": "master"
				}
			]
		},
		{
			"name": "MultiLang Color Scheme",
			"details": "https://github.com/ProjectCleverWeb/MultiLang",
			"labels": ["color scheme"],
			"releases": [
				{
					"sublime_text": "*",
					"branch": "master"
				}
			]
		},
		{
			"name": "MultipleSelectionScroller",
			"details": "https://github.com/mattst/MultipleSelectionScroller",
			"labels": ["cursors manipulation", "text navigation", "text selection"],
			"releases": [
				{
					"sublime_text": "*",
					"tags": true
				}
			]
		},
		{
			"details": "https://github.com/bizoo/MultiTaskBuild",
			"releases": [
				{
					"sublime_text": "<3000",
					"branch": "master"
				}
			]
		},
		{
			"name": "Murphi",
			"details": "https://bitbucket.org/timlinsc/sublimemurphi",
			"labels": ["text syntax", "syntax"],
			"releases": [
				{
					"sublime_text": ">=3092",
					"tags": true
				}
			]
		},
		{
			"name": "Mussum Ipsum",
			"details": "https://github.com/leandrocunha/mussum-ipsum-for-sublime-text",
			"author": "Leandro Cunha aka. Frango",
			"labels": ["snippets"],
			"releases": [
				{
					"sublime_text": "<3000",
					"branch": "master"
				}
			]
		},
		{
			"name": "Mustache",
			"details": "https://github.com/cedeber/sublime-mustache",
			"releases": [
				{
					"sublime_text": ">=3092",
					"tags": true
				}
			]
		},
		{
			"name": "Mustang Color Scheme",
			"details": "https://github.com/lyubenblagoev/sublime-mustang-color-scheme",
			"labels": ["color scheme"],
			"releases": [
				{
					"sublime_text": "*",
					"branch": "master"
				}
			]
		},
		{
			"name": "muukii",
			"details": "https://github.com/muukii0803/muukii",
			"releases": [
				{
					"sublime_text": "*",
					"tags": true
				}
			]
		},
		{
			"name": "MvtAssign It",
			"details": "https://github.com/steveosoule/MvtAssignIt",
			"releases": [
				{
					"sublime_text": "*",
					"branch": "master"
				}
			]
		},
		{
			"name": "MXUnit",
			"details": "https://github.com/mxunit/sublime-text-2-mxunit",
			"releases": [
				{
					"sublime_text": "<3000",
					"branch": "master"
				}
			]
		},
		{
			"name": "My Snippets",
			"details": "https://github.com/erikgassler/My-Snippets",
			"releases": [
				{
					"sublime_text": "*",
					"tags": true
				}
			]
		},
		{
			"name": "Mybb Template Editor",
			"details": "https://github.com/ionutvmi/SublimeMybbTplEditor",
			"releases": [
				{
					"sublime_text": ">=3000",
					"tags": true
				}
			]
		},
		{
			"name": "myPDDL",
			"details": "https://github.com/Pold87/myPDDL",
			"releases": [
				{
					"sublime_text": "*",
					"branch": "master"
				}
			]
		},
		{
			"name": "Myrkur Color Scheme",
			"details": "https://github.com/superjan/myrkur",
			"labels": ["color scheme"],
			"releases": [
				{
					"sublime_text": "*",
					"tags": true
				}
			]
		},
		{
			"name": "MySQL Snippets",
			"details": "https://github.com/ancor-dev/sublime-sql-snippets",
			"labels": ["snippets", "mysql", "sql"],
			"releases": [
				{
					"sublime_text": "*",
					"tags": true
				}
			]
		},
		{
			"name": "MySublimeQL",
			"details": "https://github.com/biannetta/MySublimeQL",
			"releases": [
				{
					"sublime_text": "<3000",
					"branch": "master"
				}
			]
		}
	]
}<|MERGE_RESOLUTION|>--- conflicted
+++ resolved
@@ -1663,11 +1663,7 @@
 		},
 		{
 			"name": "Monaco",
-<<<<<<< HEAD
 			"details": "https://github.com/lightify97/monaco-colorscheme",
-=======
-			"details": "https://github.com/mramzn/monaco-colorscheme",
->>>>>>> 73ab61f1
 			"labels": ["color scheme"],
 			"releases": [
 				{
