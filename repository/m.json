{
	"schema_version": "3.0.0",
	"packages": [
		{
			"name": "M3U Syntax",
			"details": "https://github.com/sal0max/sublime-m3u",
			"labels": ["language syntax"],
			"releases": [
				{
					"sublime_text": "*",
					"tags": true
				}
			]
		},
		{
			"name": "M4Expand",
			"details": "https://github.com/alextarrell/M4Expand",
			"labels": ["macro", "text manipulation"],
			"releases": [
				{
					"sublime_text": "*",
					"tags": true
				}
			]
		},
		{
			"name": "M68k Assembly",
			"details": "https://github.com/stevenjs/M68k-Assembly",
			"releases": [
				{
					"sublime_text": "*",
					"tags": true
				}
			]
		},
		{
			"name": "MAC-1 Syntax",
			"author": "David Holton",
			"description": "Provides MAC-1 syntax support for Sublime Text 3.",
			"details": "https://github.com/davidholton/mac1-syntax",
			"labels": ["language syntax"],
			"releases": [
				{
					"sublime_text": ">=3092",
					"tags": true
				}
			]
		},
		{
			"name": "MacDictionary",
			"details": "https://github.com/gh640/SublimeMacDictionary",
			"author": "Goto Hayato",
			"labels": ["mac", "dictionary"],
			"releases": [
				{
					"sublime_text": ">=3124",
					"platforms": ["osx"],
					"tags": true
				}
			]
		},
		{
			"name": "MacDown App Menu",
			"details": "https://github.com/diimdeep/sublime-text-macdown-app-menu",
			"labels": ["markdown", "preview", "editor", "macdown.app"],
			"releases": [
				{
					"sublime_text": "*",
					"platforms": ["osx"],
					"tags": true
				}
			]
		},
		{
			"name": "Mackerel Syntax Highlighting",
			"details": "https://github.com/Phillip3/mackerel_syntax_highlighting",
			"releases": [
				{
					"sublime_text": ">=3092",
					"tags": true
				}
			]
		},
		{
			"name": "Macroptimize",
			"details": "https://github.com/bigcakes/Macroptimize",
			"releases": [
				{
					"sublime_text": ">=3000",
					"tags": true
				}
			]
		},
		{
			"name": "Madebyphunky Color Scheme",
			"details": "https://github.com/Phunky/madebyphunky",
			"labels": ["color scheme"],
			"releases": [
				{
					"sublime_text": "*",
					"branch": "master"
				}
			]
		},
		{
			"name": "MagentoBacktraceMessageSyntax",
			"details": "https://github.com/Magebinary/MagentoBacktraceMessageSyntax",
			"labels": ["magento", "frontend", "language syntax"],
			"releases": [
				{
					"sublime_text": "*",
					"tags": true
				}
			]
		},
		{
			"name": "MagentoSnippets",
			"details": "https://github.com/MageFront/MagentoSnippets",
			"labels": ["magento", "frontend", "snippets"],
			"releases": [
				{
					"sublime_text": "*",
					"tags": true
				}
			]
		},
		{
			"name": "MagentoWorkflow",
			"details": "https://github.com/vovayatsyuk/MagentoWorkflow",
			"labels": ["magento", "magento automation", "docker magento", "magento cache clean"],
			"releases": [
				{
					"sublime_text": ">=3000",
					"tags": true
				}
			]
		},
		{
			"name": "MagerunCommander",
			"details": "https://github.com/nhduy1985/sublime_mageruncommander",
			"author": "Dustin Tran",
			"labels": ["magento", "magerun", "commands"],
			"releases": [
				{
					"sublime_text": "*",
					"branch": "master"
				}
			]
		},
		{
			"name": "MagicComment",
			"details": "https://github.com/eiskrenkov/MagicComment",
			"author": "Egor Iskrenkov",
			"labels": ["text manipulation", "ruby", "frozen string"],
			"releases": [
				{
					"sublime_text": "*",
					"tags": true
				}
			]
		},
		{
			"name": "MagiclessQuotes",
			"details": "https://github.com/daryltucker/MagiclessQuotes",
			"releases": [
				{
					"sublime_text": "*",
					"branch": "master"
				}
			]
		},
		{
			"name": "MagicPython",
			"details": "https://github.com/MagicStack/MagicPython",
			"labels": ["language syntax", "python"],
			"releases": [
				{
					"sublime_text": "<4000",
					"tags": true
				}
			]
		},
		{
			"name": "MagicTemplates",
			"details": "https://github.com/vovayatsyuk/sublime-magic-templates",
			"labels": ["magento", "php templates", "boilerplate"],
			"releases": [
				{
					"sublime_text": ">=3000",
					"tags": true
				}
			]
		},
		{
			"name": "Magma",
			"details": "https://github.com/cjdoris/sublime-magma",
			"labels": ["language syntax", "magma"],
			"releases": [
				{
					"sublime_text": "*",
					"tags": true
				}
			]
		},
		{
			"name": "MagmaSnippets",
			"details": "https://github.com/cjdoris/sublime-magma-snippets",
			"labels": ["snippets", "magma"],
			"releases": [
				{
					"sublime_text": "*",
					"tags": true
				}
			]
		},
		{
			"name": "Magpie",
			"details": "https://github.com/Silectis/sublime-magpie",
			"labels": ["language syntax", "magpie"],
			"releases": [
				{
					"sublime_text": ">=3092",
					"tags": true
				}
			]
		},
		{
			"name": "MainThings Color Scheme",
			"details": "https://github.com/vitalfadeev/MainThings",
			"labels": ["color scheme", "dark", "dlang", "d"],
			"releases": [
				{
					"sublime_text": ">=3000",
					"tags": true
				}
			]
		},
		{
			"name": "Make Automatic Variables",
			"details": "https://github.com/roperzh/sublime-make-auto-vars",
			"labels": ["snippets", "makefile"],
			"releases": [
				{
					"sublime_text": "*",
					"tags": true
				}
			]
		},
		{
			"name": "Make Bookmarklet",
			"details": "https://github.com/gillibrand/MakeBookmarklet",
			"releases": [
				{
					"sublime_text": ">=3000",
					"tags": true
				}
			]
		},
		{
			"name": "Make File Executable",
			"details": "https://github.com/glutanimate/sublime-make-file-executable",
			"labels": ["chmod", "permissions"],
			"releases": [
				{
					"sublime_text": ">=3000",
					"platforms": ["linux", "osx"],
					"tags": true
				}
			]
		},
		{
			"name": "Makefile Plus",
			"labels": ["language syntax"],
			"details": "https://github.com/Altomare/sublime-makefile-plus",
			"releases": [
				{
					"sublime_text": "*",
					"tags": true
				}
			]
		},
		{
			"name": "makensis",
			"details": "https://github.com/idleberg/sublime-makensis",
			"labels": ["build system", "nsis"],
			"releases": [
				{
					"sublime_text": "*",
					"tags": true
				}
			]
		},
		{
			"name": "MakeTargets",
			"details": "https://github.com/dusk125/sublime-maketargets",
			"labels": ["make", "makefile", "target", "build system"],
			"releases": [
				{
					"sublime_text": ">=3000",
					"platforms": ["*"],
					"tags": true
				}
			]
		},
		{
			"name": "Mako",
			"details": "https://github.com/marconi/mako-tmbundle",
			"releases": [
				{
					"sublime_text": "*",
					"branch": "master"
				}
			]
		},
		{
			"name": "Man Page Support",
			"details": "https://github.com/carsonoid/sublime_man_page_support",
			"labels": ["language syntax", "snippets"],
			"releases": [
				{
					"sublime_text": "*",
					"tags": true
				}
			]
		},
		{
			"name": "Mandoc",
			"details": "https://github.com/ISSOtm/sublime-mandoc",
			"labels": ["language syntax", "mandoc", "man", "man page"],
			"releases": [
				{
					"sublime_text": ">=3092",
					"tags": true
				}
			]
		},
		{
			"name": "ManiaScript",
			"details": "https://github.com/Anthodev/Sublime-ManiaScript",
			"labels": ["language syntax"],
			"releases": [
				{
					"sublime_text": "*",
					"branch": "master"
				}
			]
		},
		{
			"name": "MantisBT",
			"details": "https://github.com/vboctor/sublime-mantisbt",
			"labels": ["mantis", "mantisbt", "bugtracker", "mantis bug tracker"],
			"releases": [
				{
					"sublime_text": "*",
					"tags": true
				}
			]
		},
		{
			"name": "Map Snippets",
			"details": "https://github.com/newsroomdev/Map-Snippets",
			"labels": ["snippets"],
			"releases": [
				{
					"sublime_text": "*",
					"branch": "master"
				}
			]
		},
		{
			"name": "Maperitive",
			"details": "https://github.com/klangfarbe/sublime-maperitive",
			"releases": [
				{
					"sublime_text": "*",
					"branch": "master"
				}
			]
		},
		{
			"name": "MapfileSyntax",
			"details": "https://github.com/szinggeler/SublimeMapfileSyntax",
			"releases": [
				{
					"sublime_text": ">=3103",
					"tags": true
				}
			]
		},
		{
			"name": "MapPreview",
			"details": "https://github.com/doneill/MapPreview",
			"releases": [
				{
					"sublime_text": "*",
					"tags": true
				}
			]
		},
		{
			"name": "MapTool Syntax",
			"details": "https://github.com/wwmoraes/Sublime-MapTool-Syntax",
			"releases": [
				{
					"sublime_text": ">=3092",
					"tags": true
				}
			]
		},
		{
			"name": "Marc Mentat Proc Highlighting",
			"details": "https://github.com/WesleyPeijnenburg/Marc_Syntax_Support",
			"labels": ["language syntax"],
			"releases": [
				{
					"sublime_text": ">=3084",
					"tags": true
				}
			]
		},
		{
			"details": "https://github.com/MakiseKurisu/MarieAssembly",
			"labels": ["language syntax"],
			"releases": [
				{
					"sublime_text": "*",
					"branch": "master"
				}
			]
		},
		{
			"name": "Markdeep",
			"details": "https://github.com/gwenzek/sublime_markdeep",
			"labels": ["language syntax", "markdeep"],
			"releases": [
				{
					"sublime_text": ">=3103",
					"tags": true
				}
			]
		},
		{
			"name": "Markdown Code Blocks",
			"details": "https://github.com/molnarmark/markdowncodeblocks",
			"labels": ["markdown"],
			"releases": [
				{
					"sublime_text": "*",
					"tags": true
				}
			]
		},
		{
			"name": "Markdown Code Packer",
			"details": "https://github.com/motine/MarkdownCodePacker",
			"labels": ["markdown"],
			"releases": [
				{
					"sublime_text": ">=3000",
					"tags": true
				}
			]
		},
		{
			"name": "Markdown Extended",
			"details": "https://github.com/jonschlinkert/sublime-markdown-extended",
			"releases": [
				{
					"sublime_text": "*",
					"branch": "master"
				}
			]
		},
		{
			"name": "Markdown HTML Preview",
			"details": "https://github.com/zeyon/MarkdownHtmlPreview",
			"labels": ["markdown", "preview", "build system", "html"],
			"releases": [
				{
					"sublime_text": "*",
					"tags": true
				}
			]
		},
		{
			"name": "Markdown Images",
			"details": "https://github.com/xsleonard/sublime-MarkdownImages",
			"releases": [
				{
					"sublime_text": "*",
					"tags": true
				}
			]
		},
		{
			"name": "Markdown Numbered Headers",
			"details": "https://github.com/weituotian/md_numbered_headers",
			"labels": ["markdown", "headers", "numbered headers"],
			"releases": [
				{
					"sublime_text": ">=3000",
					"tags": true
				}
			]
		},
		{
			"name": "Markdown Slideshow",
			"details": "https://github.com/ogom/sublimetext-markdown-slideshow",
			"releases": [
				{
					"sublime_text": "*",
					"branch": "master"
				}
			]
		},
		{
			"name": "Markdown Table Creator",
			"details": "https://github.com/yusufb/MarkdownTableCreator",
			"labels": ["markdown"],
			"releases": [
				{
					"sublime_text": "*",
					"tags": true
				}
			]
		},
		{
			"name": "Markdown Table Formatter",
			"details": "https://github.com/bitwiser73/MarkdownTableFormatter",
			"donate": "https://www.paypal.com/cgi-bin/webscr?cmd=_s-xclick&hosted_button_id=WAQUTBM9K8246",
			"labels": ["markdown", "formatting", "formatter", "text manipulation"],
			"releases": [
				{
					"sublime_text": ">=3121",
					"tags": true
				}
			]
		},
		{
			"name": "Markdown to Clipboard",
			"details": "https://github.com/zhimiaoli/Sublime.Markdown2Clipboard",
			"releases": [
				{
					"sublime_text": "*",
					"branch": "master"
				}
			]
		},
		{
			"name": "MarkdownAssistant",
			"details": "https://github.com/code-reaper08/MarkdownAssistant",
			"labels": ["markdown", "snippets"],
			"releases": [
				{
					"sublime_text": ">=3103",
					"tags": true
				}
			]
		},
		{
			"name": "MarkdownCodeBlockWrapper",
			"details": "https://github.com/kenspirit/MarkdownCodeBlockWrapper",
			"releases": [
				{
					"sublime_text": "*",
					"tags": true
				}
			]
		},
		{
			"name": "MarkdownCodeExporter",
			"details": "https://github.com/SublimeText-Markdown/MarkdownCodeExporter",
			"labels": ["markdown"],
			"releases": [
				{
					"sublime_text": "*",
					"tags": true
				}
			]
		},
		{
			"name": "MarkdownComplements",
			"details": "https://github.com/junShimoji/MarkdownComplements",
			"releases": [
				{
					"sublime_text": "*",
					"tags": true
				}
			]
		},
		{
			"name": "MarkdownEditing",
			"details": "https://github.com/SublimeText-Markdown/MarkdownEditing",
			"homepage": "https://sublimetext-markdown.github.io/MarkdownEditing",
			"labels": ["markdown", "github markdown", "gfm", "multimarkdown", "color scheme"],
			"releases": [
				{
					"sublime_text": "2000 - 3175",
					"tags": "st2-"
				},
				{
					"sublime_text": "3176 - 4106",
					"tags": "3176-"
				},
				{
					"sublime_text": ">=4107",
					"tags": "4107-"
				}
			]
		},
		{
			"name": "MarkdownFootnotes",
			"details": "https://github.com/classicist/MarkdownFootnotes",
			"labels": ["markdown", "academic markdown", "footnote", "multimarkdown", "insert", "automate"],
			"releases": [
				{
					"sublime_text": ">=3000",
					"tags": true
				}
			]
		},
		{
			"details": "https://github.com/sekogan/MarkdownLight",
			"releases": [
				{
					"sublime_text": ">=3000",
					"tags": true
				}
			]
		},
		{
			"name": "MarkdownLink",
			"details": "https://github.com/unlight/sublime-markdown-link",
			"labels": ["markdown", "links", "urls"],
			"releases": [
				{
					"sublime_text": ">=3000",
					"tags": true
				}
			]
		},
		{
			"name": "MarkdownLivePreview",
			"details": "https://github.com/math2001/MarkdownLivePreview",
			"labels": ["markdown", "preview"],
			"releases": [
				{
					"sublime_text": ">=3000",
					"tags": true
				}
			]
		},
		{
			"name": "MarkdownPreview",
			"details": "https://github.com/facelessuser/MarkdownPreview",
			"labels": ["markdown", "preview", "build system"],
			"previous_names": ["Markdown Preview"],
			"releases": [
				{
					"sublime_text": ">=3000",
					"tags": "st3-"
				}
			]
		},
		{
			"details": "https://github.com/naokazuterada/MarkdownTOC",
			"labels": ["markdown", "toc", "table of contents"],
			"releases": [
				{
					"sublime_text": ">=3000",
					"tags": true
				}
			]
		},
		{
			"name": "MarkdownWriter",
			"details": "https://github.com/vanleo2001/MarkdownWriter",
			"labels": ["markdown", "convert html to markdown"],
			"releases": [
				{
					"sublime_text": ">=3118",
					"platforms": ["windows"],
					"tags": true
				}
			]
		},
		{
			"name": "Marked App Menu",
			"details": "https://github.com/icio/sublime-text-marked",
			"labels": ["markdown", "preview", "build system", "marked.app"],
			"previous_names": ["Marked.app Menu"],
			"releases": [
				{
					"sublime_text": "*",
					"branch": "master"
				}
			]
		},
		{
			"name": "Marking Changed Rows",
			"details": "https://github.com/Harurow/sublime_markingchangedrows",
			"releases": [
				{
					"sublime_text": "*",
					"tags": true
				}
			]
		},
		{
			"name": "MarkLogic",
			"details": "https://github.com/paxtonhare/MarkLogic-Sublime",
			"releases": [
				{
					"sublime_text": "*",
					"tags": true
				}
			]
		},
		{
			"name": "Markmon real-time markdown preview",
			"details": "https://github.com/yyjhao/sublime-text-markmon",
			"releases": [
				{
					"sublime_text": ">=3000",
					"tags": true
				}
			]
		},
		{
			"name": "Marko",
			"details": "https://github.com/merwan7/sublime-marko",
			"labels": ["language syntax"],
			"releases": [
				{
					"sublime_text": "*",
					"tags": true
				}
			]
		},
		{
			"name": "MarkSearch",
			"details": "https://github.com/robertcollier4/MarkSearch",
			"labels": ["search", "find", "mark"],
			"releases": [
				{
					"sublime_text": "*",
					"tags": true
				}
			]
		},
		{
			"name": "MarLant",
			"details": "https://github.com/retifrav/marlant",
			"labels": ["subrip", "srt", "subtitles", "language syntax"],
			"author": "retif",
			"releases": [
				{
					"sublime_text": ">=4099",
					"tags": "v"
				}
			]
		},
		{
			"name": "Marshal Command Code",
			"previous_names": ["MinecraftCommandCode"],
			"description": "Syntax highlighting for Minecraft Commands",
			"details": "https://github.com/42iscool42/MCC",
			"releases": [
				{
					"sublime_text": "*",
					"tags":true
				}
			]
		},
		{
			"name": "Mask",
			"details": "https://github.com/tenbits/sublime-mask",
			"releases": [
				{
					"sublime_text": "*",
					"tags": true
				}
			]
		},
		{
			"details": "https://github.com/MakiseKurisu/MasmAssembly",
			"labels": ["language syntax"],
			"releases": [
				{
					"sublime_text": "*",
					"branch": "master"
				}
			]
		},
		{
			"details": "https://github.com/guanghao479/Mason",
			"releases": [
				{
					"sublime_text": "*",
					"branch": "master"
				}
			]
		},
		{
			"name": "Match",
			"details": "https://github.com/li-vu/st-match",
			"labels": ["file navigation", "search"],
			"releases": [
				{
					"sublime_text": "*",
					"tags": true
				}
			]
		},
		{
			"name": "Material Color Scheme",
			"details": "https://github.com/willsoto/material-color-scheme",
			"labels": ["color scheme"],
			"releases": [
				{
					"sublime_text": "*",
					"branch": "master"
				}
			]
		},
		{
			"name": "Material Design Lite Selectors Snippets",
			"details": "https://github.com/radzev1ch/material-design-lite-snippets",
			"labels": ["snippets"],
			"author": "Aliaksandr Radzevich",
			"releases": [
				{
					"sublime_text": "*",
					"tags": true
				}
			]
		},
		{
			"name": "Material Design Lite Snippets",
			"details": "https://github.com/arindampradhan/material-lite-snippet",
			"labels": ["snippets"],
			"author": "Arindam Pradhan",
			"releases": [
				{
					"sublime_text": "*",
					"platforms": "*",
					"tags": true
				}
			]
		},
		{
			"name": "Material Monokai",
			"details": "https://github.com/hlrossato/material-monokai",
			"labels": ["color scheme", "material design", "monokai"],
			"releases": [
				{
					"sublime_text": "*",
					"tags": true
				}
			]
		},
		{
			"name": "Material Nil",
			"details": "https://github.com/akalongman/sublimetext-material-nil",
			"labels": ["theme", "color scheme"],
			"author": "Avtandil Kikabidze aka LONGMAN",
			"releases": [
				{
					"sublime_text": "*",
					"tags": true
				}
			]
		},
		{
			"name": "Material Theme",
			"author": ["equinusocio", "material-theme", "SublimeText"],
			"details": "https://github.com/SublimeText/material-theme",
			"labels": ["theme", "color scheme", "material"],
			"releases": [
				{
					"sublime_text": ">=3103",
					"tags": true
				}
			]
		},
		{
			"name": "Materialize",
			"details": "https://github.com/zyphlar/Materialize",
			"labels": ["theme", "color scheme", "material"],
			"releases": [
				{
					"sublime_text": ">=3000",
					"tags": true
				}
			]
		},
		{
			"name": "Materialize-Appbar",
			"details": "https://github.com/saadq/Materialize-Appbar",
			"labels": ["theme", "color scheme", "material"],
			"releases": [
				{
					"sublime_text": ">=3000",
					"tags": true
				}
			]
		},
		{
			"name": "Materialize-White-Panels",
			"details": "https://github.com/saadq/Materialize-White-Panels",
			"labels": ["theme", "color scheme", "material"],
			"releases": [
				{
					"sublime_text": ">=3000",
					"tags": true
				}
			]
		},
		{
			"name": "Materialized CSS Snippets",
			"details": "https://github.com/ayinloya/materialized-css-snippets",
			"labels": ["css", "materialized", "snippets", "material"],
			"releases": [
				{
					"sublime_text": "*",
					"tags": true
				}
			]
		},
		{
			"name": "MaterialUi React Component Snippet Autocomplete",
			"details": "https://github.com/Pushpamk/materialui-react-component-snippet-autocomplete",
			"readme": "https://github.com/Pushpamk/materialui-react-component-snippet-autocomplete/blob/master/README.md",
			"author": "Pushpam Kumar",
			"labels": ["material", "react", "component", "auto-complete", "snippets"],
			"releases": [
				{
					"sublime_text": "*",
					"tags": true
				}
			]
		},
		{
			"name": "Math Notes",
			"details": "https://github.com/LemonPi/math-notes",
			"labels": ["language syntax", "documentation", "notes"],
			"releases": [
				{
					"sublime_text": ">=3092",
					"tags": true
				}
			]
		},
		{
			"name": "MathML",
			"details": "https://github.com/Sensibility/MathML-Sublime-Plugin",
			"labels": ["language syntax", "mathml"],
			"releases": [
				{
					"sublime_text": ">=3092",
					"tags": true
				}
			]
		},
		{
			"name": "Matlab Completions",
			"details": "https://github.com/tushortz/Matlab-Completions",
			"labels": ["matlab", "completions", "auto-complete"],
			"releases": [
				{
					"sublime_text": "*",
					"tags": true
				}
			]
		},
		{
			"details": "https://github.com/joepmoritz/MatlabFilenameAutoComplete",
			"labels": ["auto-complete", "matlab"],
			"releases": [
				{
					"sublime_text": "*",
					"tags": true
				}
			]
		},
		{
			"name": "MatrixList Snippets",
			"details": "https://github.com/wangchao0502/MatrixList-Snippets",
			"releases": [
				{
					"sublime_text": "*",
					"tags": true
				}
			]
		},
		{
			"name": "Mattermost Post",
			"details": "https://github.com/rubberneck/sublime-mattermost-post",
			"releases": [
				{
					"sublime_text": ">=3000",
					"tags": true
				}
			]
		},
		{
			"name": "Maude Syntax Highlighting",
			"details": "https://github.com/jpsikorra/maude_syntax_highlight",
			"labels": ["maude", "language syntax"],
			"releases": [
				{
					"sublime_text": "*",
					"tags": true
				}
			]
		},
		{
			"name": "Maven",
			"details": "https://github.com/nlloyd/SublimeMaven",
			"releases": [
				{
					"sublime_text": ">=3000",
					"branch": "sublime3"
				}
			]
		},
		{
			"details": "https://github.com/jisaacks/MaxPane",
			"releases": [
				{
					"sublime_text": "*",
					"branch": "master"
				}
			]
		},
		{
			"details": "https://github.com/justinfx/MayaSublime",
			"releases": [
				{
					"sublime_text": "*",
					"tags": true
				}
			]
		},
		{
			"name": "Maybs Quit",
			"details": "https://github.com/xavi-/sublime-maybs-quit",
			"labels": ["utilities", "file navigation", "window management"],
			"releases": [
				{
					"sublime_text": "*",
					"branch": "master"
				}
			]
		},
		{
			"name": "Maze Syntax",
			"details": "https://github.com/olls/sublime-maze",
			"labels": ["auto-complete", "language syntax", "snippets"],
			"releases": [
				{
					"sublime_text": "*",
					"tags": true
				}
			]
		},
		{
			"name": "MCA Language",
			"details": "https://github.com/toxic-spanner/MCA.tmLanguage",
			"author": "mrfishie",
			"labels": ["language syntax"],
			"releases": [
				{
					"sublime_text": "*",
					"tags": true
				}
			]
		},
		{
			"name": "MCFunction",
			"details": "https://github.com/AjaxGb/Sublime-MCFunction",
			"labels": ["language syntax", "minecraft"],
			"releases": [
				{
					"sublime_text": ">=3092",
					"tags": true
				}
			]
		},
		{
			"name": "MCNP",
			"details": "https://github.com/SublimeText/MCNP",
			"labels": ["language syntax", "snippets"],
			"releases": [
				{
					"sublime_text": ">=4107",
					"tags": true
				}
			]
		},
		{
			"name": "MCS_Syntax",
			"details": "https://github.com/bmpenuelas/MCS_Syntax",
			"labels": ["language syntax", "mcs", "xilinx", "fpga"],
			"releases": [
				{
					"sublime_text": ">=3092",
					"tags": true
				}
			]
		},
		{
			"name": "MDL Language",
			"details": "https://github.com/ardenpm/sublime-mdl-language",
			"labels" : ["language syntax"],
			"releases": [
				{
					"sublime_text": "*",
					"tags": true
				}
			]
		},
		{
			"name": "MDN Search Doc",
			"details": "https://github.com/nucliweb/MDNSearchDoc",
			"labels": ["doc", "documentation"],
			"previous_names": ["MDN Serach Doc"],
			"releases": [
				{
					"sublime_text": "*",
					"branch": "master"
				}
			]
		},
		{
			"name": "MDX",
			"details": "https://github.com/SublimeText/MDX",
			"labels": ["jsx", "language syntax", "markdown", "mdx"],
			"previous_names": ["MDX Syntax Highlighting"],
			"releases": [
				{
					"sublime_text": "3143 - 3211",
					"tags": "3143-"
				},
				{
					"sublime_text": "4107 - 4125",
					"tags": "4107-"
				},
				{
					"sublime_text": "4126 - 4142",
					"tags": "4126-"
				},
				{
					"sublime_text": ">=4143",
					"tags": "4143-"
				}
			]
		},
		{
			"name": "MediaPlayer",
			"details": "https://github.com/Monnoroch/SublimePlayer",
			"labels": ["media"],
			"releases": [
				{
					"sublime_text": ">=3000",
					"branch": "master"
				}
			]
		},
		{
			"details": "https://github.com/tosher/Mediawiker",
			"labels": ["wiki editor", "mediawiki", "wikipedia editor", "wikipedia", "language syntax"],
			"releases": [
				{
					"sublime_text": "*",
					"tags": true
				}
			]
		},
		{
			"name": "Meetio Theme",
			"details": "https://github.com/meetio-theme/sublime-meetio-theme",
			"labels": ["theme", "scheme", "light", "dark"],
			"releases": [
				{
					"sublime_text": "3179 - 4069",
					"tags": "3179-"
				},
				{
					"sublime_text": ">=4070",
					"tags": "4070-"
				}
			]
		},
		{
			"name": "Melbourne Ipsum",
			"details": "https://github.com/timiyay/MelbourneIpsum",
			"releases": [
				{
					"sublime_text": "*",
					"branch": "master"
				}
			]
		},
		{
			"name": "Mellanox Syntax Highlighter",
			"details": "https://github.com/keyboardinterrupt/sublime-mellanox-syntax",
			"releases": [
				{
					"sublime_text": "*",
					"tags": true
				}
			]
		},
		{
			"name": "Mem.dev Snippet Saver",
			"details": "https://github.com/mem-dev/st_plugin",
			"releases": [
				{
					"sublime_text": "*",
					"tags": true
				}
			]
		},
		{
			"name": "Memorize",
			"details": "https://github.com/ckm2k1/sublime_memorize",
			"labels": ["call stack", "memory aid"],
			"releases": [
				{
					"sublime_text": ">=4180",
					"tags": true
				}
			]
		},
		{
			"details": "https://github.com/max-mykhailenko/memTask",
			"releases": [
				{
					"sublime_text": "*",
					"branch": "master"
				}
			]
		},
		{
			"name": "Mercurial",
			"details": "https://github.com/guillermooo/mercurial",
			"labels": ["vcs", "hg"],
			"previous_names": ["SublimeHg"],
			"releases": [
				{
					"sublime_text": ">=3000",
					"tags": true
				}
			]
		},
		{
			"name": "Merge Variables",
			"details": "https://github.com/pjdietz/sublime-merge-variables",
			"donate": "http://pjdietz.com/say-thanks/",
			"releases": [
				{
					"sublime_text": "*",
					"tags": true
				}
			]
		},
		{
			"name": "Merge Windows",
			"details": "https://github.com/chinchin96/SublimeText-Merge-Windows",
			"author": "Chinedu Ezeamuzie",
			"donate": "http://paypal.me/chinchin96",
			"labels": [
				"merge windows",
				"merge tabs",
				"group tabs",
				"join windows",
				"consolidate windows",
				"tab management",
				"manage tabs"
			],
			"releases": [
				{
					"sublime_text": ">=3000",
					"tags": true
				}
			]
		},
		{
			"name": "Merlin",
			"details": "https://github.com/cynddl/sublime-text-merlin",
			"releases": [
				{
					"sublime_text": "*",
					"tags": true
				}
			]
		},
		{
			"name": "Mermaid",
			"details": "https://github.com/SublimeText/Mermaid",
			"labels": ["build system", "language syntax", "graph"],
			"releases": [
				{
					"sublime_text": "3092 - 4049",
					"tags": "st3-v"
				},
				{
					"sublime_text": ">=4050",
					"tags": "st4-v"
				}
			]
		},
		{
			"name": "Meson",
			"details": "https://github.com/Monochrome-Sauce/sublime-meson",
			"labels": ["build system", "language syntax"],
			"releases": [
				{
					"sublime_text": ">=4095",
					"tags": true
				}
			]
		},
		{
			"name": "Messages",
			"details": "https://github.com/kristoformaynard/SublimeMessages",
			"labels": ["linting", "tool execution"],
			"releases": [
				{
					"sublime_text": ">=3000",
					"platforms": ["osx", "linux"],
					"tags": true
				}
			]
		},
		{
			"name": "MessagesPylint",
			"details": "https://github.com/kristoformaynard/SublimeMessagesPylint",
			"labels": ["linting"],
			"releases": [
				{
					"sublime_text": ">=3000",
					"platforms": ["osx", "linux"],
					"tags": true
				}
			]
		},
		{
			"name": "MessagesSublemake",
			"details": "https://github.com/kristoformaynard/SublimeMessagesSublemake",
			"labels": ["build system"],
			"releases": [
				{
					"sublime_text": ">=3000",
					"platforms": ["osx", "linux"],
					"tags": true
				}
			]
		},
		{
			"name": "Meta Substitution",
			"details": "https://github.com/htch/SublimeMetaSubstitutionPlugin",
			"labels": ["text manipulation"],
			"releases": [
				{
					"sublime_text": "*",
					"platforms": ["osx"],
					"tags": true
				}
			]
		},
		{
			"name": "MetaQuotes (MQL4) Compiler",
			"details": "https://github.com/IlanFrumer/mql4compiler",
			"releases": [
				{
					"sublime_text": ">=3000",
					"tags": true
				}
			]
		},
		{
			"name": "MetaQuotes (MQL4) Language Package",
			"details": "https://github.com/currencysecrets/mql4",
			"releases": [
				{
					"sublime_text": "*",
					"branch": "master"
				}
			]
		},
		{
			"name": "Meteor Autocomplete (TernJS)",
			"details": "https://github.com/slava/tern-meteor-sublime",
			"releases": [
				{
					"sublime_text": ">=3000",
					"tags": true
				}
			]
		},
		{
			"name": "Meteor Reval",
			"details": "https://github.com/qualialabs/reval-sublime",
			"releases": [
				{
					"sublime_text": "*",
					"tags": true
				}
			]
		},
		{
			"name": "Meteor Snippets",
			"details": "https://github.com/mrtnbroder/meteor-snippets",
			"releases": [
				{
					"sublime_text": "*",
					"tags": true
				}
			]
		},
		{
			"name": "Method",
			"details": "https://github.com/shagabutdinov/sublime-method",
			"donate": "https://github.com/shagabutdinov/sublime-enhanced/blob/master/readme-donations.md",
			"labels": ["sublime-enhanced", "text navigation", "text selection", "text manipulation"],
			"releases": [
				{
					"sublime_text": "*",
					"branch": "master"
				}
			]
		},
		{
			"name": "Micro16 Syntax",
			"details": "https://github.com/hschne/sublime-micro-16",
			"labels": ["language syntax"],
			"releases": [
				{
					"sublime_text": "*",
					"tags": true
				}
			]
		},
		{
			"name": "microbit Build System",
			"details": "https://github.com/stefanbates/sublime-micro-bit",
			"labels": ["build system"],
			"releases": [
				{
					"sublime_text": "*",
					"tags": true
				}
			]
		},
		{
			"name": "MicroPython Tools",
			"details": "https://github.com/bisguzar/st3-micropython-tools",
			"labels": ["micropython"],
			"releases": [
				{
					"sublime_text": ">=3000",
					"tags": true
				}
			]
		},
		{
			"name": "Microsoft Power Query Syntax",
			"details": "https://github.com/dannysummerlin/PowerQuerySublimeSyntax",
			"labels": ["language syntax", "query", "excel", "powerbi", "microsoft", "ms"],
			"releases": [
				{
					"sublime_text": ">=3092",
					"tags":true
				}
			]
		},
		{
			"name": "Mika",
			"details": "https://github.com/kyoto-shift/Mika",
			"labels": ["mika", "language syntax"],
			"releases": [
				{
					"sublime_text": ">=3092",
					"tags": true
				}
			]
		},
		{
			"name": "Miking Syntax Highlighting",
			"previous_names": ["MCore Syntax Highlighting"],
			"details": "https://github.com/miking-lang/miking-sublime-text",
			"labels": ["mcore", "miking", "language syntax"],
			"releases": [
				{
					"sublime_text": ">=3092",
					"tags": true
				}
			]
		},
		{
			"name": "MikrotikScript",
			"details": "https://github.com/Kentzo/MikrotikScript",
			"releases": [
				{
					"sublime_text": "*",
					"tags": true
				}
			]
		},
		{
			"name": "Milotic",
			"details": "https://github.com/vicky002/Milotic",
			"labels": ["color scheme"],
			"releases": [
				{
					"sublime_text": "*",
					"tags" : true
				}
			]
		},
		{
			"name": "Mindustry Assembly",
			"details": "https://github.com/gigamicro/Mindustry4Sublime",
			"releases": [
				{
					"sublime_text": "*",
					"tags": true
				}
			]
		},
		{
			"name": "Minecraft Command Format",
			"details": "https://github.com/destruc7i0n/SublimeMinecraftCommandFormat",
			"releases": [
				{
					"sublime_text": "*",
					"tags": true
				}
			]
		},
		{
			"name": "Minifier",
			"details": "https://github.com/bistory/Sublime-Minifier",
			"releases": [
				{
					"sublime_text": "*",
					"branch": "master"
				}
			]
		},
		{
			"name": "Minify",
			"details": "https://github.com/tssajo/Minify",
			"author": "tssajo",
			"labels": ["minification"],
			"releases": [
				{
					"sublime_text": "*",
					"tags": true
				}
			]
		},
		{
			"name": "Minify on Save",
			"details": "https://github.com/eltonvs/sublime-minify-on-save",
			"author": "eltonvs",
			"labels": ["automatization", "minification"],
			"releases": [
				{
					"sublime_text": "*",
					"tags": true
				}
			]
		},
		{
			"name": "Minimal Tabs",
			"details": "https://github.com/rosvik/sublime-minimal-tabs",
			"author": "rosvik",
			"labels": ["theme"],
			"releases": [
				{
					"sublime_text": "*",
					"tags": true
				}
			]
		},
		{
			"details": "https://github.com/315234/MinimalFortran",
			"releases": [
				{
					"sublime_text": "*",
					"branch": "master"
				}
			]
		},
		{
			"name": "MiniPy",
			"details": "https://github.com/vim-zz/MiniPy",
			"labels": ["minipy", "inline", "engine", "parser"],
			"releases": [
				{
					"sublime_text": ">=3000",
					"tags": true
				}
			]
		},
		{
			"name": "Miniscript",
			"details": "https://github.com/thmour/sublime-miniscript",
			"author": "Mouratidis Theofilos",
			"labels": ["miniscript", "language syntax"],
			"releases": [
				{
					"sublime_text": "*",
					"branch": "master"
				}
			]
		},
		{
			"name": "Minitest Buddy",
			"details": "https://github.com/glaucocustodio/minitest-buddy-for-sublime-text",
			"labels": ["file navigation"],
			"releases": [
				{
					"sublime_text": ">=3000",
					"tags": true
				}
			]
		},
		{
			"name": "MiniZinc Language",
			"details": "https://github.com/astenmark/sublime-mzn",
			"author": "Andreas Stenmark",
			"labels": ["minizinc", "language syntax", "mzn", "build system"],
			"releases": [
				{
					"sublime_text": "*",
					"tags": true
				}
			]
		},
		{
			"name": "MinkExtension default feature step completions",
			"details": "https://github.com/Stubbs/sublime-minkextension",
			"releases": [
				{
					"sublime_text": "*",
					"branch": "master"
				}
			]
		},
		{
			"name": "Mint Lang",
			"details": "https://github.com/Orgmir/mint-sublime-text",
			"labels": ["language syntax", "snippets"],
			"releases": [
				{
					"sublime_text": ">=3092",
					"tags": true
				}
			]
		},
		{
			"name": "Minteresting",
			"details": "https://github.com/daytonn/Minteresting",
			"labels": ["theme", "color scheme"],
			"releases": [
				{
					"sublime_text": "*",
					"tags": true
				}
			]
		},
		{
			"name": "MIPS Syntax",
			"details": "https://github.com/contradictioned/mips-syntax",
			"labels": ["language syntax"],
			"releases": [
				{
					"sublime_text": "*",
					"branch": "master"
				}
			]
		},
		{
			"name": "mIRC Scripting Language (Highlighting and Autocomplete)",
			"details": "https://github.com/eneerge/mIRC-Scripting-Language-for-Sublime-Text",
			"labels": ["language syntax", "auto-complete"],
			"author": "Evan Greene",
			"releases": [
				{
					"sublime_text": ">=3092",
					"tags": true
				}
			]
		},
		{
			"name": "Mirodark Color Scheme",
			"details": "https://github.com/djjcast/mirodark-st2",
			"labels": ["color scheme"],
			"releases": [
				{
					"sublime_text": "*",
					"branch": "master"
				}
			]
		},
		{
			"name": "Missing Palette Commands",
			"details": "https://github.com/fjl/Sublime-Missing-Palette-Commands",
			"releases": [
				{
					"sublime_text": ">=3000",
					"branch": "st3"
				}
			]
		},
		{
			"name": "MissingFindPanelKeys",
			"details": "https://github.com/mattst/SublimeMissingFindPanelKeys",
			"labels": ["search"],
			"releases": [
				{
					"sublime_text": "*",
					"tags": true
				}
			]
		},
		{
			"name": "MIST",
			"details": "https://github.com/Vizzle/SublimePluginForMIST",
			"releases": [
				{
					"sublime_text": ">=3092",
					"tags": true
				}
			]
		},
		{
			"name": "Mistral",
			"details": "https://github.com/giampierod/mistral-sublime",
			"labels": ["snippets"],
			"releases": [
				{
					"sublime_text": "*",
					"tags": true
				}
			]
		},
		{
			"name": "MIT_Alloy",
			"details": "https://github.com/corbanmailloux/sublime-mit-alloy",
			"labels": ["language syntax"],
			"releases": [
				{
					"sublime_text": "*",
					"tags": true
				}
			]
		},
		{
			"name": "Mithrilizer",
			"details": "https://github.com/Bondifrench/Mithrilizer",
			"labels": ["javascript", "auto-complete", "mithril", "snippets"],
			"releases": [
				{
					"sublime_text": "*",
					"tags": true
				}
			]
		},
		{
			"name": "Miva IDE",
			"previous_names": ["Miva Template Language (MVT)"],
			"details": "https://github.com/mghweb/sublime-miva-ide",
			"author": "Max Hegler",
			"labels": ["miva", "mvt", "mivascript", "miva script", "language syntax", "snippets", "auto-complete", "formatting"],
			"releases": [
				{
					"sublime_text": "*",
					"tags": true
				}
			]
		},
		{
			"name": "MivaScript",
			"details": "https://github.com/zquintana/SublimeMivaScript",
			"labels": ["miva script"],
			"releases": [
				{
					"sublime_text": "*",
					"tags": true
				}
			]
		},
		{
			"name": "MJML-syntax",
			"details": "https://github.com/mjmlio/mjml-syntax",
			"labels": ["language syntax"],
			"releases": [
				{
					"sublime_text": "*",
					"tags": true
				}
			]
		},
		{
			"name": "MKB",
			"details": "https://github.com/KeeMeng/MKB-Syntax-Highlighting",
			"labels": ["mkb", "minecraft", "language syntax", "color scheme", "auto-complete", "linting", "formatting"],
			"releases": [
				{
					"sublime_text": ">=3092",
					"tags": true
				}
			]
		},
		{
			"name": "MLFi",
			"details": "https://github.com/li-vu/st-mlfi",
			"labels": ["language syntax", "mlfi", "csml"],
			"releases": [
				{
					"sublime_text": "*",
					"tags": true
				}
			]
		},
		{
			"name": "MobileCaddy",
			"details": "https://github.com/MobileCaddy/mobilecaddy-sublime-package",
			"labels": ["mobilecaddy", "salesforce", "snippets"],
			"releases": [
				{
					"sublime_text": "*",
					"tags": true
				}
			]
		},
		{
			"name": "MobileLogReader",
			"details": "https://github.com/deneb42/SublimeLogReader",
			"labels": ["text manipulation", "formatting"],
			"releases": [
				{
					"sublime_text": "*",
					"tags": true
				}
			]
		},
		{
			"name": "Mocha Chai CoffeeScript",
			"details": "https://github.com/octoblu/sublime-text-mocha-coffeescript",
			"labels": ["snippets"],
			"releases": [
				{
					"sublime_text": "*",
					"tags": true
				}
			]
		},
		{
			"name": "Mocha Coffee Snippets",
			"details": "https://github.com/brianstarke/sublime-coffee-mocha-snippets",
			"labels": ["snippets"],
			"releases": [
				{
					"sublime_text": "*",
					"branch": "master"
				}
			]
		},
		{
			"name": "Mocha Snippets",
			"details": "https://github.com/jfromaniello/sublime-mocha-snippets",
			"labels": ["snippets"],
			"releases": [
				{
					"sublime_text": "*",
					"branch": "master"
				}
			]
		},
		{
			"name": "Modelica",
			"details": "https://github.com/BorisChumichev/modelicaSublimeTextPackage",
			"labels": ["language syntax", "snippets", "modelica"],
			"releases": [
				{
					"sublime_text": "*",
					"tags": true
				}
			]
		},
		{
			"name": "ModernFortran",
			"details": "https://github.com/eirik-kjonstad/modern-fortran-syntax",
			"labels": ["language syntax", "fortran"],
			"releases": [
				{
					"sublime_text": ">=3092",
					"tags": true
				}
			]
		},
		{
			"name": "ModernPerl",
			"details": "https://github.com/Blaizer/ModernPerl-sublime",
			"labels": ["language syntax", "todo"],
			"releases": [
				{
					"sublime_text": "*",
					"branch": "master"
				}
			]
		},
		{
			"details": "https://github.com/gornostal/Modific",
			"releases": [
				{
					"sublime_text": "*",
					"branch": "master"
				}
			]
		},
		{
			"name": "Modula-2 Language Syntax",
			"details": "https://github.com/harogaston/Sublime-Modula-2",
			"labels": ["language syntax", "snippets", "auto complete"],
			"releases": [
				{
					"sublime_text": "*",
					"branch": "master"
				}
			]
		},
		{
			"name": "MODX Placeholder Snippets",
			"details": "https://github.com/mkay/MODX-Placeholders",
			"labels": ["snippets", "system settings", "resource fields", "placeholders", "language strings"],
			"releases": [
				{
					"sublime_text": "*",
					"branch": "master"
				}
			]
		},
		{
			"details": "https://github.com/Deum1teuli/ModxElements",
			"releases": [
				{
					"sublime_text": ">=3000",
					"tags": true
				}
			]
		},
		{
			"name": "MOHAA",
			"details": "https://github.com/eduzappa18/SublimeMOHAA",
			"labels": ["mohaa", "scr", "morpheus script", "language syntax", "completions", "snippets"],
			"releases": [
				{
					"sublime_text": ">=3084",
					"tags": true
				}
			]
		},
		{
			"details": "https://github.com/SublimeText/Mojolicious",
			"releases": [
				{
					"sublime_text": "*",
					"branch": "master"
				}
			]
		},
		{
			"name": "molokai",
			"details": "https://github.com/gerardroche/sublime-molokai",
			"labels": ["color scheme"],
			"releases": [
				{
					"sublime_text": ">=3000",
					"tags": true
				}
			]
		},
		{
			"name": "Monaco",
			"details": "https://github.com/lightify97/monaco-colorscheme",
			"labels": ["color scheme"],
			"releases": [
				{
					"sublime_text": "*",
					"tags": true
				}
			]
		},
		{
			"name": "Monarch",
			"details": "https://github.com/ericmagnuson/Monarch",
			"labels": ["color scheme"],
			"releases": [
				{
					"sublime_text": "*",
					"tags": true
				}
			]
		},
		{
			"name": "Mongo Aggregate Snippets",
			"details": "https://github.com/kioyong/Mongo-Aggregate-Snippets",
			"releases": [
				{
					"sublime_text": "*",
					"tags": true
				}
			]
		},
		{
			"name": "MongoDB - PHP Completions",
			"details": "https://github.com/Kristories/Sublime-Mongo-PHP",
			"releases": [
				{
					"sublime_text": "*",
					"branch": "master"
				}
			]
		},
		{
			"name": "MongoExec",
			"details": "https://github.com/aChatir/MongoExec",
			"releases": [
				{
					"sublime_text": ">=3000",
					"branch": "master"
				}
			]
		},
		{
			"name": "Mongomapper Snippets",
			"details": "https://github.com/heelhook/mongomapper-sublime-text2-snippets",
			"labels": ["snippets"],
			"releases": [
				{
					"sublime_text": "*",
					"branch": "master"
				}
			]
		},
		{
			"name": "Monkberry",
			"details": "https://github.com/monkberry/language-monkberry",
			"releases": [
				{
					"sublime_text": "*",
					"tags": true
				}
			]
		},
		{
			"name": "MonkeyC",
			"details": "https://github.com/pzl/Sublime-MonkeyC",
			"labels": ["language syntax"],
			"releases": [
				{
					"sublime_text": ">=3092",
					"tags": true
				}
			]
		},
		{
			"name": "Monochrome Color Schemes",
			"details": "https://github.com/kristopherjohnson/MonochromeSublimeText",
			"labels": ["color scheme", "monochrome", "amber", "green", "blueprint"],
			"releases": [
				{
					"sublime_text": "*",
					"tags": true
				}
			]
		},
		{
			"name": "Monocyanide Colorscheme",
			"details": "https://github.com/Centril/sublime-monocyanide-colorscheme",
			"labels": ["monokai", "cyanide", "color scheme"],
			"releases": [
				{
					"sublime_text": "*",
					"tags": true
				}
			]
		},
		{
			"name": "Monokai - Spacegray",
			"details": "https://github.com/pyoio/monokai-spacegray",
			"labels": ["monokai", "spacegray", "color scheme"],
			"releases": [
				{
					"sublime_text": "*",
					"tags": true
				}
			]
		},
		{
			"name": "Monokai Blueberry Color Scheme",
			"details": "https://github.com/ctruett/monokai-blueberry",
			"labels": ["color scheme", "monokai"],
			"releases": [
				{
					"sublime_text": "*",
					"branch": "master"
				}
			]
		},
		{
			"name": "Monokai Dark",
			"details": "https://github.com/thatal/Monokai-Dark",
			"labels": ["monokai", "dark", "color scheme", "seti_ui"],
			"releases": [
				{
					"sublime_text": "*",
					"tags": true
				}
			]
		},
		{
			"name": "Monokai Extended",
			"details": "https://github.com/jonschlinkert/sublime-monokai-extended",
			"releases": [
				{
					"sublime_text": "*",
					"branch": "master"
				}
			]
		},
		{
			"name": "Monokai Gray",
			"details": "https://github.com/IanWold/MonokaiGray",
			"labels": ["color scheme"],
			"releases": [
				{
					"sublime_text": "*",
					"branch": "master"
				}
			]
		},
		{
			"name": "Monokai JSON+",
			"details": "https://github.com/ColibriApps/MonokaiJsonPlus",
			"labels": ["monokai", "color scheme"],
			"releases": [
				{
					"sublime_text": "*",
					"tags": true
				}
			]
		},
		{
			"name": "Monokai Neue",
			"details": "https://github.com/josh-kaplan/sublime-monokai-neue",
			"labels": ["monokai", "color scheme"],
			"releases": [
				{
					"sublime_text": "*",
					"tags": true
				}
			]
		},
		{
			"name": "Monokai Rich",
			"details": "https://github.com/mmghv/sublime-monokai-rich",
			"labels": ["monokai", "color scheme"],
			"releases": [
				{
					"sublime_text": "*",
					"tags": true
				}
			]
		},
		{
			"name": "Monokai Soft",
			"details": "https://github.com/ThePythonGuy3/Monokai-Soft",
			"description": "Light coloured dark Monokai color scheme",
			"labels": ["color scheme"],
			"releases": [
			{
				"sublime_text": ">=3149",
				"tags": true
			}
			]
		},
		{
			"name": "Monokai++",
			"details": "https://github.com/dcasella/monokai-plusplus",
			"labels": ["monokai", "color scheme"],
			"releases": [
				{
					"sublime_text": "*",
					"tags": true
				}
			]
		},
		{
			"name": "MonokaiC",
			"details": "https://github.com/avivace/monokaiC",
			"labels": ["monokai", "color scheme", "markdown", "preview"],
			"releases": [
				{
					"sublime_text": "*",
					"tags": true
				}
			]
		},
		{
			"name": "MonokaiFree",
			"details": "https://github.com/gerardroche/sublime-monokai-free",
			"labels": ["monokai", "color scheme"],
			"releases": [
				{
					"sublime_text": ">=3211",
					"tags": true
				},
				{
					"sublime_text": "<3211",
					"tags": "st3-"
				}
			]
		},
		{
			"name": "Moodle Completions",
			"details": "https://github.com/dannielarriola/moodle-completions",
			"releases": [
				{
					"sublime_text": "*",
					"tags": true
				}
			]
		},
		{
			"name": "MoonBit",
			"details": "https://github.com/hyrious/moonbit-syntax-highlight",
			"labels": ["language syntax"],
			"releases": [
				{
					"sublime_text": ">=4000",
					"tags": true
				}
			]
		},
		{
			"name": "Moonlight",
			"details": "https://github.com/mauroreisvieira/moonlight-sublime-theme",
			"labels": ["color scheme"],
			"releases": [
				{
					"sublime_text": ">=4070",
					"tags": true
				}
			]
		},
		{
			"name": "Moonscripty",
			"details": "https://github.com/szensk/sublmoon",
			"releases": [
				{
					"sublime_text": "*",
					"branch": "master"
				}
			]
		},
		{
			"name": "Mooon Light Theme",
			"details": "https://github.com/developedby-sam/mooon-light",
			"labels": ["theme", "color scheme"],
			"releases": [
				{
					"sublime_text": "*",
					"tags": true
				}
			]
		},
		{
			"name": "MOOS",
			"details": "https://github.com/oviquezr/sublime-moos",
			"labels": ["language syntax"],
			"releases": [
				{
					"sublime_text": ">=3092",
					"tags": true
				}
			]
		},
		{
			"name": "More Layouts",
			"details": "https://github.com/unknownuser88/morelayouts",
			"author": "David Bekoyan",
			"labels": ["layout"],
			"releases": [
				{
					"sublime_text": "*",
					"tags": true
				}
			]
		},
		{
			"name": "More Python Completions",
			"details": "https://github.com/tushortz/More-Python-Completions",
<<<<<<< HEAD
			"labels": ["completions", "python"],
=======
			"labels": ["completions", "completion", "python"],
>>>>>>> ab16793c
			"releases": [
				{
					"sublime_text": "*",
					"tags": true
				}
			]
		},
		{
			"name": "Morse",
			"details": "https://github.com/hippasus/SublimeMorse",
			"releases": [
				{
					"sublime_text": "*",
					"branch": "master"
				}
			]
		},
		{
			"name": "Morse Code for Foundation",
			"details": "https://github.com/foundation/foundation-sublime",
			"releases": [
				{
					"sublime_text": "*",
					"tags": true
				}
			]
		},
		{
			"name": "MotionBuilder",
			"details": "https://github.com/matthewkapfhammer/MotionBuilderSublime",
			"releases": [
				{
					"sublime_text": "*",
					"platforms": ["windows", "linux"],
					"tags": true
				}
			]
		},
		{
			"details": "https://github.com/SublimeText/MouseEventListener",
			"releases": [
				{
					"sublime_text": "*",
					"branch": "master"
				}
			]
		},
		{
			"name": "Move By Paragraph",
			"details": "https://github.com/xsleonard/sublime-MoveByParagraph",
			"previous_names": ["Move Better"],
			"releases": [
				{
					"sublime_text": "*",
					"tags": true
				}
			]
		},
		{
			"name": "Move By Symbols",
			"details": "https://github.com/abusalimov/SublimeMoveBySymbols",
			"labels": ["code navigation"],
			"releases": [
				{
					"sublime_text": "*",
					"tags": true
				}
			]
		},
		{
			"name": "Move Half Pages",
			"details": "https://github.com/Finnerale/Sublime-MoveHalfPages",
			"releases": [
				{
					"sublime_text": "*",
					"tags": true
				}
			]
		},
		{
			"details": "https://github.com/SublimeText/MoveTab",
			"releases": [
				{
					"sublime_text": ">=4000",
					"tags": true
				},
				{
					"sublime_text": "<4000",
					"tags": "st3-v"
				}
			]
		},
		{
			"name": "MozillaQuery",
			"details": "https://github.com/saadq/MozillaQuery",
			"releases": [
				{
					"sublime_text": ">=3000",
					"tags": true
				}
			]
		},
		{
			"name": "Mp3Player",
			"details": "https://github.com/RachitKansal/sublime-Mp3Player",
			"releases": [
				{
					"sublime_text": ">=3000",
					"platforms": ["linux", "windows"],
					"tags": true
				}
			]
		},
		{
			"details": "https://github.com/bkeller2/Mplus",
			"releases": [
				{
					"sublime_text": "*",
					"branch": "master"
				}
			]
		},
		{
			"name": "Mreq Color Scheme",
			"details": "https://github.com/mreq/mreq-theme",
			"labels": ["color scheme"],
			"releases": [
				{
					"sublime_text": "*",
					"branch": "master"
				}
			]
		},
		{
			"name": "MrIgor",
			"details": "https://github.com/tisto/MrIgor",
			"releases": [
				{
					"sublime_text": ">=3000",
					"platforms": ["osx", "linux"],
					"branch": "master"
				}
			]
		},
		{
			"name": "MRL syntax highlighting",
			"details": "https://github.com/Bushikot/mrl-sublime-syntax",
			"author": "Denis Koshechkin",
			"labels": ["language syntax"],
			"releases": [
				{
					"sublime_text": ">=3092",
					"tags": true
				}
			]
		},
		{
			"name": "MSBuild selector",
			"details": "https://github.com/JohanBaltie/MSBuildSelector",
			"author": "Johan Baltié",
			"labels": ["build system"],
			"releases": [
				{
					"sublime_text": "*",
					"platforms": ["windows"],
					"tags": true
				}
			]
		},
		{
			"name": "Mscgen",
			"details": "https://github.com/r-stein/sublime-text-mscgen",
			"labels": ["language syntax", "build system"],
			"releases": [
				{
					"sublime_text": "*",
					"tags": true
				}
			]
		},
		{
			"name": "MThuy Local Sync",
			"details": "https://github.com/hoanglan87/mthuy-local-sync",
			"releases": [
				{
					"sublime_text": ">=3000",
					"tags": true
				}
			]
		},
		{
			"name": "Multi line paste",
			"details": "https://github.com/shuky19/MultiLinePaste",
			"labels": ["paste multiline edit clipboard"],
			"releases": [
				{
					"sublime_text": "*",
					"tags": true
				}
			]
		},
		{
			"name": "Multi Select Alphabetizer",
			"details": "https://github.com/jasongornall/sublime-alphabetizer",
			"releases": [
				{
					"sublime_text": "*",
					"tags": true
				}
			]
		},
		{
			"name": "multiAlign",
			"details": "https://github.com/shwk86/multiAlign",
			"releases": [
				{
					"sublime_text": "*",
					"tags": true
				}
			]
		},
		{
			"name": "Multibyte Word Separators",
			"details": "https://github.com/naoyukik/SublimeMultibyteWordSeparators",
			"labels": ["japanese"],
			"releases": [
				{
					"sublime_text": ">=3000",
					"tags": true
				}
			]
		},
		{
			"name": "Multicommand",
			"details": "https://github.com/dvcrn/sublime-multicommand",
			"labels": ["keybinding"],
			"releases": [
				{
					"sublime_text": "*",
					"tags": true
				}
			]
		},
		{
			"name": "MultiEditUtils",
			"details": "https://github.com/philippotto/Sublime-MultiEditUtils",
			"labels": ["text manipulation", "code navigation", "text selection"],
			"releases": [
				{
					"sublime_text": "*",
					"tags": true
				}
			]
		},
		{
			"name": "MultiFill",
			"details": "https://github.com/Lellansin/MultiFill",
			"releases": [
				{
					"sublime_text": "*",
					"branch": "master"
				}
			]
		},
		{
			"name": "MultiLang Color Scheme",
			"details": "https://github.com/ProjectCleverWeb/MultiLang-Color-Schemes",
			"labels": ["color scheme"],
			"releases": [
				{
					"sublime_text": "*",
					"branch": "master"
				}
			]
		},
		{
			"name": "MultipleSelectionScroller",
			"details": "https://github.com/mattst/MultipleSelectionScroller",
			"labels": ["cursors manipulation", "text navigation", "text selection"],
			"releases": [
				{
					"sublime_text": "*",
					"tags": true
				}
			]
		},
		{
			"name": "MultiValue BASIC",
			"details": "https://github.com/ianharper/Sublime-Text-MVBasic-Syntax",
			"labels": ["language syntax", "snippets", "color scheme"],
			"releases": [
				{
					"sublime_text": ">=3092",
					"tags": true
				}
			]
		},
		{
			"name": "MUMPS",
			"details": "https://github.com/ksherlock/MUMPS.tmbundle",
			"labels": ["language syntax"],
			"releases": [
				{
					"sublime_text": ">=3092",
					"tags": true
				}
			]
		},
		{
			"name": "Murphi",
			"details": "https://bitbucket.org/timlinsc/sublimemurphi",
			"labels": ["language syntax"],
			"releases": [
				{
					"sublime_text": ">=3092",
					"tags": true
				}
			]
		},
		{
			"name": "Mustache",
			"details": "https://github.com/SublimeText/Mustache",
			"labels": ["language syntax", "snippets"],
			"releases": [
				{
					"sublime_text": "3092 - 4151",
					"tags": "st3-"
				},
				{
					"sublime_text": ">=4152",
					"tags": true
				}
			]
		},
		{
			"name": "Mustang Color Scheme",
			"details": "https://github.com/lyubenblagoev/sublime-mustang-color-scheme",
			"labels": ["color scheme"],
			"releases": [
				{
					"sublime_text": "*",
					"branch": "master"
				}
			]
		},
		{
			"name": "muukii",
			"details": "https://github.com/muukii/muukii",
			"releases": [
				{
					"sublime_text": "*",
					"tags": true
				}
			]
		},
		{
			"name": "MvtAssign It",
			"details": "https://github.com/steveosoule/MvtAssignIt",
			"releases": [
				{
					"sublime_text": "*",
					"branch": "master"
				}
			]
		},
		{
			"name": "My Snippets",
			"details": "https://github.com/erikgassler/My-Snippets",
			"releases": [
				{
					"sublime_text": "*",
					"tags": true
				}
			]
		},
		{
			"name": "Mybb Template Editor",
			"details": "https://github.com/ionutvmi/SublimeMybbTplEditor",
			"releases": [
				{
					"sublime_text": ">=3000",
					"tags": true
				}
			]
		},
		{
			"name": "myPDDL",
			"details": "https://github.com/Pold87/myPDDL",
			"releases": [
				{
					"sublime_text": "*",
					"branch": "master"
				}
			]
		},
		{
			"name": "MypyReveal",
			"details": "https://github.com/fortana-co/sublime-mypy-reveal",
			"labels": [
				"mypy",
				"python",
				"type",
				"check",
				"lint"
			],
			"author": "kylebebak",
			"releases": [
				{
					"sublime_text": ">=3084",
					"tags": true
				}
			]
		},
		{
			"name": "MySFTP",
			"details": "https://github.com/icjmaa/MySFTP",
			"labels": ["ftp", "sftp", "ssh", "free", "open source"],
			"releases": [
				{
					"sublime_text": "*",
					"tags": true
				}
			]
		},
		{
			"name": "MySQL Snippets",
			"details": "https://github.com/korniychuk/sublime-sql-snippets",
			"labels": ["snippets", "mysql", "sql"],
			"releases": [
				{
					"sublime_text": "*",
					"tags": true
				}
			]
		}
	]
}<|MERGE_RESOLUTION|>--- conflicted
+++ resolved
@@ -2308,11 +2308,7 @@
 		{
 			"name": "More Python Completions",
 			"details": "https://github.com/tushortz/More-Python-Completions",
-<<<<<<< HEAD
 			"labels": ["completions", "python"],
-=======
-			"labels": ["completions", "completion", "python"],
->>>>>>> ab16793c
 			"releases": [
 				{
 					"sublime_text": "*",
