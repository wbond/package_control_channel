{
	"$schema": "sublime://packagecontrol.io/schemas/repository",
	"schema_version": "4.0.0",
	"packages": [
		{
			"name": "M3U Syntax",
			"details": "https://github.com/sal0max/sublime-m3u",
			"labels": ["language syntax"],
			"releases": [
				{
					"sublime_text": "*",
					"tags": true
				}
			]
		},
		{
			"name": "M4Expand",
			"details": "https://github.com/alextarrell/M4Expand",
			"labels": ["macro", "text manipulation"],
			"releases": [
				{
					"sublime_text": "*",
					"tags": true
				}
			]
		},
		{
			"name": "M68k Assembly",
			"details": "https://github.com/stevenjs/M68k-Assembly",
			"releases": [
				{
					"sublime_text": "*",
					"tags": true
				}
			]
		},
		{
			"name": "MAC-1 Syntax",
			"author": "David Holton",
			"description": "Provides MAC-1 syntax support for Sublime Text 3.",
			"details": "https://github.com/davidholton/mac1-syntax",
			"labels": ["language syntax"],
			"releases": [
				{
					"sublime_text": "*",
					"tags": true
				}
			]
		},
		{
			"name": "MacDictionary",
			"details": "https://github.com/gh640/SublimeMacDictionary",
			"author": "Goto Hayato",
			"labels": ["mac", "dictionary"],
			"releases": [
				{
					"sublime_text": ">=3124",
					"platforms": ["osx"],
					"tags": true
				}
			]
		},
		{
			"name": "MacDown App Menu",
			"details": "https://github.com/diimdeep/sublime-text-macdown-app-menu",
			"labels": ["markdown", "preview", "editor", "macdown.app"],
			"releases": [
				{
					"sublime_text": "*",
					"platforms": ["osx"],
					"tags": true
				}
			]
		},
		{
			"name": "Mackerel Syntax Highlighting",
			"details": "https://github.com/Phillip3/mackerel_syntax_highlighting",
			"releases": [
				{
					"sublime_text": "*",
					"tags": true
				}
			]
		},
		{
			"name": "Macroptimize",
			"details": "https://github.com/bigcakes/Macroptimize",
			"releases": [
				{
					"sublime_text": "*",
					"tags": true
				}
			]
		},
		{
			"name": "Madebyphunky Color Scheme",
			"details": "https://github.com/Phunky/madebyphunky",
			"labels": ["color scheme"],
			"releases": [
				{
					"sublime_text": "*",
					"branch": "master"
				}
			]
		},
		{
			"name": "MagentoBacktraceMessageSyntax",
			"details": "https://github.com/Magebinary/MagentoBacktraceMessageSyntax",
			"labels": ["magento", "frontend", "language syntax"],
			"releases": [
				{
					"sublime_text": "*",
					"tags": true
				}
			]
		},
		{
			"name": "MagentoSnippets",
			"details": "https://github.com/MageFront/MagentoSnippets",
			"labels": ["magento", "frontend", "snippets"],
			"releases": [
				{
					"sublime_text": "*",
					"tags": true
				}
			]
		},
		{
			"name": "MagentoWorkflow",
			"details": "https://github.com/vovayatsyuk/MagentoWorkflow",
			"labels": ["magento", "magento automation", "docker magento", "magento cache clean"],
			"releases": [
				{
					"sublime_text": "*",
					"tags": true
				}
			]
		},
		{
			"name": "MagerunCommander",
			"details": "https://github.com/nhduy1985/sublime_mageruncommander",
			"author": "Dustin Tran",
			"labels": ["magento", "magerun", "commands"],
			"releases": [
				{
					"sublime_text": "*",
					"branch": "master"
				}
			]
		},
		{
			"name": "MagicComment",
			"details": "https://github.com/eiskrenkov/MagicComment",
			"author": "Egor Iskrenkov",
			"labels": ["text manipulation", "ruby", "frozen string"],
			"releases": [
				{
					"sublime_text": "*",
					"tags": true
				}
			]
		},
		{
			"name": "MagiclessQuotes",
			"details": "https://github.com/daryltucker/MagiclessQuotes",
			"releases": [
				{
					"sublime_text": "*",
					"branch": "master"
				}
			]
		},
		{
			"name": "MagicPython",
			"details": "https://github.com/MagicStack/MagicPython",
			"labels": ["language syntax", "python"],
			"releases": [
				{
					"sublime_text": "<4000",
					"tags": true
				}
			]
		},
		{
			"name": "MagicTemplates",
			"details": "https://github.com/vovayatsyuk/sublime-magic-templates",
			"labels": ["magento", "php templates", "boilerplate"],
			"releases": [
				{
					"sublime_text": "*",
					"tags": true
				}
			]
		},
		{
			"name": "Magma",
			"details": "https://github.com/cjdoris/sublime-magma",
			"labels": ["language syntax", "magma"],
			"releases": [
				{
					"sublime_text": "*",
					"tags": true
				}
			]
		},
		{
			"name": "MagmaSnippets",
			"details": "https://github.com/cjdoris/sublime-magma-snippets",
			"labels": ["snippets", "magma"],
			"releases": [
				{
					"sublime_text": "*",
					"tags": true
				}
			]
		},
		{
			"name": "Magpie",
			"details": "https://github.com/Silectis/sublime-magpie",
			"labels": ["language syntax", "magpie"],
			"releases": [
				{
					"sublime_text": "*",
					"tags": true
				}
			]
		},
		{
			"name": "MainThings Color Scheme",
			"details": "https://github.com/vitalfadeev/MainThings",
			"labels": ["color scheme", "dark", "dlang", "d"],
			"releases": [
				{
					"sublime_text": "*",
					"tags": true
				}
			]
		},
		{
			"name": "Make Automatic Variables",
			"details": "https://github.com/roperzh/sublime-make-auto-vars",
			"labels": ["snippets", "makefile"],
			"releases": [
				{
					"sublime_text": "*",
					"tags": true
				}
			]
		},
		{
			"name": "Make Bookmarklet",
			"details": "https://github.com/gillibrand/MakeBookmarklet",
			"releases": [
				{
					"sublime_text": "*",
					"tags": true
				}
			]
		},
		{
			"name": "Make File Executable",
			"details": "https://github.com/glutanimate/sublime-make-file-executable",
			"labels": ["chmod", "permissions"],
			"releases": [
				{
					"sublime_text": "*",
					"platforms": ["linux", "osx"],
					"tags": true
				}
			]
		},
		{
			"name": "Makefile Plus",
			"labels": ["language syntax"],
			"details": "https://github.com/Altomare/sublime-makefile-plus",
			"releases": [
				{
					"sublime_text": "*",
					"tags": true
				}
			]
		},
		{
			"name": "makensis",
			"details": "https://github.com/idleberg/sublime-makensis",
			"labels": ["build system", "nsis"],
			"releases": [
				{
					"sublime_text": "*",
					"tags": true
				}
			]
		},
		{
			"name": "MakeTargets",
			"details": "https://github.com/dusk125/sublime-maketargets",
			"labels": ["make", "makefile", "target", "build system"],
			"releases": [
				{
					"sublime_text": "*",
					"platforms": ["*"],
					"tags": true
				}
			]
		},
		{
			"name": "Mako",
			"details": "https://github.com/marconi/mako-tmbundle",
			"releases": [
				{
					"sublime_text": "*",
					"branch": "master"
				}
			]
		},
		{
			"name": "Man Page Support",
			"details": "https://github.com/carsonoid/sublime_man_page_support",
			"labels": ["language syntax", "snippets"],
			"releases": [
				{
					"sublime_text": "*",
					"tags": true
				}
			]
		},
		{
			"name": "Mandoc",
			"details": "https://github.com/ISSOtm/sublime-mandoc",
			"labels": ["language syntax", "mandoc", "man", "man page"],
			"releases": [
				{
					"sublime_text": "*",
					"tags": true
				}
			]
		},
		{
			"name": "ManiaScript",
			"details": "https://github.com/Anthodev/Sublime-ManiaScript",
			"labels": ["language syntax"],
			"releases": [
				{
					"sublime_text": "*",
					"branch": "master"
				}
			]
		},
		{
			"name": "MantisBT",
			"details": "https://github.com/vboctor/sublime-mantisbt",
			"labels": ["mantis", "mantisbt", "bugtracker", "mantis bug tracker"],
			"releases": [
				{
					"sublime_text": "*",
					"tags": true
				}
			]
		},
		{
			"name": "Map Snippets",
			"details": "https://github.com/newsroomdev/Map-Snippets",
			"labels": ["snippets"],
			"releases": [
				{
					"sublime_text": "*",
					"branch": "master"
				}
			]
		},
		{
			"name": "Maperitive",
			"details": "https://github.com/klangfarbe/sublime-maperitive",
			"releases": [
				{
					"sublime_text": "*",
					"branch": "master"
				}
			]
		},
		{
			"name": "MapfileSyntax",
			"details": "https://github.com/szinggeler/SublimeMapfileSyntax",
			"releases": [
				{
					"sublime_text": ">=3103",
					"tags": true
				}
			]
		},
		{
			"name": "MapPreview",
			"details": "https://github.com/doneill/MapPreview",
			"releases": [
				{
					"sublime_text": "*",
					"tags": true
				}
			]
		},
		{
			"name": "MapTool Syntax",
			"details": "https://github.com/wwmoraes/Sublime-MapTool-Syntax",
			"releases": [
				{
					"sublime_text": "*",
					"tags": true
				}
			]
		},
		{
			"name": "Marc Mentat Proc Highlighting",
			"details": "https://github.com/WesleyPeijnenburg/Marc_Syntax_Support",
			"labels": ["language syntax"],
			"releases": [
				{
					"sublime_text": ">=3084",
					"tags": true
				}
			]
		},
		{
			"details": "https://github.com/MakiseKurisu/MarieAssembly",
			"labels": ["language syntax"],
			"releases": [
				{
					"sublime_text": "*",
					"branch": "master"
				}
			]
		},
		{
			"name": "Markdeep",
			"details": "https://github.com/gwenzek/sublime_markdeep",
			"labels": ["language syntax", "markdeep"],
			"releases": [
				{
					"sublime_text": ">=3103",
					"tags": true
				}
			]
		},
		{
			"name": "Markdown Code Blocks",
			"details": "https://github.com/molnarmark/markdowncodeblocks",
			"labels": ["markdown"],
			"releases": [
				{
					"sublime_text": "*",
					"tags": true
				}
			]
		},
		{
			"name": "Markdown Code Packer",
			"details": "https://github.com/motine/MarkdownCodePacker",
			"labels": ["markdown"],
			"releases": [
				{
					"sublime_text": "*",
					"tags": true
				}
			]
		},
		{
			"name": "Markdown Extended",
			"details": "https://github.com/jonschlinkert/sublime-markdown-extended",
			"releases": [
				{
					"sublime_text": "*",
					"branch": "master"
				}
			]
		},
		{
			"name": "Markdown HTML Preview",
			"details": "https://github.com/zeyon/MarkdownHtmlPreview",
			"labels": ["markdown", "preview", "build system", "html"],
			"releases": [
				{
					"sublime_text": "*",
					"tags": true
				}
			]
		},
		{
			"name": "Markdown Images",
			"details": "https://github.com/xsleonard/sublime-MarkdownImages",
			"releases": [
				{
					"sublime_text": "*",
					"tags": true
				}
			]
		},
		{
			"name": "Markdown Numbered Headers",
			"details": "https://github.com/weituotian/md_numbered_headers",
			"labels": ["markdown", "headers", "numbered headers"],
			"releases": [
				{
					"sublime_text": "*",
					"tags": true
				}
			]
		},
		{
			"name": "Markdown Slideshow",
			"details": "https://github.com/ogom/sublimetext-markdown-slideshow",
			"releases": [
				{
					"sublime_text": "*",
					"branch": "master"
				}
			]
		},
		{
			"name": "Markdown Table Creator",
			"details": "https://github.com/yusufb/MarkdownTableCreator",
			"labels": ["markdown"],
			"releases": [
				{
					"sublime_text": "*",
					"tags": true
				}
			]
		},
		{
			"name": "Markdown Table Formatter",
			"details": "https://github.com/bitwiser73/MarkdownTableFormatter",
			"donate": "https://www.paypal.com/cgi-bin/webscr?cmd=_s-xclick&hosted_button_id=WAQUTBM9K8246",
			"labels": ["markdown", "formatting", "formatter", "text manipulation"],
			"releases": [
				{
					"sublime_text": ">=3121",
					"tags": true
				}
			]
		},
		{
			"name": "Markdown to Clipboard",
			"details": "https://github.com/zhimiaoli/Sublime.Markdown2Clipboard",
			"releases": [
				{
					"sublime_text": "*",
					"branch": "master"
				}
			]
		},
		{
			"name": "MarkdownAssistant",
			"details": "https://github.com/code-reaper08/MarkdownAssistant",
			"labels": ["markdown","snippets","snippet"],
			"releases": [
				{
					"sublime_text": ">=3103",
					"tags": true
				}
			]
		},
		{
			"name": "MarkdownCodeBlockWrapper",
			"details": "https://github.com/kenspirit/MarkdownCodeBlockWrapper",
			"releases": [
				{
					"sublime_text": "*",
					"tags": true
				}
			]
		},
		{
			"name": "MarkdownCodeExporter",
			"details": "https://github.com/SublimeText-Markdown/MarkdownCodeExporter",
			"labels": ["markdown"],
			"releases": [
				{
					"sublime_text": "*",
					"tags": true
				}
			]
		},
		{
			"name": "MarkdownComplements",
			"details": "https://github.com/junShimoji/MarkdownComplements",
			"releases": [
				{
					"sublime_text": "*",
					"tags": true
				}
			]
		},
		{
			"name": "MarkdownEditing",
			"details": "https://github.com/SublimeText-Markdown/MarkdownEditing",
			"homepage": "https://sublimetext-markdown.github.io/MarkdownEditing",
			"labels": ["markdown", "github markdown", "gfm", "multimarkdown", "color scheme"],
			"releases": [
				{
					"sublime_text": "2000 - 3175",
					"tags": "st2-"
				},
				{
					"sublime_text": "3176 - 4106",
					"tags": "3176-"
				},
				{
					"sublime_text": ">=4107",
					"tags": "4107-"
				}
			]
		},
		{
			"name": "MarkdownFootnotes",
			"details": "https://github.com/classicist/MarkdownFootnotes",
			"labels": ["markdown", "academic markdown", "footnote", "multimarkdown", "insert", "automate"],
			"releases": [
				{
					"sublime_text": "*",
					"tags": true
				}
			]
		},
		{
			"details": "https://github.com/sekogan/MarkdownLight",
			"releases": [
				{
					"sublime_text": "*",
					"tags": true
				}
			]
		},
		{
			"name": "MarkdownLink",
			"details": "https://github.com/unlight/sublime-markdown-link",
			"labels": ["markdown", "links", "urls"],
			"releases": [
				{
					"sublime_text": "*",
					"tags": true
				}
			]
		},
		{
			"name": "MarkdownLivePreview",
			"details": "https://github.com/math2001/MarkdownLivePreview",
			"labels": ["markdown", "preview"],
			"releases": [
				{
					"sublime_text": "*",
					"tags": true
				}
			]
		},
		{
			"name": "MarkdownPreview",
			"details": "https://github.com/facelessuser/MarkdownPreview",
			"labels": ["markdown", "preview", "build system"],
			"previous_names": ["Markdown Preview"],
			"releases": [
				{
					"sublime_text": "*",
					"tags": "st3-"
				}
			]
		},
		{
			"details": "https://github.com/naokazuterada/MarkdownTOC",
			"labels": ["markdown", "toc", "table of contents"],
			"releases": [
				{
					"sublime_text": "*",
					"tags": true
				}
			]
		},
		{
			"name": "MarkdownWriter",
			"details": "https://github.com/vanleo2001/MarkdownWriter",
			"labels": ["markdown", "convert html to markdown"],
			"releases": [
				{
					"sublime_text": ">=3118",
					"platforms": ["windows"],
					"tags": true
				}
			]
		},
		{
			"name": "Marked App Menu",
			"details": "https://github.com/icio/sublime-text-marked",
			"labels": ["markdown", "preview", "build system", "marked.app"],
			"previous_names": ["Marked.app Menu"],
			"releases": [
				{
					"sublime_text": "*",
					"branch": "master"
				}
			]
		},
		{
			"name": "Marking Changed Rows",
			"details": "https://github.com/Harurow/sublime_markingchangedrows",
			"releases": [
				{
					"sublime_text": "*",
					"tags": true
				}
			]
		},
		{
			"name": "MarkLogic",
			"details": "https://github.com/paxtonhare/MarkLogic-Sublime",
			"releases": [
				{
					"sublime_text": "*",
					"tags": true
				}
			]
		},
		{
			"name": "Markmon real-time markdown preview",
			"details": "https://github.com/yyjhao/sublime-text-markmon",
			"releases": [
				{
					"sublime_text": "*",
					"tags": true
				}
			]
		},
		{
			"name": "Marko",
			"details": "https://github.com/merwan7/sublime-marko",
			"labels": ["language syntax"],
			"releases": [
				{
					"sublime_text": "*",
					"tags": true
				}
			]
		},
		{
			"name": "MarkSearch",
			"details": "https://github.com/robertcollier4/MarkSearch",
			"labels": ["search", "find", "mark"],
			"releases": [
				{
					"sublime_text": "*",
					"tags": true
				}
			]
		},
		{
			"name": "MarLant",
			"details": "https://github.com/retifrav/marlant",
			"labels": ["subrip", "srt", "subtitles", "language syntax"],
			"author": "retif",
			"releases": [
				{
					"sublime_text": ">=4099",
					"tags": "v"
				}
			]
		},
		{
			"name": "Marshal Command Code",
			"previous_names": ["MinecraftCommandCode"],
			"description": "Syntax highlighting for Minecraft Commands",
			"details": "https://github.com/42iscool42/MCC",
			"releases": [
				{
					"sublime_text": "*",
					"tags":true
				}
			]
		},
		{
			"name": "Mask",
			"details": "https://github.com/tenbits/sublime-mask",
			"releases": [
				{
					"sublime_text": "*",
					"tags": true
				}
			]
		},
		{
			"details": "https://github.com/MakiseKurisu/MasmAssembly",
			"labels": ["language syntax"],
			"releases": [
				{
					"sublime_text": "*",
					"branch": "master"
				}
			]
		},
		{
			"details": "https://github.com/guanghao479/Mason",
			"releases": [
				{
					"sublime_text": "*",
					"branch": "master"
				}
			]
		},
		{
			"name": "Match",
			"details": "https://github.com/li-vu/st-match",
			"labels": ["file navigation", "search"],
			"releases": [
				{
					"sublime_text": "*",
					"tags": true
				}
			]
		},
		{
			"name": "Material Color Scheme",
			"details": "https://github.com/willsoto/material-color-scheme",
			"labels": ["color scheme"],
			"releases": [
				{
					"sublime_text": "*",
					"branch": "master"
				}
			]
		},
		{
			"name": "Material Design Lite Selectors Snippets",
			"details": "https://github.com/radzev1ch/material-design-lite-snippets",
			"labels": ["snippets"],
			"author": "Aliaksandr Radzevich",
			"releases": [
				{
					"sublime_text": "*",
					"tags": true
				}
			]
		},
		{
			"name": "Material Design Lite Snippets",
			"details": "https://github.com/arindampradhan/material-lite-snippet",
			"labels": ["snippets"],
			"author": "Arindam Pradhan",
			"releases": [
				{
					"sublime_text": "*",
					"platforms": "*",
					"tags": true
				}
			]
		},
		{
			"name": "Material Monokai",
			"details": "https://github.com/hlrossato/material-monokai",
			"labels": ["color scheme", "material design", "monokai"],
			"releases": [
				{
					"sublime_text": "*",
					"tags": true
				}
			]
		},
		{
			"name": "Material Nil",
			"details": "https://github.com/akalongman/sublimetext-material-nil",
			"labels": ["theme", "color scheme"],
			"author": "Avtandil Kikabidze aka LONGMAN",
			"releases": [
				{
					"sublime_text": "*",
					"tags": true
				}
			]
		},
		{
			"name": "Material Theme",
			"author": ["equinusocio", "material-theme", "SublimeText"],
			"details": "https://github.com/SublimeText/material-theme",
			"labels": ["theme", "color scheme", "material"],
			"releases": [
				{
					"sublime_text": ">=3103",
					"tags": true
				}
			]
		},
		{
			"name": "Materialize",
			"details": "https://github.com/zyphlar/Materialize",
			"labels": ["theme", "color scheme", "material"],
			"releases": [
				{
					"sublime_text": "*",
					"tags": true
				}
			]
		},
		{
			"name": "Materialize-Appbar",
			"details": "https://github.com/saadq/Materialize-Appbar",
			"labels": ["theme", "color scheme", "material"],
			"releases": [
				{
					"sublime_text": "*",
					"tags": true
				}
			]
		},
		{
			"name": "Materialize-White-Panels",
			"details": "https://github.com/saadq/Materialize-White-Panels",
			"labels": ["theme", "color scheme", "material"],
			"releases": [
				{
					"sublime_text": "*",
					"tags": true
				}
			]
		},
		{
			"name": "Materialized CSS Snippets",
			"details": "https://github.com/ayinloya/materialized-css-snippets",
			"labels": ["css", "materialized", "snippets", "material"],
			"releases": [
				{
					"sublime_text": "*",
					"tags": true
				}
			]
		},
		{
			"name": "MaterialUi React Component Snippet Autocomplete",
			"details": "https://github.com/Pushpamk/materialui-react-component-snippet-autocomplete",
			"readme": "https://github.com/Pushpamk/materialui-react-component-snippet-autocomplete/blob/master/README.md",
			"author": "Pushpam Kumar",
			"labels": ["material","react","component","snippet","autocomplete"],
			"releases": [
				{
					"sublime_text": "*",
					"tags": true
				}
			]
		},
		{
			"name": "Math Notes",
			"details": "https://github.com/LemonPi/math-notes",
			"labels": ["language syntax", "documentation", "notes"],
			"releases": [
				{
					"sublime_text": "*",
					"tags": true
				}
			]
		},
		{
			"name": "MathML",
			"details": "https://github.com/Sensibility/MathML-Sublime-Plugin",
			"labels": ["language syntax", "mathml"],
			"releases": [
				{
					"sublime_text": "*",
					"tags": true
				}
			]
		},
		{
			"name": "Matlab Completions",
			"details": "https://github.com/tushortz/Matlab-Completions",
			"labels": ["matlab", "completion", "auto-complete"],
			"releases": [
				{
					"sublime_text": "*",
					"tags": true
				}
			]
		},
		{
			"details": "https://github.com/joepmoritz/MatlabFilenameAutoComplete",
			"labels": ["auto-complete", "matlab"],
			"releases": [
				{
					"sublime_text": "*",
					"tags": true
				}
			]
		},
		{
			"name": "MatrixList Snippets",
			"details": "https://github.com/wangchao0502/MatrixList-Snippets",
			"releases": [
				{
					"sublime_text": "*",
					"tags": true
				}
			]
		},
		{
			"name": "Mattermost Post",
			"details": "https://github.com/rubberneck/sublime-mattermost-post",
			"releases": [
				{
					"sublime_text": "*",
					"tags": true
				}
			]
		},
		{
			"name": "Maude Syntax Highlighting",
			"details": "https://github.com/jpsikorra/maude_syntax_highlight",
			"labels": ["maude", "language syntax"],
			"releases": [
				{
					"sublime_text": "*",
					"tags": true
				}
			]
		},
		{
			"name": "Maven",
			"details": "https://github.com/nlloyd/SublimeMaven",
			"releases": [
				{
<<<<<<< HEAD
					"sublime_text": "*",
=======
					"sublime_text": ">=3000",
>>>>>>> ab16793c
					"branch": "sublime3"
				}
			]
		},
		{
			"details": "https://github.com/jisaacks/MaxPane",
			"releases": [
				{
					"sublime_text": "*",
					"branch": "master"
				}
			]
		},
		{
			"details": "https://github.com/justinfx/MayaSublime",
			"releases": [
				{
					"sublime_text": "*",
					"tags": true
				}
			]
		},
		{
			"name": "Maybs Quit",
			"details": "https://github.com/xavi-/sublime-maybs-quit",
			"labels": ["utilities", "file navigation", "window management"],
			"releases": [
				{
					"sublime_text": "*",
					"branch": "master"
				}
			]
		},
		{
			"name": "Maze Syntax",
			"details": "https://github.com/olls/sublime-maze",
			"labels": ["auto-complete", "language syntax", "snippets"],
			"releases": [
				{
					"sublime_text": "*",
					"tags": true
				}
			]
		},
		{
			"name": "MCA Language",
			"details": "https://github.com/toxic-spanner/MCA.tmLanguage",
			"author": "mrfishie",
			"labels": ["language syntax"],
			"releases": [
				{
					"sublime_text": "*",
					"tags": true
				}
			]
		},
		{
			"name": "MCFunction",
			"details": "https://github.com/AjaxGb/Sublime-MCFunction",
			"labels": ["language syntax", "minecraft"],
			"releases": [
				{
					"sublime_text": "*",
					"tags": true
				}
			]
		},
		{
			"name": "MCNP",
			"details": "https://github.com/SublimeText/MCNP",
			"labels": ["language syntax", "snippets"],
			"releases": [
				{
					"sublime_text": ">=4107",
					"tags": true
				}
			]
		},
		{
			"name": "MCS_Syntax",
			"details": "https://github.com/bmpenuelas/MCS_Syntax",
			"labels": ["language syntax", "mcs", "xilinx", "fpga"],
			"releases": [
				{
					"sublime_text": "*",
					"tags": true
				}
			]
		},
		{
			"name": "MDL Language",
			"details": "https://github.com/ardenpm/sublime-mdl-language",
			"labels" : ["language syntax"],
			"releases": [
				{
					"sublime_text": "*",
					"tags": true
				}
			]
		},
		{
			"name": "MDN Search Doc",
			"details": "https://github.com/nucliweb/MDNSearchDoc",
			"labels": ["doc", "documentation"],
			"previous_names": ["MDN Serach Doc"],
			"releases": [
				{
					"sublime_text": "*",
					"branch": "master"
				}
			]
		},
		{
			"name": "MDX",
			"details": "https://github.com/SublimeText/MDX",
			"labels": ["jsx", "language syntax", "markdown", "mdx"],
			"previous_names": ["MDX Syntax Highlighting"],
			"releases": [
				{
					"sublime_text": "3143 - 3211",
					"tags": "3143-"
				},
				{
					"sublime_text": "4107 - 4125",
					"tags": "4107-"
				},
				{
					"sublime_text": "4126 - 4142",
					"tags": "4126-"
				},
				{
					"sublime_text": ">=4143",
					"tags": "4143-"
				}
			]
		},
		{
			"name": "MediaPlayer",
			"details": "https://github.com/Monnoroch/SublimePlayer",
			"labels": ["media"],
			"releases": [
				{
					"sublime_text": "*",
					"branch": "master"
				}
			]
		},
		{
			"details": "https://github.com/tosher/Mediawiker",
			"labels": ["wiki editor", "mediawiki", "wikipedia editor", "wikipedia", "language syntax"],
			"releases": [
				{
					"sublime_text": "*",
					"tags": true
				}
			]
		},
		{
			"name": "Meetio Theme",
			"details": "https://github.com/meetio-theme/sublime-meetio-theme",
			"labels": ["theme", "scheme", "light", "dark"],
			"releases": [
				{
					"sublime_text": "3179 - 4069",
					"tags": "3179-"
				},
				{
					"sublime_text": ">=4070",
					"tags": "4070-"
				}
			]
		},
		{
			"name": "Melbourne Ipsum",
			"details": "https://github.com/timiyay/MelbourneIpsum",
			"releases": [
				{
					"sublime_text": "*",
					"branch": "master"
				}
			]
		},
		{
			"name": "Mellanox Syntax Highlighter",
			"details": "https://github.com/keyboardinterrupt/sublime-mellanox-syntax",
			"releases": [
				{
					"sublime_text": "*",
					"tags": true
				}
			]
		},
		{
			"name": "Mem.dev Snippet Saver",
			"details": "https://github.com/mem-dev/st_plugin",
			"releases": [
				{
					"sublime_text": "*",
					"tags": true
				}
			]
		},
		{
			"name": "Memorize",
			"details": "https://github.com/ckm2k1/sublime_memorize",
			"labels": ["call stack", "memory aid"],
			"releases": [
				{
					"sublime_text": ">=4180",
					"tags": true
				}
			]
		},
		{
			"details": "https://github.com/max-mykhailenko/memTask",
			"releases": [
				{
					"sublime_text": "*",
					"branch": "master"
				}
			]
		},
		{
			"name": "Mercurial",
			"details": "https://github.com/guillermooo/mercurial",
			"labels": ["vcs", "hg"],
			"previous_names": ["SublimeHg"],
			"releases": [
				{
					"sublime_text": "*",
					"tags": true
				}
			]
		},
		{
			"name": "Merge Variables",
			"details": "https://github.com/pjdietz/sublime-merge-variables",
			"donate": "http://pjdietz.com/say-thanks/",
			"releases": [
				{
					"sublime_text": "*",
					"tags": true
				}
			]
		},
		{
			"name": "Merge Windows",
			"details": "https://github.com/chinchin96/SublimeText-Merge-Windows",
			"author": "Chinedu Ezeamuzie",
			"donate": "http://paypal.me/chinchin96",
			"labels": [
				"merge windows",
				"merge tabs",
				"group tabs",
				"join windows",
				"consolidate windows",
				"tab management",
				"manage tabs"
			],
			"releases": [
				{
					"sublime_text": "*",
					"tags": true
				}
			]
		},
		{
			"name": "Merlin",
			"details": "https://github.com/cynddl/sublime-text-merlin",
			"releases": [
				{
					"sublime_text": "*",
					"tags": true
				}
			]
		},
		{
			"name": "Mermaid",
			"details": "https://github.com/SublimeText/Mermaid",
			"labels": ["build system", "language syntax", "graph"],
			"releases": [
				{
					"sublime_text": "3092 - 4049",
					"tags": "st3-v"
				},
				{
					"sublime_text": ">=4050",
					"tags": "st4-v"
				}
			]
		},
		{
			"name": "Meson",
			"details": "https://github.com/Monochrome-Sauce/sublime-meson",
			"labels": ["build system", "language syntax"],
			"releases": [
				{
					"sublime_text": ">=4095",
					"tags": true
				}
			]
		},
		{
			"name": "Messages",
			"details": "https://github.com/kristoformaynard/SublimeMessages",
			"labels": ["linting", "tool execution"],
			"releases": [
				{
					"sublime_text": "*",
					"platforms": ["osx", "linux"],
					"tags": true
				}
			]
		},
		{
			"name": "MessagesPylint",
			"details": "https://github.com/kristoformaynard/SublimeMessagesPylint",
			"labels": ["linting"],
			"releases": [
				{
					"sublime_text": "*",
					"platforms": ["osx", "linux"],
					"tags": true
				}
			]
		},
		{
			"name": "MessagesSublemake",
			"details": "https://github.com/kristoformaynard/SublimeMessagesSublemake",
			"labels": ["build system"],
			"releases": [
				{
					"sublime_text": "*",
					"platforms": ["osx", "linux"],
					"tags": true
				}
			]
		},
		{
			"name": "Meta Substitution",
			"details": "https://github.com/htch/SublimeMetaSubstitutionPlugin",
			"labels": ["text manipulation"],
			"releases": [
				{
					"sublime_text": "*",
					"platforms": ["osx"],
					"tags": true
				}
			]
		},
		{
			"name": "MetaQuotes (MQL4) Compiler",
			"details": "https://github.com/IlanFrumer/mql4compiler",
			"releases": [
				{
					"sublime_text": "*",
					"tags": true
				}
			]
		},
		{
			"name": "MetaQuotes (MQL4) Language Package",
			"details": "https://github.com/currencysecrets/mql4",
			"releases": [
				{
					"sublime_text": "*",
					"branch": "master"
				}
			]
		},
		{
			"name": "Meteor Autocomplete (TernJS)",
			"details": "https://github.com/slava/tern-meteor-sublime",
			"releases": [
				{
					"sublime_text": "*",
					"tags": true
				}
			]
		},
		{
			"name": "Meteor Reval",
			"details": "https://github.com/qualialabs/reval-sublime",
			"releases": [
				{
					"sublime_text": "*",
					"tags": true
				}
			]
		},
		{
			"name": "Meteor Snippets",
			"details": "https://github.com/mrtnbroder/meteor-snippets",
			"releases": [
				{
					"sublime_text": "*",
					"tags": true
				}
			]
		},
		{
			"name": "Method",
			"details": "https://github.com/shagabutdinov/sublime-method",
			"donate": "https://github.com/shagabutdinov/sublime-enhanced/blob/master/readme-donations.md",
			"labels": ["sublime-enhanced", "text navigation", "text selection", "text manipulation"],
			"releases": [
				{
					"sublime_text": "*",
					"branch": "master"
				}
			]
		},
		{
			"name": "Micro16 Syntax",
			"details": "https://github.com/hschne/sublime-micro-16",
			"labels": ["language syntax"],
			"releases": [
				{
					"sublime_text": "*",
					"tags": true
				}
			]
		},
		{
			"name": "microbit Build System",
			"details": "https://github.com/stefanbates/sublime-micro-bit",
			"labels": ["build system"],
			"releases": [
				{
					"sublime_text": "*",
					"tags": true
				}
			]
		},
		{
			"name": "MicroPython Tools",
			"details": "https://github.com/bisguzar/st3-micropython-tools",
			"labels": ["micropython"],
			"releases": [
				{
					"sublime_text": "*",
					"tags": true
				}
			]
		},
		{
			"name": "Microsoft Power Query Syntax",
			"details": "https://github.com/dannysummerlin/PowerQuerySublimeSyntax",
			"labels": ["language syntax", "query", "excel", "powerbi", "microsoft", "ms"],
			"releases": [
				{
					"sublime_text": "*",
					"tags":true
				}
			]
		},
		{
			"name": "Mika",
			"details": "https://github.com/kyoto-shift/Mika",
			"labels": ["mika", "language syntax"],
			"releases": [
				{
					"sublime_text": "*",
					"tags": true
				}
			]
		},
		{
			"name": "Miking Syntax Highlighting",
			"previous_names": ["MCore Syntax Highlighting"],
			"details": "https://github.com/miking-lang/miking-sublime-text",
			"labels": ["mcore", "miking", "language syntax"],
			"releases": [
				{
					"sublime_text": "*",
					"tags": true
				}
			]
		},
		{
			"name": "MikrotikScript",
			"details": "https://github.com/Kentzo/MikrotikScript",
			"releases": [
				{
					"sublime_text": "*",
					"tags": true
				}
			]
		},
		{
			"name": "Milotic",
			"details": "https://github.com/vicky002/Milotic",
			"labels": ["color scheme"],
			"releases": [
				{
					"sublime_text": "*",
					"tags" : true
				}
			]
		},
		{
			"name": "Mindustry Assembly",
			"details": "https://github.com/gigamicro/Mindustry4Sublime",
			"releases": [
				{
					"sublime_text": "*",
					"tags": true
				}
			]
		},
		{
			"name": "Minecraft Command Format",
			"details": "https://github.com/destruc7i0n/SublimeMinecraftCommandFormat",
			"releases": [
				{
					"sublime_text": "*",
					"tags": true
				}
			]
		},
		{
			"name": "Minifier",
			"details": "https://github.com/bistory/Sublime-Minifier",
			"releases": [
				{
					"sublime_text": "*",
					"branch": "master"
				}
			]
		},
		{
			"name": "Minify",
			"details": "https://github.com/tssajo/Minify",
			"author": "tssajo",
			"labels": ["minification"],
			"releases": [
				{
					"sublime_text": "*",
					"tags": true
				}
			]
		},
		{
			"name": "Minify on Save",
			"details": "https://github.com/eltonvs/sublime-minify-on-save",
			"author": "eltonvs",
			"labels": ["automatization", "minification"],
			"releases": [
				{
					"sublime_text": "*",
					"tags": true
				}
			]
		},
		{
			"name": "Minimal Tabs",
			"details": "https://github.com/rosvik/sublime-minimal-tabs",
			"author": "rosvik",
			"labels": ["theme"],
			"releases": [
				{
					"sublime_text": "*",
					"tags": true
				}
			]
		},
		{
			"details": "https://github.com/315234/MinimalFortran",
			"releases": [
				{
					"sublime_text": "*",
					"branch": "master"
				}
			]
		},
		{
			"name": "MiniPy",
			"details": "https://github.com/vim-zz/MiniPy",
			"labels": ["minipy", "inline", "engine", "parser"],
			"releases": [
				{
					"sublime_text": "*",
					"tags": true
				}
			]
		},
		{
			"name": "Miniscript",
			"details": "https://github.com/thmour/sublime-miniscript",
			"author": "Mouratidis Theofilos",
			"labels": ["miniscript", "language syntax"],
			"releases": [
				{
					"sublime_text": "*",
					"branch": "master"
				}
			]
		},
		{
			"name": "Minitest Buddy",
			"details": "https://github.com/glaucocustodio/minitest-buddy-for-sublime-text",
			"labels": ["file navigation"],
			"releases": [
				{
					"sublime_text": "*",
					"tags": true
				}
			]
		},
		{
			"name": "MiniZinc Language",
			"details": "https://github.com/astenmark/sublime-mzn",
			"author": "Andreas Stenmark",
			"labels": ["minizinc", "language syntax", "mzn", "build system"],
			"releases": [
				{
					"sublime_text": "*",
					"tags": true
				}
			]
		},
		{
			"name": "MinkExtension default feature step completions",
			"details": "https://github.com/Stubbs/sublime-minkextension",
			"releases": [
				{
					"sublime_text": "*",
					"branch": "master"
				}
			]
		},
		{
			"name": "Mint Lang",
			"details": "https://github.com/Orgmir/mint-sublime-text",
			"labels": ["language syntax", "snippets"],
			"releases": [
				{
					"sublime_text": "*",
					"tags": true
				}
			]
		},
		{
			"name": "Minteresting",
			"details": "https://github.com/daytonn/Minteresting",
			"labels": ["theme", "color scheme"],
			"releases": [
				{
					"sublime_text": "*",
					"tags": true
				}
			]
		},
		{
			"name": "MIPS Syntax",
			"details": "https://github.com/contradictioned/mips-syntax",
			"labels": ["language syntax"],
			"releases": [
				{
					"sublime_text": "*",
					"branch": "master"
				}
			]
		},
		{
			"name": "mIRC Scripting Language (Highlighting and Autocomplete)",
			"details": "https://github.com/eneerge/mIRC-Scripting-Language-for-Sublime-Text",
			"labels": ["language syntax", "auto-complete"],
			"author": "Evan Greene",
			"releases": [
				{
					"sublime_text": "*",
					"tags": true
				}
			]
		},
		{
			"name": "Mirodark Color Scheme",
			"details": "https://github.com/djjcast/mirodark-st2",
			"labels": ["color scheme"],
			"releases": [
				{
					"sublime_text": "*",
					"branch": "master"
				}
			]
		},
		{
			"name": "Missing Palette Commands",
			"details": "https://github.com/fjl/Sublime-Missing-Palette-Commands",
			"releases": [
				{
<<<<<<< HEAD
					"sublime_text": "*",
=======
					"sublime_text": ">=3000",
>>>>>>> ab16793c
					"branch": "st3"
				}
			]
		},
		{
			"name": "MissingFindPanelKeys",
			"details": "https://github.com/mattst/SublimeMissingFindPanelKeys",
			"labels": ["search"],
			"releases": [
				{
					"sublime_text": "*",
					"tags": true
				}
			]
		},
		{
			"name": "MIST",
			"details": "https://github.com/Vizzle/SublimePluginForMIST",
			"releases": [
				{
					"sublime_text": "*",
					"tags": true
				}
			]
		},
		{
			"name": "Mistral",
			"details": "https://github.com/giampierod/mistral-sublime",
			"labels": ["snippets"],
			"releases": [
				{
					"sublime_text": "*",
					"tags": true
				}
			]
		},
		{
			"name": "MIT_Alloy",
			"details": "https://github.com/corbanmailloux/sublime-mit-alloy",
			"labels": ["language syntax"],
			"releases": [
				{
					"sublime_text": "*",
					"tags": true
				}
			]
		},
		{
			"name": "Mithrilizer",
			"details": "https://github.com/Bondifrench/Mithrilizer",
			"labels": ["javascript", "auto-complete", "mithril", "snippets"],
			"releases": [
				{
					"sublime_text": "*",
					"tags": true
				}
			]
		},
		{
			"name": "Miva IDE",
			"previous_names": ["Miva Template Language (MVT)"],
			"details": "https://github.com/mghweb/sublime-miva-ide",
			"author": "Max Hegler",
			"labels": ["miva", "mvt", "mivascript", "miva script", "language syntax", "snippets", "auto-complete", "formatting"],
			"releases": [
				{
					"sublime_text": "*",
					"tags": true
				}
			]
		},
		{
			"name": "MivaScript",
			"details": "https://github.com/zquintana/SublimeMivaScript",
			"labels": ["miva script"],
			"releases": [
				{
					"sublime_text": "*",
					"tags": true
				}
			]
		},
		{
			"name": "MJML-syntax",
			"details": "https://github.com/mjmlio/mjml-syntax",
			"labels": ["language syntax"],
			"releases": [
				{
					"sublime_text": "*",
					"tags": true
				}
			]
		},
		{
			"name": "MKB",
			"details": "https://github.com/KeeMeng/MKB-Syntax-Highlighting",
			"labels": ["mkb", "minecraft", "language syntax", "color scheme", "auto-complete", "linting", "formatting"],
			"releases": [
				{
					"sublime_text": "*",
					"tags": true
				}
			]
		},
		{
			"name": "MLFi",
			"details": "https://github.com/li-vu/st-mlfi",
			"labels": ["language syntax", "mlfi", "csml"],
			"releases": [
				{
					"sublime_text": "*",
					"tags": true
				}
			]
		},
		{
			"name": "MobileCaddy",
			"details": "https://github.com/MobileCaddy/mobilecaddy-sublime-package",
			"labels": ["mobilecaddy", "salesforce", "snippets"],
			"releases": [
				{
					"sublime_text": "*",
					"tags": true
				}
			]
		},
		{
			"name": "MobileLogReader",
			"details": "https://github.com/deneb42/SublimeLogReader",
			"labels": ["text manipulation", "formatting"],
			"releases": [
				{
					"sublime_text": "*",
					"tags": true
				}
			]
		},
		{
			"name": "Mocha Chai CoffeeScript",
			"details": "https://github.com/octoblu/sublime-text-mocha-coffeescript",
			"labels": ["snippets"],
			"releases": [
				{
					"sublime_text": "*",
					"tags": true
				}
			]
		},
		{
			"name": "Mocha Coffee Snippets",
			"details": "https://github.com/brianstarke/sublime-coffee-mocha-snippets",
			"labels": ["snippets"],
			"releases": [
				{
					"sublime_text": "*",
					"branch": "master"
				}
			]
		},
		{
			"name": "Mocha Snippets",
			"details": "https://github.com/jfromaniello/sublime-mocha-snippets",
			"labels": ["snippets"],
			"releases": [
				{
					"sublime_text": "*",
					"branch": "master"
				}
			]
		},
		{
			"name": "Modelica",
			"details": "https://github.com/BorisChumichev/modelicaSublimeTextPackage",
			"labels": ["language syntax", "snippets", "modelica"],
			"releases": [
				{
					"sublime_text": "*",
					"tags": true
				}
			]
		},
		{
			"name": "ModernFortran",
			"details": "https://github.com/eirik-kjonstad/modern-fortran-syntax",
			"labels": ["language syntax", "fortran"],
			"releases": [
				{
					"sublime_text": "*",
					"tags": true
				}
			]
		},
		{
			"name": "ModernPerl",
			"details": "https://github.com/Blaizer/ModernPerl-sublime",
			"labels": ["language syntax", "todo"],
			"releases": [
				{
					"sublime_text": "*",
					"branch": "master"
				}
			]
		},
		{
			"details": "https://github.com/gornostal/Modific",
			"releases": [
				{
					"sublime_text": "*",
					"branch": "master"
				}
			]
		},
		{
			"name": "Modula-2 Language Syntax",
			"details": "https://github.com/harogaston/Sublime-Modula-2",
			"labels": ["language syntax", "snippets", "auto complete"],
			"releases": [
				{
					"sublime_text": "*",
					"branch": "master"
				}
			]
		},
		{
			"name": "MODX Placeholder Snippets",
			"details": "https://github.com/mkay/MODX-Placeholders",
			"labels": ["snippets", "system settings", "resource fields", "placeholders", "language strings"],
			"releases": [
				{
					"sublime_text": "*",
					"branch": "master"
				}
			]
		},
		{
			"details": "https://github.com/Deum1teuli/ModxElements",
			"releases": [
				{
					"sublime_text": "*",
					"tags": true
				}
			]
		},
		{
			"name": "MOHAA",
			"details": "https://github.com/eduzappa18/SublimeMOHAA",
			"labels": ["mohaa", "scr", "morpheus script", "language syntax", "snippets", "completions"],
			"releases": [
				{
					"sublime_text": ">=3084",
					"tags": true
				}
			]
		},
		{
			"details": "https://github.com/SublimeText/Mojolicious",
			"releases": [
				{
					"sublime_text": "*",
					"branch": "master"
				}
			]
		},
		{
			"name": "molokai",
			"details": "https://github.com/gerardroche/sublime-molokai",
			"labels": ["color scheme"],
			"releases": [
				{
					"sublime_text": "*",
					"tags": true
				}
			]
		},
		{
			"name": "Monaco",
			"details": "https://github.com/lightify97/monaco-colorscheme",
			"labels": ["color scheme"],
			"releases": [
				{
					"sublime_text": "*",
					"tags": true
				}
			]
		},
		{
			"name": "Monarch",
			"details": "https://github.com/ericmagnuson/Monarch",
			"labels": ["color scheme"],
			"releases": [
				{
					"sublime_text": "*",
					"tags": true
				}
			]
		},
		{
			"name": "Mongo Aggregate Snippets",
			"details": "https://github.com/kioyong/Mongo-Aggregate-Snippets",
			"releases": [
				{
					"sublime_text": "*",
					"tags": true
				}
			]
		},
		{
			"name": "MongoDB - PHP Completions",
			"details": "https://github.com/Kristories/Sublime-Mongo-PHP",
			"releases": [
				{
					"sublime_text": "*",
					"branch": "master"
				}
			]
		},
		{
			"name": "MongoExec",
			"details": "https://github.com/aChatir/MongoExec",
			"releases": [
				{
					"sublime_text": "*",
					"branch": "master"
				}
			]
		},
		{
			"name": "Mongomapper Snippets",
			"details": "https://github.com/heelhook/mongomapper-sublime-text2-snippets",
			"labels": ["snippets"],
			"releases": [
				{
					"sublime_text": "*",
					"branch": "master"
				}
			]
		},
		{
			"name": "Monkberry",
			"details": "https://github.com/monkberry/language-monkberry",
			"releases": [
				{
					"sublime_text": "*",
					"tags": true
				}
			]
		},
		{
			"name": "MonkeyC",
			"details": "https://github.com/pzl/Sublime-MonkeyC",
			"labels": ["language syntax"],
			"releases": [
				{
					"sublime_text": "*",
					"tags": true
				}
			]
		},
		{
			"name": "Monochrome Color Schemes",
			"details": "https://github.com/kristopherjohnson/MonochromeSublimeText",
			"labels": ["color scheme", "monochrome", "amber", "green", "blueprint"],
			"releases": [
				{
					"sublime_text": "*",
					"tags": true
				}
			]
		},
		{
			"name": "Monocyanide Colorscheme",
			"details": "https://github.com/Centril/sublime-monocyanide-colorscheme",
			"labels": ["monokai", "cyanide", "color scheme"],
			"releases": [
				{
					"sublime_text": "*",
					"tags": true
				}
			]
		},
		{
			"name": "Monokai - Spacegray",
			"details": "https://github.com/pyoio/monokai-spacegray",
			"labels": ["monokai", "spacegray", "color scheme"],
			"releases": [
				{
					"sublime_text": "*",
					"tags": true
				}
			]
		},
		{
			"name": "Monokai Blueberry Color Scheme",
			"details": "https://github.com/ctruett/monokai-blueberry",
			"labels": ["color scheme", "monokai"],
			"releases": [
				{
					"sublime_text": "*",
					"branch": "master"
				}
			]
		},
		{
			"name": "Monokai Dark",
			"details": "https://github.com/thatal/Monokai-Dark",
			"labels": ["monokai", "dark", "color scheme", "seti_ui"],
			"releases": [
				{
					"sublime_text": "*",
					"tags": true
				}
			]
		},
		{
			"name": "Monokai Extended",
			"details": "https://github.com/jonschlinkert/sublime-monokai-extended",
			"releases": [
				{
					"sublime_text": "*",
					"branch": "master"
				}
			]
		},
		{
			"name": "Monokai Gray",
			"details": "https://github.com/IanWold/MonokaiGray",
			"labels": ["color scheme"],
			"releases": [
				{
					"sublime_text": "*",
					"branch": "master"
				}
			]
		},
		{
			"name": "Monokai JSON+",
			"details": "https://github.com/ColibriApps/MonokaiJsonPlus",
			"labels": ["monokai", "color scheme"],
			"releases": [
				{
					"sublime_text": "*",
					"tags": true
				}
			]
		},
		{
			"name": "Monokai Neue",
			"details": "https://github.com/josh-kaplan/sublime-monokai-neue",
			"labels": ["monokai", "color scheme"],
			"releases": [
				{
					"sublime_text": "*",
					"tags": true
				}
			]
		},
		{
			"name": "Monokai Rich",
			"details": "https://github.com/mmghv/sublime-monokai-rich",
			"labels": ["monokai", "color scheme"],
			"releases": [
				{
					"sublime_text": "*",
					"tags": true
				}
			]
		},
		{
			"name": "Monokai Soft",
			"details": "https://github.com/ThePythonGuy3/Monokai-Soft",
			"description": "Light coloured dark Monokai color scheme",
			"labels": ["color scheme"],
			"releases": [
			{
				"sublime_text": ">=3149",
				"tags": true
			}
			]
		},
		{
			"name": "Monokai++",
			"details": "https://github.com/dcasella/monokai-plusplus",
			"labels": ["monokai", "color scheme"],
			"releases": [
				{
					"sublime_text": "*",
					"tags": true
				}
			]
		},
		{
			"name": "MonokaiC",
			"details": "https://github.com/avivace/monokaiC",
			"labels": ["monokai", "color scheme", "markdown", "preview"],
			"releases": [
				{
					"sublime_text": "*",
					"tags": true
				}
			]
		},
		{
			"name": "MonokaiFree",
			"details": "https://github.com/gerardroche/sublime-monokai-free",
			"labels": ["monokai", "color scheme"],
			"releases": [
				{
					"sublime_text": ">=3211",
					"tags": true
				},
				{
					"sublime_text": "<3211",
					"tags": "st3-"
				}
			]
		},
		{
			"name": "Moodle Completions",
			"details": "https://github.com/dannielarriola/moodle-completions",
			"releases": [
				{
					"sublime_text": "*",
					"tags": true
				}
			]
		},
		{
			"name": "MoonBit",
			"details": "https://github.com/hyrious/moonbit-syntax-highlight",
			"labels": ["language syntax"],
			"releases": [
				{
					"sublime_text": ">=4000",
					"tags": true
				}
			]
		},
		{
			"name": "Moonlight",
			"details": "https://github.com/mauroreisvieira/moonlight-sublime-theme",
			"labels": ["color scheme"],
			"releases": [
				{
					"sublime_text": ">=4070",
					"tags": true
				}
			]
		},
		{
			"name": "Moonscripty",
			"details": "https://github.com/szensk/sublmoon",
			"releases": [
				{
					"sublime_text": "*",
					"branch": "master"
				}
			]
		},
		{
			"name": "Mooon Light Theme",
			"details": "https://github.com/developedby-sam/mooon-light",
			"labels": ["theme", "color scheme"],
			"releases": [
				{
					"sublime_text": "*",
					"tags": true
				}
			]
		},
		{
			"name": "MOOS",
			"details": "https://github.com/oviquezr/sublime-moos",
			"labels": ["language syntax"],
			"releases": [
				{
					"sublime_text": "*",
					"tags": true
				}
			]
		},
		{
			"name": "More Layouts",
			"details": "https://github.com/unknownuser88/morelayouts",
			"author": "David Bekoyan",
			"labels": ["layout"],
			"releases": [
				{
					"sublime_text": "*",
					"tags": true
				}
			]
		},
		{
			"name": "More Python Completions",
			"details": "https://github.com/tushortz/More-Python-Completions",
			"labels": ["completions", "completion", "python"],
			"releases": [
				{
					"sublime_text": "*",
					"tags": true
				}
			]
		},
		{
			"name": "Morse",
			"details": "https://github.com/hippasus/SublimeMorse",
			"releases": [
				{
					"sublime_text": "*",
					"branch": "master"
				}
			]
		},
		{
			"name": "Morse Code for Foundation",
			"details": "https://github.com/foundation/foundation-sublime",
			"releases": [
				{
					"sublime_text": "*",
					"tags": true
				}
			]
		},
		{
			"name": "MotionBuilder",
			"details": "https://github.com/matthewkapfhammer/MotionBuilderSublime",
			"releases": [
				{
					"sublime_text": "*",
					"platforms": ["windows", "linux"],
					"tags": true
				}
			]
		},
		{
			"details": "https://github.com/SublimeText/MouseEventListener",
			"releases": [
				{
					"sublime_text": "*",
					"branch": "master"
				}
			]
		},
		{
			"name": "Move By Paragraph",
			"details": "https://github.com/xsleonard/sublime-MoveByParagraph",
			"previous_names": ["Move Better"],
			"releases": [
				{
					"sublime_text": "*",
					"tags": true
				}
			]
		},
		{
			"name": "Move By Symbols",
			"details": "https://github.com/abusalimov/SublimeMoveBySymbols",
			"labels": ["code navigation"],
			"releases": [
				{
					"sublime_text": "*",
					"tags": true
				}
			]
		},
		{
			"name": "Move Half Pages",
			"details": "https://github.com/Finnerale/Sublime-MoveHalfPages",
			"releases": [
				{
					"sublime_text": "*",
					"tags": true
				}
			]
		},
		{
			"details": "https://github.com/SublimeText/MoveTab",
			"releases": [
				{
					"sublime_text": ">=4000",
					"tags": true
				},
				{
					"sublime_text": "<4000",
					"tags": "st3-v"
				}
			]
		},
		{
			"name": "MozillaQuery",
			"details": "https://github.com/saadq/MozillaQuery",
			"releases": [
				{
					"sublime_text": "*",
					"tags": true
				}
			]
		},
		{
			"name": "Mp3Player",
			"details": "https://github.com/RachitKansal/sublime-Mp3Player",
			"releases": [
				{
					"sublime_text": "*",
					"platforms": ["linux", "windows"],
					"tags": true
				}
			]
		},
		{
			"details": "https://github.com/bkeller2/Mplus",
			"releases": [
				{
					"sublime_text": "*",
					"branch": "master"
				}
			]
		},
		{
			"name": "Mreq Color Scheme",
			"details": "https://github.com/mreq/mreq-theme",
			"labels": ["color scheme"],
			"releases": [
				{
					"sublime_text": "*",
					"branch": "master"
				}
			]
		},
		{
			"name": "MrIgor",
			"details": "https://github.com/tisto/MrIgor",
			"releases": [
				{
					"sublime_text": "*",
					"platforms": ["osx", "linux"],
					"branch": "master"
				}
			]
		},
		{
			"name": "MRL syntax highlighting",
			"details": "https://github.com/Bushikot/mrl-sublime-syntax",
			"author": "Denis Koshechkin",
			"labels": ["language syntax"],
			"releases": [
				{
					"sublime_text": "*",
					"tags": true
				}
			]
		},
		{
			"name": "MSBuild selector",
			"details": "https://github.com/JohanBaltie/MSBuildSelector",
			"author": "Johan Baltié",
			"labels": ["build system"],
			"releases": [
				{
					"sublime_text": "*",
					"platforms": ["windows"],
					"tags": true
				}
			]
		},
		{
			"name": "Mscgen",
			"details": "https://github.com/r-stein/sublime-text-mscgen",
			"labels": ["language syntax", "build system"],
			"releases": [
				{
					"sublime_text": "*",
					"tags": true
				}
			]
		},
		{
			"name": "MThuy Local Sync",
			"details": "https://github.com/hoanglan87/mthuy-local-sync",
			"releases": [
				{
					"sublime_text": "*",
					"tags": true
				}
			]
		},
		{
			"name": "Multi line paste",
			"details": "https://github.com/shuky19/MultiLinePaste",
			"labels": ["paste multiline edit clipboard"],
			"releases": [
				{
					"sublime_text": "*",
					"tags": true
				}
			]
		},
		{
			"name": "Multi Select Alphabetizer",
			"details": "https://github.com/jasongornall/sublime-alphabetizer",
			"releases": [
				{
					"sublime_text": "*",
					"tags": true
				}
			]
		},
		{
			"name": "multiAlign",
			"details": "https://github.com/shwk86/multiAlign",
			"releases": [
				{
					"sublime_text": "*",
					"tags": true
				}
			]
		},
		{
			"name": "Multibyte Word Separators",
			"details": "https://github.com/naoyukik/SublimeMultibyteWordSeparators",
			"labels": ["japanese"],
			"releases": [
				{
					"sublime_text": "*",
					"tags": true
				}
			]
		},
		{
			"name": "Multicommand",
			"details": "https://github.com/dvcrn/sublime-multicommand",
			"labels": ["keybinding"],
			"releases": [
				{
					"sublime_text": "*",
					"tags": true
				}
			]
		},
		{
			"name": "MultiEditUtils",
			"details": "https://github.com/philippotto/Sublime-MultiEditUtils",
			"labels": ["text manipulation", "code navigation", "text selection"],
			"releases": [
				{
					"sublime_text": "*",
					"tags": true
				}
			]
		},
		{
			"name": "MultiFill",
			"details": "https://github.com/Lellansin/MultiFill",
			"releases": [
				{
					"sublime_text": "*",
					"branch": "master"
				}
			]
		},
		{
			"name": "MultiLang Color Scheme",
			"details": "https://github.com/ProjectCleverWeb/MultiLang-Color-Schemes",
			"labels": ["color scheme"],
			"releases": [
				{
					"sublime_text": "*",
					"branch": "master"
				}
			]
		},
		{
			"name": "MultipleSelectionScroller",
			"details": "https://github.com/mattst/MultipleSelectionScroller",
			"labels": ["cursors manipulation", "text navigation", "text selection"],
			"releases": [
				{
					"sublime_text": "*",
					"tags": true
				}
			]
		},
		{
			"name": "MultiValue BASIC",
			"details": "https://github.com/ianharper/Sublime-Text-MVBasic-Syntax",
			"labels": ["language syntax", "snippets", "color scheme"],
			"releases": [
				{
					"sublime_text": "*",
					"tags": true
				}
			]
		},
		{
			"name": "MUMPS",
			"details": "https://github.com/ksherlock/MUMPS.tmbundle",
			"labels": ["language syntax"],
			"releases": [
				{
					"sublime_text": "*",
					"tags": true
				}
			]
		},
		{
			"name": "Murphi",
			"details": "https://bitbucket.org/timlinsc/sublimemurphi",
			"labels": ["language syntax"],
			"releases": [
				{
					"sublime_text": "*",
					"tags": true
				}
			]
		},
		{
			"name": "Mustache",
			"details": "https://github.com/SublimeText/Mustache",
			"labels": ["language syntax", "snippets"],
			"releases": [
				{
					"sublime_text": "<=4151",
					"tags": "st3-"
				},
				{
					"sublime_text": ">=4152",
					"tags": true
				}
			]
		},
		{
			"name": "Mustang Color Scheme",
			"details": "https://github.com/lyubenblagoev/sublime-mustang-color-scheme",
			"labels": ["color scheme"],
			"releases": [
				{
					"sublime_text": "*",
					"branch": "master"
				}
			]
		},
		{
			"name": "muukii",
			"details": "https://github.com/muukii/muukii",
			"releases": [
				{
					"sublime_text": "*",
					"tags": true
				}
			]
		},
		{
			"name": "MvtAssign It",
			"details": "https://github.com/steveosoule/MvtAssignIt",
			"releases": [
				{
					"sublime_text": "*",
					"branch": "master"
				}
			]
		},
		{
			"name": "My Snippets",
			"details": "https://github.com/erikgassler/My-Snippets",
			"releases": [
				{
					"sublime_text": "*",
					"tags": true
				}
			]
		},
		{
			"name": "Mybb Template Editor",
			"details": "https://github.com/ionutvmi/SublimeMybbTplEditor",
			"releases": [
				{
					"sublime_text": "*",
					"tags": true
				}
			]
		},
		{
			"name": "myPDDL",
			"details": "https://github.com/Pold87/myPDDL",
			"releases": [
				{
					"sublime_text": "*",
					"branch": "master"
				}
			]
		},
		{
			"name": "MypyReveal",
			"details": "https://github.com/fortana-co/sublime-mypy-reveal",
			"labels": [
				"mypy",
				"python",
				"type",
				"check",
				"lint"
			],
			"author": "kylebebak",
			"releases": [
				{
					"sublime_text": ">=3084",
					"tags": true
				}
			]
		},
		{
			"name": "MySFTP",
			"details": "https://github.com/icjmaa/MySFTP",
			"labels": ["ftp", "sftp", "ssh", "free", "open source"],
			"releases": [
				{
					"sublime_text": "*",
					"tags": true
				}
			]
		},
		{
			"name": "MySQL Snippets",
			"details": "https://github.com/korniychuk/sublime-sql-snippets",
			"labels": ["snippets", "mysql", "sql"],
			"releases": [
				{
					"sublime_text": "*",
					"tags": true
				}
			]
		}
	]
}<|MERGE_RESOLUTION|>--- conflicted
+++ resolved
@@ -1020,11 +1020,7 @@
 			"details": "https://github.com/nlloyd/SublimeMaven",
 			"releases": [
 				{
-<<<<<<< HEAD
-					"sublime_text": "*",
-=======
-					"sublime_text": ">=3000",
->>>>>>> ab16793c
+					"sublime_text": "*",
 					"branch": "sublime3"
 				}
 			]
@@ -1717,11 +1713,7 @@
 			"details": "https://github.com/fjl/Sublime-Missing-Palette-Commands",
 			"releases": [
 				{
-<<<<<<< HEAD
-					"sublime_text": "*",
-=======
-					"sublime_text": ">=3000",
->>>>>>> ab16793c
+					"sublime_text": "*",
 					"branch": "st3"
 				}
 			]
