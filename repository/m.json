{
	"schema_version": "3.0.0",
	"packages": [
		{
			"name": "M3U Syntax",
			"details": "https://github.com/sal0max/sublime-m3u",
			"labels": ["text syntax", "syntax"],
			"releases": [
				{
					"sublime_text": "*",
					"tags": true
				}
			]
		},
		{
			"name": "M4Expand",
			"details": "https://github.com/alextarrell/M4Expand",
			"labels": ["macro", "text manipulation"],
			"releases": [
				{
					"sublime_text": "*",
					"tags": true
				}
			]
		},
		{
			"name": "M68k Assembly",
			"details": "https://github.com/stevenjs/M68k-Assembly",
			"releases": [
				{
					"sublime_text": "*",
					"tags": true
				}
			]
		},
		{
			"name": "MAC-1 Syntax",
			"author": "David Holton",
			"description": "Provides MAC-1 syntax support for Sublime Text 3.",
			"details": "https://github.com/davidholton/mac1-syntax",
			"labels": ["language syntax"],
			"releases": [
				{
					"sublime_text": ">=3092",
					"tags": true
				}
			]
		},
		{
			"name": "MacDictionary",
			"details": "https://github.com/gh640/SublimeMacDictionary",
			"author": "Goto Hayato",
			"labels": ["mac", "dictionary"],
			"releases": [
				{
					"sublime_text": ">=3124",
					"platforms": ["osx"],
					"tags": true
				}
			]
		},
		{
			"name": "MacDown App Menu",
			"details": "https://github.com/diimdeep/sublime-text-macdown-app-menu",
			"labels": ["markdown", "preview", "editor", "macdown.app"],
			"releases": [
				{
					"sublime_text": "*",
					"platforms": ["osx"],
					"tags": true
				}
			]
		},
		{
			"name": "Mackerel Syntax Highlighting",
			"details": "https://github.com/Phillip3/mackerel_syntax_highlighting",
			"releases": [
				{
					"sublime_text": ">=3092",
					"tags": true
				}
			]
		},
		{
			"name": "Macroptimize",
			"details": "https://github.com/bigcakes/Macroptimize",
			"releases": [
				{
					"sublime_text": ">=3000",
					"tags": true
				}
			]
		},
		{
			"name": "Madebyphunky Color Scheme",
			"details": "https://github.com/Phunky/madebyphunky",
			"labels": ["color scheme"],
			"releases": [
				{
					"sublime_text": "*",
					"branch": "master"
				}
			]
		},
		{
			"name": "Magento - TemplateCopy",
			"details": "https://github.com/dedg3/sublime-magento-TemplateCopy",
			"releases": [
				{
					"sublime_text": "<3000",
					"branch": "master"
				}
			]
		},
		{
			"name": "MagentoBacktraceMessageSyntax",
			"details": "https://github.com/Magebinary/MagentoBacktraceMessageSyntax",
			"labels": ["Magento", "frontend", "language syntax"],
			"releases": [
				{
					"sublime_text": "*",
					"tags": true
				}
			]
		},
		{
			"name": "MagentoSnippets",
			"details": "https://github.com/MageFront/MagentoSnippets",
			"labels": ["Magento", "frontend", "snippets"],
			"releases": [
				{
					"sublime_text": "*",
					"tags": true
				}
			]
		},
		{
			"name": "MagentoWorkflow",
			"details": "https://github.com/vovayatsyuk/MagentoWorkflow",
			"labels": ["magento", "magento automation", "docker magento", "magento cache clean"],
			"releases": [
				{
					"sublime_text": ">=3000",
					"tags": true
				}
			]
		},
		{
			"name": "MagerunCommander",
			"details": "https://github.com/nhduy1985/sublime_mageruncommander",
			"author": "Dustin Tran",
			"labels": ["magento", "magerun", "commands"],
			"releases": [
				{
					"sublime_text": "*",
					"branch": "master"
				}
			]
		},
		{
			"name": "MagiclessQuotes",
			"details": "https://github.com/daryltucker/MagiclessQuotes",
			"releases": [
				{
					"sublime_text": "*",
					"branch": "master"
				}
			]
		},
		{
			"name": "MagicPython",
			"details": "https://github.com/MagicStack/MagicPython",
			"labels": ["language syntax", "python"],
			"releases": [
				{
					"sublime_text": "*",
					"tags": true
				}
			]
		},
		{
			"name": "MagicTemplates",
			"details": "https://github.com/vovayatsyuk/sublime-magic-templates",
			"labels": ["magento", "php templates", "boilerplate"],
			"releases": [
				{
					"sublime_text": ">=3000",
					"tags": true
				}
			]
		},
		{
			"name": "Magma",
			"details": "https://github.com/cjdoris/sublime-magma",
			"labels": ["language syntax", "magma"],
			"releases": [
				{
					"sublime_text": "*",
					"tags": true
				}
			]
		},
		{
			"name": "MagmaSnippets",
			"details": "https://github.com/cjdoris/sublime-magma-snippets",
			"labels": ["snippets", "magma"],
			"releases": [
				{
					"sublime_text": "*",
					"tags": true
				}
			]
		},
		{
			"name": "Magpie",
			"details": "https://github.com/Silectis/sublime-magpie",
			"labels": ["language syntax", "magpie"],
			"releases": [
				{
					"sublime_text": ">=3092",
					"tags": true
				}
			]
		},
		{
			"name": "Mahou Caret Display Server",
			"details": "https://github.com/BladeMight/MahouCaretDisplayServer",
			"labels": ["language_display", "mahou"],
			"releases": [
				{
					"sublime_text": ">=3000",
					"platforms": ["windows"],
					"tags": true
				}
			]
		},
		{
			"name": "MainThings Color Scheme",
			"details": "https://github.com/vitalfadeev/MainThings",
			"labels": ["color scheme", "dark", "dlang", "d"],
			"releases": [
				{
					"sublime_text": ">=3000",
					"tags": true
				}
			]
		},
		{
			"name": "Make Automatic Variables",
			"details": "https://github.com/roperzh/sublime-make-auto-vars",
			"labels": ["snippets", "makefile"],
			"releases": [
				{
					"sublime_text": "*",
					"tags": true
				}
			]
		},
		{
			"name": "Make Bookmarklet",
			"details": "https://github.com/gillibrand/MakeBookmarklet",
			"releases": [
				{
					"sublime_text": ">=3000",
					"tags": true
				}
			]
		},
		{
			"name": "Make File Executable",
			"details": "https://github.com/glutanimate/sublime-make-file-executable",
			"labels": ["chmod", "permissions"],
			"releases": [
				{
					"sublime_text": ">=3000",
					"platforms": ["linux", "osx"],
					"tags": true
				}
			]
		},
		{
			"name": "MakeExecutable",
			"details": "https://github.com/cockscomb/SublimeMakeExecutable",
			"releases": [
				{
					"sublime_text": "<3000",
					"branch": "master"
				}
			]
		},
		{
			"name": "Makefile Plus",
			"details": "https://github.com/Altomare/sublime-makefile-plus",
			"releases": [
				{
					"sublime_text": "*",
					"tags": true
				}
			]
		},
		{
			"name": "makensis",
			"details": "https://github.com/idleberg/sublime-makensis",
			"labels": ["build", "nsis"],
			"releases": [
				{
					"sublime_text": "*",
					"tags": true
				}
			]
		},
		{
			"name": "MakeTargets",
			"details": "https://github.com/dusk125/sublime-maketargets",
			"labels": ["make", "makefile", "target"],
			"releases": [
				{
					"sublime_text": ">=3000",
					"platforms": ["*"],
					"tags": true
				}
			]
		},
		{
			"name": "Mako",
			"details": "https://github.com/marconi/mako-tmbundle",
			"releases": [
				{
					"sublime_text": "*",
					"branch": "master"
				}
			]
		},
		{
			"name": "Man Page Support",
			"details": "https://github.com/carsonoid/sublime_man_page_support",
			"labels": ["language syntax", "snippets"],
			"releases": [
				{
					"sublime_text": "*",
					"tags": true
				}
			]
		},
		{
			"name": "Mandarin Peacock Color Scheme",
			"details": "https://github.com/willsoto/mandarin-peacock",
			"labels": ["color scheme"],
			"releases": [
				{
					"sublime_text": "*",
					"tags": true
				}
			]
		},
		{
			"name": "Mandoc",
			"details": "https://github.com/ISSOtm/sublime-mandoc",
			"labels": ["language syntax", "mandoc", "man", "man page"],
			"releases": [
				{
					"sublime_text": ">=3092",
					"tags": true
				}
			]
		},
		{
			"name": "ManiaScript",
			"details": "https://github.com/Anthodev/Sublime-ManiaScript",
			"labels": ["language syntax"],
			"releases": [
				{
					"sublime_text": "*",
					"branch": "master"
				}
			]
		},
		{
			"name": "MantisBT",
			"details": "https://github.com/vboctor/sublime-mantisbt",
			"labels": ["mantis", "mantisbt", "bugtracker", "mantis bug tracker"],
			"releases": [
				{
					"sublime_text": "*",
					"tags": true
				}
			]
		},
		{
			"name": "Map Snippets",
			"details": "https://github.com/newsroomdev/Map-Snippets",
			"labels": ["snippets"],
			"releases": [
				{
					"sublime_text": "*",
					"branch": "master"
				}
			]
		},
		{
			"name": "Maperitive",
			"details": "https://github.com/klangfarbe/sublime-maperitive",
			"releases": [
				{
					"sublime_text": "*",
					"branch": "master"
				}
			]
		},
		{
			"name": "MapfileSyntax",
			"details": "https://github.com/szinggeler/SublimeMapfileSyntax",
			"releases": [
				{
					"sublime_text": ">=3103",
					"tags": true
				}
			]
		},
		{
			"name": "MapPreview",
			"details": "https://github.com/doneill/MapPreview",
			"releases": [
				{
					"sublime_text": "*",
					"tags": true
				}
			]
		},
		{
			"name": "MapTool Syntax",
			"details": "https://github.com/wwmoraes/Sublime-MapTool-Syntax",
			"releases": [
				{
					"sublime_text": ">=3092",
					"tags": true
				}
			]
		},
		{
			"name": "Marc Mentat Proc Highlighting",
			"details": "https://github.com/WesleyPeijnenburg/Marc_Syntax_Support",
			"labels": ["language syntax"],
			"releases": [
				{
					"sublime_text": ">=3084",
					"tags": true
				}
			]
		},
		{
			"details": "https://github.com/MakiseKurisu/MarieAssembly",
			"labels": ["language syntax"],
			"releases": [
				{
					"sublime_text": "*",
					"branch": "master"
				}
			]
		},
		{
			"name": "Markdeep",
			"details": "https://github.com/gwenzek/sublime_markdeep",
			"labels": ["language syntax", "Markdeep"],
			"releases": [
				{
					"sublime_text": ">=3103",
					"tags": true
				}
			]
		},
		{
			"name": "Markdown Code Blocks",
			"details": "https://github.com/molnarmark/markdowncodeblocks",
			"labels": ["markdown"],
			"releases": [
				{
					"sublime_text": "*",
					"tags": true
				}
			]
		},
		{
			"name": "Markdown Code Packer",
			"details": "https://github.com/motine/MarkdownCodePacker",
			"labels": ["markdown"],
			"releases": [
				{
					"sublime_text": ">=3000",
					"tags": true
				}
			]
		},
		{
			"name": "Markdown Extended",
			"details": "https://github.com/jonschlinkert/sublime-markdown-extended",
			"releases": [
				{
					"sublime_text": "*",
					"branch": "master"
				}
			]
		},
		{
			"name": "Markdown HTML Preview",
			"details": "https://github.com/zeyon/MarkdownHtmlPreview",
			"labels": ["markdown", "preview", "build", "html"],
			"releases": [
				{
					"sublime_text": "*",
					"tags": true
				}
			]
		},
		{
			"name": "Markdown Images",
			"details": "https://github.com/xsleonard/sublime-MarkdownImages",
			"releases": [
				{
					"sublime_text": "*",
					"tags": true
				}
			]
		},
		{
			"name": "Markdown Numbered Headers",
			"details": "https://github.com/weituotian/md_numbered_headers",
			"labels": ["markdown", "headers", "numbered headers"],
			"releases": [
				{
					"sublime_text": ">=3000",
					"tags": true
				}
			]
		},
		{
			"name": "Markdown Slideshow",
			"details": "https://github.com/ogom/sublimetext-markdown-slideshow",
			"releases": [
				{
					"sublime_text": "*",
					"branch": "master"
				}
			]
		},
		{
			"name": "Markdown Table Formatter",
			"details": "https://github.com/bitwiser73/MarkdownTableFormatter",
			"donate": "https://www.paypal.com/cgi-bin/webscr?cmd=_s-xclick&hosted_button_id=WAQUTBM9K8246",
			"labels": ["markdown", "formatting", "formatter", "text manipulation"],
			"releases": [
				{
					"sublime_text": ">=3121",
					"tags": true
				}
			]
		},
		{
			"name": "Markdown to Clipboard",
			"details": "https://github.com/zhimiaoli/Sublime.Markdown2Clipboard",
			"releases": [
				{
					"sublime_text": "*",
					"branch": "master"
				}
			]
		},
		{
			"name": "Markdown Todo",
			"details": "https://github.com/groenewege/mdTodo",
			"releases": [
				{
					"sublime_text": "<3000",
					"branch": "master"
				}
			]
		},
		{
			"name": "MarkdownAssistant",
			"details": "https://github.com/code-reaper08/MarkdownAssistant",
			"labels": ["markdown","snippets","snippet"],
			"releases": [
				{
					"sublime_text": ">=3103",
					"tags": true
				}
			]
		},
		{
			"name": "MarkdownBuild",
			"details": "https://github.com/misotomlam/SublimeMarkdownBuild",
			"releases": [
				{
					"sublime_text": "<3000",
					"branch": "master"
				}
			]
		},
		{
			"name": "MarkdownCodeBlockWrapper",
			"details": "https://github.com/kenspirit/MarkdownCodeBlockWrapper",
			"releases": [
				{
					"sublime_text": "*",
					"tags": true
				}
			]
		},
		{
			"name": "MarkdownComplements",
			"details": "https://github.com/junShimoji/MarkdownComplements",
			"releases": [
				{
					"sublime_text": "*",
					"tags": true
				}
			]
		},
		{
			"name": "MarkdownEditing",
			"details": "https://github.com/SublimeText-Markdown/MarkdownEditing",
			"homepage": "https://sublimetext-markdown.github.io/MarkdownEditing",
			"labels": ["markdown", "github markdown", "gfm", "multimarkdown", "color scheme"],
			"releases": [
				{
					"sublime_text": "2000 - 3175",
					"tags": "st2-"
				},
				{
					"sublime_text": "3176 - 4106",
					"tags": "3176-"
				},
				{
					"sublime_text": ">=4107",
					"tags": "4107-"
				}
			]
		},
		{
			"name": "MarkdownFootnotes",
			"details": "https://github.com/classicist/MarkdownFootnotes",
			"labels": ["markdown", "academic markdown", "footnote", "multimarkdown", "insert", "automate"],
			"releases": [
				{
					"sublime_text": ">=3000",
					"tags": true
				}
			]
		},
		{
			"details": "https://github.com/sekogan/MarkdownLight",
			"releases": [
				{
					"sublime_text": ">=3000",
					"tags": true
				}
			]
		},
		{
			"name": "MarkdownLink",
			"details": "https://github.com/unlight/sublime-markdown-link",
			"labels": ["markdown", "links", "urls"],
			"releases": [
				{
					"sublime_text": ">=3000",
					"tags": true
				}
			]
		},
		{
			"name": "MarkdownLivePreview",
			"details": "https://github.com/math2001/MarkdownLivePreview",
			"labels": ["markdown", "preview"],
			"releases": [
				{
					"sublime_text": ">=3000",
					"tags": true
				}
			]
		},
		{
			"name": "MarkdownPreview",
			"details": "https://github.com/facelessuser/MarkdownPreview",
			"labels": ["markdown", "preview", "build"],
			"previous_names": ["Markdown Preview"],
			"releases": [
				{
					"sublime_text": ">=3000",
					"tags": "st3-"
				}
			]
		},
		{
			"details": "https://github.com/naokazuterada/MarkdownTOC",
			"labels": ["markdown", "toc", "table of contents"],
			"releases": [
				{
					"sublime_text": ">=3000",
					"tags": true
				}
			]
		},
		{
			"name": "MarkdownWriter",
			"details": "https://github.com/vanleo2001/MarkdownWriter",
			"labels": ["markdown", "convert html to markdown"],
			"releases": [
				{
					"sublime_text": ">=3118",
					"platforms": ["windows"],
					"tags": true
				}
			]
		},
		{
			"name": "Marked App Menu",
			"details": "https://github.com/icio/sublime-text-marked",
			"labels": ["markdown", "preview", "build", "marked.app"],
			"previous_names": ["Marked.app Menu"],
			"releases": [
				{
					"sublime_text": "*",
					"branch": "master"
				}
			]
		},
		{
			"name": "Marking Changed Rows",
			"details": "https://github.com/Harurow/sublime_markingchangedrows",
			"releases": [
				{
					"sublime_text": "*",
					"tags": true
				}
			]
		},
		{
			"name": "MarkLogic",
			"details": "https://github.com/paxtonhare/MarkLogic-Sublime",
			"releases": [
				{
					"sublime_text": "*",
					"tags": true
				}
			]
		},
		{
			"name": "Markmon real-time markdown preview",
			"details": "https://github.com/yyjhao/sublime-text-markmon",
			"releases": [
				{
					"sublime_text": ">=3000",
					"tags": true
				}
			]
		},
		{
			"name": "Marko",
			"details": "https://github.com/merwan7/sublime-marko",
			"labels": ["language syntax"],
			"releases": [
				{
					"sublime_text": "*",
					"tags": true
				}
			]
		},
		{
			"name": "MarkPress",
			"details": "https://github.com/rposbo/sublimemarkpress",
			"previous_names": ["sublimemarkpress"],
			"releases": [
				{
					"sublime_text": "<3000",
					"branch": "master"
				}
			]
		},
		{
			"name": "MarkSearch",
			"details": "https://github.com/robertcollier4/MarkSearch",
			"labels": ["search", "find", "mark"],
			"releases": [
				{
					"sublime_text": "*",
					"tags": true
				}
			]
		},
		{
			"name": "Marshal Command Code",
			"previous_names": ["MinecraftCommandCode"],
			"description": "Syntax highlighting for Minecraft Commands",
			"details": "https://github.com/42iscool42/MCC",
			"releases": [
				{
					"sublime_text": "*",
					"tags":true
				}
			]
		},
		{
			"name": "Mask",
			"details": "https://github.com/tenbits/sublime-mask",
			"releases": [
				{
					"sublime_text": "*",
					"tags": true
				}
			]
		},
		{
			"details": "https://github.com/MakiseKurisu/MasmAssembly",
			"labels": ["language syntax"],
			"releases": [
				{
					"sublime_text": "*",
					"branch": "master"
				}
			]
		},
		{
			"details": "https://github.com/guanghao479/Mason",
			"releases": [
				{
					"sublime_text": "*",
					"branch": "master"
				}
			]
		},
		{
			"name": "Match",
			"details": "https://github.com/li-vu/st-match",
			"labels": ["file navigation", "search"],
			"releases": [
				{
					"sublime_text": "*",
					"tags": true
				}
			]
		},
		{
			"name": "Material Color Scheme",
			"details": "https://github.com/willsoto/material-color-scheme",
			"labels": ["color scheme"],
			"releases": [
				{
					"sublime_text": "*",
					"branch": "master"
				}
			]
		},
		{
			"name": "Material Design Lite Selectors Snippets",
			"details": "https://github.com/operari/material-design-lite-snippets",
			"labels": ["snippets"],
			"author": "Aliaksandr Radzevich",
			"releases": [
				{
					"sublime_text": "*",
					"tags": true
				}
			]
		},
		{
			"name": "Material Design Lite Snippets",
			"details": "https://github.com/arindampradhan/material-lite-snippet",
			"labels": ["snippets"],
			"author": "Arindam Pradhan",
			"releases": [
				{
					"sublime_text": "*",
					"platforms": "*",
					"tags": true
				}
			]
		},
		{
			"name": "Material Monokai",
			"details": "https://github.com/hlrossato/material-monokai",
			"labels": ["color scheme", "material design", "monokai"],
			"releases": [
				{
					"sublime_text": "*",
					"tags": true
				}
			]
		},
		{
			"name": "Material Nil",
			"details": "https://github.com/akalongman/sublimetext-material-nil",
			"labels": ["theme", "color scheme"],
			"author": "Avtandil Kikabidze aka LONGMAN",
			"releases": [
				{
					"sublime_text": "*",
					"tags": true
				}
			]
		},
		{
			"name": "Material Theme",
			"details": "https://github.com/equinusocio/material-theme",
			"labels": ["theme", "color scheme", "material"],
			"releases": [
				{
					"sublime_text": ">=3103",
					"tags": true
				}
			]
		},
		{
			"name": "Material Theme - Appbar",
			"details": "https://github.com/equinusocio/material-theme-appbar",
			"labels": ["theme", "material design", "material theme"],
			"releases": [
				{
					"sublime_text": ">=3103",
					"tags": true
				}
			]
		},
		{
			"name": "Material Theme - White Panels",
			"details": "https://github.com/equinusocio/material-theme-white-panels",
			"labels": ["theme", "color scheme", "material design"],
			"releases": [
				{
					"sublime_text": ">=3000",
					"tags": true
				}
			]
		},
		{
			"name": "Materialize",
			"previous_names": ["Material Spacegray"],
			"details": "https://github.com/saadq/Materialize",
			"labels": ["theme", "color scheme", "material"],
			"releases": [
				{
					"sublime_text": ">=3000",
					"tags": true
				}
			]
		},
		{
			"name": "Materialize-Appbar",
			"details": "https://github.com/saadq/Materialize-Appbar",
			"labels": ["theme", "color scheme", "material"],
			"releases": [
				{
					"sublime_text": ">=3000",
					"tags": true
				}
			]
		},
		{
			"name": "Materialize-White-Panels",
			"details": "https://github.com/saadq/Materialize-White-Panels",
			"labels": ["theme", "color scheme", "material"],
			"releases": [
				{
					"sublime_text": ">=3000",
					"tags": true
				}
			]
		},
		{
			"name": "Materialized CSS Snippets",
			"details": "https://github.com/ayinloya/materialized-css-snippets",
			"labels": ["css", "Materialized", "Materialized CSS"],
			"releases": [
				{
					"sublime_text": "*",
					"tags": true
				}
			]
		},
		{
			"name": "MaterialUi React Component Snippet Autocomplete",
			"details": "https://github.com/Pushpamk/materialui-react-component-snippet-autocomplete",
			"readme": "https://github.com/Pushpamk/materialui-react-component-snippet-autocomplete/blob/master/README.md",
			"author": "Pushpam Kumar",
			"labels": ["material","react","component","snippet","autocomplete"],
			"releases": [
				{
					"sublime_text": "*",
					"tags": true
				}
			]
		},
		{
			"name": "Math Notes",
			"details": "https://github.com/LemonPi/math-notes",
			"labels": ["language syntax", "documentation", "notes"],
			"releases": [
				{
					"sublime_text": ">=3092",
					"tags": true
				}
			]
		},
		{
			"name": "MathML",
			"details": "https://github.com/Sensibility/MathML-Sublime-Plugin",
			"labels": ["language syntax", "syntax", "MathML-syntax"],
			"releases": [
				{
					"sublime_text": ">=3092",
					"tags": true
				}
			]
		},
		{
			"name": "Matlab Completions",
			"details": "https://github.com/tushortz/Matlab-Completions",
			"labels": ["matlab", "completion", "auto-complete"],
			"releases": [
				{
					"sublime_text": "*",
					"tags": true
				}
			]
		},
		{
			"details": "https://github.com/joepmoritz/MatlabFilenameAutoComplete",
			"labels": ["auto-complete", "matlab"],
			"releases": [
				{
					"sublime_text": "*",
					"tags": true
				}
			]
		},
		{
			"details": "https://github.com/jawb/Matrixify",
			"releases": [
				{
					"sublime_text": "<3000",
					"branch": "master"
				}
			]
		},
		{
			"name": "MatrixList Snippets",
			"details": "https://github.com/wangchao0502/MatrixList-Snippets",
			"releases": [
				{
					"sublime_text": "*",
					"tags": true
				}
			]
		},
		{
			"name": "Mattermost Post",
			"details": "https://github.com/rubberneck/sublime-mattermost-post",
			"releases": [
				{
					"sublime_text": ">=3000",
					"tags": true
				}
			]
		},
		{
			"name": "Maude Syntax Highlighting",
			"details": "https://github.com/jpsikorra/maude_syntax_highlight",
			"labels": ["maude", "language syntax"],
			"releases": [
				{
					"sublime_text": "*",
					"tags": true
				}
			]
		},
		{
			"name": "Maven",
			"details": "https://github.com/nlloyd/SublimeMaven",
			"releases": [
				{
					"sublime_text": "<3000",
					"branch": "master"
				},
				{
					"sublime_text": ">=3000",
					"branch": "sublime3"
				}
			]
		},
		{
			"details": "https://github.com/jisaacks/MaxPane",
			"releases": [
				{
					"sublime_text": "*",
					"branch": "master"
				}
			]
		},
		{
			"details": "https://github.com/justinfx/MayaSublime",
			"releases": [
				{
					"sublime_text": "*",
					"tags": true
				}
			]
		},
		{
			"name": "Maybs Quit",
			"details": "https://github.com/xavi-/sublime-maybs-quit",
			"labels": ["utilities", "file navigation", "window management"],
			"releases": [
				{
					"sublime_text": "*",
					"branch": "master"
				}
			]
		},
		{
			"name": "Maze Syntax",
			"details": "https://github.com/olls/sublime-maze",
			"labels": ["auto-complete", "language syntax", "snippets"],
			"releases": [
				{
					"sublime_text": "*",
					"tags": true
				}
			]
		},
		{
			"name": "MCA Language",
			"details": "https://github.com/toxic-spanner/MCA.tmLanguage",
			"author": "mrfishie",
			"labels": ["language syntax"],
			"releases": [
				{
					"sublime_text": "*",
					"tags": true
				}
			]
		},
		{
			"name": "MCFunction",
			"details": "https://github.com/AjaxGb/Sublime-MCFunction",
			"labels": ["language syntax", "minecraft"],
			"releases": [
				{
					"sublime_text": ">=3092",
					"tags": true
				}
			]
		},
		{
			"name": "MCS_Syntax",
			"details": "https://github.com/bmpenuelas/MCS_Syntax",
			"labels": ["language syntax", "mcs", "xilinx", "fpga"],
			"releases": [
				{
					"sublime_text": ">=3092",
					"tags": true
				}
			]
		},
		{
			"name": "MDL Language",
			"details": "https://github.com/ardenpm/sublime-mdl-language",
			"labels" : ["language syntax"],
			"releases": [
				{
					"sublime_text": "*",
					"tags": true
				}
			]
		},
		{
			"name": "MDN Search",
			"details": "https://github.com/jackfranklin/ST2-MDN-Search",
			"releases": [
				{
					"sublime_text": "<3000",
					"branch": "master"
				}
			]
		},
		{
			"name": "MDN Search Doc",
			"details": "https://github.com/nucliweb/MDNSearchDoc",
			"labels": ["doc", "documentation"],
			"previous_names": ["MDN Serach Doc"],
			"releases": [
				{
					"sublime_text": "*",
					"branch": "master"
				}
			]
		},
		{
			"name": "MDX Syntax Highlighting",
			"details": "https://github.com/jonsuh/mdx-sublime",
			"description": "Syntax highlighting for MDX, JSX in Markdown",
			"labels": ["jsx", "language syntax", "markdown", "mdx"],
			"releases": [
				{
					"sublime_text": ">=3092",
					"tags": true
				}
			]
		},
		{
			"name": "MediaPlayer",
			"details": "https://github.com/Monnoroch/SublimePlayer",
			"labels": ["media"],
			"releases": [
				{
					"sublime_text": ">=3000",
					"branch": "master"
				}
			]
		},
		{
			"details": "https://github.com/tosher/Mediawiker",
			"labels": ["wiki editor", "mediawiki", "wikipedia editor", "wikipedia", "language syntax"],
			"releases": [
				{
					"sublime_text": "*",
					"tags": true
				}
			]
		},
		{
			"name": "Meetio Theme",
			"details": "https://github.com/meetio-theme/sublime-meetio-theme",
			"labels": ["theme", "scheme", "light", "dark"],
			"releases": [
				{
					"sublime_text": "3179 - 4069",
					"tags": "3179-"
				},
				{
					"sublime_text": ">=4070",
					"tags": "4070-"
				}
			]
		},
		{
			"name": "Melbourne Ipsum",
			"details": "https://github.com/timiyay/MelbourneIpsum",
			"releases": [
				{
					"sublime_text": "*",
					"branch": "master"
				}
			]
		},
		{
			"name": "Mellanox Syntax Highlighter",
			"details": "https://github.com/keyboardinterrupt/sublime-mellanox-syntax",
			"releases": [
				{
					"sublime_text": "*",
					"tags": true
				}
			]
		},
		{
			"name": "Mem.dev Snippet Saver",
			"details": "https://github.com/mem-dev/st_plugin",
			"releases": [
				{
					"sublime_text": "*",
					"tags": true
				}
			]
		},
		{
			"details": "https://github.com/max-mykhailenko/memTask",
			"releases": [
				{
					"sublime_text": "*",
					"branch": "master"
				}
			]
		},
		{
			"name": "Mercurial",
			"details": "https://github.com/guillermooo/mercurial",
			"labels": ["vcs", "hg"],
			"previous_names": ["SublimeHg"],
			"releases": [
				{
					"sublime_text": ">=3000",
					"tags": true
				},
				{
					"sublime_text": "<3000",
					"base": "https://github.com/SublimeText/SublimeHg",
					"branch": "master"
				}
			]
		},
		{
			"name": "Merge Variables",
			"details": "https://github.com/pjdietz/sublime-merge-variables",
			"donate": "http://pjdietz.com/say-thanks/",
			"releases": [
				{
					"sublime_text": "*",
					"tags": true
				}
			]
		},
		{
			"name": "Merge Windows",
			"details": "https://github.com/chinchin96/SublimeText-Merge-Windows",
			"author": "Chinedu Ezeamuzie",
			"donate": "http://paypal.me/chinchin96",
			"labels": [
				"merge windows",
				"merge tabs",
				"group tabs",
				"join windows",
				"consolidate windows",
				"tab management",
				"manage tabs"
			],
			"releases": [
				{
					"sublime_text": ">=3000",
					"tags": true
				}
			]
		},
		{
			"name": "Merlin",
			"details": "https://github.com/cynddl/sublime-text-merlin",
			"releases": [
				{
					"sublime_text": "*",
					"tags": true
				}
			]
		},
		{
			"name": "Mermaid",
			"details": "https://github.com/hlfcoding/sublime-mermaid",
			"releases": [
				{
					"sublime_text": ">=3092",
					"tags": true
				}
			]
		},
		{
			"name": "Messages",
			"details": "https://github.com/kristoformaynard/SublimeMessages",
			"labels": ["linting", "tool execution"],
			"releases": [
				{
					"sublime_text": ">=3000",
					"platforms": ["osx", "linux"],
					"tags": true
				}
			]
		},
		{
			"name": "MessagesPylint",
			"details": "https://github.com/kristoformaynard/SublimeMessagesPylint",
			"labels": ["linting"],
			"releases": [
				{
					"sublime_text": ">=3000",
					"platforms": ["osx", "linux"],
					"tags": true
				}
			]
		},
		{
			"name": "MessagesSublemake",
			"details": "https://github.com/kristoformaynard/SublimeMessagesSublemake",
			"labels": ["build system"],
			"releases": [
				{
					"sublime_text": ">=3000",
					"platforms": ["osx", "linux"],
					"tags": true
				}
			]
		},
		{
			"name": "Meta Substitution",
			"details": "https://github.com/htch/SublimeMetaSubstitutionPlugin",
			"labels": ["text manipulation"],
			"releases": [
				{
					"sublime_text": "*",
					"platforms": ["osx"],
					"tags": true
				}
			]
		},
		{
			"name": "MetaQuotes (MQL4) Compiler",
			"details": "https://github.com/IlanFrumer/mql4compiler",
			"releases": [
				{
					"sublime_text": ">=3000",
					"tags": true
				}
			]
		},
		{
			"name": "MetaQuotes (MQL4) Language Package",
			"details": "https://github.com/currencysecrets/mql4",
			"releases": [
				{
					"sublime_text": "*",
					"branch": "master"
				}
			]
		},
		{
			"name": "Meteor Autocomplete (TernJS)",
			"details": "https://github.com/slava/tern-meteor-sublime",
			"releases": [
				{
					"sublime_text": ">=3000",
					"tags": true
				}
			]
		},
		{
			"name": "Meteor Reval",
			"details": "https://github.com/qualialabs/reval-sublime",
			"releases": [
				{
					"sublime_text": "*",
					"tags": true
				}
			]
		},
		{
			"name": "Meteor Snippets",
			"details": "https://github.com/mrtnbroder/meteor-snippets",
			"releases": [
				{
					"sublime_text": "*",
					"tags": true
				}
			]
		},
		{
			"name": "Method",
			"details": "https://github.com/shagabutdinov/sublime-method",
			"donate": "https://github.com/shagabutdinov/sublime-enhanced/blob/master/readme-donations.md",
			"labels": ["sublime-enhanced", "text navigation", "text selection", "text manipulation"],
			"releases": [
				{
					"sublime_text": "*",
					"branch": "master"
				}
			]
		},
		{
			"name": "Micro16 Syntax",
			"details": "https://github.com/hschne/sublime-micro-16",
			"labels": ["language syntax"],
			"releases": [
				{
					"sublime_text": "*",
					"tags": true
				}
			]
		},
		{
			"name": "microbit Build System",
			"details": "https://github.com/stefanbates/sublime-micro-bit",
			"labels": ["build system"],
			"releases": [
				{
					"sublime_text": "*",
					"tags": true
				}
			]
		},
		{
			"name": "MicroPython Tools",
			"details": "https://github.com/bisguzar/st3-micropython-tools",
			"labels": ["micropython"],
			"releases": [
				{
					"sublime_text": ">=3000",
					"tags": true
				}
			]
		},
		{
			"name": "Microsoft Power Query Syntax",
<<<<<<< HEAD
			"details": "https://github.com/PowerQueryforAccountants/PowerQuerySublimeSyntax",
=======
			"details": "https://github.com/dannysummerlin/PowerQuerySublimeSyntax",
>>>>>>> 3f050c5a
			"labels": ["language","syntax","highlighting","query","excel","powerbi","microsoft","ms"],
			"releases": [
				{
					"sublime_text": ">=3092",
					"tags":true
				}
			]
		},
		{
			"name": "Mika",
			"details": "https://github.com/kyoto-shift/Mika",
			"labels": ["mika", "language", "syntax", "highlighting"],
			"releases": [
				{
					"sublime_text": ">=3092",
					"tags": true
				}
			]
		},
		{
			"name": "Miking Syntax Highlighting",
			"previous_names": ["MCore Syntax Highlighting"],
			"details": "https://github.com/miking-lang/miking-sublime-text",
			"labels": ["mcore", "miking", "language", "syntax", "highlighting"],
			"releases": [
				{
					"sublime_text": ">=3092",
					"tags": true
				}
			]
		},
		{
			"name": "MikrotikScript",
			"details": "https://github.com/Kentzo/MikrotikScript",
			"releases": [
				{
					"sublime_text": "*",
					"tags": true
				}
			]
		},
		{
			"name": "Milotic",
			"details": "https://github.com/vicky002/Milotic",
			"labels": ["color scheme"],
			"releases": [
				{
					"sublime_text": "*",
					"tags" : true
				}
			]
		},
		{
			"name": "Mina",
			"details": "https://github.com/musashimm/Sublime-Text-2-Mina",
			"releases": [
				{
					"sublime_text": "<3000",
					"branch": "master"
				}
			]
		},
		{
			"name": "Minecraft Command Format",
			"details": "https://github.com/destruc7i0n/SublimeMinecraftCommandFormat",
			"releases": [
				{
					"sublime_text": "*",
					"tags": true
				}
			]
		},
		{
			"name": "Minifier",
			"details": "https://github.com/bistory/Sublime-Minifier",
			"releases": [
				{
					"sublime_text": "*",
					"branch": "master"
				}
			]
		},
		{
			"name": "Minify",
			"details": "https://github.com/tssajo/Minify",
			"author": "tssajo",
			"labels": ["minification"],
			"releases": [
				{
					"sublime_text": "*",
					"tags": true
				}
			]
		},
		{
			"name": "Minify JS To Clipboard",
			"details": "https://github.com/vicapow/sublime-minify-js-to-clipboard",
			"releases": [
				{
					"sublime_text": "<3000",
					"branch": "master"
				}
			]
		},
		{
			"name": "Minify on Save",
			"details": "https://github.com/eltonvs/sublime-minify-on-save",
			"author": "eltonvs",
			"labels": ["automatization", "minification"],
			"releases": [
				{
					"sublime_text": "*",
					"tags": true
				}
			]
		},
		{
			"name": "Minimal Tabs",
			"details": "https://github.com/rosvik/sublime-minimal-tabs",
			"author": "rosvik",
			"labels": ["theme"],
			"releases": [
				{
					"sublime_text": "*",
					"tags": true
				}
			]
		},
		{
			"details": "https://github.com/315234/MinimalFortran",
			"releases": [
				{
					"sublime_text": "*",
					"branch": "master"
				}
			]
		},
		{
			"name": "MiniPy",
			"details": "https://github.com/vim-zz/MiniPy",
			"labels": ["minipy", "inline", "engine", "parser"],
			"releases": [
				{
					"sublime_text": ">=3000",
					"tags": true
				}
			]
		},
		{
			"name": "Miniscript",
			"details": "https://github.com/thmour/sublime-miniscript",
			"author": "Mouratidis Theofilos",
			"labels": ["miniscript", "language", "syntax", "highlighting"],
			"releases": [
				{
					"sublime_text": "*",
					"branch": "master"
				}
			]
		},
		{
			"name": "Minitest Buddy",
			"details": "https://github.com/glaucocustodio/minitest-buddy-for-sublime-text",
			"labels": ["file navigation"],
			"releases": [
				{
					"sublime_text": ">=3000",
					"tags": true
				}
			]
		},
		{
			"name": "MiniZinc Language",
			"details": "https://github.com/astenmark/sublime-mzn",
			"author": "Andreas Stenmark",
			"labels": ["minizinc", "language", "mzn", "syntax", "highlighting", "build", "system"],
			"releases": [
				{
					"sublime_text": "*",
					"tags": true
				}
			]
		},
		{
			"name": "MinkExtension default feature step completions",
			"details": "https://github.com/Stubbs/sublime-minkextension",
			"releases": [
				{
					"sublime_text": "*",
					"branch": "master"
				}
			]
		},
		{
			"name": "Mint Lang",
			"details": "https://github.com/Orgmir/mint-sublime-text",
			"labels": ["language syntax", "snippets"],
			"releases": [
				{
					"sublime_text": ">=3092",
					"tags": true
				}
			]
		},
		{
			"name": "Minteresting",
			"details": "https://github.com/daytonn/Minteresting",
			"labels": ["theme", "color scheme"],
			"releases": [
				{
					"sublime_text": "*",
					"tags": true
				}
			]
		},
		{
			"name": "MIPS Syntax",
			"details": "https://github.com/contradictioned/mips-syntax",
			"labels": ["language syntax"],
			"releases": [
				{
					"sublime_text": "*",
					"branch": "master"
				}
			]
		},
		{
			"name": "mIRC Scripting Language (Highlighting and Autocomplete)",
			"details": "https://github.com/eneerge/mIRC-Scripting-Language-for-Sublime-Text",
			"labels": ["language syntax", "auto-complete"],
			"author": "Evan Greene",
			"releases": [
				{
					"sublime_text": ">=3092",
					"tags": true
				}
			]
		},
		{
			"name": "Mirodark Color Scheme",
			"details": "https://github.com/djjcast/mirodark-st2",
			"labels": ["color scheme"],
			"releases": [
				{
					"sublime_text": "*",
					"branch": "master"
				}
			]
		},
		{
			"name": "Missing Palette Commands",
			"details": "https://github.com/fjl/Sublime-Missing-Palette-Commands",
			"releases": [
				{
					"sublime_text": "<3000",
					"branch": "master"
				},
				{
					"sublime_text": ">=3000",
					"branch": "st3"
				}
			]
		},
		{
			"name": "MissingFindPanelKeys",
			"details": "https://github.com/mattst/SublimeMissingFindPanelKeys",
			"labels": ["search"],
			"releases": [
				{
					"sublime_text": "*",
					"tags": true
				}
			]
		},
		{
			"name": "MIST",
			"details": "https://github.com/Vizzle/SublimePluginForMIST",
			"releases": [
				{
					"sublime_text": ">=3092",
					"tags": true
				}
			]
		},
		{
			"name": "Mistral",
			"details": "https://github.com/giampierod/mistral-sublime",
			"releases": [
				{
					"sublime_text": "*",
					"tags": true
				}
			]
		},
		{
			"name": "MIT_Alloy",
			"details": "https://github.com/corbanmailloux/sublime-mit-alloy",
			"labels": ["language syntax"],
			"releases": [
				{
					"sublime_text": "*",
					"tags": true
				}
			]
		},
		{
			"name": "Mithrilizer",
			"details": "https://github.com/Bondifrench/Mithrilizer",
			"labels": ["javascript", "auto-complete", "Mithril", "snippets"],
			"releases": [
				{
					"sublime_text": "*",
					"tags": true
				}
			]
		},
		{
			"name": "Miva IDE",
			"previous_names": ["Miva Template Language (MVT)"],
			"details": "https://github.com/mghweb/sublime-miva-ide",
			"author": "Max Hegler",
			"labels": ["miva", "mvt", "mivascript", "miva script", "language syntax", "snippets", "auto-complete", "formatting"],
			"releases": [
				{
					"sublime_text": "*",
					"tags": true
				}
			]
		},
		{
			"name": "MivaScript",
			"details": "https://github.com/zquintana/SublimeMivaScript",
			"labels": ["miva script"],
			"releases": [
				{
					"sublime_text": "*",
					"tags": true
				}
			]
		},
		{
			"name": "MJML-syntax",
			"details": "https://github.com/mjmlio/mjml-syntax",
			"labels": ["language syntax"],
			"releases": [
				{
					"sublime_text": "*",
					"tags": true
				}
			]
		},
		{
			"name": "MKB",
			"details": "https://github.com/KeeMeng/MKB-Syntax-Highlighting",
			"labels": ["mkb", "minecraft", "language syntax", "color scheme", "auto-complete", "linting", "formatting"],
			"releases": [
				{
					"sublime_text": ">=3092",
					"tags": true
				}
			]
		},
		{
			"name": "MLFi",
			"details": "https://github.com/li-vu/st-mlfi",
			"labels": ["language syntax", "mlfi", "csml"],
			"releases": [
				{
					"sublime_text": "*",
					"tags": true
				}
			]
		},
		{
			"name": "Moai Debugger",
			"details": "https://github.com/DJHoltkamp/Sublime-Moai-Debugger",
			"releases": [
				{
					"sublime_text": "<3000",
					"branch": "master"
				}
			]
		},
		{
			"name": "MobileCaddy",
			"details": "https://github.com/MobileCaddy/mobilecaddy-sublime-package",
			"labels": ["MobileCaddy", "Salesforce", "snippets"],
			"releases": [
				{
					"sublime_text": "*",
					"tags": true
				}
			]
		},
		{
			"name": "MobileLogReader",
			"details": "https://github.com/deneb42/SublimeLogReader",
			"labels": ["text manipulation", "formatting"],
			"releases": [
				{
					"sublime_text": "*",
					"tags": true
				}
			]
		},
		{
			"name": "Mocha Chai CoffeeScript",
			"details": "https://github.com/octoblu/sublime-text-mocha-coffeescript",
			"labels": ["snippets"],
			"releases": [
				{
					"sublime_text": "*",
					"tags": true
				}
			]
		},
		{
			"name": "Mocha Coffee Snippets",
			"details": "https://github.com/brianstarke/sublime-coffee-mocha-snippets",
			"labels": ["snippets"],
			"releases": [
				{
					"sublime_text": "*",
					"branch": "master"
				}
			]
		},
		{
			"name": "Mocha Runner",
			"details": "https://github.com/matthiasg/sublime-mocha-runner",
			"releases": [
				{
					"sublime_text": "<3000",
					"branch": "master"
				}
			]
		},
		{
			"name": "Mocha Snippets",
			"details": "https://github.com/jfromaniello/sublime-mocha-snippets",
			"labels": ["snippets"],
			"releases": [
				{
					"sublime_text": "*",
					"branch": "master"
				}
			]
		},
		{
			"name": "Modelica",
			"details": "https://github.com/BorisChumichev/modelicaSublimeTextPackage",
			"labels": ["language syntax", "snippets", "modelica"],
			"releases": [
				{
					"sublime_text": "*",
					"tags": true
				}
			]
		},
		{
			"details": "https://github.com/SublimeText/Modelines",
			"releases": [
				{
					"sublime_text": "<3000",
					"branch": "master"
				}
			]
		},
		{
			"name": "ModernFortran",
			"details": "https://github.com/eirik-kjonstad/modern-fortran-syntax",
			"labels": ["language syntax", "fortran"],
			"releases": [
				{
					"sublime_text": ">=3092",
					"tags": true
				}
			]
		},
		{
			"name": "ModernPerl",
			"details": "https://github.com/Blaizer/ModernPerl-sublime",
			"labels": ["language syntax", "todo"],
			"releases": [
				{
					"sublime_text": "*",
					"branch": "master"
				}
			]
		},
		{
			"details": "https://github.com/gornostal/Modific",
			"releases": [
				{
					"sublime_text": "*",
					"branch": "master"
				}
			]
		},
		{
			"name": "ModJS - JavaScript Workflow Tooling",
			"details": "https://github.com/yuanyan/sublime-mod",
			"releases": [
				{
					"sublime_text": "<3000",
					"branch": "master"
				}
			]
		},
		{
			"name": "ModoPluginBuilder",
			"details" : "https://github.com/boredstiff/ModoPluginBuilder",
			"releases":[
				{
					"sublime_text": "*",
					"tags": true
				}
			]
		},
		{
			"name": "Modula-2 Language Syntax",
			"details": "https://github.com/harogaston/Sublime-Modula-2",
			"labels": ["language syntax", "snippets", "auto complete"],
			"releases": [
				{
					"sublime_text": "*",
					"branch": "master"
				}
			]
		},
		{
			"name": "MODX Placeholder Snippets",
			"details": "https://github.com/mkay/MODX-Placeholders",
			"labels": ["snippets", "system settings", "resource fields", "placeholders", "language strings"],
			"releases": [
				{
					"sublime_text": "*",
					"branch": "master"
				}
			]
		},
		{
			"name": "MODx Revolution Snippets",
			"details": "https://github.com/silentworks/modx-sublimetext-2",
			"labels": ["snippets"],
			"releases": [
				{
					"sublime_text": "*",
					"branch": "master"
				}
			]
		},
		{
			"details": "https://github.com/Deum1teuli/ModxElements",
			"releases": [
				{
					"sublime_text": ">=3000",
					"tags": true
				}
			]
		},
		{
			"name": "MOHAA",
			"details": "https://github.com/eduzappa18/SublimeMOHAA",
			"labels": ["mohaa", "scr", "morpheus script", "language syntax", "snippets", "completions"],
			"releases": [
				{
					"sublime_text": ">=3084",
					"tags": true
				}
			]
		},
		{
			"details": "https://github.com/SublimeText/Mojolicious",
			"releases": [
				{
					"sublime_text": "*",
					"branch": "master"
				}
			]
		},
		{
			"name": "molokai",
			"details": "https://github.com/gerardroche/sublime-molokai",
			"labels": ["color scheme"],
			"releases": [
				{
					"sublime_text": ">=3000",
					"tags": true
				}
			]
		},
		{
			"name": "Monaco",
			"details": "https://github.com/lightify97/monaco-colorscheme",
			"labels": ["color scheme"],
			"releases": [
				{
					"sublime_text": "*",
					"tags": true
				}
			]
		},
		{
			"name": "Monarch",
			"details": "https://github.com/ericmagnuson/Monarch",
			"labels": ["color scheme"],
			"releases": [
				{
					"sublime_text": "*",
					"tags": true
				}
			]
		},
		{
			"name": "Mongo Aggregate Snippets",
			"details": "https://github.com/kioyong/Mongo-Aggregate-Snippets",
			"releases": [
				{
					"sublime_text": "*",
					"tags": true
				}
			]
		},
		{
			"name": "MongoDB - PHP Completions",
			"details": "https://github.com/Kristories/Sublime-Mongo-PHP",
			"releases": [
				{
					"sublime_text": "*",
					"branch": "master"
				}
			]
		},
		{
			"name": "MongoExec",
			"details": "https://github.com/aChatir/MongoExec",
			"releases": [
				{
					"sublime_text": ">=3000",
					"branch": "master"
				}
			]
		},
		{
			"name": "Mongomapper Snippets",
			"details": "https://github.com/heelhook/mongomapper-sublime-text2-snippets",
			"labels": ["snippets"],
			"releases": [
				{
					"sublime_text": "*",
					"branch": "master"
				}
			]
		},
		{
			"name": "Monkberry",
			"details": "https://github.com/monkberry/language-monkberry",
			"releases": [
				{
					"sublime_text": "*",
					"tags": true
				}
			]
		},
		{
			"name": "MonkeyC",
			"details": "https://github.com/pzl/Sublime-MonkeyC",
			"labels": ["language syntax"],
			"releases": [
				{
					"sublime_text": ">=3092",
					"tags": true
				}
			]
		},
		{
			"name": "Monochrome Color Schemes",
			"details": "https://github.com/kristopherjohnson/MonochromeSublimeText",
			"labels": ["color scheme", "monochrome", "amber", "green", "blueprint"],
			"releases": [
				{
					"sublime_text": "*",
					"tags": true
				}
			]
		},
		{
			"name": "Monocyanide Colorscheme",
			"details": "https://github.com/Centril/sublime-monocyanide-colorscheme",
			"labels": ["monokai", "cyanide", "color scheme"],
			"releases": [
				{
					"sublime_text": "*",
					"tags": true
				}
			]
		},
		{
			"name": "Monokai - Spacegray",
			"details": "https://github.com/pyoio/monokai-spacegray",
			"labels": ["monokai", "spacegray", "color scheme"],
			"releases": [
				{
					"sublime_text": "*",
					"tags": true
				}
			]
		},
		{
			"name": "Monokai Blueberry Color Scheme",
			"details": "https://github.com/ctruett/monokai-blueberry",
			"labels": ["color scheme"],
			"releases": [
				{
					"sublime_text": "*",
					"branch": "master"
				}
			]
		},
		{
			"name": "Monokai Dark",
			"details": "https://github.com/thatal/Monokai-Dark",
			"labels": ["Monokai Dark", "Scheme", "seti_UI"],
			"releases": [
				{
					"sublime_text": "*",
					"tags": true
				}
			]
		},
		{
			"name": "Monokai Extended",
			"details": "https://github.com/jonschlinkert/sublime-monokai-extended",
			"releases": [
				{
					"sublime_text": "*",
					"branch": "master"
				}
			]
		},
		{
			"name": "Monokai Gray",
			"details": "https://github.com/IanWold/MonokaiGray",
			"labels": ["color scheme"],
			"releases": [
				{
					"sublime_text": "*",
					"branch": "master"
				}
			]
		},
		{
			"name": "Monokai JSON+",
			"details": "https://github.com/ColibriApps/MonokaiJsonPlus",
			"labels": ["monokai", "color scheme"],
			"releases": [
				{
					"sublime_text": "*",
					"tags": true
				}
			]
		},
		{
			"name": "Monokai Neue",
			"details": "https://github.com/josh-kaplan/sublime-monokai-neue",
			"labels": ["monokai", "color scheme"],
			"releases": [
				{
					"sublime_text": "*",
					"tags": true
				}
			]
		},
		{
			"name": "Monokai Rich",
			"details": "https://github.com/mmghv/sublime-monokai-rich",
			"labels": ["monokai", "color scheme"],
			"releases": [
				{
					"sublime_text": "*",
					"tags": true
				}
			]
		},
		{
			"name": "Monokai Soft",
			"details": "https://github.com/ThePythonGuy3/Monokai-Soft",
			"description": "Light coloured dark Monokai color scheme",
			"labels": ["color scheme"],
			"releases": [
			{
				"sublime_text": ">=3149",
				"tags": true
			}
			]
		},
		{
			"name": "Monokai++",
			"details": "https://github.com/dcasella/monokai-plusplus",
			"labels": ["monokai", "color scheme"],
			"releases": [
				{
					"sublime_text": "*",
					"tags": true
				}
			]
		},
		{
			"name": "MonokaiC",
			"details": "https://github.com/avivace/monokaiC",
			"labels": ["monokai", "color scheme", "markdown", "preview"],
			"releases": [
				{
					"sublime_text": "*",
					"tags": true
				}
			]
		},
		{
			"name": "MonokaiFree",
			"details": "https://github.com/gerardroche/sublime-monokai-free",
			"labels": ["color scheme"],
			"releases": [
				{
					"sublime_text": ">=3000",
					"tags": true
				}
			]
		},
		{
			"details": "https://github.com/six519/MonoRun",
			"releases": [
				{
					"sublime_text": "<3000",
					"branch": "master"
				}
			]
		},
		{
			"name": "Moo",
			"details": "https://github.com/maltize/sublime-text-2-moo",
			"releases": [
				{
					"sublime_text": "<3000",
					"branch": "master"
				}
			]
		},
		{
			"name": "Moodle Completions",
			"details": "https://github.com/dannielarriola/moodle-completions",
			"releases": [
				{
					"sublime_text": "*",
					"tags": true
				}
			]
		},
		{
			"name": "MoonScript",
			"details": "https://github.com/ecornell/Sublime-MoonScript",
			"releases": [
				{
					"sublime_text": "<3000",
					"branch": "master"
				}
			]
		},
		{
			"name": "Moonscripty",
			"details": "https://github.com/szensk/sublmoon",
			"releases": [
				{
					"sublime_text": "*",
					"branch": "master"
				}
			]
		},
		{
			"name": "Mooon Light Theme",
			"details": "https://github.com/developedby-sam/mooon-light",
			"labels": ["theme", "color scheme"],
			"releases": [
				{
					"sublime_text": "*",
					"tags": true
				}
			]
		},
		{
			"name": "MOOS",
			"details": "https://github.com/oviquezr/sublime-moos",
			"labels": ["language syntax"],
			"releases": [
				{
					"sublime_text": ">=3092",
					"tags": true
				}
			]
		},
		{
			"name": "More Layouts",
			"details": "https://github.com/unknownuser88/morelayouts",
			"author": "David Bekoyan",
			"labels": ["layout"],
			"releases": [
				{
					"sublime_text": "*",
					"tags": true
				}
			]
		},
		{
			"name": "More Python Completions",
			"details": "https://github.com/tushortz/More-Python-Completions",
			"labels": ["completions", "completion", "Completion", "python"],
			"releases": [
				{
					"sublime_text": "*",
					"tags": true
				}
			]
		},
		{
			"name": "Morse",
			"details": "https://github.com/hippasus/SublimeMorse",
			"releases": [
				{
					"sublime_text": "*",
					"branch": "master"
				}
			]
		},
		{
			"name": "Morse Code for Foundation",
			"details": "https://github.com/foundation/foundation-sublime",
			"releases": [
				{
					"sublime_text": "*",
					"tags": true
				}
			]
		},
		{
			"details": "https://github.com/SublimeText/Mote",
			"releases": [
				{
					"sublime_text": "<3000",
					"branch": "master"
				}
			]
		},
		{
			"name": "MotionBuilder",
			"details": "https://github.com/matthewkapfhammer/MotionBuilderSublime",
			"releases": [
				{
					"sublime_text": "*",
					"platforms": ["windows", "linux"],
					"tags": true
				}
			]
		},
		{
			"details": "https://github.com/SublimeText/MouseEventListener",
			"releases": [
				{
					"sublime_text": "*",
					"branch": "master"
				}
			]
		},
		{
			"name": "Move By Paragraph",
			"details": "https://github.com/xsleonard/sublime-MoveByParagraph",
			"previous_names": ["Move Better"],
			"releases": [
				{
					"sublime_text": "*",
					"tags": true
				}
			]
		},
		{
			"name": "Move By Symbols",
			"details": "https://github.com/abusalimov/SublimeMoveBySymbols",
			"labels": ["code navigation"],
			"releases": [
				{
					"sublime_text": "*",
					"tags": true
				}
			]
		},
		{
			"name": "Move Half Pages",
			"details": "https://github.com/Finnerale/Sublime-MoveHalfPages",
			"releases": [
				{
					"sublime_text": "*",
					"tags": true
				}
			]
		},
		{
			"name": "Move Tabs",
			"details": "https://github.com/nh2/sublime-text-move-tabs",
			"releases": [
				{
					"sublime_text": "<3000",
					"branch": "master"
				}
			]
		},
		{
			"details": "https://github.com/SublimeText/MoveTab",
			"releases": [
				{
					"sublime_text": "*",
					"branch": "master"
				}
			]
		},
		{
			"name": "MozillaQuery",
			"details": "https://github.com/saadq/MozillaQuery",
			"releases": [
				{
					"sublime_text": ">=3000",
					"tags": true
				}
			]
		},
		{
			"name": "Mp3Player",
			"details": "https://github.com/RachitKansal/sublime-Mp3Player",
			"releases": [
				{
					"sublime_text": ">=3000",
					"platforms": ["linux", "windows"],
					"tags": true
				}
			]
		},
		{
			"details": "https://github.com/bkeller2/Mplus",
			"releases": [
				{
					"sublime_text": "*",
					"branch": "master"
				}
			]
		},
		{
			"name": "Mreq Color Scheme",
			"details": "https://github.com/mreq/mreq-theme",
			"labels": ["color scheme"],
			"releases": [
				{
					"sublime_text": "*",
					"branch": "master"
				}
			]
		},
		{
			"name": "MrIgor",
			"details": "https://github.com/tisto/MrIgor",
			"releases": [
				{
					"sublime_text": ">=3000",
					"platforms": ["osx", "linux"],
					"branch": "master"
				}
			]
		},
		{
			"name": "MRL syntax highlighting",
			"details": "https://github.com/Bushikot/mrl-sublime-syntax",
			"author": "Denis Koshechkin",
			"labels": ["language syntax"],
			"releases": [
				{
					"sublime_text": ">=3092",
					"tags": true
				}
			]
		},
		{
			"name": "MSBuild selector",
			"details": "https://github.com/JohanBaltie/MSBuildSelector",
			"author": "Johan Baltié",
			"labels": ["build system"],
			"releases": [
				{
					"sublime_text": "*",
					"platforms": ["windows"],
					"tags": true
				}
			]
		},
		{
			"name": "Mscgen",
			"details": "https://github.com/r-stein/sublime-text-mscgen",
			"labels": ["language syntax", "build system"],
			"releases": [
				{
					"sublime_text": "*",
					"tags": true
				}
			]
		},
		{
			"name": "MThuy Local Sync",
			"details": "https://github.com/hoanglan87/mthuy-local-sync",
			"releases": [
				{
					"sublime_text": ">=3000",
					"tags": true
				}
			]
		},
		{
			"name": "MTML Completions",
			"details": "https://github.com/bit-part/MTML-ST2",
			"releases": [
				{
					"sublime_text": "<3000",
					"branch": "master"
				}
			]
		},
		{
			"name": "Multi line paste",
			"details": "https://github.com/shuky19/MultiLinePaste",
			"labels": ["paste multiline edit clipboard"],
			"releases": [
				{
					"sublime_text": "*",
					"tags": true
				}
			]
		},
		{
			"name": "Multi Select Alphabetizer",
			"details": "https://github.com/jasongornall/sublime-alphabetizer",
			"releases": [
				{
					"sublime_text": "*",
					"tags": true
				}
			]
		},
		{
			"name": "multiAlign",
			"details": "https://github.com/shwk86/multiAlign",
			"releases": [
				{
					"sublime_text": "*",
					"tags": true
				}
			]
		},
		{
			"name": "Multibyte Word Separators",
			"details": "https://github.com/naoyukik/SublimeMultibyteWordSeparators",
			"labels": ["japanese"],
			"releases": [
				{
					"sublime_text": ">=3000",
					"tags": true
				}
			]
		},
		{
			"name": "Multicommand",
			"details": "https://github.com/dvcrn/sublime-multicommand",
			"labels": ["keybinding"],
			"releases": [
				{
					"sublime_text": "*",
					"tags": true
				}
			]
		},
		{
			"name": "MultiEditUtils",
			"details": "https://github.com/philippotto/Sublime-MultiEditUtils",
			"labels": ["text manipulation", "code navigation", "text selection"],
			"releases": [
				{
					"sublime_text": "*",
					"tags": true
				}
			]
		},
		{
			"name": "MultiFill",
			"details": "https://github.com/Lellansin/MultiFill",
			"releases": [
				{
					"sublime_text": "*",
					"branch": "master"
				}
			]
		},
		{
			"name": "MultiLang Color Scheme",
			"details": "https://github.com/ProjectCleverWeb/MultiLang-Color-Schemes",
			"labels": ["color scheme"],
			"releases": [
				{
					"sublime_text": "*",
					"branch": "master"
				}
			]
		},
		{
			"name": "MultipleSelectionScroller",
			"details": "https://github.com/mattst/MultipleSelectionScroller",
			"labels": ["cursors manipulation", "text navigation", "text selection"],
			"releases": [
				{
					"sublime_text": "*",
					"tags": true
				}
			]
		},
		{
			"details": "https://github.com/bizoo/MultiTaskBuild",
			"releases": [
				{
					"sublime_text": "<3000",
					"branch": "master"
				}
			]
		},
		{
			"name": "MultiValue BASIC",
			"details": "https://github.com/ianharper/Sublime-Text-MVBasic-Syntax",
			"labels": ["language syntax", "snippets", "color scheme"],
			"releases": [
				{
					"sublime_text": ">=3092",
					"tags": true
				}
			]
		},
		{
			"name": "MUMPS",
			"details": "https://github.com/ksherlock/MUMPS.tmbundle",
			"labels": ["language syntax"],
			"releases": [
				{
					"sublime_text": ">=3092",
					"tags": true
				}
			]
		},
		{
			"name": "Murphi",
			"details": "https://bitbucket.org/timlinsc/sublimemurphi",
			"labels": ["text syntax", "syntax"],
			"releases": [
				{
					"sublime_text": ">=3092",
					"tags": true
				}
			]
		},
		{
			"name": "Mussum Ipsum",
			"details": "https://github.com/leandrocunha/mussum-ipsum-for-sublime-text",
			"author": "Leandro Cunha aka. Frango",
			"labels": ["snippets"],
			"releases": [
				{
					"sublime_text": "<3000",
					"branch": "master"
				}
			]
		},
		{
			"name": "Mustache",
			"details": "https://github.com/cedeber/sublime-mustache",
			"releases": [
				{
					"sublime_text": ">=3092",
					"tags": true
				}
			]
		},
		{
			"name": "Mustang Color Scheme",
			"details": "https://github.com/lyubenblagoev/sublime-mustang-color-scheme",
			"labels": ["color scheme"],
			"releases": [
				{
					"sublime_text": "*",
					"branch": "master"
				}
			]
		},
		{
			"name": "muukii",
			"details": "https://github.com/muukii/muukii",
			"releases": [
				{
					"sublime_text": "*",
					"tags": true
				}
			]
		},
		{
			"name": "MvtAssign It",
			"details": "https://github.com/steveosoule/MvtAssignIt",
			"releases": [
				{
					"sublime_text": "*",
					"branch": "master"
				}
			]
		},
		{
			"name": "MXUnit",
			"details": "https://github.com/mxunit/sublime-text-2-mxunit",
			"releases": [
				{
					"sublime_text": "<3000",
					"branch": "master"
				}
			]
		},
		{
			"name": "My Snippets",
			"details": "https://github.com/erikgassler/My-Snippets",
			"releases": [
				{
					"sublime_text": "*",
					"tags": true
				}
			]
		},
		{
			"name": "Mybb Template Editor",
			"details": "https://github.com/ionutvmi/SublimeMybbTplEditor",
			"releases": [
				{
					"sublime_text": ">=3000",
					"tags": true
				}
			]
		},
		{
			"name": "myPDDL",
			"details": "https://github.com/Pold87/myPDDL",
			"releases": [
				{
					"sublime_text": "*",
					"branch": "master"
				}
			]
		},
		{
			"name": "MypyReveal",
			"details": "https://github.com/fortana-co/sublime-mypy-reveal",
			"labels": [
				"mypy",
				"python",
				"type",
				"check",
				"lint"
			],
			"author": "kylebebak",
			"releases": [
				{
					"sublime_text": ">=3084",
					"tags": true
				}
			]
		},
		{
			"name": "MySFTP",
			"details": "https://github.com/icjmaa/MySFTP",
			"labels": ["ftp", "sftp", "ssh", "free", "open source"],
			"releases": [
				{
					"sublime_text": "*",
					"tags": true
				}
			]
		},
		{
			"name": "MySQL Snippets",
			"details": "https://github.com/korniychuk/sublime-sql-snippets",
			"labels": ["snippets", "mysql", "sql"],
			"releases": [
				{
					"sublime_text": "*",
					"tags": true
				}
			]
		},
		{
			"name": "MySublimeQL",
			"details": "https://github.com/biannetta/MySublimeQL",
			"releases": [
				{
					"sublime_text": "<3000",
					"branch": "master"
				}
			]
		}
	]
}<|MERGE_RESOLUTION|>--- conflicted
+++ resolved
@@ -1494,11 +1494,7 @@
 		},
 		{
 			"name": "Microsoft Power Query Syntax",
-<<<<<<< HEAD
 			"details": "https://github.com/PowerQueryforAccountants/PowerQuerySublimeSyntax",
-=======
-			"details": "https://github.com/dannysummerlin/PowerQuerySublimeSyntax",
->>>>>>> 3f050c5a
 			"labels": ["language","syntax","highlighting","query","excel","powerbi","microsoft","ms"],
 			"releases": [
 				{
