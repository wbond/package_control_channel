--- conflicted
+++ resolved
@@ -982,11 +982,7 @@
 			"details": "https://github.com/Pushpamk/materialui-react-component-snippet-autocomplete",
 			"readme": "https://github.com/Pushpamk/materialui-react-component-snippet-autocomplete/blob/master/README.md",
 			"author": "Pushpam Kumar",
-<<<<<<< HEAD
-			"labels": ["material", "react", "component", "snippets", "autocomplete"],
-=======
 			"labels": ["material", "react", "component", "auto-complete", "snippets"],
->>>>>>> 1af3445d
 			"releases": [
 				{
 					"sublime_text": "*",
