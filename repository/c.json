{
	"$schema": "sublime://packagecontrol.io/schemas/repository",
	"schema_version": "4.0.0",
	"packages": [
		{
			"name": "C Improved",
			"details": "https://github.com/abusalimov/SublimeCImproved",
			"labels": ["language syntax"],
			"releases": [
				{
					"sublime_text": "*",
					"tags": true
				}
			]
		},
		{
			"name": "C# Compile & Run",
			"details": "https://github.com/chrokh/csharp-build-singlefile-sublime-text-2",
			"releases": [
				{
					"sublime_text": "*",
					"branch": "master"
				}
			]
		},
		{
			"name": "C# Snippets",
			"details": "https://github.com/etic/CSharpSnippets",
			"releases": [
				{
					"sublime_text": "*",
					"tags": true
				}
			]
		},
		{
			"name": "C++ & C Single File Builder - Minghang Yang",
			"details": "https://github.com/inouetoukyou/C_CppSingleFileBuilder_MinghangYang",
			"labels": ["build system"],
			"author": "Minghang Yang",
			"description": "Build and Run in Terminal for Single File C & C++",
			"releases": [
				{
					"sublime_text": ">3175",
					"tags": true
				}
			]
		},
		{
			"name": "C++ Classhelper",
			"details": "https://github.com/pr0grammr/cppclasshelper-sublime-text-plugin",
			"author": "Fabian Schilf",
			"labels": ["c++", "automation", "utilities", "file creation"],
			"description": "Create C++ class with Headerfile",
			"releases": [
				{
					"sublime_text": "*",
					"tags": true
				}
			]
		},
		{
			"name": "C++ Completions",
			"details": "https://github.com/tushortz/CPP-Completions",
			"labels": ["auto-complete", "completions", "snippets", "c++"],
			"releases": [
				{
					"sublime_text": "*",
					"tags": true
				}
			]
		},
		{
			"name": "C++ Snippets",
			"details": "https://github.com/Rapptz/cpp-sublime-snippet",
			"labels": ["snippets"],
			"releases": [
				{
					"sublime_text": "*",
					"tags": true
				}
			]
		},
		{
			"name": "C++ Starting Kit",
			"details": "https://github.com/kodLite/cppStartingKit",
			"labels": ["language syntax"],
			"releases": [
				{
					"sublime_text": "*",
					"tags": true
				}
			]
		},
		{
			"name": "C++11",
			"details": "https://github.com/noct/sublime-cpp11",
			"labels": ["language syntax"],
			"releases": [
				{
					"sublime_text": "*",
					"tags": true
				}
			]
		},
		{
			"name": "C++NamespaceTool",
			"details": "https://github.com/myurtoglu/NamespaceTool",
			"labels": ["formatting", "language syntax", "refactoring", "text manipulation", "c++"],
			"releases": [
				{
					"sublime_text": "*",
					"tags": true
				}
			]
		},
		{
			"name": "C++YouCompleteMe",
			"details": "https://github.com/glymehrvrd/CppYCM",
			"labels": ["auto-complete", "linting", "c++"],
			"releases": [
				{
					"sublime_text": "*",
					"tags": true
				}
			]
		},
		{
			"name": "C0",
			"details": "https://github.com/mahmoudalismail/SublimeC0",
			"labels": ["language syntax"],
			"releases": [
				{
					"sublime_text": "*",
					"branch": "master"
				}
			]
		},
		{
			"name": "C11",
			"details": "https://github.com/petervaro/C11",
			"labels": ["language syntax"],
			"releases": [
				{
					"sublime_text": "*",
					"tags": true
				}
			]
		},
		{
			"name": "C99",
			"details": "https://github.com/noct/sublime-c99",
			"labels": ["language syntax"],
			"releases": [
				{
					"sublime_text": "*",
					"tags": true
				}
			]
		},
		{
			"name": "Cacher",
			"details": "https://github.com/CacherApp/cacher-sublime",
			"labels": ["snippets", "gists", "code library"],
			"releases": [
				{
					"sublime_text": "*",
					"tags": true
				}
			]
		},
		{
			"name": "Caddyfile Syntax",
			"details": "https://github.com/caddyserver/sublimetext",
			"labels": ["language syntax"],
			"releases": [
				{
					"sublime_text": "*",
					"tags": true
				}
			]
		},
		{
			"name": "Caffe Prototxt Syntax",
			"details": "https://github.com/zironycho/sublime-caffe-prototxt-syntax",
			"labels": ["language syntax"],
			"releases": [
				{
					"sublime_text": "*",
					"tags": true
				}
			]
		},
		{
			"name": "CakePHP (Native)",
			"details": "https://github.com/josegonzalez/sublimetext-cakephp",
			"labels": ["language syntax"],
			"releases": [
				{
					"sublime_text": "*",
					"branch": "master"
				}
			]
		},
		{
			"name": "CakePHP (tmbundle)",
			"details": "https://github.com/cakephp/cakephp-tmbundle",
			"labels": ["language syntax"],
			"releases": [
				{
					"sublime_text": "*",
					"branch": "master"
				}
			]
		},
		{
			"name": "Calamity",
			"details": "https://github.com/Pustur/calamity-sublime",
			"releases": [
				{
					"sublime_text": "*",
					"tags": true
				}
			]
		},
		{
			"name": "Calculate Relative Path",
			"details": "https://github.com/TonyHYK/CalculateRelativePath",
			"releases": [
				{
					"sublime_text": "*",
					"tags": true
				}
			]
		},
		{
			"name": "Can I Use",
			"details": "https://github.com/Azd325/sublime-text-caniuse",
			"releases": [
				{
					"sublime_text": "*",
					"branch": "master"
				}
			]
		},
		{
			"name": "Candy Dark Color Scheme",
			"details": "https://github.com/rahulsharmagg/Candy-Dark",
			"labels": ["color scheme"],
			"releases": [
				{
					"sublime_text": "*",
					"tags": true
				}
			]
		},
		{
			"name": "caniuse_local",
			"details": "https://github.com/leecade/caniuse_local",
			"labels": ["caniuse", "offline"],
			"releases": [
				{
					"sublime_text": "*",
					"tags": true
				}
			]
		},
		{
			"name": "CanJS-Snippets",
			"details": "https://github.com/marshallswain/CanJS-Snippets",
			"releases": [
				{
					"sublime_text": "*",
					"tags": true
				}
			]
		},
		{
			"name": "Canvas Snippets",
			"details": "https://github.com/skadimoolam/Canvas-Snippets",
			"author": "Adi",
			"labels": ["auto-complete", "snippets", "canvas", "html5", "javascript"],
			"releases": [
				{
					"sublime_text": "*",
					"tags": true
				}
			]
		},
		{
			"name": "CAOS Syntax Highlighter",
			"details": "https://github.com/KeyboardInterrupt/sublime-caos-syntax",
			"author": "KeyboardInterrupt",
			"labels": ["language syntax"],
			"releases": [
				{
					"sublime_text": "*",
					"tags": true
				}
			]
		},
		{
			"name": "Cap'n Proto Syntax",
			"details": "https://github.com/joshuawarner32/capnproto-sublime",
			"labels": ["language syntax"],
			"releases": [
				{
					"sublime_text": "*",
					"branch": "master"
				}
			]
		},
		{
			"name": "Capo",
			"details": "https://github.com/kirillbuga/capo",
			"labels": ["snippets"],
			"releases": [
				{
					"sublime_text": "*",
					"branch": "master"
				}
			]
		},
		{
			"name": "CapRails",
			"details": "https://github.com/schneidmaster/cap_rails",
			"labels": ["capistrano"],
			"releases": [
				{
					"sublime_text": "*",
					"tags": true
				}
			]
		},
		{
			"name": "Capybara Snippets",
			"details": "https://github.com/asux/sublime-capybara-snippets",
			"labels": ["snippets"],
			"releases": [
				{
					"sublime_text": "*",
					"branch": "master"
				}
			]
		},
		{
			"name": "Carbon",
			"details": "https://github.com/molnarmark/carbonsublime",
			"labels": ["carbon", "carbon enhanced", "carbon now", "carbon now sh"],
			"releases": [
				{
					"sublime_text": "*",
					"tags": true
				}
			]
		},
		{
			"name": "Carbon Programming Language",
			"details": "https://github.com/RohanVashisht1234/sublime_text_carbon_syntax_highlighter",
			"labels": ["language syntax"],
			"releases": [
				{
					"sublime_text": "*",
					"tags": true
				}
			]
		},
		{
			"name": "Carto",
			"details": "https://github.com/yohanboniface/Carto-sublime",
			"labels": ["carto", "cartocss", "mapnik", "openstreetmap", "osm", "language syntax"],
			"releases": [
				{
					"sublime_text": "*",
					"tags": true
				}
			]
		},
		{
			"name": "Case Conversion",
			"details": "https://github.com/jdavisclark/CaseConversion",
			"releases": [
				{
					"sublime_text": "*",
					"branch": "master"
				}
			]
		},
		{
			"name": "CAside",
			"details": "https://github.com/spywhere/CAside",
			"releases": [
				{
					"sublime_text": "*",
					"branch": "master"
				}
			]
		},
		{
			"name": "CasperJS",
			"details": "https://github.com/n1k0/SublimeText-CasperJS",
			"releases": [
				{
					"sublime_text": "*",
					"branch": "master"
				}
			]
		},
		{
			"name": "Cataracted Dark Color Scheme",
			"details": "https://github.com/betraying/cataracted-dark-sublime-text",
			"labels": ["color scheme"],
			"releases": [
				{
					"sublime_text": "*",
					"tags": true
				}
			]
		},
		{
			"name": "Catkin Builder",
			"details": "https://github.com/ZacharyTaylor/Catkin-Builder",
			"labels": ["build system"],
			"releases": [
				{
					"sublime_text": "*",
					"tags": true
				}
			]
		},
		{
			"name": "Catppuccin color schemes",
			"details": "https://github.com/catppuccin/sublime-text",
			"author": ["Catppuccin"],
			"labels": ["color scheme"],
			"releases": [
				{
					"sublime_text": ">=3100",
					"tags": true
				}
			]
		},
		{
			"name": "Cattleya Color Scheme",
			"details": "https://github.com/patrickfatrick/cattleya-theme-sublime",
			"labels": ["color scheme"],
			"releases": [
				{
					"sublime_text": "*",
					"tags": true
				}
			]
		},
		{
			"name": "CBP Syntax Highlighter",
			"details": "https://github.com/destruc7i0n/CBP_Sublime",
			"labels": ["minecraft", "language syntax"],
			"releases": [
				{
					"sublime_text": "*",
					"tags": true
				}
			]
		},
		{
			"name": "CComplete",
			"details": "https://github.com/ibensw/CComplete",
			"labels": ["auto-complete"],
			"releases": [
				{
					"sublime_text": "*",
					"platforms": ["linux"],
					"tags": true
				}
			]
		},
		{
			"name": "cdnjs",
			"details": "https://github.com/dafrancis/Sublime-Text--cdnjs",
			"releases": [
				{
					"sublime_text": "*",
					"branch": "master"
				}
			]
		},
		{
			"name": "CDNUpdates",
			"details": "https://github.com/HorlogeSkynet/CDNUpdates",
			"labels": ["cdn", "updates", "web development"],
			"releases": [
				{
					"sublime_text": "*",
					"tags": true
				}
			]
		},
		{
			"name": "Ceedling",
			"details": "https://github.com/SublimeText/Ceedling",
			"releases": [
				{
					"sublime_text": "*",
					"tags": true
				}
			]
		},
		{
			"details": "https://github.com/andylamb/Ceer",
			"labels": ["code navigation", "file navigation"],
			"releases": [
				{
					"sublime_text": "*",
					"platforms": "osx",
					"tags": true
				}
			]
		},
		{
			"name": "Center Comment",
			"details": "https://github.com/coder-mike/sublime-center-comment",
			"releases": [
				{
					"sublime_text": "*",
					"tags": true
				}
			]
		},
		{
			"name": "Cert Tools",
			"details": "https://github.com/Gui13/sublime-certtools",
			"releases": [
				{
					"sublime_text": "*",
					"platforms": ["osx", "linux"],
					"tags": true
				}
			]
		},
		{
			"name": "cexio-ticker",
			"details": "https://github.com/iceydee/cexio-ticker",
			"releases": [
				{
					"sublime_text": "*",
					"branch": "master"
				}
			]
		},
		{
			"name": "CFAutoMock",
			"details": "https://github.com/dwkd/SublimeCFAutoMock",
			"releases": [
				{
					"sublime_text": "*",
					"tags": true
				}
			]
		},
		{
			"name": "CFDocs",
			"details": "https://github.com/mikesprague/sublime-cfdocs",
			"labels": ["cfdocs", "cfml", "lucee", "railo", "coldfusion", "documentation", "search" ],
			"releases": [
				{
					"sublime_text": "*",
					"tags": true
				}
			]
		},
		{
			"name": "CFEngine",
			"details": "https://github.com/lastops/sublime-cfengine",
			"labels": ["formatting", "language syntax"],
			"releases": [
				{
					"sublime_text": "*",
					"tags": true
				}
			]
		},
		{
			"name": "cfengine_beautifier",
			"details": "https://github.com/naksu/cfengine_beautifier",
			"labels": ["formatting", "language syntax"],
			"releases": [
				{
					"sublime_text": "*",
					"tags": true
				}
			]
		},
		{
			"name": "CFG Configuration Syntax Highlighting",
			"details": "https://github.com/aronj/CFGGameConfigurationSyntax",
			"labels": ["language syntax"],
			"releases": [
				{
					"sublime_text": "*",
					"tags": true
				}
			]
		},
		{
			"name": "CFML",
			"details": "https://github.com/jcberquist/sublimetext-cfml",
			"labels": ["language syntax", "cfml", "coldfusion", "lucee"],
			"releases": [
				{
					"sublime_text": "<4084",
					"tags": "st3-v"
				},
				{
					"sublime_text": ">=4084",
					"tags": true
				}
			]
		},
		{
			"name": "CFMLDocPlugin",
			"details": "https://github.com/MFernstrom/cfmldocplugin/",
			"releases": [
				{
					"sublime_text": "*",
					"tags": true
				}
			]
		},
		{
			"name": "CForm",
			"details": "https://github.com/beaknit/cform",
			"labels": ["language syntax"],
			"releases": [
				{
					"sublime_text": "*",
					"tags": true
				}
			]
		},
		{
			"name": "cFos ml syntax",
			"details": "https://github.com/ArmorDarks/cfos-ml-syntax",
			"labels": ["language syntax"],
			"releases": [
				{
					"sublime_text": "*",
					"tags": true
				}
			]
		},
		{
			"name": "Cfserver",
			"details": "https://github.com/aam/cfserver-sublime-bundle",
			"labels": ["auto-complete", "code navigation", "language syntax"],
			"releases": [
				{
					"sublime_text": "*",
					"tags": true
				}
			]
		},
		{
			"name": "Chai Completions",
			"details": "https://github.com/seethroughtrees/sublime-chai-full-completions",
			"releases": [
				{
					"sublime_text": "*",
					"tags": true
				}
			]
		},
		{
			"name": "Chain of Command",
			"details": "https://github.com/jisaacks/ChainOfCommand",
			"releases": [
				{
					"sublime_text": "*",
					"branch": "master"
				}
			]
		},
		{
			"name": "Chains",
			"details": "https://github.com/hc-12/chains",
			"releases": [
				{
					"sublime_text": "*",
					"tags": true
				}
			]
		},
		{
			"name": "ChaiScript",
			"details": "https://github.com/ChaiScript/sublimetext-chaiscript",
			"labels": ["language syntax"],
			"releases": [
				{
					"sublime_text": ">=3103",
					"tags": true
				}
			]
		},
		{
			"name": "ChapelLang",
			"details": "https://github.com/acrosby/sublimetext-chapel",
			"labels": ["language syntax"],
			"releases": [
				{
					"sublime_text": "*",
					"tags": true
				}
			]
		},
		{
			"name": "Chaplin.js",
			"details": "https://github.com/joneshf/sublime-chaplinjs",
			"releases": [
				{
					"sublime_text": "*",
					"branch": "master"
				}
			]
		},
		{
			"name": "Char Value",
			"details": "https://github.com/alimony/sublime-char-value",
			"labels": ["formatting", "text manipulation"],
			"releases": [
				{
					"sublime_text": "*",
					"tags": true
				}
			]
		},
		{
			"name": "Charmci",
			"details": "https://github.com/matthiasdiener/Charmci-Sublime-Syntax",
			"description" : "Syntax highlighting for Charm++ .ci files",
			"labels": ["language syntax"],
			"releases": [
				{
					"sublime_text": "*",
					"tags": true
				}
			]
		},
		{
			"name": "cheat_sh",
			"details": "https://github.com/gauravk-in/cheat.sh-sublime-plugin",
			"releases": [
				{
					"sublime_text": "*",
					"tags": true
				}
			]
		},
		{
			"name": "Cheatsheet",
			"author": "Victor Rachieru",
			"description" : "Quick reference for those pesky little details that just won't stay in your head.",
			"details": "https://github.com/vrachieru/cheatsheet",
			"labels": ["cheatsheet", "documentation", "snippets", "utilities"],
			"releases": [
				{
					"sublime_text": "*",
					"tags": true
				}
			]
		},
		{
			"name": "CheckTypos",
			"details": "https://github.com/vaisaghvt/CheckTypos3",
			"releases": [
				{
					"sublime_text": "*",
					"branch": "master"
				}
			]
		},
		{
			"name": "CheerfullyDark",
			"details": "https://github.com/jorgehatccrma/CheerfullyDark",
			"labels": ["color scheme"],
			"releases": [
				{
					"sublime_text": "*",
					"tags": true
				}
			]
		},
		{
			"name": "Cheetah Syntax Highlighting",
			"details": "https://github.com/gs/Cheetah.tmbundle",
			"labels": ["language syntax"],
			"releases": [
				{
					"sublime_text": "*",
					"branch": "master"
				}
			]
		},
		{
			"name": "Chef",
			"details": "https://github.com/sous-chefs/SublimeChef",
			"releases": [
				{
					"sublime_text": "*",
					"tags": true
				}
			]
		},
		{
			"name": "ChefEncryptedDataBag",
			"details": "https://github.com/labocho/SublimeChefEncryptedDataBag",
			"releases": [
				{
					"sublime_text": "*",
					"tags": true
				}
			]
		},
		{
			"name": "ChefSpec",
			"details": "https://github.com/dfinninger/SublimeChefSpec",
			"releases": [
				{
					"sublime_text": "*",
					"tags": true
				}
			]
		},
		{
			"name": "chester-atom",
			"details": "https://github.com/gborges0727/chester-atom-sublime",
			"releases": [
				{
					"sublime_text": "*",
					"tags": true
				}
			]
		},
		{
			"name": "Chick",
			"details": "https://github.com/Satoh-D/Chick",
			"releases": [
				{
					"sublime_text": "*",
					"tags": true
				}
			]
		},
		{
			"name": "Chinese Words Cutter",
			"details": "https://github.com/absop/ChineseTokenizer",
			"labels": ["chinese", "中文", "分词", "选词"],
			"releases": [
				{
					"sublime_text": "*",
					"tags": true
				}
			]
		},
		{
			"name": "Chinese-English Bilingual Dictionary",
			"details": "https://github.com/divinites/cndict",
			"releases": [
				{
					"sublime_text": "*",
					"tags": true
				}
			]
		},
		{
			"name": "ChineseLocalizations",
			"details": "https://github.com/rexdf/ChineseLocalization",
			"labels": ["localization", "chinese", "中文", "japanese", "日本語"],
			"releases": [
				{
					"sublime_text": "*",
					"tags": "st3-"
				}
			]
		},
		{
			"name": "ChineseLoremIpsum",
			"details": "https://github.com/cjltsod/sublime-ChineseLoremIpsum",
			"releases": [
				{
					"sublime_text": "*",
					"tags": true
				}
			]
		},
		{
			"name": "ChineseOpenConvert",
			"details": "https://github.com/rexdf/SublimeChineseConvert",
			"labels": ["translation", "chinese", "中文"],
			"releases": [
				{
					"sublime_text": "*",
					"tags": "st3-"
				}
			]
		},
		{
			"name": "Chipper",
			"details": "https://github.com/andymaster01/chipper_syntax_sublime_text",
			"labels": ["chipper", "chip8", "language syntax"],
			"releases": [
				{
					"sublime_text": ">=3084",
					"tags": true
				}
			]
		},
		{
			"name": "ChipseaAssembly",
			"details": "https://github.com/junglefive/ChipseaAssembly",
			"labels": ["chipsea", "csassembly", "language syntax"],
			"releases": [
				{
					"sublime_text": "*",
					"tags": true
				}
			]
		},
		{
			"name": "Chmod",
			"details": "https://github.com/kristoformaynard/SublimeChmod",
			"releases": [
				{
					"sublime_text": "*",
					"platforms": ["osx", "linux"],
					"branch": "master"
				}
			]
		},
		{
			"name": "ChoiceScript",
			"details": "https://github.com/fawkesy/choicescript-syntax",
			"labels": ["language syntax"],
			"releases": [
				{
					"sublime_text": "*",
					"tags": true
				}
			]
		},
		{
			"name": "choo snippets",
			"details": "https://github.com/kareniel/sublime-choo-snippets",
			"releases": [
				{
					"sublime_text": "*",
					"tags": true
				}
			]
		},
		{
			"name": "ChordPro",
			"details": "https://github.com/kudanai/sublime-chordpro",
			"labels": ["language syntax"],
			"releases": [
				{
					"sublime_text": "*",
					"branch": "master"
				}
			]
		},
		{
			"name": "Chouku Color Scheme",
			"details": "https://github.com/droekm/chouku",
			"labels": ["color scheme"],
			"releases": [
				{
					"sublime_text": "*",
					"tags": true
				}
			]
		},
		{
			"name": "Chrome Color Scheme",
			"description" : "Syntax theme mimicking Chrome Developer Tools",
			"details": "https://github.com/mapsiter/Chrome-Color-Scheme",
			"labels": ["color scheme", "language syntax"],
			"releases": [
				{
					"sublime_text": "*",
					"tags": true
				}
			]
		},
		{
			"name": "Chrome Snippets",
			"details": "https://github.com/ismnoiet/ChromeSnippets",
			"releases": [
				{
					"sublime_text": "*",
					"tags": true
				}
			]
		},
		{
			"name": "ChromeExtensionI18nHelper",
			"details": "https://github.com/Harurow/sublime_chromeextensioni18nhelper",
			"releases": [
				{
					"sublime_text": "*",
					"tags": true
				}
			]
		},
		{
			"name": "Chromeless",
			"details": "https://github.com/ggets/Sublime_Chromeless",
			"labels": ["window manipulation", "fullscreen", "layout", "titlebar", "title bar", "chrome"],
			"author": "GGets",
			"releases": [
				{
					"sublime_text": "*",
					"platforms": ["windows", "linux"],
					"tags": "st3-"
				},
				{
					"sublime_text": ">=4096",
					"platforms": ["windows"],
					"tags": true
				}
			]
		},
		{
			"name": "ChromeREPL",
			"details": "https://github.com/acarabott/ChromeREPL",
			"releases": [
				{
					"sublime_text": "*",
					"tags": true
				}
			]
		},
		{
			"name": "ChromiumTodoView",
			"details": "https://github.com/dougt/ChromiumTodoView-sublime",
			"releases": [
				{
					"sublime_text": "*",
					"tags": true
				}
			]
		},
		{
			"name": "ChromiumXRefs",
			"author": "Josh Karlin",
			"description": "Shows Chromium code cross-references from cs.chromium.org",
			"details": "https://github.com/karlinjf/ChromiumXRefs",
			"labels": ["chrome", "chromium", "cross reference", "references", "code search", "call graph"],
			"releases": [
				{
					"sublime_text": ">=3118",
					"tags": true
				}
			]
		},
		{
			"name": "Chuby Ninja Color Scheme",
			"details": "https://github.com/jturcotte/SublimeChubyNinja",
			"labels": ["color scheme"],
			"releases": [
				{
					"sublime_text": "*",
					"branch": "master"
				}
			]
		},
		{
			"name": "ChucK Syntax",
			"details": "https://github.com/nathanleiby/ChucK.tmbundle",
			"labels": ["language syntax"],
			"releases": [
				{
					"sublime_text": "*",
					"branch": "master"
				}
			]
		},
		{
			"name": "Ciapre Color Scheme",
			"details": "https://github.com/vinhnx/Ciapre.tmTheme",
			"labels": ["color scheme"],
			"releases": [
				{
					"sublime_text": "*",
					"branch": "master"
				}
			]
		},
		{
			"name": "CIDR Convert",
			"details": "https://github.com/shenanigans123/cidr_convert",
			"releases": [
				{
					"sublime_text": "*",
					"tags": true
				}
			]
		},
		{
			"name": "Circuits",
			"details": "https://github.com/jdpatt/circuits",
			"labels": ["language syntax"],
			"releases": [
				{
					"sublime_text": "*",
					"tags": true
				}
			]
		},
		{
			"name": "Cirru",
			"details": "https://github.com/cirru/sublime-cirru",
			"labels": ["language syntax"],
			"releases": [
				{
					"sublime_text": "*",
					"branch": "master"
				}
			]
		},
		{
			"name": "Cisco Syntax Highlighter",
			"details": "https://github.com/tunnelsup/sublime-cisco-syntax",
			"labels": ["language syntax"],
			"releases": [
				{
					"sublime_text": "*",
					"branch": "master"
				}
			]
		},
		{
			"name": "CiteBibtex",
			"details": "https://github.com/sjpfenninger/citebibtex",
			"releases": [
				{
					"sublime_text": "*",
					"tags": true
				}
			]
		},
		{
			"name": "Citer",
			"details": "https://github.com/mangecoeur/Citer",
			"labels": ["citation academic markdown"],
			"releases": [
				{
					"sublime_text": "*",
					"tags": true
				}
			]
		},
		{
			"name" : "CiteTeX",
			"details": "https://github.com/alex1632/citetex",
			"labels": ["latex", "tex", "cite"],
			"author": "Alexander K.",
			"releases": [
				{
					"platforms": ["*"],
					"sublime_text": "*",
					"tags": true
				}
			]
		},
		{
			"name": "Civic Color Scheme",
			"details": "https://github.com/AntoineBoulanger/civic",
			"labels": ["color scheme"],
			"releases": [
				{
					"sublime_text": "*",
					"tags": true
				}
			]
		},
		{
			"name": "CJSX Syntax",
			"details": "https://github.com/Guidebook/sublime-cjsx",
			"labels": ["cjsx", "language syntax"],
			"releases": [
				{
					"sublime_text": ">=3103",
					"tags": true
				}
			]
		},
		{
			"name": "Claat Snippets",
			"details": "https://github.com/ucl-casa-ce/claat-snippets-sublime",
			"homepage": "https://www.connected-environments.org",
			"author": "sjg",
			"labels": ["snippets"],
			"releases": [{
				"sublime_text": "*",
				"tags": true
			}]
		},
		{
			"name": "Clafer Tools",
			"details": "https://github.com/gsdlab/ClaferToolsST",
			"labels": ["language syntax", "clafer", "compiler", "instance generator"],
			"releases": [
				{
					"sublime_text": "*",
					"branch": "master"
				}
			]
		},
		{
			"name": "Clang Format",
			"details": "https://github.com/rosshemsley/SublimeClangFormat",
			"labels": ["formatting", "clang", "c", "c++"],
			"releases": [
				{
					"sublime_text": "*",
					"tags": true
				}
			]
		},
		{
			"name": "Clang-Complete",
			"details": "https://github.com/lvzixun/clang-complete",
			"labels": ["completions", "clang", "c", "c++", "objective-c"],
			"releases": [
				{
					"sublime_text": "*",
					"platforms": "osx",
					"tags": true
				}
			]
		},
		{
			"name": "ClangAutoComplete",
			"details": "https://github.com/pl-ca/ClangAutoComplete",
			"labels": ["completions", "clang", "c", "c++"],
			"releases": [
				{
					"sublime_text": "*",
					"tags": true
				}
			]
		},
		{
			"name": "Clannad Theme",
			"details": "https://github.com/lemorage/sublime-clannad-theme",
			"labels": ["theme", "color scheme"],
			"releases": [
				{
					"sublime_text": "*",
					"tags": true
				}
			]
		},
		{
			"name": "Clarion",
			"details": "https://github.com/fushnisoft/SublimeClarion",
			"labels": ["language syntax"],
			"releases": [
				{
					"sublime_text": "*",
					"tags": true
				}
			]
		},
		{
			"name": "Class Navigator",
			"details": "https://github.com/malexer/SublimeClassNavigator",
			"labels": ["code navigation"],
			"releases": [
				{
					"sublime_text": "*",
					"tags": true
				}
			]
		},
		{
			"name": "ClassName",
			"details": "https://github.com/litefeel/Sublime-ClassName",
			"releases": [
				{
					"sublime_text": "*",
					"tags": true
				}
			]
		},
		{
			"name": "Claudette",
			"details": "https://github.com/barryceelen/Claudette",
			"labels": ["ai", "claude"],
			"releases": [
				{
					"sublime_text": ">=4075",
					"tags": true
				}
			]
		},
		{
			"name": "Clay Schubiner Color Schemes",
			"details": "https://github.com/cschubiner/Sublime-Text-2-Color-Schemes",
			"labels": ["color scheme"],
			"releases": [
				{
					"sublime_text": "*",
					"branch": "master"
				}
			]
		},
		{
			"name": "clean-css",
			"details": "https://github.com/1000ch/Sublime-clean-css",
			"labels": ["formatting", "css"],
			"releases": [
				{
					"sublime_text": "*",
					"tags": true
				}
			]
		},
		{
			"name": "CleanCSS",
			"details": "https://github.com/stolksdorf/CleanCSS",
			"releases": [
				{
					"sublime_text": "*",
					"tags": true
				}
			]
		},
		{
			"name": "Clear Dirty Flag",
			"details": "https://github.com/2shortplanks/ClearDirtyFlag",
			"releases": [
				{
					"sublime_text": "*",
					"tags": true
				}
			]
		},
		{
			"name": "ClearConsole",
			"details": "https://github.com/saadq/ClearConsole",
			"releases": [
				{
					"sublime_text": "*",
					"tags": true
				}
			]
		},
		{
			"name": "ClearCursorsCarets",
			"details": "https://github.com/evandrocoan/ClearCursorsCarets",
			"releases": [
				{
					"sublime_text": "*",
					"tags": true
				}
			]
		},
		{
			"name": "Click",
			"details": "https://github.com/drbarrett/click-sublime",
			"labels": ["language syntax"],
			"releases": [
				{
					"sublime_text": "*",
					"tags": true
				}
			]
		},
		{
			"name": "Click To Partial",
			"details": "https://github.com/alvesjtiago/click-to-partial",
			"releases": [
				{
					"sublime_text": "*",
					"tags": true
				}
			]
		},
		{
			"name": "Clickability Velocity",
			"details": "https://github.com/user004/Clickability-Velocity",
			"labels": ["language syntax"],
			"releases": [
				{
					"sublime_text": "*",
					"tags": true
				}
			]
		},
		{
			"name": "Clickable URLs",
			"details": "https://github.com/leonid-shevtsov/ClickableUrls_SublimeText",
			"releases": [
				{
					"sublime_text": "*",
					"tags": true
				}
			]
		},
		{
			"name": "Clickable WSDL",
			"details": "https://github.com/lwilli/ClickableWSDL",
			"releases": [
				{
					"sublime_text": "*",
					"tags": true
				}
			]
		},
		{
			"name": "ClickableRequires",
			"details": "https://github.com/hajnalben/ClickableRequires",
			"labels": ["require", "node", "javascript", "js"],
			"releases": [
				{
					"sublime_text": "*",
					"tags": true
				}
			]
		},
		{
			"name": "Clipboard Diff",
			"details": "https://github.com/sabhiram/sublime-clipboard-diff",
			"releases": [
				{
					"sublime_text": "*",
					"tags": true
				}
			]
		},
		{
			"name": "Clipboard Path",
			"details": "https://github.com/jturcotte/SublimeClipboardPath",
			"releases": [
				{
					"sublime_text": "*",
					"branch": "master"
				}
			]
		},
		{
			"name": "CLIPS Rules",
			"details": "https://github.com/psicomante/CLIPS-sublime",
			"labels": ["language syntax"],
			"releases": [
				{
					"sublime_text": "*",
					"branch": "master"
				}
			]
		},
		{
			"name": "Clojure Sublimed",
			"details": "https://github.com/tonsky/Clojure-Sublimed",
			"labels": ["clojure", "repl", "nrepl", "language syntax"],
			"donate": "https://www.patreon.com/tonsky",
			"releases": [
				{
					"sublime_text": ">=4075",
					"tags": true
				}
			]
		},
		{
			"name": "ClojureDocSearch",
			"details": "https://github.com/Foxboron/ClojureDoc-Search",
			"releases": [
				{
					"sublime_text": "*",
					"branch": "master"
				}
			]
		},
		{
			"name": "CloneFile",
			"details": "https://github.com/shagabutdinov/sublime-clone-file",
			"donate": "https://github.com/shagabutdinov/sublime-enhanced/blob/master/readme-donations.md",
			"labels": ["sublime-enhanced"],
			"releases": [
				{
					"sublime_text": "*",
					"branch": "master"
				}
			]
		},
		{
			"name": "Close All Untouched Files",
			"details": "https://github.com/frame/CloseAllUntouchedFiles-sublime",
			"releases": [
				{
					"sublime_text": "*",
					"tags": true
				}
			]
		},
		{
			"name": "Close All without Confirmation",
			"details": "https://github.com/ddbln/CloseAllNoConfirm",
			"labels": ["file navigation", "files", "close files", "file close", "commands", "productivity", "utilities", "refactoring"],
			"releases": [
				{
					"sublime_text": "*",
					"tags": true
				}
			]
		},
		{
			"name": "Close Oldest File",
			"details": "https://github.com/jturcotte/SublimeCloseOldestFile",
			"releases": [
				{
					"sublime_text": "*",
					"branch": "master"
				}
			]
		},
		{
			"name": "CloseCommentTag",
			"details": "https://github.com/Satoh-D/CloseCommentTag",
			"releases": [
				{
					"sublime_text": "*",
					"tags": true
				}
			]
		},
		{
			"name": "CloseFolder",
			"details": "https://github.com/aviaryan/CloseFolder",
			"releases": [
				{
					"sublime_text": "*",
					"tags": true
				}
			]
		},
		{
			"name": "CloseGroupAndAppend",
			"details": "https://github.com/davidhcefx/CloseGroupAndAppend",
			"releases": [
				{
					"sublime_text": "*",
					"tags": true
				}
			]
		},
		{
			"name": "CloseOtherWindows",
			"details": "https://github.com/werkzeugh/CloseOtherWindows_SublimePlugin",
			"releases": [
				{
					"sublime_text": "*",
					"tags": true
				}
			]
		},
		{
			"name": "CloudFormation Validation",
			"details": "https://github.com/Coolstuff14/sublime-cloudformationbuild",
			"labels": ["build system"],
			"releases": [
				{
					"sublime_text": "*",
					"tags": true
				}
			]
		},{
			"name": "Cloudup",
			"details": "https://github.com/justinshreve/SublimeCloudup",
			"releases": [
				{
					"sublime_text": "*",
					"tags": true
				}
			]
		},
		{
			"name": "CloudWatchLogs",
			"details": "https://github.com/rnhurt/SublimeText-CloudWatchLogs",
			"labels": ["aws", "cloudwatch", "logs"],
			"releases": [
				{
					"sublime_text": "*",
					"tags": true
				}
			]
		},
		{
			"name": "CMake",
			"details": "https://github.com/zyxar/Sublime-CMakeLists",
			"labels": ["language syntax"],
			"releases": [
				{
					"sublime_text": ">=3154",
					"tags": true
				}
			]
		},
		{
			"name": "CMakeBuilder",
			"details": "https://github.com/rwols/CMakeBuilder",
			"labels": ["workflow", "build system"],
			"releases": [
				{
					"sublime_text": "*",
					"tags": true
				}
			]
		},
		{
			"name": "CMakeEditor",
			"details": "https://github.com/thenewvu/SublimeCMakeEditor",
			"labels": ["auto-complete", "documentation", "language syntax"],
			"releases": [
				{
					"sublime_text": "*",
					"branch": "master"
				}
			]
		},
		{
			"name": "CMakeFormat",
			"details": "https://github.com/jasjuang/sublime_cmake_format",
			"labels": ["formatting", "cmake"],
			"releases": [
				{
					"sublime_text": "*",
					"tags": true
				}
			]
		},
		{
			"name": "CMB snippets",
			"details": "https://github.com/lubusIN/CMB-sublime-snippets",
			"releases": [
				{
					"sublime_text": "*",
					"tags": true
				}
			]
		},
		{
			"name": "cmd-caller",
			"details": "https://github.com/esphas/cmd-caller",
			"releases": [
				{
					"sublime_text": "*",
					"tags": true
				}
			]
		},
		{
			"name": "Cmder",
			"details": "https://github.com/exiahuang/Cmder",
			"releases": [
				{
					"sublime_text": "*",
					"tags": true
				}
			]
		},
		{
			"name": "Cml Syntax Highlight",
			"details": "https://github.com/quyatong/cml-syntax-highlight",
			"labels": ["language syntax"],
			"releases": [
				{
					"sublime_text": "*",
					"tags": true
				}
			]
		},
		{
			"name": "CMS Made Simple Snippets",
			"details": "https://github.com/bbonora/SublimeCMSMadeSimple",
			"labels": ["snippets"],
			"releases": [
				{
					"sublime_text": "*",
					"branch": "master"
				}
			]
		},
		{
			"name": "CMSSWLookup",
			"details": "https://github.com/riga/CMSSWLookup",
			"labels": ["cern", "cmssw"],
			"releases": [
				{
					"sublime_text": "*",
					"tags": true
				}
			]
		},
		{
			"name": "CNC BoschRexroth MTX",
			"details": "https://github.com/deathaxe/sublime-mtx",
			"labels": ["completions", "language syntax", "snippets"],
			"releases": [
				{
					"sublime_text": "*",
					"tags": true
				}
			]
		},
		{
			"name": "CNC Sinumerik",
			"details": "https://github.com/deathaxe/sublime-s840d",
			"labels": ["completions", "language syntax", "snippets"],
			"releases": [
				{
					"sublime_text": "3153 - 3300",
					"tags": "st3-"
				},
				{
					"sublime_text": ">=4107",
					"tags": true
				}
			]
		},
		{
			"name": "coala",
			"details": "https://github.com/coala/coala-sublime",
			"labels": ["linting"],
			"releases": [
				{
					"sublime_text": "*",
					"tags": true
				}
			]
		},
		{
			"name": "CoberturaCoverage",
			"details": "https://github.com/jeffrand/CoberturaCoverage",
			"releases": [
				{
					"sublime_text": "*",
					"tags": true
				}
			]
		},
		{
			"name": "COBOL Syntax",
			"details": "https://bitbucket.org/bitlang/sublime_cobol",
			"labels": ["language syntax", "completions"],
			"releases": [
				{
					"sublime_text": "*",
					"tags": true
				}
			]
		},
		{
			"name": "Cobra",
			"details": "https://github.com/virakal/SublimeCobra",
			"labels": ["language syntax"],
			"releases": [
				{
					"sublime_text": "*",
					"branch": "master"
				}
			]
		},
		{
			"name": "Coco R Syntax Highlighting",
			"details": "https://github.com/mschoebel/cocosyntax",
			"labels": ["language syntax"],
			"releases": [
				{
					"sublime_text": "*",
					"branch": "master"
				}
			]
		},
		{
			"name": "Coconut",
			"details": "https://github.com/evhub/sublime-coconut",
			"labels": ["language syntax"],
			"releases": [
				{
					"sublime_text": "*",
					"tags": true
				}
			]
		},
		{
			"name": "Cocos Creator Snippet",
			"details": "https://github.com/lyzz0612/Cocos-Creator-Snippet",
			"labels": ["snippets"],
			"releases": [
				{
					"sublime_text": "*",
					"tags": true
				}
			]
		},
		{
			"name": "cocos2dx js api",
			"details": "https://github.com/wshxbqq/cocos2dx-js-completions",
			"labels": ["completions"],
			"releases": [
				{
					"sublime_text": "*",
					"tags": true
				}
			]
		},
		{
			"name": "CocosRubyEditor",
			"details": "https://github.com/tkyaji/CocosRubyEditor",
			"labels": ["auto-complete"],
			"releases": [
				{
					"sublime_text": "*",
					"tags": true
				}
			]
		},
		{
			"name": "Coda Redux",
			"details": "https://github.com/ojbaeza/Coda-Redux",
			"author": "ojbaeza",
			"labels": ["color scheme"],
			"releases": [
				{
					"sublime_text": "*",
					"tags": true
				}
			]
		},
		{
			"name": "Codam Headers",
			"details": "https://github.com/vincentvis/Sublime-Text-Codam-Headers",
			"releases": [
				{
					"sublime_text": "*",
					"tags": true
				}
			]
		},
		{
			"name": "Coddy Colour Scheme",
			"labels": ["color scheme"],
			"details": "https://github.com/codetickdev/coddy",
			"releases": [
				{
					"sublime_text": "*",
					"tags": true
				}
			]
		},
		{
			"name": "Code Cast",
			"details": "https://github.com/mraiur/CodeCast",
			"labels": ["code", "cast", "share", "codecast"],
			"releases": [
				{
					"sublime_text": "*",
					"tags": true
				}
			]
		},
		{
			"name": "Code Champion",
			"details": "https://github.com/Atbox/CodeChampion",
			"labels": ["utilities"],
			"releases": [
				{
					"sublime_text": "*",
					"tags": true
				}
			]
		},
		{
			"name": "Code Color",
			"details": "https://github.com/vincenzopalazzo/codecolor",
			"releases": [
				{
					"sublime_text": "*",
					"tags": true
				}
			]
		},
		{
			"name": "Code Runner",
			"details": "https://github.com/WarWithinMe/Sublime-CodeRunner",
			"releases": [
				{
					"sublime_text": "*",
					"branch": "SublimeText3"
				}
			]
		},
		{
			"name": "Code Snippets Helper",
			"details": "https://github.com/Code-Snippets/CodeSnippetsHelper",
			"releases": [
				{
					"sublime_text": "*",
					"tags": true
				}
			]
		},
		{
			"name": "Codec",
			"details": "https://github.com/furikake/sublime-codec",
			"releases": [
				{
					"sublime_text": "*",
					"tags": true
				}
			]
		},
		{
			"name": "CodeCells",
			"details": "https://github.com/jesseengel/CodeCells",
			"releases": [
				{
					"sublime_text": "*",
					"tags": true
				}
			]
		},
		{
			"name": "CodeComplice",
			"details": "https://github.com/spectacles/CodeComplice",
			"releases": [
				{
					"sublime_text": "*",
					"tags": true
				}
			]
		},
		{
			"name": "CodeDrafts",
			"details": "https://github.com/subeeshb/codedrafts_sublime_plugin",
			"labels": ["code sharing", "snippets", "utilities"],
			"releases": [
				{
					"sublime_text": "*",
					"tags": true
				}
			]
		},
		{
			"name": "CodeFall Color Scheme",
			"details": "https://github.com/EncryptEx/CodeFall",
			"labels": ["color scheme"],
			"releases": [
				{
					"sublime_text": "*",
					"tags": true
				}
			]
		},
		{
			"name": "Codeforces Util",
			"details": "https://github.com/shankhs/CodeforcesUtil",
			"homepage": "http://www.shankhs.com",
			"author": "shankhs",
			"releases": [
				{
					"sublime_text": "*",
					"platforms": "*",
					"tags": true
				}
			]
		},
		{
			"name": "CodeFormatter",
			"details": "https://github.com/akalongman/sublimetext-codeformatter",
			"labels": ["formatting", "utilities", "php", "css", "javascript", "html", "python", "automation", "indent"],
			"author": "Avtandil Kikabidze aka LONGMAN",
			"releases": [
				{
					"sublime_text": "*",
					"tags": true
				}
			]
		},
		{
			"name": "CodeIgniter 2 ModelController",
			"details": "https://github.com/todorowww/st2-snippet-ci2-mc",
			"labels": ["snippets"],
			"releases": [
				{
					"sublime_text": "*",
					"branch": "master"
				}
			]
		},
		{
			"name": "CodeIgniter 3 Snippets",
			"details": "https://github.com/agoenks29D/Codeigniter-3-Sublime-Snippets",
			"labels": ["snippets"],
			"releases": [
				{
					"sublime_text": "*",
					"tags": true
				}
			]
		},
		{
			"name": "CodeIgniter 4 Snippets",
			"details": "https://github.com/mpmont/ci4-snippets",
			"labels": ["snippets"],
			"releases": [
				{
					"sublime_text": "*",
					"tags": true
				}
			]
		},
		{
			"name": "CodeIgniter Snippets",
			"details": "https://github.com/mpmont/ci-snippets",
			"labels": ["snippets"],
			"releases": [
				{
					"sublime_text": "*",
					"branch": "master"
				}
			]
		},
		{
			"name": "CodeIgniter Utilities",
			"details": "https://github.com/roverwire/codeigniter-utilities",
			"releases": [
				{
					"sublime_text": "*",
					"branch": "master"
				}
			]
		},
		{
			"name": "Codeivate",
			"details": "https://github.com/codeivate/codeivate-st",
			"issues": "http://codeivate.userecho.com/",
			"labels": ["code sharing", "analytics"],
			"releases": [
				{
					"sublime_text": "*",
					"branch": "sublime3"
				}
			]
		},
		{
			"name": "CodeKit",
			"details": "https://github.com/ManxStef/sublime-codekit",
			"labels": ["auto-complete", "language syntax"],
			"releases": [
				{
					"sublime_text": "*",
					"branch": "master"
				}
			]
		},
		{
			"name": "CodeKit Commands",
			"details": "https://github.com/subhaze/sublime_codekit",
			"labels": ["workflow", "build system"],
			"releases": [
				{
					"sublime_text": "*",
					"platforms": "osx",
					"branch": "master"
				}
			]
		},
		{
			"name": "CodeLines",
			"details": "https://github.com/absop/ST-CodeLines",
			"labels": ["analytics", "statistics", "status bar", "utilities"],
			"author": "absop",
			"releases": [
				{
					"sublime_text": ">=4000",
					"tags": true
				}
			]
		},
		{
			"name": "CodeMap",
			"details": "https://github.com/oleg-shilo/sublime-codemap",
			"releases": [
				{
					"sublime_text": "*",
					"tags": true
				}
			]
		},
		{
			"name": "Codemp",
			"details": "https://github.com/hexedtech/codemp-sublime",
			"labels": ["collaborative", "crdt", "editing"],
			"releases": [
				{
					"sublime_text": ">=4000",
					"tags": true
				}
			]
		},
		{
			"name": "CodePresenter",
			"details": "https://github.com/fwph/codepresenter",
			"labels":["presentation"],
			"releases": [
				{
					"sublime_text": "*",
					"tags": true
				}
			]
		},
		{
			"name": "CodeRunner - Color Scheme",
			"details": "https://github.com/hanakin/CodeRunner-sublime-theme",
			"labels": ["color scheme"],
			"releases": [
				{
					"sublime_text": "*",
					"branch": "master"
				}
			]
		},
		{
			"name": "CodeSearch",
			"details": "https://github.com/whoenig/SublimeCodeSearch",
			"releases": [
				{
					"sublime_text": "*",
					"branch": "master"
				}
			]
		},
		{
			"name": "CodeShark",
			"details": "https://github.com/aroliant/codeshark-sublime",
			"releases": [
				{
					"sublime_text": "*",
					"tags": true
				}
			]
		},
		{
			"name": "CodeStats",
			"details": "https://github.com/code-stats/code-stats-sublime",
			"labels": ["analytics", "statistics"],
			"releases": [
				{
					"sublime_text": "*",
					"tags": true
				}
			]
		},
		{
			"name": "CodeStory",
			"details": "https://github.com/dperetti/sublime-codestory",
			"releases": [
				{
					"sublime_text": ">=3070",
					"tags": true
				}
			]
		},
		{
			"name": "CodeTestSwitcher",
			"details": "https://github.com/maltize/sublime-text-code-test-switcher",
			"releases": [
				{
					"sublime_text": "*",
					"branch": "master"
				}
			]
		},
		{
			"name": "CodeTime",
			"details": "https://github.com/swdotcom/swdc-sublime",
			"labels": ["utilities", "status bar", "javascript", "google", "productivity"],
			"releases": [
				{
					"sublime_text": "*",
					"tags": true
				}
			]
		},
		{
			"name": "CodeTimeTracker",
			"details": "https://github.com/barretov/CodeTimeTracker",
			"author": "Victor Eduardo Barreto",
			"labels": ["time tracker"],
			"releases": [
				{
					"sublime_text": "*",
					"platforms": "*",
					"tags": true
				}
			]
		},
		{
			"name": "CodeWrapper",
			"details": "https://github.com/erbridge/CodeWrapper",
			"releases": [
				{
					"sublime_text": "*",
					"branch": "main"
				}
			]
		},
		{
			"name": "CodexAI",
			"details": "https://github.com/necarlson97/codex-ai-sublime",
			"releases": [
				{
					"sublime_text": "*",
					"platforms": "*",
					"tags": true
				}
			]
		},
		{
			"name": "codic",
			"details": "https://github.com/airtoxin/codic-sublime",
			"releases": [
				{
					"sublime_text": "*",
					"tags": true
				}
			]
		},
		{
			"name": "Coffee Color Scheme",
			"details": "https://github.com/watergear/sublime-coffee-color-scheme",
			"labels": ["color scheme"],
			"releases": [
				{
					"sublime_text": "*",
					"tags": true
				}
			]
		},
		{
			"name": "Coffee2Js",
			"details": "https://github.com/mattseymour/sublime-coffee2js",
			"releases": [
				{
					"sublime_text": "*",
					"tags": true
				}
			]
		},
		{
			"name": "CoffeeAngular Syntax",
			"details": "https://github.com/ukyo/CoffeeAngular.tmLanguage",
			"labels": ["language syntax"],
			"releases": [
				{
					"sublime_text": "*",
					"branch": "master"
				}
			]
		},
		{
			"name": "CoffeeCompile",
			"details": "https://github.com/surjikal/sublime-coffee-compile",
			"releases": [
				{
					"sublime_text": "*",
					"branch": "master"
				}
			]
		},
		{
			"name": "CoffeeComplete Plus (Autocompletion)",
			"details": "https://github.com/justinmahar/SublimeCSAutocompletePlus",
			"releases": [
				{
					"sublime_text": "*",
					"branch": "master"
				}
			]
		},
		{
			"name": "CoffeeScript",
			"details": "https://github.com/SublimeText/CoffeeScript",
			"labels": ["language syntax", "linting", "snippets", "coffeescript"],
			"previous_names": ["Better CoffeeScript"],
			"releases": [
				{
					"sublime_text": ">=4143",
					"tags": "4143-"
				},
				{
					"sublime_text": "<4143",
					"tags": "3000-"
				}
			]
		},
		{
			"name": "CoffeeScript Ddry Snippets",
			"details": "https://github.com/ddry/ddry-sublime-coffee-snippets",
			"labels": ["snippets"],
			"releases": [
				{
					"sublime_text": "*",
					"tags": true
				}
			]
		},
		{
			"details": "https://github.com/jisaacks/CoffeeScriptHaml",
			"labels": ["language syntax"],
			"releases": [
				{
					"sublime_text": "*",
					"branch": "master"
				}
			]
		},
		{
			"name": "ColdBox Platform",
			"details": "https://github.com/ColdBox/coldbox-sublime",
			"labels": ["snippets", "coldbox", "cachebox", "logbox", "testbox", "wirebox", "boxlang"],
			"releases": [
				{
					"sublime_text": "*",
					"tags": true
				}
			]
		},
		{
			"name": "ColdFusion Docs Launcher",
			"details": "https://github.com/linkarys/CFDocsLauncher",
			"releases": [
				{
					"sublime_text": "*",
					"tags": true
				}
			]
		},
		{
			"name": "CollaBroText",
			"details": "https://github.com/shantanu3637/CollaBroText",
			"releases": [
				{
					"sublime_text": ">=3084",
					"platforms": ["linux"],
					"tags": true
				}
			]
		},
		{
			"name": "Collider Snippets",
			"details": "https://github.com/simonsinclair/collider-snippets",
			"releases": [
				{
					"sublime_text": "*",
					"tags": true
				}
			]
		},
		{
			"name": "ColobotSyntaxHighlighting",
			"details": "https://github.com/MrSimbax/sublime-colobot-syntax",
			"labels": ["language syntax"],
			"releases": [
				{
					"sublime_text": ">=3084",
					"tags": true
				}
			]
		},
		{
			"name": "Color Convert",
			"details": "https://github.com/zhouyuexie/ColorConvert",
			"releases": [
				{
					"sublime_text": "*",
					"tags": true
				}
			]
		},
		{
			"name": "Color Highlight",
			"labels": ["color", "highlight", "highlighter", "hex", "rgb", "hsl"],
			"details": "https://github.com/Kronuz/ColorHighlight",
			"releases": [
				{
					"sublime_text": "*",
					"tags": true
				}
			]
		},
		{
			"name": "Color Highlighter",
			"details": "https://github.com/Monnoroch/ColorHighlighter",
			"releases": [
				{
					"sublime_text": "*",
					"tags": true
				}
			]
		},
		{
			"name": "Color Scheme - Baara Dark",
			"details": "https://github.com/jobedom/sublime-baara-dark",
			"labels": ["color scheme"],
			"releases": [
				{
					"sublime_text": "*",
					"tags": true
				}
			]
		},
		{
			"name": "Color Scheme - Bass",
			"details": "https://github.com/53v3n3d4/Color-Scheme-Bass",
			"labels": ["color scheme"],
			"releases": [
				{
					"sublime_text": "*",
					"tags": true
				}
			]
		},
		{
			"name": "Color Scheme - Chromodynamics",
			"details": "https://github.com/MagicStack/Chromodynamics",
			"labels": ["color scheme"],
			"releases": [
				{
					"sublime_text": "*",
					"tags": true
				}
			]
		},
		{
			"name": "Color Scheme - CoderPad",
			"details": "https://github.com/marwan37/CoderPad-Color-Scheme",
			"labels": ["color scheme"],
			"releases": [
				{
					"sublime_text": "*",
					"tags": true
				}
			]
		},
		{
			"name": "Color Scheme - Creamy",
			"details": "https://github.com/quimcalpe/sublime-creamy-theme",
			"labels": ["color scheme"],
			"releases": [
				{
					"sublime_text": "*",
					"tags": true
				}
			]
		},
		{
			"name": "Color Scheme - Dracula Neue",
			"details": "https://github.com/facelessuser/sublime-dracula-scheme",
			"labels": ["color scheme"],
			"releases": [
				{
					"sublime_text": "*",
					"tags": true
				}
			]
		},
		{
			"name": "Color Scheme - Dusk",
			"details": "https://github.com/geekpradd/Dusk-Color-Scheme",
			"labels": ["color scheme"],
			"releases": [
				{
					"sublime_text": "*",
					"tags": true
				}
			]
		},
		{
			"name": "Color Scheme - Eazy Light",
			"details": "https://github.com/txdm/Eazy-Light",
			"labels": ["color scheme"],
			"releases": [
				{
					"sublime_text": "*",
					"tags": true
				}
			]
		},
		{
			"name": "Color Scheme - Eggplant Parm",
			"details": "https://github.com/mimshwright/sublime-eggplant-parm",
			"labels": ["color scheme"],
			"releases": [
				{
					"sublime_text": "*",
					"branch": "master"
				}
			]
		},
		{
			"name": "Color Scheme - Frontend Delight",
			"details": "https://github.com/bernatfortet/sublime-frontend-delight",
			"labels": ["color scheme"],
			"releases": [
				{
					"sublime_text": "*",
					"branch": "master"
				}
			]
		},
		{
			"name": "Color Scheme - Gerbus",
			"details": "https://github.com/gerbus/sublime-color-scheme",
			"labels": ["color scheme"],
			"releases": [
				{
					"sublime_text": ">=3152",
					"tags": true
				}
			]
		},
		{
			"name": "Color Scheme - Gray Matter",
			"details": "https://github.com/philipbelesky/Gray-Matter",
			"labels": ["color scheme", "markdown"],
			"releases": [
				{
					"sublime_text": "*",
					"tags": true
				}
			]
		},
		{
			"name": "Color Scheme - Legacy",
			"details": "https://github.com/SublimeText/LegacyColorSchemes",
			"labels": ["color scheme", "legacy"],
			"releases": [
				{
					"sublime_text": ">3131",
					"tags": true
				}
			]
		},
		{
			"name": "Color Scheme - Pastels UI",
			"author": "E1ectroN",
			"details": "https://github.com/solo-s/sublime-pastels-ui",
			"labels": [ "color scheme" ],
			"releases": [
				{
					"sublime_text": "*",
					"tags": true
				}
			]
		},
		{
			"name": "Color Scheme - Rainbow",
			"details": "https://github.com/pradyun/Sublime-Rainbow-ColorScheme",
			"author": "Pradyun Gedam",
			"labels": ["color scheme"],
			"releases": [
				{
					"sublime_text": "*",
					"tags": true
				}
			]
		},
		{
			"name": "Color Scheme - RSE",
			"details": "https://github.com/rse/sublime-scheme-rse",
			"author": "Ralf S. Engelschall",
			"labels": ["color scheme"],
			"releases": [
				{
					"sublime_text": "*",
					"tags": true
				}
			]
		},
		{
			"name": "Color Scheme - Sleeplessmind",
			"details": "https://github.com/godbout/sleeplessmind-color-scheme",
			"labels": ["color scheme"],
			"releases": [
				{
					"sublime_text": "*",
					"branch": "master"
				}
			]
		},
		{
			"name": "Color Scheme - Spectral",
			"details": "https://github.com/blackdaw/spectral.tmTheme",
			"labels": ["color scheme"],
			"releases": [
				{
					"sublime_text": "*",
					"branch": "master"
				}
			]
		},
		{
			"name": "Color Scheme - Thunderstorm",
			"details": "https://github.com/39digits/thunderstorm-sublime-theme",
			"author": "Christopher Hamilton",
			"labels": ["color scheme"],
			"releases": [
				{
					"sublime_text": "*",
					"tags": true
				}
			]
		},
		{
			"name": "Color Scheme - Vintage Terminal",
			"details": "https://github.com/tonylegrone/terminal-sublime",
			"labels": ["color scheme"],
			"releases": [
				{
					"sublime_text": "*",
					"tags": true
				}
			]
		},
		{
			"name": "Color Scheme - Yotsuba",
			"details": "https://github.com/Karegohan-And-Kamehameha/sublime-yotsuba",
			"releases": [
				{
					"sublime_text": "*",
					"tags": true
				}
			]
		},
		{
			"name": "Color Scheme Categorizer",
			"details": "https://github.com/maxim/ColorSchemeCategorizer",
			"releases": [
				{
					"sublime_text": "*",
					"tags": true
				}
			]
		},
		{
			"name": "Color Schemes by carlcalderon",
			"details": "https://github.com/carlcalderon/sublime-color-schemes",
			"labels": ["color scheme"],
			"releases": [
				{
					"sublime_text": "*",
					"branch": "master"
				}
			]
		},
		{
			"name": "Colorcoder",
			"details": "https://github.com/vprimachenko/Sublime-Colorcoder",
			"labels": ["language syntax"],
			"releases": [
				{
					"sublime_text": "*",
					"branch": "master"
				}
			]
		},
		{
			"name": "Colored Comments",
			"details": "https://github.com/TheSecEng/ColoredComments",
			"author": "Terminal / TheSecEng",
			"labels": ["colorization", "colors", "comments"],
			"releases": [
				{
					"sublime_text": "3170 - 3999",
					"tags": "st3-"
				},
				{
					"sublime_text": ">=4000",
					"tags": true
				}
			]
		},
		{
			"details": "https://github.com/facelessuser/ColorHelper",
			"releases": [
				{
					"sublime_text": ">=3170",
					"tags": "st3-"
				}
			]
		},
		{
			"details": "https://github.com/braver/ColorHints",
			"releases": [
				{
					"sublime_text": ">=3200",
					"tags": true
				}
			]
		},
		{
			"name": "ColorPick",
			"details": "https://github.com/jnordberg/sublime-colorpick",
			"releases": [
				{
					"sublime_text": "*",
					"branch": "master"
				}
			]
		},
		{
			"name": "ColorPicker",
			"details": "https://github.com/weslly/ColorPicker",
			"homepage": "http://weslly.github.io/ColorPicker/",
			"author": "Weslly H.",
			"labels": ["css"],
			"releases": [
				{
					"sublime_text": "*",
					"tags": true
				}
			]
		},
		{
			"name": "ColorSchemeEditor",
			"details": "https://github.com/bobef/ColorSchemeEditor",
			"releases": [
				{
					"sublime_text": "*",
					"tags": true
				}
			]
		},
		{
			"name": "ColorSchemeSelector",
			"details": "https://github.com/jugyo/SublimeColorSchemeSelector",
			"releases": [
				{
					"sublime_text": "*",
					"branch": "master"
				}
			]
		},
		{
			"name": "ColorSchemeUnit",
			"previous_names": ["color_scheme_unit"],
			"details": "https://github.com/gerardroche/sublime-color-scheme-unit",
			"labels": ["color scheme", "testing"],
			"releases": [
				{
					"sublime_text": "*",
					"tags": true
				}
			]
		},
		{
			"name": "Colorsublime",
			"details": "https://github.com/Colorsublime/Colorsublime-Plugin",
			"labels": ["color scheme"],
			"releases": [
				{
					"sublime_text": "*",
					"tags": true
				}
			]
		},
		{
			"name": "colorToVal",
			"details": "https://github.com/yh418807968/colorToVal",
			"releases": [
				{
					"sublime_text": "*",
					"tags": true
				}
			]
		},
		{
			"name": "Colour Complete",
			"details": "https://github.com/jbrooksuk/ColourComplete",
			"labels": ["colour", "color", "complete", "css", "scss", "sass", "less"],
			"releases": [
				{
					"sublime_text": "*",
					"branch": "master"
				}
			]
		},
		{
			"name": "COLT",
			"details": "https://github.com/code-orchestra/colt-sublime3-plugin",
			"releases": [
				{
					"sublime_text": "*",
					"branch": "master"
				}
			]
		},
		{
			"name": "Columbus Syntax",
			"details": "https://bitbucket.org/canlustenberger/brainwarecolumbus",
			"labels": ["language syntax"],
			"releases": [
				{
					"sublime_text": "*",
					"tags": true
				}
			]
		},
		{
			"name": "Column Select",
			"details": "https://github.com/ehuss/Sublime-Column-Select",
			"releases": [
				{
					"sublime_text": "*",
					"tags": true
				}
			]
		},
		{
			"name": "Column Sort",
			"details": "https://github.com/MatiMax/ColumnSort",
			"releases": [
				{
					"sublime_text": "*",
					"tags": true
				}
			]
		},
		{
			"name": "ColumnMassage",
			"details": "https://github.com/yangshuairocks/ColumnMassage",
			"releases": [
				{
					"sublime_text": "*",
					"tags": true
				}
			]
		},
		{
			"name": "CombineAndMinify",
			"details": "https://github.com/joelcarlton/Sublime-CombineAndMinify",
			"releases": [
				{
					"sublime_text": "*",
					"tags": true
				}
			]
		},
		{
			"name": "CombineMediaQueries",
			"details": "https://github.com/astronaughts/SublimeCombineMediaQueries",
			"labels": ["css", "media query"],
			"releases": [
				{
					"sublime_text": "*",
					"tags": true
				}
			]
		},
		{
			"name": "Combiner",
			"details": "https://github.com/bite-your-idols/Combiner",
			"releases": [
				{
					"sublime_text": "*",
					"tags": true
				}
			]
		},
		{
			"name": "Combyne",
			"details": "https://github.com/kadamwhite/Sublime-Combyne",
			"labels": ["language syntax"],
			"releases": [
				{
					"sublime_text": "*",
					"tags": true
				}
			]
		},
		{
			"name": "ComicSansToggle",
			"details": "https://github.com/seangoedecke/sublime-comic-sans-toggle/",
			"releases": [
				{
					"sublime_text": "*",
					"tags": true
				}
			]
		},
		{
			"name": "Commandbox",
			"details": "https://github.com/Ortus-Solutions/sublime-commandbox",
			"releases": [
				{
					"sublime_text": "*",
					"tags": true
				}
			]
		},
		{
			"name": "Commando",
			"details": "https://github.com/ericpridham/sublime-commando",
			"releases": [
				{
					"sublime_text": "*",
					"tags": true
				}
			]
		},
		{
			"name": "CommandsBrowser",
			"details": "https://github.com/Sublime-Instincts/CommandsBrowser",
			"labels": ["commands", "plugin/package commands", "browser"],
			"releases": [
				{
					"sublime_text": ">=4121",
					"tags": true
				}
			]
		},
		{
			"name": "Comment Marks",
			"details": "https://github.com/maegul/comment_marks",
			"labels": ["comments", "code navigation"],
			"author": "maegul",
			"releases": [
				{
					"sublime_text": ">=4050",
					"tags": true
				}
			]
		},
		{
			"details": "https://github.com/ajayexpert/comment-snippet",
			"labels": ["snippets"],
			"releases": [
				{
					"sublime_text": "*",
					"tags": true
				}
			]
		},
		{
			"details": "https://github.com/hachesilva/Comment-Snippets",
			"labels": ["snippets"],
			"releases": [
				{
					"sublime_text": "*",
					"branch": "master"
				}
			]
		},
		{
			"name": "CommentBanner",
			"details": "https://github.com/paulvanvulpen/CommentBanner",
			"releases": [
				{
					"sublime_text": "*",
					"tags": true
				}
			]
		},
		{
			"name": "CommentFold",
			"description" : "Gives an overview of your comments by folding all other code",
			"details": "https://github.com/mapsiter/CommentFold",
			"labels": ["utilities", "code navigation"],
			"releases": [
				{
					"sublime_text": "*",
					"tags": true
				}
			]
		},
		{
			"name": "Comments Aware Enter",
			"details": "https://github.com/Suor/CommentsAwareEnter",
			"releases": [
				{
					"sublime_text": "*",
					"branch": "master"
				}
			]
		},
		{
			"name": "Comments-only Color Scheme",
			"details": "https://github.com/cyevgeniy/sublime-comments-only",
			"labels": ["color scheme"],
			"releases": [
				{
					"sublime_text": "*",
					"tags": true
				}
			]
		},
		{
			"name": "Commitment",
			"details": "https://github.com/janraasch/sublimetext-commitment",
			"labels": ["vcs", "git", "fun"],
			"releases": [
				{
					"sublime_text": "*",
					"tags": true
				}
			]
		},
		{
<<<<<<< HEAD
			"name": "Compadre Ipsum Snippet",
			"details": "https://github.com/compadre/compadre-ipsum-sublime",
			"author": "Compadre Ipsum Team",
			"labels": ["snippets"],
			"releases": [
				{
					"sublime_text": "*",
=======
			"details": "https://github.com/TooBug/CompactExpandCss",
			"releases": [
				{
					"sublime_text": "<3000",
>>>>>>> 35464c4f
					"branch": "master"
				}
			]
		},
		{
			"name": "Compare Side-By-Side",
			"details": "https://github.com/kaste/Compare-Side-By-Side",
			"labels": ["diff", "compare", "comparison"],
			"releases": [
				{
					"sublime_text": "<4000",
					"tags": "st3-"
				},
				{
					"sublime_text": ">=4000",
					"tags": true
				}
			]
		},
		{
			"details": "https://github.com/nexional/CompareBuff",
			"author": "VK",
			"labels": ["compare", "comparison", "beyond compare", "diff", "buffer"],
			"releases": [
				{
					"sublime_text": "*",
					"tags": true
				}
			]
		},
		{
			"name": "Compass",
			"details": "https://github.com/whatwedo/sublime-text-compass",
			"author": "whatwedo",
			"labels": ["compass", "scss", "sass", "css", "precompiler", "watch", "css3", "build system", "minification"],
			"releases": [
				{
					"sublime_text": "*",
					"tags": true
				}
			]
		},
		{
			"name": "Compass Navigator",
			"details": "https://github.com/kapitanluffy/sublime-compass",
			"donate": "https://github.com/sponsors/kapitanluffy",
			"labels": ["code navigation"],
			"releases": [
				{
					"sublime_text": ">=4000",
					"tags": true
				}
			]
		},
		{
			"name": "Competitive Programming",
			"details": "https://github.com/egtoney/CompetitiveProgramming",
			"author": "egtoneyUK",
			"releases": [
				{
					"sublime_text": "*",
					"tags": true
				}
			]
		},
		{
			"name": "Competitive Programming Lite",
			"details": "https://github.com/JameelKaisar/Competitive-Programming-Lite",
			"labels": ["competitive programming", "competitive coding"],
			"releases": [
				{
					"sublime_text": ">=4107",
					"tags": true
				}
			]
		},
		{
			"name": "CompetitiveProgrammingParser",
			"details": "https://github.com/codeuniverse101/CompetitiveProgrammingParser",
			"releases": [
				{
					"sublime_text": "*",
					"tags": true
				}
			]
		},
		{
			"name": "Compile Jasper Template",
			"details": "https://github.com/MettleUp/CompileJasperTemplate",
			"releases": [
				{
					"sublime_text": "*",
					"platforms": ["osx", "linux"],
					"tags": true
				}
			]
		},
		{
			"name": "Compile Selected ES6",
			"details": "https://github.com/xinchaobeta/compile-selected-es6",
			"releases": [
				{
					"sublime_text": "*",
					"tags": true
				}
			]
		},
		{
			"name": "CompletePHP",
			"details": "https://github.com/desean1625/CompletePHP",
			"author": "Desean1625",
			"labels": ["auto-complete", "completions", "documentation", "php"],
			"releases": [
				{
					"sublime_text": "*",
					"tags": true
				}
			]
		},
		{
			"name": "CompleteXmlTag",
			"details": "https://github.com/neothenil/sublimetext_complete_xml_tag",
			"labels": ["formatting", "xml"],
			"releases": [
				{
					"sublime_text": "*",
					"tags": true
				}
			]
		},
		{
			"name": "ComplexBuild",
			"details": "https://github.com/lucteo/ComplexBuild",
			"author": "lucteo",
			"labels": ["build system","workflow"],
			"releases": [
				{
					"sublime_text": "*",
					"tags": true
				}
			]
		},
		{
			"name": "Composer",
			"details": "https://github.com/francodacosta/composer-sublime",
			"releases": [
				{
					"sublime_text": "*",
					"branch": "master"
				}
			]
		},
		{
			"name": "ComposerPackageInfo",
			"details": "https://github.com/gh640/SublimeComposerPackageInfo",
			"author": "Goto Hayato",
			"labels": ["php", "composer"],
			"releases": [
				{
					"sublime_text": ">=3124",
					"tags": true
				}
			]
		},
		{
			"name": "Compressor",
			"details": "https://github.com/joernhees/sublime-compressor",
			"labels": ["compression", "decompress", "gzip"],
			"releases": [
				{
					"sublime_text": "*",
					"tags": true
				}
			]
		},
		{
			"name": "ComputerCraft Package",
			"details": "https://github.com/benanders/ST2-ComputerCraft-Package",
			"labels": ["language syntax"],
			"releases": [
				{
					"sublime_text": "*",
					"branch": "master"
				}
			]
		},
		{
			"name": "Conda",
			"details": "https://github.com/mandeep/sublime-text-conda",
			"labels": ["build system", "snippets", "utilities", "python", "search", "anaconda", "miniconda", "conda"],
			"releases": [
				{
					"sublime_text": "*",
					"tags": true
				}
			]
		},
		{
			"name": "Conditional ColorSchemes",
			"details": "https://github.com/enteleform-releases/SublimeText--Conditional-ColorSchemes",
			"labels": ["color scheme", "automation", "automate"],
			"releases": [
				{
					"sublime_text": "*",
					"tags": true
				}
			]
		},
		{
			"name": "ConEmuOpen",
			"details": "https://github.com/tianjianchn/Sublime_ConEmuOpen",
			"labels": ["conemu", "cmd", "windows", "cmd here"],
			"releases": [
				{
					"sublime_text": "*",
					"platforms": ["windows"],
					"tags": true
				}
			]
		},
		{
			"name": "Configify",
			"details": "https://github.com/loganhasson/configify",
			"labels": ["language syntax"],
			"releases": [
				{
					"sublime_text": "*",
					"branch": "master"
				}
			]
		},
		{
			"name": "Confluence",
			"details": "https://github.com/mlf4aiur/SublimeConfluence",
			"homepage": "https://github.com/mlf4aiur/SublimeConfluence",
			"author": "Kevin Li",
			"releases": [
				{
					"sublime_text": "*",
					"tags": true
				}
			]
		},
		{
			"name": "Conky.tmLanguage",
			"details": "https://github.com/oliverseal/Conky.tmLanguage",
			"labels": ["language syntax"],
			"releases": [
				{
					"sublime_text": "*",
					"tags": true
				}
			]
		},
		{
			"name": "CoNLL-U",
			"details": "https://github.com/stephsamson/CoNLL-U.tmLanguage",
			"labels": ["language syntax"],
			"releases": [
				{
					"sublime_text": "*",
					"tags": true
				}
			]
		},
		{
			"name": "Console API Snippets (JavaScript)",
			"details": "https://github.com/mischah/Console-API-Snippets",
			"donate": "https://flattr.com/thing/953497/JavaScript-Console-API-Snippets-for-Sublime-Text",
			"author": "Michael Kühnel",
			"labels": ["snippets"],
			"releases": [
				{
					"sublime_text": "*",
					"tags": true
				}
			]
		},
		{
			"name": "Console Exec",
			"details": "https://github.com/joeyespo/sublimetext-console-exec",
			"author": "Joe Esposito",
			"labels": ["build system", "console", "terminal", "utilities"],
			"releases": [
				{
					"sublime_text": "*",
					"tags": true
				}
			]
		},
		{
			"name": "Console Wrap",
			"details": "https://github.com/unknownuser88/consolewrap",
			"author": "David Bekoyan",
			"labels": ["auto-complete", "completions", "debug", "console", "logs", "output", "javascript"],
			"releases": [
				{
					"sublime_text": "*",
					"tags": true
				}
			]
		},
		{
			"details": "https://github.com/abathur/constellation",
			"labels": ["project", "workspace", "utilities", "session", "group"],
			"releases": [
				{
					"sublime_text": ">=3161",
					"tags": true
				}
			]
		},
		{
			"name": "Contao Front-End Snippets",
			"details": "https://github.com/marcobiedermann/sublime-contao-front-end-snippets",
			"labels": ["snippets", "cms", "contao", "css", "less", "sass", "scss", "stylus"],
			"releases": [
				{
					"sublime_text": "*",
					"tags": true
				}
			]
		},
		{
			"name": "Context",
			"details": "https://github.com/shagabutdinov/sublime-context",
			"donate": "https://github.com/shagabutdinov/sublime-enhanced/blob/master/readme-donations.md",
			"labels": ["sublime-enhanced", "utilities"],
			"releases": [
				{
					"sublime_text": "*",
					"branch": "master"
				}
			]
		},
		{
			"name": "ContextualMove",
			"details": "https://github.com/davidson16807/sublime_contextual_move",
			"releases": [
				{
					"sublime_text": "*",
					"tags": true
				}
			]
		},
		{
			"name": "Continuous Merge",
			"details": "https://github.com/vim-zz/sublime-cm-syntax",
			"labels": ["language syntax"],
			"releases": [
				{
					"sublime_text": ">=4075",
					"tags": true
				}
			]
		},
		{
			"name": "ConvertChineseCharacters",
			"details": "https://github.com/leibnizli/ConvertChineseCharacters",
			"releases": [
				{
					"sublime_text": ">3000",
					"tags": true
				}
			]
		},
		{
			"name": "ConvertEpochToDate",
			"details": "https://github.com/nexional/ConvertEpochToDate",
			"releases": [
				{
					"sublime_text": "*",
					"tags": true
				}
			]
		},
		{
			"name": "ConvertFullHalfWidth",
			"details": "https://github.com/naoyukik/SublimeConvertFullHalfWidth",
			"labels": ["japanese", "zenkaku", "hankaku"],
			"releases": [
				{
					"sublime_text": ">3000",
					"tags": true
				}
			]
		},
		{
			"name": "ConvertJaZenHan",
			"details": "https://github.com/Satoh-D/ConvertJaZenHan",
			"releases": [
				{
					"sublime_text": "*",
					"tags": true
				}
			]
		},
		{
			"name": "CookLang",
			"details": "https://github.com/cooklang/CookSublime",
			"labels": ["language syntax"],
			"releases": [
				{
					"sublime_text": "*",
					"tags": true
				}
			]
		},
		{
			"name": "Cool",
			"details": "https://github.com/princjef/sublime-cool-highlighter",
			"labels": ["language syntax"],
			"releases": [
				{
					"sublime_text": "*",
					"tags": true
				}
			]
		},
		{
			"name": "Cool & Clear - Color Scheme",
			"details": "https://github.com/Doodpants/Cool-and-Clear-Color-Scheme",
			"author": "Karl von Laudermann",
			"labels": ["color scheme"],
			"releases": [
				{
					"sublime_text": ">=3170",
					"tags": true
				}
			]
		},
		{
			"name": "CoolBase64",
			"details": "https://github.com/coekuss/CoolBase64-sublime",
			"releases": [
				{
					"sublime_text": "*",
					"tags": true
				}
			]
		},
		{
			"name": "CoolFormat",
			"details": "https://github.com/akof1314/Sublime-CoolFormat",
			"labels": ["formatting", "tidy"],
			"releases": [
				{
					"sublime_text": "*",
					"tags": true
				}
			]
		},
		{
			"name": "Copy as HTML",
			"details": "https://github.com/liulex/CopyAsHtml",
			"labels": ["copy", "html", "clipboard"],
			"releases": [
				{
					"sublime_text": "*",
					"platforms": ["windows"],
					"tags": true
				}
			]
		},
		{
			"name": "Copy Block",
			"details": "https://github.com/xsleonard/sublime-CopyBlock",
			"releases": [
				{
					"sublime_text": "*",
					"tags": true
				}
			]
		},
		{
			"name": "Copy Code Snippet",
			"details": "https://github.com/socsieng/sublime-copy-code-snippet",
			"labels": ["copy"],
			"releases": [
				{
					"sublime_text": "*",
					"tags": true
				}
			]
		},
		{
			"name": "Copy Cut and Paste Lines",
			"details": "https://github.com/alanlynn/sublime-copy-cut-paste-lines",
			"labels": ["text manipulation", "clipboard", "copy", "cut", "paste", "duplicate"],
			"releases": [
				{
					"sublime_text": "*",
					"tags": true
				}
			]
		},
		{
			"name": "Copy Filepath With Line Numbers",
			"details": "https://github.com/NickHatBoecker/CopyFilepathWithLineNumbers",
			"releases": [
				{
					"sublime_text": "*",
					"tags": true
				}
			]
		},
		{
			"name": "Copy from Find Results",
			"details": "https://github.com/NicoSantangelo/sublime-copy-from-find-results",
			"releases": [
				{
					"sublime_text": "*",
					"tags": true
				}
			]
		},
		{
			"name": "Copy on Select",
			"details": "https://github.com/acdpnk/CopyOnSelect",
			"releases": [
				{
					"sublime_text": "*",
					"tags": true
				}
			]
		},
		{
			"name": "Copy Paste Increment",
			"details": "https://github.com/xvrqt/copy-paste-increment",
			"releases": [
				{
					"sublime_text": "*",
					"tags": true
				}
			]
		},
		{
			"name": "Copy Paste Killer",
			"details": "https://github.com/kyamaguchi/CopyPasteKiller",
			"releases": [
				{
					"sublime_text": "*",
					"tags": true
				}
			]
		},
		{
			"name": "Copy Python Path",
			"details": "https://github.com/pokidovea/copy_python_path",
			"releases": [
				{
					"sublime_text": "*",
					"tags": true
				}
			]
		},
		{
			"name": "Copy Relative Command",
			"details": "https://github.com/patoui/CopyRelativeCommand",
			"releases": [
				{
					"sublime_text": ">=4107",
					"tags": true
				}
			]
		},
		{
			"name": "Copy Relative Path",
			"details": "https://github.com/bpicolo/CopyRelativePath",
			"releases": [
				{
					"sublime_text": "*",
					"tags": true
				}
			]
		},
		{
			"details": "https://github.com/adzenith/CopyEdit",
			"releases": [
				{
					"sublime_text": "*",
					"branch": "master"
				}
			]
		},
		{
			"details": "https://github.com/crash5/CopyWithLineNumbersReloaded",
			"releases": [
				{
					"sublime_text": "*",
					"tags": true
				}
			]
		},
		{
			"details": "https://github.com/samsha1971/CopyWithQuotes",
			"releases": [
				{
					"sublime_text": "*",
					"tags": true
				}
			]
		},
		{
			"name": "Coq",
			"details": "https://github.com/whitequark/Sublime-Coq",
			"labels": ["language syntax"],
			"releases": [
				{
					"sublime_text": "*",
					"branch": "master"
				}
			]
		},
		{
			"name": "Core dna snippets",
			"details": "https://github.com/bwiredagency/core_dna_snippets",
			"labels": ["snippets"],
			"releases": [
				{
					"sublime_text": "*",
					"tags": true
				}
			]
		},
		{
			"name": "Coreboot syntax",
			"details": "https://github.com/coreboot/sublime-text-coreboot-syntax",
			"labels": ["language syntax"],
			"releases": [
				{
					"sublime_text": "*",
					"tags": true
				}
			]
		},
		{
			"name": "CoreBuilder",
			"details": "https://github.com/rodrigoangeline/CoreBuilder_SublimeText",
			"labels": ["language syntax"],
			"releases": [
				{
					"sublime_text": "*",
					"branch": "master"
				}
			]
		},
		{
			"name": "Corona Editor",
			"details": "https://github.com/coronalabs/CoronaSDK-SublimeText",
			"labels": ["language syntax"],
			"releases": [
				{
					"sublime_text": "*",
					"platforms": ["osx", "windows"],
					"tags": true
				}
			]
		},
		{
			"name": "Cortex",
			"details": "https://github.com/cortoproject/CortexIDE",
			"labels": ["language syntax"],
			"releases": [
				{
					"sublime_text": "*",
					"tags": true
				}
			]
		},
		{
			"name": "Cosmos Scope",
			"details": "https://github.com/KristianHolsheimer/cosmos_scope_sublime",
			"labels": ["language syntax"],
			"releases": [
				{
					"sublime_text": "*",
					"tags": true
				}
			]
		},
		{
			"name": "Cotonti",
			"details": "https://github.com/Cotonti/sublime-cotonti",
			"releases": [
				{
					"sublime_text": "*",
					"branch": "master"
				}
			]
		},
		{
			"name": "Cottle",
			"details": "https://github.com/SublimeText/Cottle",
			"labels": ["completions", "language syntax"],
			"releases": [
				{
					"sublime_text": ">=3143",
					"tags": "3143-"
				}
			]
		},
		{
			"name": "CoverMe",
			"details": "https://github.com/shauryachats/CoverMe",
			"releases": [
				{
					"sublime_text": "*",
					"tags": true
				}
			]
		},
		{
			"name": "Cowsay",
			"details": "https://github.com/adamchainz/SublimeCowsay",
			"releases": [
				{
					"sublime_text": "*",
					"tags": true
				}
			]
		},
		{
			"name": "CP Parser",
			"details": "https://github.com/hritikchaudhary/CPParser",
			"labels": ["competitive-programming", "parser"],
			"releases": [
				{
					"sublime_text": "*",
					"tags": true
				}
			]
		},
		{
			"name": "cp2k-syntax",
			"details": "https://github.com/nholmber/cp2k-syntax",
			"labels": ["language syntax", "linting"],
			"releases": [
				{
					"sublime_text": ">=3084",
					"tags": "st3-"
				}
			]
		},
		{
			"name": "CPP Competitive Programming Snippets",
			"details": "https://github.com/MeghaSharma21/CPP_Competitive_Programming_Sublime_Snippets",
			"releases": [
				{
					"sublime_text": "*",
					"tags": true
				}
			]
		},
		{
			"name": "CppBuilder",
			"details": "https://github.com/Sharlock93/CppBuilder",
			"releases": [
				{
					"sublime_text": "*",
					"tags": true
				}
			]
		},
		{
			"name": "CppFastOlympicCoding",
			"details": "https://github.com/Jatana/FastOlympicCoding",
			"labels": ["auto-complete", "linting", "snippets", "testing", "c++"],
			"releases": [
				{
					"sublime_text": "*",
					"tags": true
				}
			]
		},
		{
			"name" : "CppToolkit",
			"details" : "https://github.com/mccartnm/CppToolkitSublimeText",
			"labels": ["auto-complete", "autodeclare", "refactor", "c++"],
			"releases" : [
				{
					"sublime_text": "*",
					"tags": true
				}
			]
		},
		{
			"name": "CPrettify",
			"details": "https://github.com/aghontpi/CPrettify-Sublime-text-3",
			"labels": ["c", "prettify", "cprettify"],
			"releases": [
				{
					"sublime_text": "*",
					"platforms": ["windows"],
					"tags": true
				}
			]
		},
		{
			"name": "CQ Clientlibs Syntax Highlight",
			"details": "https://github.com/diestrin/cq-clienltib-sublime-language",
			"labels": ["cq", "clientlib", "language syntax"],
			"releases": [
				{
					"sublime_text": "*",
					"tags": true
				}
			]
		},
		{
			"name": "CQ5Saver",
			"details": "https://bitbucket.org/mavendc/cq5-sublimetext",
			"releases": [
				{
					"sublime_text": "*",
					"branch": "master"
				}
			]
		},
		{
			"name": "Crackshell",
			"details": "https://github.com/Crackshell/sublime-text",
			"labels": ["language syntax"],
			"releases": [
				{
					"sublime_text": ">=3103",
					"tags": true
				}
			]
		},
		{
			"name": "Craft-Twig",
			"details": "https://github.com/BarrelStrength/Craft-Twig.tmbundle",
			"labels": ["language syntax"],
			"releases": [
				{
					"sublime_text": "*",
					"tags": true
				}
			]
		},
		{
			"name": "CrafterSama Scheme",
			"details": "https://github.com/CrafterSama/CrafterSama-Scheme",
			"labels": ["color scheme"],
			"releases": [
				{
					"sublime_text": "*",
					"tags": true
				}
			]
		},
		{
			"name": "Crates",
			"details": "https://github.com/Kerollmops/sublime-crates",
			"labels": ["completions", "rust"],
			"releases": [
				{
					"sublime_text": "*",
					"tags": true
				}
			]
		},
		{
			"name": "Create Backup Copy",
			"details": "https://github.com/glutanimate/sublime-create-backup-copy",
			"labels": ["backup", "file creation"],
			"releases": [
				{
					"sublime_text": "*",
					"tags": true
				}
			]
		},
		{
			"name": "Create Js Completions",
			"details": "https://github.com/wshxbqq/createjs-completions",
			"labels": ["completions"],
			"releases": [
				{
					"sublime_text": "*",
					"tags": true
				}
			]
		},
		{
			"name": "Create Save Prompt",
			"details": "https://github.com/cellis/CreateSavePrompt",
			"releases": [
				{
					"sublime_text": "*",
					"tags": true
				}
			]
		},
		{
			"author": "Tomas Barry",
			"name": "Create WebP Image",
			"labels": ["webp", "cwebp"],
			"details": "https://github.com/TomasBarry/Sublime-create-webp-image",
			"releases": [
				{
					"sublime_text": "*",
					"tags": true
				}
			]
		},
		{
			"name": "CreativeCrocodile",
			"details": "https://github.com/Abban/CreativeCrocodile",
			"releases": [
				{
					"sublime_text": "*",
					"tags": true
				}
			]
		},
		{
			"name": "Creeper Reverse Polish Language",
			"details": "https://github.com/KubeRoot/Sublime-CRPL",
			"labels": ["language syntax", "completions"],
			"releases": [
				{
					"sublime_text": "*",
					"tags": true
				}
			]
		},
		{
			"details": "https://github.com/Siddley/Creole",
			"labels": ["language syntax"],
			"releases": [
				{
					"sublime_text": "*",
					"branch": "master"
				}
			]
		},
		{
			"name": "Crestron",
			"details": "https://github.com/amclain/sublime-crestron",
			"labels": ["language syntax"],
			"releases": [
				{
					"sublime_text": "*",
					"tags": true
				}
			]
		},
		{
			"name": "Criollo Color Scheme",
			"labels": ["color scheme"],
			"details": "https://github.com/aranajhonny/criollo",
			"releases": [
				{
					"sublime_text": "*",
					"tags": true
				}
			]
		},
		{
			"name": "Cristina Color Scheme",
			"details": "https://github.com/edgarMejia/Cristina-ColorScheme",
			"labels": ["color scheme"],
			"releases": [
				{
					"sublime_text": "*",
					"tags": true
				}
			]
		},
		{
			"name": "Crollow",
			"details": "https://github.com/purefan/crollow",
			"releases": [
				{
					"sublime_text": "*",
					"tags": true,
					"platforms": "*"
				}
			]
		},
		{
			"name": "Crontab",
			"details": "https://github.com/michaelblyons/SublimeSyntax-Crontab",
			"labels": ["language syntax", "completions"],
			"releases": [
				{
					"sublime_text": "3000 - 3155",
					"tags": "version/st3.0/"
				},
				{
					"sublime_text": "3156 - 4085",
					"tags": "version/st3/"
				},
				{
					"sublime_text": ">=4086",
					"tags": "version/st4/"
				}
			]
		},
		{
			"name": "Crypto",
			"details": "https://github.com/mediaupstream/SublimeText-Crypto",
			"releases": [
				{
					"sublime_text": "*",
					"branch": "master"
				}
			]
		},
		{
			"name": "Crystal",
			"details": "https://github.com/crystal-lang-tools/sublime-crystal",
			"labels": ["crystal", "language syntax"],
			"releases": [
				{
					"sublime_text": "*",
					"tags": true
				}
			]
		},
		{
			"name": "CS-Script",
			"details": "https://github.com/oleg-shilo/cs-script-sublime",
			"releases": [
				{
					"sublime_text": "*",
					"tags": true
				}
			]
		},
		{
			"name": "Cscope",
			"details": "https://github.com/ameyp/CscopeSublime",
			"releases": [
				{
					"sublime_text": "*",
					"branch": "master"
				}
			]
		},
		{
			"name": "CSharpier",
			"details": "https://github.com/mkonstapel/sublime-text-csharpier-plugin",
			"labels": ["formatting"],
			"releases": [
				{
					"sublime_text": "*",
					"tags": true
				}
			]
		},
		{
			"name": "cslint",
			"details": "https://github.com/cslint/sublime-cslint",
			"labels": ["code style", "formatting", "linting"],
			"author": "molee1905",
			"readme": "https://raw.githubusercontent.com/cslint/sublime-cslint/master/README.md",
			"releases": [
				{
					"sublime_text": ">=3124",
					"platforms": ["osx"],
					"tags": true
				}
			]
		},
		{
			"name": "CSON Converter",
			"details": "https://github.com/idleberg/sublime-cson-converter",
			"labels": ["converter", "cson", "json"],
			"releases": [
				{
					"sublime_text": "*",
					"tags": true
				}
			]
		},
		{
			"name": "CsoundSyntax",
			"details": "https://github.com/nikhilsinghmus/CsoundST3",
			"labels": ["csound", "music", "sound", "audio", "language syntax"],
			"releases": [
				{
					"sublime_text": "*",
					"tags": true
				}
			]
		},
		{
			"name": "CSPM",
			"details": "https://github.com/cspm/SublimeCSPM",
			"labels": ["language syntax"],
			"releases": [
				{
					"sublime_text": "*",
					"tags": true
				}
			]
		},
		{
			"name": "CSS Color Converter",
			"details": "https://github.com/TheDutchCoder/ColorConvert",
			"releases": [
				{
					"sublime_text": "*",
					"branch": "master"
				}
			]
		},
		{
			"name": "CSS Colors",
			"details": "https://github.com/idleberg/CSS-Colors",
			"labels": ["snippets", "css"],
			"releases": [
				{
					"sublime_text": "*",
					"tags": true
				}
			]
		},
		{
			"name": "CSS Comments",
			"details": "https://github.com/brenopolanski/css-comments-sublime-snippets",
			"labels": ["snippets", "css", "comments", "idiomatic-css"],
			"releases": [
				{
					"sublime_text": "*",
					"branch": "master"
				}
			]
		},
		{
			"name": "CSS Completions",
			"details": "https://github.com/daneden/sublime-css-completions",
			"releases": [
				{
					"sublime_text": "*",
					"branch": "master"
				}
			]
		},
		{
			"name": "CSS Extended Completions",
			"details": "https://github.com/subhaze/CSS-Extended",
			"labels": ["auto-complete", "snippets", "css"],
			"releases": [
				{
					"sublime_text": "*",
					"tags": true
				}
			]
		},
		{
			"name": "CSS Format",
			"details": "https://github.com/mutian/Sublime-CSS-Format",
			"labels": ["formatting", "css"],
			"releases": [
				{
					"sublime_text": "*",
					"branch": "master"
				}
			]
		},
		{
			"name": "CSS Grid Snippets",
			"details": "https://github.com/antenando/css-grid-sublime-snippets",
			"labels": ["snippets", "css"],
			"releases": [
				{
					"sublime_text": "*",
					"tags": true
				}
			]
		},
		{
			"name": "CSS Intellisense",
			"details": "https://github.com/id-sakurata/CSS-Intellisense",
			"labels": ["auto-complete", "snippets", "css"],
			"releases": [
				{
					"sublime_text": "*",
					"tags": true
				}
			]
		},
		{
			"name": "CSS Less(ish)",
			"details": "https://github.com/kizza/CSS-Less-ish",
			"labels": ["formatting", "css", "precompiler"],
			"releases": [
				{
					"sublime_text": "*",
					"branch": "master"
				}
			]
		},
		{
			"name": "CSS Media Query Snippets",
			"details": "https://github.com/davezatch/Media-Query-Snippets",
			"labels": ["snippets"],
			"releases": [
				{
					"sublime_text": "*",
					"branch": "master"
				}
			]
		},
		{
			"name": "CSS Primer",
			"details": "https://github.com/vaicine/sublimetext-css-primer",
			"labels": ["file creation"],
			"releases": [
				{
					"sublime_text": "*",
					"branch": "master"
				}
			]
		},
		{
			"name": "CSS RTL generator",
			"details": "https://github.com/junyuecao/sublime-cssrtl",
			"releases": [
				{
					"sublime_text": "*",
					"tags": true
				}
			]
		},
		{
			"name": "CSS Snippets",
			"details": "https://github.com/joshnh/CSS-Snippets",
			"labels": ["snippets"],
			"releases": [
				{
					"sublime_text": "*",
					"branch": "master"
				}
			]
		},
		{
			"name": "CSS Table of Contents",
			"details": "https://github.com/dingo-d/CSS-Table-of-Contents",
			"releases": [
				{
					"sublime_text": "*",
					"tags": true
				}
			]
		},
		{
			"name": "CSS To SASS And Stylus Converter",
			"details": "https://github.com/lnikell/css-converter",
			"releases": [
				{
					"sublime_text": "*",
					"tags": true
				}
			]
		},
		{
			"name": "CSS Unminifier",
			"details": "https://github.com/jonnypolite/cssunminifier",
			"releases": [
				{
					"sublime_text": "*",
					"tags": true
				}
			]
		},
		{
			"name": "CSS-On-Diet",
			"details": "https://github.com/wyderkat/css-on-diet--sublime-text",
			"labels": ["build system", "language syntax", "css", "preprocessor"],
			"releases": [
				{
					"sublime_text": "*",
					"branch": "master"
				}
			]
		},
		{
			"name": "CSS3",
			"details": "https://github.com/ryboe/CSS3",
			"labels": ["auto-complete", "completions", "language syntax", "linting", "reset"],
			"releases": [
				{
					"sublime_text": "*",
					"tags": true
				}
			]
		},
		{
			"name": "CSScheme",
			"details": "https://github.com/FichteFoll/CSScheme",
			"labels": ["color scheme editing"],
			"releases": [
				{
					"sublime_text": ">=3000",
					"tags": true
				},
				{
					"sublime_text": "<3000",
					"tags": "st2-v"
				}
			]
		},
		{
			"name": "CSScomb",
			"details": "https://github.com/csscomb/sublime-csscomb",
			"releases": [
				{
					"sublime_text": "*",
					"branch": "master"
				}
			]
		},
		{
			"name": "cssDOC",
			"details": "https://github.com/chrissimpkins/cssDOC",
			"releases": [
				{
					"sublime_text": "*",
					"tags": true
				}
			]
		},
		{
			"name": "CSSEdit Group support",
			"details": "https://github.com/Kotrotsos/sublime-cssedit-groups",
			"releases": [
				{
					"sublime_text": "*",
					"branch": "master"
				}
			]
		},
		{
			"details": "https://github.com/lcdsantos/CSSFontFamily",
			"releases": [
				{
					"sublime_text": "*",
					"branch": "master"
				}
			]
		},
		{
			"name": "CSSLint",
			"details": "https://github.com/austinhappel/sublime-csslint",
			"labels": ["linting"],
			"releases": [
				{
					"sublime_text": "*",
					"tags": true
				}
			]
		},
		{
			"name": "Csslisible",
			"details": "https://github.com/thierrylemoulec/Sublime-Csslisible",
			"releases": [
				{
					"sublime_text": "*",
					"branch": "st3"
				}
			]
		},
		{
			"name": "Cssnext",
			"details": "https://github.com/zhouwenbin/sublime-cssnext",
			"releases": [
				{
					"sublime_text": "*",
					"tags": true
				}
			]
		},
		{
			"name": "CSSO",
			"details": "https://github.com/1000ch/Sublime-csso",
			"labels": ["formatting", "css"],
			"releases": [
				{
					"sublime_text": "*",
					"tags": true
				}
			]
		},
		{
			"name": "CSSOrder",
			"details": "https://github.com/lightningtgc/sublime-cssorder",
			"releases": [
				{
					"sublime_text": "*",
					"tags": true
				}
			]
		},
		{
			"name": "CSSTidy",
			"details": "https://github.com/fitnr/SublimeCSSTidy",
			"releases": [
				{
					"sublime_text": ">2999",
					"branch": "master"
				}
			]
		},
		{
			"name": "CSV",
			"details": "https://github.com/ericmartel/Sublime-Text-2-CSV-Plugin",
			"releases": [
				{
					"sublime_text": "*",
					"branch": "master"
				}
			]
		},
		{
			"name": "CSV Record View",
			"details": "https://github.com/mrp130/csv-record-view",
			"releases": [
				{
					"sublime_text": "*",
					"tags": true
				}
			]
		},
		{
			"name": "CTags",
			"details": "https://github.com/SublimeText/CTags",
			"releases": [
				{
					"sublime_text": "*",
					"tags": true
				}
			]
		},
		{
			"name": "Ctranslator tool",
			"details": "https://github.com/smallevilbeast/ctranslator-sublime3-plugin",
			"labels": ["utilities"],
			"releases": [
				{
					"sublime_text": ">=3070",
					"tags": true
				}
			]
		},
		{
			"name": "Cube2Media Color Scheme",
			"details": "https://github.com/electricgraffitti/sublime-theme-Cube2",
			"labels": ["color scheme"],
			"releases": [
				{
					"sublime_text": "*",
					"branch": "master"
				}
			]
		},
		{
			"name": "Cubescript Syntax Highlighting",
			"details": "https://github.com/srbs/cubescript-syntax-sublime",
			"labels": ["language syntax"],
			"releases": [
				{
					"sublime_text": "*",
					"tags": true
				}
			]
		},
		{
			"name": "Cucumber",
			"details": "https://github.com/drewda/cucumber-sublime-bundle",
			"labels": ["language syntax", "cucumber"],
			"releases": [
				{
					"sublime_text": "*",
					"branch": "st3"
				}
			]
		},
		{
			"name": "Cucumber Completion",
			"details": "https://github.com/kristianperkins/sublime-cucumber-completion",
			"releases": [
				{
					"sublime_text": "*",
					"branch": "master"
				}
			]
		},
		{
			"name": "Cucumber Snippets e Highlight em Inglês",
			"details": "https://github.com/RobertoPegoraro/cucumber-snippets-highlight-english",
			"labels": ["language syntax", "cucumber"],
			"releases": [
				{
					"sublime_text": "*",
					"tags": true
				}
			]
		},
		{
			"name": "Cucumber Snippets e Highlight em Português",
			"details": "https://github.com/RobertoPegoraro/cucumber-snippets-highlight-portugues",
			"labels": ["language syntax", "cucumber"],
			"releases": [
				{
					"sublime_text": "*",
					"tags": true
				}
			]
		},
		{
			"name": "Cucumber Step Finder",
			"details": "https://github.com/danielfrey/sublime-cucumber-step-finder",
			"releases": [
				{
					"sublime_text": "*",
					"tags": true
				}
			]
		},
		{
			"name": "CUDA C++",
			"details": "https://github.com/harrism/sublimetext-cuda-cpp",
			"labels": ["language syntax"],
			"releases": [
				{
					"sublime_text": "*",
					"tags": true
				}
			]
		},
		{
			"name": "CUDA Snippets",
			"details": "https://github.com/LitLeo/CUDA-Sublime-Text-Snippets",
			"labels": ["language syntax"],
			"releases": [
				{
					"sublime_text": "*",
					"tags": true
				}
			]
		},
		{
			"name": "CUE",
			"details": "https://gitlab.com/patopest/Sublime-Text-Cuelang-Syntax",
			"labels": ["language syntax"],
			"author": "patopesto",
			"releases": [
				{
					"sublime_text": ">=4107",
					"tags": true
				}
			]
		},
		{
			"name": "CUE Sheet",
			"details": "https://github.com/relikd/CUE-Sheet_sublime",
			"labels": ["language syntax"],
			"releases": [
				{
					"sublime_text": "*",
					"tags": true
				}
			]
		},
		{
			"name": "Cuneiform",
			"details": "https://github.com/joergen7/cuneiform-sublime",
			"labels": ["language syntax"],
			"releases": [
				{
					"sublime_text": "*",
					"tags": true
				}
			]
		},
		{
			"name": "Cup",
			"details": "https://github.com/alin23/Cup",
			"labels": ["language syntax"],
			"releases": [
				{
					"sublime_text": "*",
					"tags": true
				}
			]
		},
		{
			"name": "Curly Syntax Definition",
			"details": "https://github.com/medcat/CurlySyntaxDefinition",
			"labels": ["language syntax"],
			"releases": [
				{
					"sublime_text": "*",
					"tags": true
				}
			]
		},
		{
			"name": "Curry Syntax Highlighting",
			"details": "https://github.com/jpsikorra/curry_syntax_highlight",
			"labels": ["curry", "language syntax"],
			"releases": [
				{
					"sublime_text": "*",
					"tags": true
				}
			]
		},
		{
			"details": "https://github.com/icylace/CursorRuler",
			"releases": [
				{
					"sublime_text": "*",
					"branch": "master"
				}
			]
		},
		{
			"name": "Custom Buffer Name",
			"details": "https://github.com/kaxing/sublime-custom-buffer-name",
			"releases": [
				{
					"sublime_text": ">=4050",
					"tags": true
				}
			]
		},
		{
			"name": "Custom Builder",
			"details": "https://github.com/sneakypete81/sublime_custom_builder",
			"releases": [
				{
					"sublime_text": "*",
					"tags": true
				}
			]
		},
		{
			"name": "Custom Elements Importer",
			"details": "https://github.com/JMendyk/Custom-Elements-Importer",
			"releases": [
				{
					"sublime_text": "*",
					"tags": true
				}
			]
		},
		{
			"name": "Custom Insert",
			"details": "https://github.com/yanni4night/sublime-custominsert",
			"releases": [
				{
					"sublime_text": "*",
					"branch": "master"
				}
			]
		},
		{
			"name": "CustomPATH",
			"details": "https://github.com/victorhaggqvist/SublimeCustomPATH",
			"releases": [
				{
					"sublime_text": "*",
					"tags": true
				}
			]
		},
		{
			"name": "Cuttlefish",
			"details": "https://github.com/csun/Cuttlefish",
			"releases": [
				{
					"sublime_text": "*",
					"branch": "master"
				}
			]
		},
		{
			"name": "CWL Syntax Highlighting",
			"details": "https://github.com/manabuishii/sublime-cwl-syntax",
			"labels": ["language syntax", "cwl"],
			"releases": [
				{
					"sublime_text": "*",
					"tags": true
				}
			]
		},
		{
			"name": "CycleGroup",
			"details": "https://github.com/daytonn/CycleGroup",
			"releases": [
				{
					"sublime_text": "*",
					"tags": true
				}
			]
		},
		{
			"name": "Cython",
			"details": "https://github.com/NotSqrt/sublime-cython",
			"labels": ["language syntax"],
			"releases": [
				{
					"sublime_text": "*",
					"tags": true
				}
			]
		},
		{
			"name": "Cython+",
			"details": "https://github.com/petervaro/python",
			"labels": ["language syntax"],
			"releases": [
				{
					"sublime_text": "*",
					"branch": "cython"
				}
			]
		},
		{
			"name": "Cytora Colour Scheme",
			"details": "https://github.com/benomahony/cytora_colour_scheme",
			"releases": [
				{
					"sublime_text": "*",
					"tags": true
				}
			]
		}
	]
}<|MERGE_RESOLUTION|>--- conflicted
+++ resolved
@@ -3019,25 +3019,6 @@
 			]
 		},
 		{
-<<<<<<< HEAD
-			"name": "Compadre Ipsum Snippet",
-			"details": "https://github.com/compadre/compadre-ipsum-sublime",
-			"author": "Compadre Ipsum Team",
-			"labels": ["snippets"],
-			"releases": [
-				{
-					"sublime_text": "*",
-=======
-			"details": "https://github.com/TooBug/CompactExpandCss",
-			"releases": [
-				{
-					"sublime_text": "<3000",
->>>>>>> 35464c4f
-					"branch": "master"
-				}
-			]
-		},
-		{
 			"name": "Compare Side-By-Side",
 			"details": "https://github.com/kaste/Compare-Side-By-Side",
 			"labels": ["diff", "compare", "comparison"],
