{
	"schema_version": "3.0.0",
	"packages": [
		{
			"name": "C Base Converter",
			"details": "https://github.com/flau/c-base-converter",
			"author": ["Daniel Connolly"],
			"labels": ["C", "C++", "formatting", "text manipulation", "base", "hex"],
			"releases": [
				{
					"sublime_text": ">=3000",
					"tags": true
				}
			]
		},
		{
			"name": "C Improved",
			"details": "https://github.com/abusalimov/SublimeCImproved",
			"labels": ["language syntax"],
			"releases": [
				{
					"sublime_text": "*",
					"tags": true
				}
			]
		},
		{
			"name": "C# Compile & Run",
			"details": "https://github.com/chrokh/csharp-build-singlefile-sublime-text-2",
			"releases": [
				{
					"sublime_text": "*",
					"branch": "master"
				}
			]
		},
		{
			"name": "C# Snippets",
			"details": "https://github.com/etic/CSharpSnippets",
			"releases": [
				{
					"sublime_text": "*",
					"tags": true
				}
			]
		},
		{
			"name": "C++ & C Single File Builder - Minghang Yang",
			"details": "https://github.com/inouetoukyou/C_CppSingleFileBuilder_MinghangYang",
			"labels": ["build system"],
			"author": "Minghang Yang",
			"description": "Build and Run in Terminal for Single File C & C++",
			"releases": [
				{
					"sublime_text": ">3175",
					"tags": true
				}
			]
		},
		{
			"name": "C++ Classhelper",
			"details": "https://github.com/pr0grammr/cppclasshelper-sublime-text-plugin",
			"author": "Fabian Schilf",
			"labels": ["c++", "automation", "utilities", "file creation"],
			"description": "Create C++ class with Headerfile",
			"releases": [
				{
					"sublime_text": "*",
					"tags": true
				}
			]
		},
		{
			"name": "C++ Completions",
			"details": "https://github.com/tushortz/CPP-Completions",
			"labels": ["c++","completions", "auto-complete", "completion", "autocomplete", "snippet", "Completion"],
			"releases": [
				{
					"sublime_text": "*",
					"tags": true
				}
			]
		},
		{
			"name": "C++ Snippets",
			"details": "https://github.com/Rapptz/cpp-sublime-snippet",
			"labels": ["snippets"],
			"releases": [
				{
					"sublime_text": "*",
					"tags": true
				}
			]
		},
		{
			"name": "C++ Starting Kit",
			"details": "https://github.com/kodLite/cppStartingKit",
			"labels": ["language syntax"],
			"releases": [
				{
					"sublime_text": "*",
					"tags": true
				}
			]
		},
		{
			"name": "C++11",
			"details": "https://github.com/noct/sublime-cpp11",
			"labels": ["language syntax"],
			"releases": [
				{
					"sublime_text": "*",
					"tags": true
				}
			]
		},
		{
			"name": "C++NamespaceTool",
			"details": "https://github.com/myurtoglu/NamespaceTool",
			"labels": ["c++", "text manipulation", "formatting", "language syntax", "refactoring"],
			"releases": [
				{
					"sublime_text": "*",
					"tags": true
				}
			]
		},
		{
			"name": "C++YouCompleteMe",
			"details": "https://github.com/glymehrvrd/CppYCM",
			"labels": ["c++", "code completion", "syntax check"],
			"releases": [
				{
					"sublime_text": ">=3000",
					"tags": true
				}
			]
		},
		{
			"name": "C0",
			"details": "https://github.com/mahmoudalismail/SublimeC0",
			"releases": [
				{
					"sublime_text": "*",
					"branch": "master"
				}
			]
		},
		{
			"name": "C11",
			"details": "https://github.com/petervaro/C11",
			"labels": ["language syntax"],
			"releases": [
				{
					"sublime_text": "*",
					"tags": true
				}
			]
		},
		{
			"name": "C2console",
			"details": "https://github.com/meloalright/c2console",
			"labels": ["javascript", "console", "log"],
			"releases": [
				{
					"sublime_text": "*",
					"tags": true
				}
			]
		},
		{
			"name": "C99",
			"details": "https://github.com/noct/sublime-c99",
			"labels": ["language syntax"],
			"releases": [
				{
					"sublime_text": "*",
					"tags": true
				}
			]
		},
		{
			"name": "Cacher",
			"details": "https://github.com/CacherApp/cacher-sublime",
			"labels": ["snippets", "gists", "code library"],
			"releases": [
				{
					"sublime_text": "*",
					"tags": true
				}
			]
		},
		{
			"name": "Caddyfile Syntax",
			"details": "https://github.com/caddyserver/sublimetext",
			"labels": ["language syntax", "syntax highlighting"],
			"releases": [
				{
					"sublime_text": ">=3092",
					"tags": true
				}
			]
		},
		{
			"name": "Caffe Prototxt Syntax",
			"details": "https://github.com/zironycho/sublime-caffe-prototxt-syntax",
			"labels": ["language syntax"],
			"releases": [
				{
					"sublime_text": ">=3092",
					"tags": true
				}
			]
		},
		{
			"name": "CakePHP (Native)",
			"details": "https://github.com/josegonzalez/sublimetext-cakephp",
			"releases": [
				{
					"sublime_text": "*",
					"branch": "master"
				}
			]
		},
		{
			"name": "CakePHP (tmbundle)",
			"details": "https://github.com/cakephp/cakephp-tmbundle",
			"previous_names": ["CakePHP"],
			"releases": [
				{
					"sublime_text": "*",
					"branch": "master"
				}
			]
		},
		{
			"name": "Calamity",
			"details": "https://github.com/Pustur/calamity-sublime",
			"releases": [
				{
					"sublime_text": "*",
					"tags": true
				}
			]
		},
		{
			"name": "Calculate Relative Path",
			"details": "https://github.com/TonyHYK/CalculateRelativePath",
			"releases": [
				{
					"sublime_text": "*",
					"tags": true
				}
			]
		},
		{
			"name": "Can I Use",
			"details": "https://github.com/Azd325/sublime-text-caniuse",
			"releases": [
				{
					"sublime_text": "*",
					"branch": "master"
				}
			]
		},
		{
			"name": "caniuse_local",
			"details": "https://github.com/leecade/caniuse_local",
			"labels": ["caniuse", "offline"],
			"previous_names": ["Can I Use(offline)"],
			"releases": [
				{
					"sublime_text": "*",
					"tags": true
				}
			]
		},
		{
			"name": "CanJS-Snippets",
			"details": "https://github.com/marshallswain/CanJS-Snippets",
			"releases": [
				{
					"sublime_text": "*",
					"tags": true
				}
			]
		},
		{
			"name": "Canvas Snippets",
			"details": "https://github.com/skadimoolam/Canvas-Snippets",
			"author": "Adi",
			"labels": ["snippets", "auto-complete", "canvas", "html5", "javascript"],
			"releases": [
				{
					"sublime_text": "*",
					"tags": true
				}
			]
		},
		{
			"name": "CAOS Syntax Highlighter",
			"details": "https://github.com/KeyboardInterrupt/sublime-caos-syntax",
			"author": "KeyboardInterrupt",
			"releases": [
				{
					"sublime_text": "*",
					"tags": true
				}
			]
		},
		{
			"name": "Cap'n Proto Syntax",
			"details": "https://github.com/joshuawarner32/capnproto-sublime",
			"labels": ["language syntax"],
			"releases": [
				{
					"sublime_text": "*",
					"branch": "master"
				}
			]
		},
		{
			"name": "Capo",
			"details": "https://github.com/kirillbuga/capo",
			"labels": ["snippets"],
			"releases": [
				{
					"sublime_text": ">=3000",
					"branch": "master"
				}
			]
		},
		{
			"name": "CapRails",
			"details": "https://github.com/schneidmaster/cap_rails",
			"labels": ["Capistrano"],
			"releases": [
				{
					"sublime_text": "*",
					"tags": true
				}
			]
		},
		{
			"name": "Capybara Snippets",
			"details": "https://github.com/asux/sublime-capybara-snippets",
			"labels": ["snippets"],
			"releases": [
				{
					"sublime_text": "*",
					"branch": "master"
				}
			]
		},
		{
			"name": "Carbon",
			"details": "https://github.com/molnarmark/carbonsublime",
			"labels": ["Carbon", "Carbon Enhanced", "Carbon Now", "Carbon Now Sh"],
			"releases": [
				{
					"sublime_text": "*",
					"tags": true
				}
			]
		},
		{
			"name": "Carto",
			"details": "https://github.com/yohanboniface/Carto-sublime",
			"labels": ["Carto", "CartoCSS", "Mapnik", "OpenStreetMap", "language syntax"],
			"releases": [
				{
					"sublime_text": "*",
					"tags": true
				}
			]
		},
		{
			"name": "Case Conversion",
			"details": "https://github.com/jdavisclark/CaseConversion",
			"releases": [
				{
					"sublime_text": "*",
					"branch": "master"
				}
			]
		},
		{
			"name": "CAside",
			"details": "https://github.com/spywhere/CAside",
			"releases": [
				{
					"sublime_text": ">=3000",
					"branch": "master"
				}
			]
		},
		{
			"name": "CasperJS",
			"details": "https://github.com/n1k0/SublimeText-CasperJS",
			"releases": [
				{
					"sublime_text": "*",
					"branch": "master"
				}
			]
		},
		{
			"name": "Catkin Builder",
			"details": "https://github.com/ZacharyTaylor/Catkin-Builder",
			"labels": ["build system"],
			"releases": [
				{
					"sublime_text": ">=3000",
					"tags": true
				}
			]
		},
		{
			"name": "CBP Syntax Highlighter",
			"details": "https://github.com/destruc7i0n/CBP_Sublime",
			"labels": ["minecraft", "language syntax"],
			"releases": [
				{
					"sublime_text": "*",
					"tags": true
				}
			]
		},
		{
			"name": "CComplete",
			"details": "https://github.com/ibensw/CComplete",
			"labels": ["auto-complete"],
			"previous_names": ["C Complete"],
			"releases": [
				{
					"sublime_text": "*",
					"platforms": ["linux"],
					"tags": true
				}
			]
		},
		{
			"name": "cdnjs",
			"details": "https://github.com/dafrancis/Sublime-Text--cdnjs",
			"releases": [
				{
					"sublime_text": "*",
					"branch": "master"
				}
			]
		},
		{
			"name": "CDNUpdates",
			"details": "https://github.com/HorlogeSkynet/CDNUpdates",
			"labels": ["CDN", "updates", "web development"],
			"releases": [
				{
					"sublime_text": ">=3000",
					"tags": true
				}
			]
		},
		{
			"details": "https://github.com/SublimeText/Ceedling",
			"releases": [
				{
					"sublime_text": "<3000",
					"branch": "master"
				}
			]
		},
		{
			"details": "https://github.com/andylamb/Ceer",
			"labels": ["code navigation", "file navigation"],
			"releases": [
				{
					"sublime_text": "*",
					"platforms": "osx",
					"tags": true
				}
			]
		},
		{
			"name": "Center Comment",
			"details": "https://github.com/coder-mike/sublime-center-comment",
			"releases": [
				{
					"sublime_text": "*",
					"tags": true
				}
			]
		},
		{
			"name": "Cert Tools",
			"details": "https://github.com/Gui13/sublime-certtools",
			"releases": [
				{
					"sublime_text": "*",
					"platforms": ["osx", "linux"],
					"tags": true
				}
			]
		},
		{
			"name": "cexio-ticker",
			"details": "https://github.com/iceydee/cexio-ticker",
			"releases": [
				{
					"sublime_text": "*",
					"branch": "master"
				}
			]
		},
		{
			"name": "CFAutoMock",
			"details": "https://github.com/dwkd/SublimeCFAutoMock",
			"releases": [
				{
					"sublime_text": "*",
					"tags": true
				}
			]
		},
		{
			"name": "CFDocs",
			"details": "https://github.com/mikesprague/sublime-cfdocs",
			"labels": ["cfdocs", "cfml", "lucee", "railo", "coldfusion", "docs", "documentation", "search" ],
			"releases": [
				{
					"sublime_text": "*",
					"tags": true
				}
			]
		},
		{
			"name": "CFEngine",
			"details": "https://github.com/lastops/sublime-cfengine",
			"labels": ["formatting", "language syntax"],
			"releases": [
				{
					"sublime_text": "*",
					"tags": true
				}
			]
		},
		{
			"name": "cfengine_beautifier",
			"details": "https://github.com/naksu/cfengine_beautifier",
			"labels": ["formatting", "language syntax"],
			"releases": [
				{
					"sublime_text": "*",
					"tags": true
				}
			]
		},
		{
			"name": "CFG Configuration Syntax Highlighting",
			"details": "https://github.com/aronj/CFGGameConfigurationSyntax",
			"releases": [
				{
					"sublime_text": "*",
					"tags": true
				}
			]
		},
		{
			"name": "CFML",
			"details": "https://github.com/jcberquist/sublimetext-cfml",
			"labels": ["language syntax", "cfml", "coldfusion", "lucee"],
			"releases": [
				{
					"sublime_text": "<4084",
					"tags": "st3-v"
				},
				{
					"sublime_text": ">=4084",
					"tags": true
				}
			]
		},
		{
			"name": "CFMLDocPlugin",
			"details": "https://github.com/MFernstrom/cfmldocplugin/",
			"releases": [
				{
					"sublime_text": "*",
					"tags": true
				}
			]
		},
		{
			"name": "CForm",
			"details": "https://github.com/beaknit/cform",
			"releases": [
				{
					"sublime_text": "*",
					"tags": true
				}
			]
		},
		{
			"name": "cFos ml syntax",
			"details": "https://github.com/ArmorDarks/cfos-ml-syntax",
			"labels": ["language syntax"],
			"releases": [
				{
					"sublime_text": "*",
					"tags": true
				}
			]
		},
		{
			"name": "Cfserver",
			"details": "https://github.com/aam/cfserver-sublime-bundle",
			"labels": ["auto-complete", "code navigation", "language syntax"],
			"releases": [
				{
					"sublime_text": "*",
					"tags": true
				}
			]
		},
		{
			"name": "Chai Completions",
			"details": "https://github.com/seethroughtrees/sublime-chai-full-completions",
			"releases": [
				{
					"sublime_text": "*",
					"tags": true
				}
			]
		},
		{
			"name": "Chain of Command",
			"details": "https://github.com/jisaacks/ChainOfCommand",
			"releases": [
				{
					"sublime_text": "*",
					"branch": "master"
				}
			]
		},
		{
			"name": "Chains",
			"details": "https://github.com/hc-12/chains",
			"releases": [
				{
					"sublime_text": "*",
					"tags": true
				}
			]
		},
		{
			"name": "ChaiScript",
			"details": "https://github.com/ChaiScript/sublimetext-chaiscript",
			"releases": [
				{
					"sublime_text": ">=3103",
					"tags": true
				}
			]
		},
		{
			"name": "Change Tracker",
			"details": "https://github.com/alek-sys/ChangeTracker",
			"releases": [
				{
					"sublime_text": "<3000",
					"branch": "master"
				}
			]
		},
		{
			"name": "ChapelLang",
			"details": "https://github.com/acrosby/sublimetext-chapel",
			"releases": [
				{
					"sublime_text": "*",
					"tags": true
				}
			]
		},
		{
			"name": "Chaplin.js",
			"details": "https://github.com/joneshf/sublime-chaplinjs",
			"releases": [
				{
					"sublime_text": "*",
					"branch": "master"
				}
			]
		},
		{
			"name": "Char Value",
			"details": "https://github.com/alimony/sublime-char-value",
			"labels": ["formatting", "text manipulation"],
			"releases": [
				{
					"sublime_text": ">=3000",
					"tags": true
				}
			]
		},
		{
			"name": "Charcoal",
			"details": "https://github.com/Dnld/charcoal-color-scheme",
			"labels": ["color scheme"],
			"releases": [
				{
					"sublime_text": "*",
					"tags": true
				}
			]
		},
		{
			"name": "Charmci",
			"details": "https://github.com/matthiasdiener/Charmci-Sublime-Syntax",
			"description" : "Syntax highlighting for Charm++ .ci files",
			"labels": ["language syntax"],
			"releases": [
				{
					"sublime_text": ">=3092",
					"tags": true
				}
			]
		},
		{
			"name": "ChatScript Syntax",
			"details": "https://github.com/kuzyn/chatscript-tmlanguage",
			"labels": ["language syntax"],
			"previous_names": ["Chatscript Syntax"],
			"releases": [
				{
					"sublime_text": "*",
					"tags": true
				}
			]
		},
		{
			"name": "CHeaders",
			"details": "https://github.com/ljesparis/CHeaders",
			"labels": ["C", "C++"],
			"releases": [
				{
					"sublime_text": ">=3000",
					"platforms": ["windows", "linux"],
					"tags": true
				}
			]
		},
		{
			"name": "cheat_sh",
			"details": "https://github.com/gauravk-in/cheat.sh-sublime-plugin",
			"releases": [
				{
					"sublime_text": "*",
					"tags": true
				}
			]
		},
		{
			"name": "Cheater",
			"details": "https://github.com/shammond42/cheater",
			"releases": [
				{
					"sublime_text": "<3000",
					"branch": "master"
				}
			]
		},
		{
			"name": "Cheatsheet",
			"author": "Victor Rachieru",
			"description" : "Quick reference for those pesky little details that just won't stay in your head.",
			"details": "https://github.com/vrachieru/cheatsheet",
			"labels": ["cheatsheet", "documentation", "snippets", "utilities"],
			"releases": [
				{
					"sublime_text": "*",
					"tags": true
				}
			]
		},
		{
			"details": "https://github.com/vaisaghvt/CheckTypos",
			"releases": [
				{
					"sublime_text": "<3000",
					"branch": "master"
				},
				{
					"sublime_text": ">=3000",
					"base": "https://github.com/vaisaghvt/CheckTypos3",
					"branch": "master"
				}
			]
		},
		{
			"name": "CheerfullyDark",
			"details": "https://github.com/jorgehatccrma/CheerfullyDark",
			"labels": ["color scheme"],
			"releases": [
				{
					"sublime_text": "*",
					"tags": true
				}
			]
		},
		{
			"name": "Cheetah Syntax Highlighting",
			"details": "https://github.com/gs/Cheetah.tmbundle",
			"labels": ["language syntax"],
			"releases": [
				{
					"sublime_text": "*",
					"branch": "master"
				}
			]
		},
		{
			"name": "Chef",
			"details": "https://github.com/sous-chefs/SublimeChef",
			"releases": [
				{
					"sublime_text": "*",
					"branch": "master"
				}
			]
		},
		{
			"name": "ChefEncryptedDataBag",
			"details": "https://github.com/labocho/SublimeChefEncryptedDataBag",
			"releases": [
				{
					"sublime_text": "*",
					"tags": true
				}
			]
		},
		{
			"name": "ChefSpec",
			"details": "https://github.com/dfinninger/SublimeChefSpec",
			"releases": [
				{
					"sublime_text": "*",
					"tags": true
				}
			]
		},
		{
			"name": "chester-atom",
			"details": "https://github.com/gborges0727/chester-atom-sublime",
			"releases": [
				{
					"sublime_text": "*",
					"tags": true
				}
			]
		},
		{
			"name": "Chick",
			"details": "https://github.com/Satoh-D/Chick",
			"releases": [
				{
					"sublime_text": ">=3000",
					"tags": true
				}
			]
		},
		{
			"name": "Chinese Words Cutter",
			"details": "https://github.com/absop/ChineseTokenizer",
			"labels": ["chinese", "中文", "分词", "选词"],
			"releases": [
				{
					"sublime_text": ">=3000",
					"tags": true
				}
			]
		},
		{
			"name": "Chinese-English Bilingual Dictionary",
			"details": "https://github.com/divinites/cndict",
			"previous_names": ["Cndict", "Youdao English-Chinese Translate"],
			"releases": [
				{
					"sublime_text": ">=3000",
					"tags": true
				}
			]
		},
		{
			"name": "ChineseLocalizations",
			"previous_names": ["ChineseLocalization"],
			"details": "https://github.com/rexdf/ChineseLocalization",
			"labels": ["localization", "chinese", "中文", "japanese", "日本語"],
			"releases": [
				{
					"sublime_text": "<3000",
					"tags": "st2-"
				},
				{
					"sublime_text": ">=3000",
					"tags": "st3-"
				}
			]
		},
		{
			"name": "ChineseLoremIpsum",
			"details": "https://github.com/cjltsod/sublime-ChineseLoremIpsum",
			"releases": [
				{
					"sublime_text": "*",
					"tags": true
				}
			]
		},
		{
			"name": "ChineseOpenConvert",
			"details": "https://github.com/rexdf/SublimeChineseConvert",
			"labels": ["translation", "chinese", "中文"],
			"releases": [
				{
					"sublime_text": ">=3000",
					"tags": "st3-"
				}
			]
		},
		{
			"name": "Chipper",
			"details": "https://github.com/andymaster01/chipper_syntax_sublime_text",
			"labels": ["chipper", "chip8"],
			"releases": [
				{
					"sublime_text": ">=3084",
					"tags": true
				}
			]
		},
		{
			"name": "ChipseaAssembly",
			"details": "https://github.com/junglefive/ChipseaAssembly",
			"labels": ["chipsea", "csAssembly"],
			"releases": [
				{
					"sublime_text": ">=3000",
					"tags": true
				}
			]
		},
		{
			"name": "Chmod",
			"details": "https://github.com/kristoformaynard/SublimeChmod",
			"releases": [
				{
					"sublime_text": ">=3000",
					"platforms": ["osx", "linux"],
					"branch": "master"
				}
			]
		},
		{
			"name": "ChoiceScript",
			"details": "https://github.com/fawkesy/choicescript-syntax",
			"previous_names": ["Choice Script"],
			"releases": [
				{
					"sublime_text": ">=3092",
					"tags": true
				}
			]
		},
		{
			"name": "choo snippets",
			"details": "https://github.com/kareniel/sublime-choo-snippets",
			"releases": [
				{
					"sublime_text": "*",
					"tags": true
				}
			]
		},
		{
			"name": "ChordPro",
			"details": "https://github.com/kudanai/sublime-chordpro",
			"releases": [
				{
					"sublime_text": "*",
					"branch": "master"
				}
			]
		},
		{
			"name": "Chouku Color Scheme",
			"details": "https://github.com/droekm/chouku",
			"labels": ["color scheme"],
			"releases": [
				{
					"sublime_text": "*",
					"tags": true
				}
			]
		},
		{
			"name": "Chrome Apps and Extensions",
			"details": "https://github.com/mangini/chrome-apis-sublime/tree/published",
			"releases": [
				{
					"sublime_text": "<3000",
					"base": "https://github.com/mangini/chrome-apis-sublime",
					"branch": "published"
				}
			]
		},
		{
			"name": "Chrome Color Scheme",
			"description" : "Syntax theme mimicking Chrome Developer Tools",
			"details": "https://github.com/mapsiter/Chrome-Color-Scheme",
			"labels": ["color scheme", "language syntax"],
			"releases": [
				{
					"sublime_text": "*",
					"tags": true
				}
			]
		},
		{
			"name": "Chrome Snippets",
			"details": "https://github.com/ismnoiet/ChromeSnippets",
			"releases": [
				{
					"sublime_text": "*",
					"tags": true
				}
			]
		},
		{
			"name": "ChromeExtensionI18nHelper",
			"details": "https://github.com/Harurow/sublime_chromeextensioni18nhelper",
			"releases": [
				{
					"sublime_text": "*",
					"tags": true
				}
			]
		},
		{
			"name": "Chromeless",
			"details": "https://github.com/ggets/Sublime_Chromeless",
			"labels": ["window manipulation", "fullscreen", "layout", "titlebar", "title bar", "chrome"],
			"author": "GGets",
			"releases": [
				{
					"sublime_text": ">=3000",
					"platforms": ["windows", "linux"],
					"tags": "st3-"
				},
				{
					"sublime_text": ">=4096",
					"platforms": ["windows"],
					"tags": true
				}
			]
		},
		{
			"name": "ChromeREPL",
			"details": "https://github.com/acarabott/ChromeREPL",
			"releases": [
				{
					"sublime_text": ">=3000",
					"tags": true
				}
			]
		},
		{
			"name": "ChromiumTodoView",
			"details": "https://github.com/dougt/ChromiumTodoView-sublime",
			"releases": [
				{
					"sublime_text": "*",
					"tags": true
				}
			]
		},
		{
			"name": "ChromiumXRefs",
			"previous_names": ["Chromium X-Refs"],
			"author": "Josh Karlin",
			"description": "Shows Chromium code cross-references from cs.chromium.org",
			"details": "https://github.com/karlinjf/ChromiumXRefs",
			"labels": ["chrome", "chromium", "cross reference", "references", "code search", "call graph"],
			"releases": [
				{
					"sublime_text": ">=3118",
					"tags": true
				}
			]
		},
		{
			"name": "Chuby Ninja Color Scheme",
			"details": "https://github.com/jturcotte/SublimeChubyNinja",
			"labels": ["color scheme"],
			"releases": [
				{
					"sublime_text": "*",
					"branch": "master"
				}
			]
		},
		{
			"name": "ChucK Syntax",
			"details": "https://github.com/nathanleiby/ChucK.tmbundle",
			"labels": ["language syntax"],
			"releases": [
				{
					"sublime_text": "*",
					"branch": "master"
				}
			]
		},
		{
			"name": "Ciapre Color Scheme",
			"details": "https://github.com/vinhnx/Ciapre.tmTheme",
			"labels": ["color scheme"],
			"releases": [
				{
					"sublime_text": "*",
					"branch": "master"
				}
			]
		},
		{
			"name": "CIDR Convert",
			"details": "https://github.com/shenanigans123/cidr_convert",
			"releases": [
				{
					"sublime_text": "*",
					"tags": true
				}
			]
		},
		{
			"name": "Circuits",
			"details": "https://github.com/jdpatt/circuits",
			"labels": ["language syntax"],
			"releases": [
				{
					"sublime_text": ">=3092",
					"tags": true
				}
			]
		},
		{
			"name": "Cirru",
			"details": "https://github.com/cirru/sublime-cirru",
			"labels": ["language syntax"],
			"releases": [
				{
					"sublime_text": "*",
					"branch": "master"
				}
			]
		},
		{
			"name": "Cisco Syntax Highlighter",
			"details": "https://github.com/tunnelsup/sublime-cisco-syntax",
			"releases": [
				{
					"sublime_text": "*",
					"branch": "master"
				}
			]
		},
		{
			"name": "CiteBibtex",
			"details": "https://github.com/sjpfenninger/citebibtex",
			"releases": [
				{
					"sublime_text": ">=3000",
					"tags": true
				}
			]
		},
		{
			"name": "Citer",
			"details": "https://github.com/mangecoeur/Citer",
			"labels": ["citation academic markdown"],
			"releases": [
				{
					"sublime_text": "*",
					"tags": true
				}
			]
		},
		{
			"name" : "CiteTeX",
			"details": "https://github.com/alex1632/citetex",
			"labels": ["LaTeX", "tex", "cite"],
			"author": "Alexander K.",
			"releases": [
				{
					"platforms": ["*"],
					"sublime_text": ">=3000",
					"tags": true
				}
			]
		},
		{
			"name": "Civic Color Scheme",
			"details": "https://github.com/AntoineBoulanger/civic",
			"labels": ["color scheme"],
			"releases": [
				{
					"sublime_text": "*",
					"tags": true
				}
			]
		},
		{
			"name": "CJSX Syntax",
			"details": "https://github.com/Guidebook/sublime-cjsx",
			"labels": ["CJSX", "syntax"],
			"releases": [
				{
					"sublime_text": ">=3103",
					"tags": true
				}
			]
		},
		{
			"name": "Claat Snippets",
			"details": "https://github.com/ucl-casa-ce/claat-snippets-sublime",
			"homepage": "https://www.connected-environments.org",
			"author": "sjg",
			"labels": ["snippets"],
			"releases": [{
				"sublime_text": "*",
				"tags": true
			}]
		},
		{
			"name": "Clafer Tools",
			"details": "https://github.com/gsdlab/ClaferToolsST",
			"labels": ["Clafer", "Compiler", "Instance Generator"],
			"releases": [
				{
					"sublime_text": "*",
					"branch": "master"
				}
			]
		},
		{
			"name": "Clang Format",
			"details": "https://github.com/rosshemsley/SublimeClangFormat",
			"labels": ["Clang", "Format", "Beautifier", "Formatter", "C", "C++"],
			"releases": [
				{
					"sublime_text": ">=3000",
					"tags": true
				}
			]
		},
		{
			"name": "Clang-Complete",
			"details": "https://github.com/lvzixun/clang-complete",
			"labels": ["Clang", "Completion", "C", "C++", "OC"],
			"releases": [
				{
					"sublime_text": ">=3000",
					"platforms": "osx",
					"tags": true
				}
			]
		},
		{
			"name": "ClangAutoComplete",
			"details": "https://github.com/pl-ca/ClangAutoComplete",
			"labels": ["Clang", "Completion", "C", "C++"],
			"releases": [
				{
					"sublime_text": ">=3000",
					"tags": true
				}
			]
		},
		{
			"name": "Clarion",
			"details": "https://github.com/fushnisoft/SublimeClarion",
			"labels": ["language syntax"],
			"previous_names": ["SublimeClarion"],
			"releases": [
				{
					"sublime_text": "*",
					"tags": true
				}
			]
		},
		{
			"name": "Class Navigator",
			"details": "https://github.com/malexer/SublimeClassNavigator",
			"labels": ["code navigation"],
			"releases": [
				{
					"sublime_text": "*",
					"tags": true
				}
			]
		},
		{
			"name": "ClassName",
			"details": "https://github.com/litefeel/Sublime-ClassName",
			"releases": [
				{
					"sublime_text": "*",
					"tags": true
				}
			]
		},
		{
			"name": "Claudinho",
			"details": "https://github.com/gkal19/claudinho",
			"labels": ["color scheme"],
			"releases": [
				{
					"sublime_text": "*",
					"tags": true
				}
			]
		},
		{
			"name": "Clay Schubiner Color Schemes",
			"details": "https://github.com/cschubiner/Sublime-Text-2-Color-Schemes",
			"labels": ["color scheme"],
			"releases": [
				{
					"sublime_text": "*",
					"branch": "master"
				}
			]
		},
		{
			"name": "clean-css",
			"details": "https://github.com/1000ch/Sublime-clean-css",
			"labels": ["css", "formatting"],
			"releases": [
				{
					"sublime_text": "*",
					"tags": true
				}
			]
		},
		{
			"name": "CleanCSS",
			"details": "https://github.com/stolksdorf/CleanCSS",
			"releases": [
				{
					"sublime_text": "*",
					"tags": true
				}
			]
		},
		{
			"name": "Clear Dirty Flag",
			"details": "https://github.com/2shortplanks/ClearDirtyFlag",
			"releases": [
				{
					"sublime_text": ">=3000",
					"tags": true
				}
			]
		},
		{
			"name": "ClearConsole",
			"details": "https://github.com/saadq/ClearConsole",
			"releases": [
				{
					"sublime_text": ">=3000",
					"tags": true
				}
			]
		},
		{
			"name": "ClearCursorsCarets",
			"details": "https://github.com/evandrocoan/ClearCursorsCarets",
			"releases": [
				{
					"sublime_text": "*",
					"tags": true
				}
			]
		},
		{
			"name": "Click",
			"details": "https://github.com/drbarrett/click-sublime",
			"releases": [
				{
					"sublime_text": "*",
					"tags": true
				}
			]
		},
		{
			"name": "Click To Partial",
			"details": "https://github.com/alvesjtiago/click-to-partial",
			"releases": [
				{
					"sublime_text": ">=3000",
					"tags": true
				}
			]
		},
		{
			"name": "Clickability Velocity",
			"details": "https://github.com/user004/Clickability-Velocity",
			"releases": [
				{
					"sublime_text": "*",
					"tags": true
				}
			]
		},
		{
			"name": "Clickable URLs",
			"details": "https://github.com/leonid-shevtsov/ClickableUrls_SublimeText",
			"releases": [
				{
					"sublime_text": "*",
					"tags": true
				}
			]
		},
		{
			"name": "ClickableRequires",
			"details": "https://github.com/hajnalben/ClickableRequires",
			"labels": ["require", "node", "javascript", "js"],
			"releases": [
				{
					"sublime_text": ">=3000",
					"tags": true
				}
			]
		},
		{
			"details": "https://github.com/trentrichardson/Clientside",
			"releases": [
				{
					"sublime_text": "<3000",
					"branch": "master"
				}
			]
		},
		{
			"name": "Clipboard Diff",
			"details": "https://github.com/sabhiram/sublime-clipboard-diff",
			"releases": [
				{
					"sublime_text": "*",
					"tags": true
				}
			]
		},
		{
			"name": "Clipboard History",
			"details": "https://github.com/kemayo/sublime-text-2-clipboard-history",
			"releases": [
				{
					"sublime_text": "<3000",
					"branch": "master"
				}
			]
		},
		{
			"name": "Clipboard Path",
			"details": "https://github.com/jturcotte/SublimeClipboardPath",
			"releases": [
				{
					"sublime_text": "*",
					"branch": "master"
				}
			]
		},
		{
			"name": "CLIPS Rules",
			"details": "https://github.com/psicomante/CLIPS-sublime",
			"releases": [
				{
					"sublime_text": "*",
					"branch": "master"
				}
			]
		},
		{
			"name": "Clojure Sublimed",
			"details": "https://github.com/tonsky/Clojure-Sublimed",
			"labels": ["clojure", "repl", "nrepl"],
			"donate": "https://www.patreon.com/tonsky",
			"releases": [
				{
					"sublime_text": ">=4075",
					"tags": true
				}
			]
		},
		{
			"name": "ClojureDocSearch",
			"details": "https://github.com/Foxboron/ClojureDoc-Search",
			"releases": [
				{
					"sublime_text": "*",
					"branch": "master"
				}
			]
		},
		{
			"name": "CloneFile",
			"details": "https://github.com/shagabutdinov/sublime-clone-file",
			"donate": "https://github.com/shagabutdinov/sublime-enhanced/blob/master/readme-donations.md",
			"labels": ["sublime-enhanced"],
			"releases": [
				{
					"sublime_text": "*",
					"branch": "master"
				}
			]
		},
		{
			"name": "Close All Untouched Files",
			"details": "https://github.com/frame/CloseAllUntouchedFiles-sublime",
			"releases": [
				{
					"sublime_text": "*",
					"tags": true
				}
			]
		},
		{
			"name": "Close Oldest File",
			"details": "https://github.com/jturcotte/SublimeCloseOldestFile",
			"releases": [
				{
					"sublime_text": "*",
					"branch": "master"
				}
			]
		},
		{
			"name": "CloseAllButThis",
			"details": "https://github.com/avinash8526/CloseAllButThis-Sublime-PLugin",
			"releases": [
				{
					"sublime_text": "<3000",
					"branch": "master"
				}
			]
		},
		{
			"name": "CloseCommentTag",
			"details": "https://github.com/Satoh-D/CloseCommentTag",
			"releases": [
				{
					"sublime_text": "*",
					"tags": true
				}
			]
		},
		{
			"name": "CloseFolder",
			"details": "https://github.com/aviaryan/CloseFolder",
			"releases": [
				{
					"sublime_text": "*",
					"tags": true
				}
			]
		},
		{
			"name": "CloseGroupAndAppend",
			"details": "https://github.com/davidhcefx/CloseGroupAndAppend",
			"releases": [
				{
					"sublime_text": "*",
					"tags": true
				}
			]
		},
		{
			"name": "CloseMinimapOnMultiView",
			"details": "https://github.com/alkuzad/CloseMinimapOnMultiView",
			"labels": ["code navigation"],
			"releases": [
				{
					"sublime_text": "*",
					"tags": true
				}
			]
		},
		{
			"name": "CloseOtherWindows",
			"details": "https://github.com/werkzeugh/CloseOtherWindows_SublimePlugin",
			"releases": [
				{
					"sublime_text": "*",
					"tags": true
				}
			]
		},
		{
			"name": "CloseTabsLeft",
			"details":"https://github.com/deXterbed/CloseTabsLeft",
			"releases": [
				{
					"sublime_text": "<3000",
					"tags": true
				}
			]
		},		{
			"name": "CloudFormation Validation",
			"details": "https://github.com/Coolstuff14/sublime-cloudformationbuild",
			"labels": ["build system"],
			"releases": [
				{
					"sublime_text": "*",
					"tags": true
				}
			]
		},{
			"name": "Cloudup",
			"details": "https://github.com/justinshreve/SublimeCloudup",
			"releases": [
				{
					"sublime_text": "*",
					"tags": true
				}
			]
		},
		{
			"name": "CloudWatchLogs",
			"details": "https://github.com/rnhurt/SublimeText-CloudWatchLogs",
			"labels": ["aws", "cloudwatch", "logs"],
			"releases": [
				{
					"sublime_text": "*",
					"tags": true
				}
			]
		},
		{
			"name": "CMake",
			"details": "https://github.com/zyxar/Sublime-CMakeLists",
			"labels": ["language syntax"],
			"releases": [
				{
					"sublime_text": ">=3154",
					"tags": true
				}
			]
		},
		{
			"name": "CMakeBuilder",
			"details": "https://github.com/rwols/CMakeBuilder",
			"labels": ["workflow", "build system"],
			"releases": [
				{
					"sublime_text": ">=3092",
					"tags": true
				}
			]
		},
		{
			"name": "CMakeEditor",
			"details": "https://github.com/thenewvu/SublimeCMakeEditor",
			"labels": ["language syntax", "auto-complete", "documentation"],
			"releases": [
				{
					"sublime_text": "*",
					"branch": "master"
				}
			]
		},
		{
			"name": "CMakeFormat",
			"details": "https://github.com/jasjuang/sublime_cmake_format",
			"labels": ["Format", "Beautifier", "Formatter", "CMake"],
			"releases": [
				{
					"sublime_text": "*",
					"tags": true
				}
			]
		},
		{
			"name": "CMB snippets",
			"details": "https://github.com/lubusIN/CMB-sublime-snippets",
			"releases": [
				{
					"sublime_text": "*",
					"tags": true
				}
			]
		},
		{
			"name": "cmd-caller",
			"details": "https://github.com/esphas/cmd-caller",
			"releases": [
				{
					"sublime_text": ">=3000",
					"tags": true
				}
			]
		},
		{
			"name": "Cmder",
			"details": "https://github.com/exiahuang/Cmder",
			"releases": [
				{
					"sublime_text": ">=3000",
					"tags": true
				}
			]
		},
		{
			"name": "Cml Syntax Highlight",
			"details": "https://github.com/quyatong/cml-syntax-highlight",
			"releases": [
				{
					"sublime_text": "*",
					"tags": true
				}
			]
		},
		{
			"name": "CMS Made Simple Snippets",
			"details": "https://github.com/bbonora/SublimeCMSMadeSimple",
			"labels": ["snippets"],
			"releases": [
				{
					"sublime_text": "*",
					"branch": "master"
				}
			]
		},
		{
			"name": "CMSSWLookup",
			"details": "https://github.com/riga/CMSSWLookup",
			"labels": ["cern", "cmssw"],
			"releases": [
				{
					"sublime_text": "*",
					"tags": true
				}
			]
		},
		{
			"name": "CNC BoschRexroth MTX",
			"details": "https://github.com/deathaxe/sublime-mtx",
			"labels": ["language syntax", "snippets", "completion"],
			"releases": [
				{
					"sublime_text": ">=3092",
					"tags": true
				}
			]
		},
		{
			"name": "CNC Sinumerik",
			"previous_names": [
				"CNC SINUMERIK 840D language support"
			],
			"details": "https://github.com/deathaxe/sublime-s840d",
			"labels": ["language syntax", "snippets", "completion"],
			"releases": [
				{
					"sublime_text": "3153 - 3300",
					"tags": "st3-"
				},
				{
					"sublime_text": ">=4107",
					"tags": true
				}
			]
		},
		{
			"name": "coala",
			"details": "https://github.com/coala/coala-sublime",
			"labels": ["linting"],
			"releases": [
				{
					"sublime_text": ">=3000",
					"tags": true
				}
			]
		},
		{
			"name": "CoberturaCoverage",
			"details": "https://github.com/jeffrand/CoberturaCoverage",
			"releases": [
				{
					"sublime_text": ">=3000",
					"tags": true
				}
			]
		},
		{
			"name": "COBOL Syntax",
			"details": "https://bitbucket.org/bitlang/sublime_cobol",
			"labels": ["language syntax", "completion"],
			"releases": [
				{
					"sublime_text": "*",
					"tags": true
				}
			]
		},
		{
			"name": "Cobra",
			"details": "https://github.com/virakal/SublimeCobra",
			"labels": ["language syntax"],
			"releases": [
				{
					"sublime_text": "*",
					"branch": "master"
				}
			]
		},
		{
			"name": "Coco R Syntax Highlighting",
			"details": "https://github.com/mschoebel/cocosyntax",
			"labels": ["language syntax"],
			"releases": [
				{
					"sublime_text": "*",
					"branch": "master"
				}
			]
		},
		{
			"name": "Coconut",
			"details": "https://github.com/evhub/sublime-coconut",
			"labels": ["language syntax"],
			"releases": [
				{
					"sublime_text": "*",
					"tags": true
				}
			]
		},
		{
			"name": "Cocos Creator Snippet",
			"details": "https://github.com/lyzz0612/Cocos-Creator-Snippet",
			"labels": ["snippets"],
			"releases": [
				{
					"sublime_text": "*",
					"tags": true
				}
			]
		},
		{
			"name": "cocos2d lua api",
			"details": "https://github.com/06wj/cocos2d_lua_snippets",
			"labels": ["snippets"],
			"releases": [
				{
					"sublime_text": "<3000",
					"branch": "master"
				}
			]
		},
		{
			"name": "cocos2dx js api",
			"details": "https://github.com/wshxbqq/cocos2dx-js-completions",
			"labels": ["completions"],
			"releases": [
				{
					"sublime_text": "*",
					"tags": true
				}
			]
		},
		{
			"name": "CocosRubyEditor",
			"details": "https://github.com/tkyaji/CocosRubyEditor",
			"labels": ["auto-complete"],
			"releases": [
				{
					"sublime_text": "*",
					"tags": true
				}
			]
		},
		{
			"name": "Coda Redux",
			"details": "https://github.com/ojbaeza/Coda-Redux",
			"author": "ojbaeza",
			"labels": ["color scheme"],
			"releases": [
				{
					"sublime_text": "*",
					"tags": true
				}
			]
		},
		{
			"name": "Codam Headers",
			"details": "https://github.com/vincentvis/Sublime-Text-Codam-Headers",
			"releases": [
				{
					"sublime_text": ">=3000",
					"tags": true
				}
			]
		},
		{
			"name": "Code Cast",
			"details": "https://github.com/mraiur/CodeCast",
			"labels": ["code", "cast", "share", "codecast"],
			"releases": [
				{
					"sublime_text": "*",
					"tags": true
				}
			]
		},
		{
			"name": "Code Champion",
			"details": "https://github.com/Atbox/CodeChampion",
			"labels": ["utilities", "utils", "utility"],
			"releases": [
				{
					"sublime_text": "*",
					"tags": true
				}
			]
		},
		{
			"name": "Code Color",
			"details": "https://github.com/vincenzopalazzo/codecolor",
			"releases": [
				{
					"sublime_text": "*",
					"tags": true
				}
			]
		},
		{
			"name": "Code Foo",
			"details": "https://github.com/markandey/codefoo",
			"releases": [
				{
					"sublime_text": "<3000",
					"branch": "master"
				}
			]
		},
		{
			"name": "Code Preview",
			"details": "https://github.com/misaxi/sublime-code-preview",
			"releases": [
				{
					"sublime_text": "<3000",
					"branch": "master"
				}
			]
		},
		{
			"name": "Code Runner",
			"details": "https://github.com/WarWithinMe/Sublime-CodeRunner",
			"releases": [
				{
					"sublime_text": "<3000",
					"branch": "master"
				},
				{
					"sublime_text": ">=3000",
					"branch": "SublimeText3"
				}
			]
		},
		{
			"name": "Code Snippets Helper",
			"details": "https://github.com/Code-Snippets/CodeSnippetsHelper",
			"releases": [
				{
					"sublime_text": ">=3000",
					"tags": true
				}
			]
		},
		{
			"name": "Code2Docs Documentation Generator (docco)",
			"details": "https://github.com/tikot/sublime-code2docs",
			"releases": [
				{
					"sublime_text": "<3000",
					"branch": "master"
				}
			]
		},
		{
			"name": "Codebox",
			"details": "https://github.com/lingxz/codebox",
			"releases": [
				{
					"sublime_text": "*",
					"tags": true
				}
			]
		},
		{
			"name": "Codec",
			"details": "https://github.com/furikake/sublime-codec",
			"releases": [
				{
					"sublime_text": "*",
					"tags": true
				}
			]
		},
		{
			"name": "CodeCells",
			"details": "https://github.com/jesseengel/CodeCells",
			"releases": [
				{
					"sublime_text": "*",
					"tags": true
				}
			]
		},
		{
			"name": "Codechef",
			"details": "https://github.com/prongs/SublimeCodechef",
			"releases": [
				{
					"sublime_text": "<3000",
					"branch": "master"
				}
			]
		},
		{
			"name": "CodeDrafts",
			"details": "https://github.com/subeeshb/codedrafts_sublime_plugin",
			"labels": ["code sharing", "utilities", "snippets"],
			"releases": [
				{
					"sublime_text": ">=3000",
					"tags": true
				}
			]
		},
		{
			"name": "CodeFall Color Scheme",
			"details": "https://github.com/EncryptEx/CodeFall",
			"labels": ["color scheme"],
			"releases": [
				{
					"sublime_text": "*",
					"tags": true
				}
			]
		},
		{
			"name": "Codeforces Util",
			"details": "https://github.com/shankhs/CodeforcesUtil",
			"homepage": "http://www.shankhs.com",
			"author": "shankhs",
			"releases": [
				{
					"sublime_text": ">=3000",
					"platforms": "*",
					"tags": true
				}
			]
		},
		{
			"name": "CodeFormatter",
			"details": "https://github.com/akalongman/sublimetext-codeformatter",
			"labels": ["formatting", "utilities", "php", "css", "javascript", "html", "python", "automation", "indent"],
			"author": "Avtandil Kikabidze aka LONGMAN",
			"releases": [
				{
					"sublime_text": "<3000",
					"tags": "st2-"
				},
				{
					"sublime_text": ">=3000",
					"tags": true
				}
			]
		},
		{
			"name": "CodeIgniter 2 ModelController",
			"details": "https://github.com/todorowww/st2-snippet-ci2-mc",
			"labels": ["snippets"],
			"releases": [
				{
					"sublime_text": "*",
					"branch": "master"
				}
			]
		},
		{
			"name": "CodeIgniter 3 Snippets",
			"details": "https://github.com/agoenks29D/Codeigniter-3-Sublime-Snippets",
			"labels": ["snippets"],
			"releases": [
				{
					"sublime_text": ">=3000",
					"tags": true
				}
			]
		},
		{
			"name": "CodeIgniter 4 Snippets",
			"details": "https://github.com/mpmont/ci4-snippets",
			"labels": ["snippets"],
			"releases": [
				{
					"sublime_text": "*",
					"tags": true
				}
			]
		},
		{
			"name": "Codeigniter Codeintel Helper",
			"details": "https://github.com/speilberg0/ci-codeintel-helper",
			"releases": [
				{
					"sublime_text": "<3000",
					"branch": "master"
				}
			]
		},
		{
			"name": "CodeIgniter Snippets",
			"details": "https://github.com/mpmont/ci-snippets",
			"labels": ["snippets"],
			"releases": [
				{
					"sublime_text": "*",
					"branch": "master"
				}
			]
		},
		{
			"name": "CodeIgniter Utilities",
			"details": "https://github.com/roverwire/codeigniter-utilities",
			"releases": [
				{
					"sublime_text": "*",
					"branch": "master"
				}
			]
		},
		{
			"name": "Codeivate",
			"details": "https://github.com/codeivate/codeivate-st",
			"issues": "http://codeivate.userecho.com/",
			"labels": ["code sharing", "analytics"],
			"releases": [
				{
					"sublime_text": "<3000",
					"branch": "master"
				},
				{
					"sublime_text": ">=3000",
					"branch": "sublime3"
				}
			]
		},
		{
			"name": "CodeKit",
			"details": "https://github.com/ManxStef/sublime-codekit",
			"labels": ["language syntax", "auto-complete"],
			"releases": [
				{
					"sublime_text": "*",
					"branch": "master"
				}
			]
		},
		{
			"name": "CodeKit Commands",
			"details": "https://github.com/subhaze/sublime_codekit",
			"labels": ["workflow", "build system"],
			"releases": [
				{
					"sublime_text": "*",
					"platforms": "osx",
					"branch": "master"
				}
			]
		},
		{
			"name": "CodeLines",
			"details": "https://github.com/absop/ST-CodeLines",
			"previous_names": ["CodeCounter"],
			"labels": ["analytics", "statistics", "status bar", "utilities"],
			"author": "absop",
			"releases": [
				{
					"sublime_text": ">=4000",
					"tags": true
				}
			]
		},
		{
			"name": "CodeMap",
			"details": "https://github.com/oleg-shilo/sublime-codemap",
			"releases": [
				{
					"sublime_text": ">=3000",
					"tags": true
				}
			]
		},
		{
			"name": "CodePresenter",
			"details": "https://github.com/fwph/codepresenter",
			"labels":["presentation"],
			"releases": [
				{
					"sublime_text": ">=3000",
					"tags": true
				}
			]
		},
		{
			"name": "CodeRunner - Color Scheme",
			"details": "https://github.com/hanakin/CodeRunner-sublime-theme",
			"labels": ["color scheme"],
			"releases": [
				{
					"sublime_text": "*",
					"branch": "master"
				}
			]
		},
		{
			"name": "CodeSearch",
			"details": "https://github.com/whoenig/SublimeCodeSearch",
			"releases": [
				{
					"sublime_text": ">=3000",
					"branch": "master"
				}
			]
		},
		{
			"name": "CodeShark",
			"details": "https://github.com/aroliant/codeshark-sublime",
			"releases": [
				{
					"sublime_text": ">=3000",
					"tags": true
				}
			]
		},
		{
			"name": "CodeStats",
			"details": "https://github.com/code-stats/code-stats-sublime",
			"labels": ["analytics", "statistics"],
			"releases": [
				{
					"sublime_text": ">=3000",
					"tags": true
				}
			]
		},
		{
			"name": "CodeStory",
			"details": "https://github.com/dperetti/sublime-codestory",
			"releases": [
				{
					"sublime_text": ">=3070",
					"tags": true
				}
			]
		},
		{
			"name": "CodeTestSwitcher",
			"details": "https://github.com/maltize/sublime-text-code-test-switcher",
			"releases": [
				{
					"sublime_text": "*",
					"branch": "master"
				}
			]
		},
		{
			"name": "CodeTime",
			"previous_names": ["Software"],
			"details": "https://github.com/swdotcom/swdc-sublime",
			"labels": ["utilities", "status bar", "javascript", "google", "productivity"],
			"releases": [
				{
					"sublime_text": "*",
					"tags": true
				}
			]
		},
		{
			"name": "CodeTimeTracker",
			"details": "https://github.com/barretov/CodeTimeTracker",
			"author": "Victor Eduardo Barreto",
			"labels": ["Time Tracker"],
			"releases": [
				{
					"sublime_text": ">=3000",
					"platforms": "*",
					"tags": true
				}
			]
		},
		{
			"name": "CodeWrapper",
			"details": "https://github.com/erbridge/CodeWrapper",
			"releases": [
				{
					"sublime_text": ">=3000",
					"branch": "main"
				}
			]
		},
		{
			"name": "CodexAI",
			"details": "https://github.com/necarlson97/codex-ai-sublime",
			"releases": [
				{
					"sublime_text": "*",
					"platforms": ["linux"],
					"tags": true
				}
			]
		},
		{
			"name": "codic",
			"details": "https://github.com/airtoxin/codic-sublime",
			"releases": [
				{
					"sublime_text": ">=3000",
					"tags": true
				}
			]
		},
		{
			"name": "Coffee Color Scheme",
			"details": "https://github.com/watergear/sublime-coffee-color-scheme",
			"labels": ["color scheme"],
			"releases": [
				{
					"sublime_text": "*",
					"tags": true
				}
			]
		},
		{
			"name": "Coffee Formatter",
			"details": "https://github.com/derekchiang/Sublime-CoffeeScript-Formatter",
			"releases": [
				{
					"sublime_text": "<3000",
					"branch": "master"
				}
			]
		},
		{
			"name": "Coffee2Js",
			"details": "https://github.com/mattseymour/sublime-coffee2js",
			"releases": [
				{
					"sublime_text": "*",
					"tags": true
				}
			]
		},
		{
			"name": "CoffeeAngular Syntax",
			"details": "https://github.com/ukyo/CoffeeAngular.tmLanguage",
			"releases": [
				{
					"sublime_text": "*",
					"branch": "master"
				}
			]
		},
		{
			"name": "CoffeeCompile",
			"details": "https://github.com/surjikal/sublime-coffee-compile",
			"releases": [
				{
					"sublime_text": "*",
					"branch": "master"
				}
			]
		},
		{
			"name": "CoffeeComplete Plus (Autocompletion)",
			"details": "https://github.com/justinmahar/SublimeCSAutocompletePlus",
			"releases": [
				{
					"sublime_text": "*",
					"branch": "master"
				}
			]
		},
		{
			"name": "CoffeeScript",
			"details": "https://github.com/sustained/CoffeeScript-Sublime-Plugin",
			"labels": ["language syntax"],
			"releases": [
				{
					"sublime_text": "<3000",
					"branch": "master"
				}
			]
		},
		{
			"name": "CoffeeScript Ddry Snippets",
			"details": "https://github.com/ddry/ddry-sublime-coffee-snippets",
			"labels": [ "snippets" ],
			"releases": [
				{
					"sublime_text": "*",
					"tags": true
				}
			]
		},
		{
			"name": "CoffeeScript Function Finder",
			"details": "https://github.com/edubkendo/sublime-coffeescript-function-finder",
			"releases": [
				{
					"sublime_text": "<3000",
					"branch": "master"
				}
			]
		},
		{
			"details": "https://github.com/jisaacks/CoffeeScriptHaml",
			"releases": [
				{
					"sublime_text": "*",
					"branch": "master"
				}
			]
		},
		{
			"name": "ColdBox Platform",
			"details": "https://github.com/lmajano/cbox-coldbox-sublime",
			"labels": ["ColdBox", "WireBox", "MockBox", "LogBox", "TestBox", "ColdFusion"],
			"releases": [
				{
					"sublime_text": "*",
					"tags": true
				}
			]
		},
		{
			"details": "https://github.com/SublimeText/ColdFusion",
			"releases": [
				{
					"sublime_text": "<3000",
					"branch": "master"
				}
			]
		},
		{
			"name": "ColdFusion Docs Launcher",
			"details": "https://github.com/linkarys/CFDocsLauncher",
			"previous_names": ["CFDocsLauncher"],
			"releases": [
				{
					"sublime_text": "*",
					"tags": true
				}
			]
		},
		{
			"name": "CollaBroText",
			"details": "https://github.com/shantanu3637/CollaBroText",
			"releases": [
				{
					"sublime_text": ">=3084",
					"platforms": ["linux"],
					"tags": true
				}
			]
		},
		{
			"name": "Collider Snippets",
			"details": "https://github.com/simonsinclair/collider-snippets",
			"releases": [
				{
					"sublime_text": "*",
					"tags": true
				}
			]
		},
		{
			"name": "ColobotSyntaxHighlighting",
			"details": "https://github.com/MrSimbax/sublime-colobot-syntax",
			"labels": ["language syntax"],
			"releases": [
				{
					"sublime_text": ">=3084",
					"tags": true
				}
			]
		},
		{
			"name": "Color Convert",
			"details": "https://github.com/zhouyuexie/ColorConvert",
			"releases": [
				{
					"sublime_text": "*",
					"tags": true
				}
			]
		},
		{
			"name": "Color Highlight",
			"labels": ["color", "highlight", "highlighter", "hex", "rgb", "hsl"],
			"details": "https://github.com/Kronuz/ColorHighlight",
			"releases": [
				{
					"sublime_text": "*",
					"tags": true
				}
			]
		},
		{
			"name": "Color Highlighter",
			"details": "https://github.com/Monnoroch/ColorHighlighter",
			"releases": [
				{
					"sublime_text": "*",
					"tags": true
				}
			]
		},
		{
			"name": "Color Scheme - Baara Dark",
			"details": "https://github.com/jobedom/sublime-baara-dark",
			"labels": ["color scheme"],
			"releases": [
				{
					"sublime_text": "*",
					"tags": true
				}
			]
		},
		{
			"name": "Color Scheme - Chromodynamics",
			"details": "https://github.com/MagicStack/Chromodynamics",
			"labels": ["color scheme"],
			"releases": [
				{
					"sublime_text": "*",
					"tags": true
				}
			]
		},
		{
			"name": "Color Scheme - Creamy",
			"details": "https://github.com/quimcalpe/sublime-creamy-theme",
			"labels": ["color scheme"],
			"releases": [
				{
					"sublime_text": "*",
					"tags": true
				}
			]
		},
		{
			"name": "Color Scheme - Dusk",
			"details": "https://github.com/geekpradd/Dusk-Color-Scheme",
			"labels": ["color scheme"],
			"releases": [
				{
					"sublime_text": "*",
					"tags": true
				}
			]
		},
		{
			"name": "Color Scheme - Eazy Light",
			"details": "https://github.com/txdm/Eazy-Light",
			"labels": ["color scheme"],
			"previous_names": ["Eazy Light"],
			"releases": [
				{
					"sublime_text": "*",
					"tags": true
				}
			]
		},
		{
			"name": "Color Scheme - Eggplant Parm",
			"details": "https://github.com/mimshwright/sublime-eggplant-parm",
			"labels": ["color scheme"],
			"previous_names": ["Eggplant Parm Color Scheme"],
			"releases": [
				{
					"sublime_text": "*",
					"branch": "master"
				}
			]
		},
		{
			"name": "Color Scheme - Frontend Delight",
			"details": "https://github.com/bernatfortet/sublime-frontend-delight",
			"labels": ["color scheme"],
			"previous_names": ["Frontend Delight Theme"],
			"releases": [
				{
					"sublime_text": "*",
					"branch": "master"
				}
			]
		},
		{
			"name": "Color Scheme - Gerbus",
			"details": "https://github.com/gerbus/sublime-color-scheme",
			"labels": ["color scheme"],
			"releases": [
				{
					"sublime_text": ">=3152",
					"tags": true
				}
			]
		},
		{
			"name": "Color Scheme - Gray Matter",
			"details": "https://github.com/philipbelesky/Gray-Matter",
			"labels": ["color scheme", "markdown"],
			"releases": [
				{
					"sublime_text": "*",
					"tags": true
				}
			]
		},
		{
			"name": "Color Scheme - Legacy",
			"details": "https://github.com/SublimeText/LegacyColorSchemes",
			"labels": ["color scheme", "legacy"],
			"releases": [
				{
					"sublime_text": ">3131",
					"tags": true
				}
			]
		},
		{
			"name": "Color Scheme - Pastels UI",
			"author": "E1ectroN",
			"details": "https://github.com/solo-s/sublime-pastels-ui",
			"labels": [ "color scheme" ],
			"releases": [
				{
					"sublime_text": "*",
					"tags": true
				}
			]
		},
		{
			"name": "Color Scheme - Rainbow",
			"details": "https://github.com/pradyun/Sublime-Rainbow-ColorScheme",
			"author": "Pradyun Gedam",
			"labels": ["color scheme"],
			"releases": [
				{
					"sublime_text": "*",
					"tags": true
				}
			]
		},
		{
			"name": "Color Scheme - Sleeplessmind",
			"details": "https://github.com/godbout/sleeplessmind-color-scheme",
			"labels": ["color scheme"],
			"releases": [
				{
					"sublime_text": "*",
					"branch": "master"
				}
			]
		},
		{
			"name": "Color Scheme - Spectral",
			"details": "https://github.com/blackdaw/spectral.tmTheme",
			"labels": ["color scheme"],
			"releases": [
				{
					"sublime_text": "*",
					"branch": "master"
				}
			]
		},
		{
			"name": "Color Scheme - Thunderstorm",
			"details": "https://github.com/39digits/thunderstorm-sublime-theme",
			"author": "Christopher Hamilton",
			"labels": ["color scheme"],
			"releases": [
				{
					"sublime_text": "*",
					"tags": true
				}
			]
		},
		{
			"name": "Color Scheme - Vintage Terminal",
			"details": "https://github.com/tonylegrone/terminal-sublime",
			"labels": ["color scheme"],
			"releases": [
				{
					"sublime_text": "*",
					"tags": true
				}
			]
		},
		{
			"name": "Color Scheme - Yotsuba",
			"details": "https://github.com/Karegohan-And-Kamehameha/sublime-yotsuba",
			"releases": [
				{
					"sublime_text": "*",
					"tags": true
				}
			]
		},
		{
			"name": "Color Schemes - Wicked Schemes by b0xw00d",
			"details": "https://github.com/chaserogers/wicked_color_schemes",
			"labels": ["color scheme"],
			"releases": [
				{
					"sublime_text": "*",
					"tags": true
				}
			]
		},
		{
			"name": "Color Schemes by carlcalderon",
			"details": "https://github.com/carlcalderon/sublime-color-schemes",
			"labels": ["color scheme"],
			"releases": [
				{
					"sublime_text": "*",
					"branch": "master"
				}
			]
		},
		{
			"name": "Colorcoder",
			"details": "https://github.com/vprimachenko/Sublime-Colorcoder",
			"releases": [
				{
					"sublime_text": ">=3000",
					"branch": "master"
				},
				{
					"sublime_text": "<3000",
					"branch": "st2"
				}
			]
		},
		{
			"name": "Colored Comments",
			"details": "https://github.com/TheSecEng/ColoredComments",
			"author": "Terminal / TheSecEng",
			"labels": ["colorization", "colors", "comments"],
			"releases": [
				{
					"sublime_text": "3170 - 3999",
					"tags": "st3-"
				},
				{
					"sublime_text": ">=4000",
					"tags": true
				}
			]
		},
		{
			"details": "https://github.com/facelessuser/ColorHelper",
			"releases": [
				{
					"sublime_text": ">=3080",
					"tags": "st3-"
				}
			]
		},
		{
			"details": "https://github.com/braver/ColorHints",
			"releases": [
				{
					"sublime_text": ">=3200",
					"tags": true
				}
			]
		},
		{
			"name": "ColorPick",
			"details": "https://github.com/jnordberg/sublime-colorpick",
			"releases": [
				{
					"sublime_text": "*",
					"branch": "master"
				}
			]
		},
		{
			"name": "ColorSchemeEditor",
			"details": "https://github.com/bobef/ColorSchemeEditor",
			"releases": [
				{
					"sublime_text": "*",
					"tags": true
				}
			]
		},
		{
			"name": "ColorSchemeSelector",
			"details": "https://github.com/jugyo/SublimeColorSchemeSelector",
			"releases": [
				{
					"sublime_text": "*",
					"branch": "master"
				}
			]
		},
		{
			"name": "ColorSchemeUnit",
			"details": "https://github.com/gerardroche/sublime-color-scheme-unit",
			"labels": ["color scheme", "testing"],
			"previous_names": ["color_scheme_unit"],
			"releases": [
				{
					"sublime_text": ">=3000",
					"tags": true
				}
			]
		},
		{
			"name": "Colorsublime",
			"details": "https://github.com/Colorsublime/Colorsublime-Plugin",
			"labels": ["color scheme"],
			"previous_names": ["Color Switch"],
			"releases": [
				{
					"sublime_text": ">=3000",
					"tags": true
				}
			]
		},
		{
			"name": "colorToVal",
			"details": "https://github.com/yh418807968/colorToVal",
			"releases": [
				{
					"sublime_text": "*",
					"tags": true
				}
			]
		},
		{
			"name": "Colour Complete",
			"details": "https://github.com/jbrooksuk/ColourComplete",
			"labels": ["colour", "color", "complete", "css", "scss", "sass", "less"],
			"releases": [
				{
					"sublime_text": ">=3000",
					"branch": "master"
				}
			]
		},
		{
			"name": "COLT",
			"details": "https://github.com/code-orchestra/colt-sublime-plugin",
			"releases": [
				{
					"sublime_text": "<3000",
					"branch": "master"
				},
				{
					"sublime_text": ">=3000",
					"base": "https://github.com/code-orchestra/colt-sublime3-plugin",
					"branch": "master"
				}
			]
		},
		{
			"name": "Columbus Syntax",
			"details": "https://bitbucket.org/canlustenberger/brainwarecolumbus",
			"labels": ["language syntax"],
			"releases": [
				{
					"sublime_text": ">=3092",
					"tags": true
				}
			]
		},
		{
			"name": "Column Select",
			"details": "https://github.com/ehuss/Sublime-Column-Select",
			"releases": [
				{
					"sublime_text": "*",
					"tags": true
				}
			]
		},
		{
			"name": "Column Sort",
			"details": "https://github.com/MatiMax/ColumnSort",
			"releases": [
				{
					"sublime_text": ">=3000",
					"tags": true
				}
			]
		},
		{
			"name": "ColumnMassage",
			"details": "https://github.com/yangshuairocks/ColumnMassage",
			"releases": [
				{
					"sublime_text": ">=3000",
					"tags": true
				}
			]
		},
		{
			"name": "CombineAndMinify",
			"details": "https://github.com/joelcarlton/Sublime-CombineAndMinify",
			"releases": [
				{
					"sublime_text": "*",
					"tags": true
				}
			]
		},
		{
			"name": "CombineMediaQueries",
			"details": "https://github.com/astronaughts/SublimeCombineMediaQueries",
			"labels": ["css", "media query"],
			"releases": [
				{
					"sublime_text": "*",
					"tags": true
				}
			]
		},
		{
			"name": "Combiner",
			"details": "https://github.com/bite-your-idols/Combiner",
			"releases": [
				{
					"sublime_text": "*",
					"tags": true
				}
			]
		},
		{
			"name": "Combyne",
			"details": "https://github.com/kadamwhite/Sublime-Combyne",
			"releases": [
				{
					"sublime_text": "*",
					"tags": true
				}
			]
		},
		{
			"name": "ComicSansToggle",
			"details": "https://github.com/seangoedecke/sublime-comic-sans-toggle/",
			"releases": [
				{
					"sublime_text": "*",
					"tags": true
				}
			]
		},
		{
			"name": "Commandbox",
			"details": "https://github.com/Ortus-Solutions/sublime-commandbox",
			"releases": [
				{
					"sublime_text": ">=3000",
					"tags": true
				}
			]
		},
		{
			"name": "Commando",
			"details": "https://github.com/ericpridham/sublime-commando",
			"releases": [
				{
					"sublime_text": ">=3000",
					"tags": true
				}
			]
		},
		{
			"name": "CommandOnSave",
			"details": "https://github.com/klaascuvelier/ST2-CommandOnSave",
			"releases": [
				{
					"sublime_text": "<3000",
					"branch": "master"
				}
			]
		},
		{
			"name": "CommandsBrowser",
			"details": "https://github.com/Sublime-Instincts/CommandsBrowser",
			"labels": ["commands", "plugin/package commands", "browser"],
			"releases": [
				{
					"sublime_text": ">=4121",
					"tags": true
				}
			]
		},
		{
			"name": "Comment Marks",
			"details": "https://github.com/maegul/comment_marks",
			"labels": ["comments", "code navigation"],
			"author": "maegul",
			"releases": [
				{
					"sublime_text": ">=4050",
					"tags": true
				}
			]
		},
		{
			"details": "https://github.com/ajayexpert/comment-snippet",
			"labels": ["snippets"],
			"releases": [
				{
					"sublime_text": "*",
					"tags": true
				}
			]
		},
		{
			"details": "https://github.com/hachesilva/Comment-Snippets",
			"labels": ["snippets"],
			"releases": [
				{
					"sublime_text": "*",
					"branch": "master"
				}
			]
		},
		{
			"details": "https://github.com/dccrazyboy/CommentAnyWhere",
			"releases": [
				{
					"sublime_text": "<3000",
					"branch": "master"
				}
			]
		},
		{
			"name": "CommentBanner",
			"details": "https://github.com/paulvanvulpen/CommentBanner",
			"releases": [
				{
					"sublime_text": "*",
					"tags": true
				}
			]
		},
		{
			"name": "CommentFold",
			"description" : "Gives an overview of your comments by folding all other code",
			"details": "https://github.com/mapsiter/CommentFold",
			"labels": ["utilily", "code navigation"],
			"releases": [
				{
					"sublime_text": "*",
					"tags": true
				}
			]
		},
		{
			"name": "Comments Aware Enter",
			"details": "https://github.com/Suor/CommentsAwareEnter",
			"releases": [
				{
					"sublime_text": "*",
					"branch": "master"
				}
			]
		},
		{
			"name": "Commitment",
			"details": "https://github.com/janraasch/sublimetext-commitment",
			"labels": ["vcs", "git", "fun"],
			"releases": [
				{
					"sublime_text": "*",
					"tags": true
				}
			]
		},
		{
			"details": "https://github.com/TooBug/CompactExpandCss",
			"releases": [
				{
					"sublime_text": "<3000",
					"branch": "master"
				}
			]
		},
		{
			"name": "Compadre Ipsum Snippet",
			"details": "https://github.com/compadre/compadre-ipsum-sublime",
			"author": "Compadre Ipsum Team",
			"labels": ["snippets"],
			"releases": [
				{
					"sublime_text": "*",
					"branch": "master"
				}
			]
		},
		{
			"name": "Compare Side-By-Side",
			"details": "https://bitbucket.org/dougty/sublime-compare-side-by-side",
			"author": "Doug Ty",
			"labels": ["diff", "compare", "comparison"],
			"releases": [
				{
					"sublime_text": "*",
					"tags": true
				}
			]
		},
		{
			"name": "Compass",
			"details": "https://github.com/whatwedo/sublime-text-compass",
			"author": "whatwedo",
			"labels": ["compass", "scss", "sass", "css", "precompiler", "build", "watch", "css3", "build system", "minification"],
			"releases": [
				{
					"sublime_text": "*",
					"tags": true
				}
			]
		},
		{
			"name": "Competitive Programming",
			"details": "https://github.com/egtoney/CompetitiveProgramming",
			"author": "egtoneyUK",
			"releases": [
				{
					"sublime_text": "*",
					"tags": true
				}
			]
		},
		{
<<<<<<< HEAD
			"name": "Competitive Programming Lite",
			"details": "https://github.com/JameelKaisar/Competitive-Programming-Lite",
			"labels": ["competitive programming", "competitive coding"],
=======
			"name": "CompetitiveProgrammingParser",
			"details": "https://github.com/codeuniverse101/CompetitiveProgrammingParser",
>>>>>>> e941cd39
			"releases": [
				{
					"sublime_text": "*",
					"tags": true
				}
			]
		},
		{
			"name": "Compile Jasper Template",
			"details": "https://github.com/MettleUp/CompileJasperTemplate",
			"releases": [
				{
					"sublime_text": "*",
					"platforms": ["osx", "linux"],
					"tags": true
				}
			]
		},
		{
			"name": "Compile Selected ES6",
			"details": "https://github.com/xinchaobeta/compile-selected-es6",
			"releases": [
				{
					"sublime_text": "*",
					"tags": true
				}
			]
		},
		{
			"name": "CompletePHP",
			"details": "https://github.com/desean1625/CompletePHP",
			"author": "Desean1625",
			"labels": ["completions","php","documentation","auto-complete"],
			"releases": [
				{
					"sublime_text": "*",
					"tags": true
				}
			]
		},
		{
			"name": "CompleteXmlTag",
			"details": "https://github.com/neothenil/sublimetext_complete_xml_tag",
			"labels": ["xml", "formatting"],
			"releases": [
				{
					"sublime_text": ">=3000",
					"tags": true
				}
			]
		},
		{
			"name": "ComplexBuild",
			"details": "https://github.com/lucteo/ComplexBuild",
			"author": "lucteo",
			"labels": ["build system","workflow"],
			"releases": [
				{
					"sublime_text": "*",
					"tags": true
				}
			]
		},
		{
			"name": "Composer",
			"details": "https://github.com/francodacosta/composer-sublime",
			"releases": [
				{
					"sublime_text": "*",
					"branch": "master"
				}
			]
		},
		{
			"name": "ComposerPackageInfo",
			"details": "https://github.com/gh640/SublimeComposerPackageInfo",
			"author": "Goto Hayato",
			"labels": ["php", "composer"],
			"releases": [
				{
					"sublime_text": ">=3124",
					"tags": true
				}
			]
		},
		{
			"name": "Compressor",
			"details": "https://github.com/joernhees/sublime-compressor",
			"labels": ["compression", "decompress", "gzip"],
			"releases": [
				{
					"sublime_text": "*",
					"tags": true
				}
			]
		},
		{
			"name": "ComputerCraft Package",
			"details": "https://github.com/benanders/ST2-ComputerCraft-Package",
			"labels": ["language syntax"],
			"releases": [
				{
					"sublime_text": "*",
					"branch": "master"
				}
			]
		},
		{
			"name": "Conda",
			"details": "https://github.com/mandeep/sublime-text-conda",
			"labels": ["snippets", "build system", "utilities", "python", "search", "anaconda", "miniconda", "conda"],
			"releases": [
				{
					"sublime_text": ">=3000",
					"tags": true
				}
			]
		},
		{
			"name": "Conditional ColorSchemes",
			"details": "https://github.com/enteleform-releases/SublimeText--Conditional-ColorSchemes",
			"labels": ["color scheme", "automation", "automate"],
			"releases": [
				{
					"sublime_text": ">=3000",
					"tags": true
				}
			]
		},
		{
			"name": "ConEmuOpen",
			"details": "https://github.com/tianjianchn/Sublime_ConEmuOpen",
			"labels": ["conemu", "cmd", "windows", "cmd here"],
			"releases": [
				{
					"sublime_text": ">=3000",
					"platforms": ["windows"],
					"tags": true
				}
			]
		},
		{
			"name": "Configify",
			"details": "https://github.com/loganhasson/configify",
			"releases": [
				{
					"sublime_text": "*",
					"branch": "master"
				}
			]
		},
		{
			"name": "Confluence",
			"details": "https://github.com/mlf4aiur/SublimeConfluence",
			"homepage": "https://github.com/mlf4aiur/SublimeConfluence",
			"author": "Kevin Li",
			"releases": [
				{
					"sublime_text": ">=3000",
					"tags": true
				}
			]
		},
		{
			"name": "Conky.tmLanguage",
			"details": "https://github.com/oliverseal/Conky.tmLanguage",
			"releases": [
				{
					"sublime_text": "*",
					"tags": true
				}
			]
		},
		{
			"name": "CoNLL-U",
			"details": "https://github.com/stephsamson/CoNLL-U.tmLanguage",
			"releases": [
				{
					"sublime_text": "*",
					"tags": true
				}
			]
		},
		{
			"name": "Console Exec",
			"details": "https://github.com/joeyespo/sublimetext-console-exec",
			"author": "Joe Esposito",
			"labels": ["build", "console", "terminal", "utilities"],
			"releases": [
				{
					"sublime_text": "*",
					"tags": true
				}
			]
		},
		{
			"name": "Console Wrap",
			"details": "https://github.com/unknownuser88/consolewrap",
			"author": "David Bekoyan",
			"labels": ["logs", "debug", "console", "output", "javascript", "completion", "auto-complete"],
			"previous_names": ["Console Wrap for js"],
			"releases": [
				{
					"sublime_text": "*",
					"tags": true
				}
			]
		},
		{
			"details": "https://github.com/abathur/constellation",
			"labels": ["project", "workspace", "utilities", "utils", "session", "group"],
			"releases": [
				{
					"sublime_text": ">=3161",
					"tags": true
				}
			]
		},
		{
			"name": "Contao Front-End Snippets",
			"details": "https://github.com/marcobiedermann/sublime-contao-front-end-snippets",
			"labels": ["cms", "contao", "snippets", "css", "less", "sass", "scss", "stylus"],
			"releases": [
				{
					"sublime_text": "*",
					"tags": true
				}
			]
		},
		{
			"name": "Context",
			"details": "https://github.com/shagabutdinov/sublime-context",
			"donate": "https://github.com/shagabutdinov/sublime-enhanced/blob/master/readme-donations.md",
			"labels": ["sublime-enhanced", "utilities"],
			"releases": [
				{
					"sublime_text": "*",
					"branch": "master"
				}
			]
		},
		{
			"name": "ContextBuild",
			"details": "https://github.com/sellerengine/sublime_context_build",
			"releases": [
				{
					"sublime_text": "<3000",
					"branch": "master"
				}
			]
		},
		{
			"name": "ContextualMove",
			"details": "https://github.com/davidson16807/sublime_contextual_move",
			"releases": [
				{
					"sublime_text": "*",
					"tags": true
				}
			]
		},
		{
			"details": "https://github.com/gipsy-king/ControlScroll",
			"releases": [
				{
					"sublime_text": "<3000",
					"branch": "master"
				}
			]
		},
		{
			"name": "ConvertChineseCharacters",
			"details": "https://github.com/thunkli/ConvertChineseCharacters",
			"releases": [
				{
					"sublime_text": ">3000",
					"tags": true
				}
			]
		},
		{
			"name": "ConvertEpochToDate",
			"details": "https://github.com/nexional/ConvertEpochToDate",
			"releases": [
				{
					"sublime_text": "*",
					"tags": true
				}
			]
		},
		{
			"name": "ConvertFullHalfWidth",
			"details": "https://github.com/naoyukik/SublimeConvertFullHalfWidth",
			"labels": ["japanese", "zenkaku", "hankaku"],
			"releases": [
				{
					"sublime_text": ">3000",
					"tags": true
				}
			]
		},
		{
			"name": "ConvertJaZenHan",
			"details": "https://github.com/Satoh-D/ConvertJaZenHan",
			"releases": [
				{
					"sublime_text": "*",
					"tags": true
				}
			]
		},
		{
			"name": "CookLang",
			"details": "https://github.com/cooklang/CookSublime",
			"releases": [
				{
					"sublime_text": "*",
					"tags": true
				}
			]
		},
		{
			"name": "Cool",
			"details": "https://github.com/princjef/sublime-cool-highlighter",
			"releases": [
				{
					"sublime_text": "*",
					"tags": true
				}
			]
		},
		{
			"name": "CoolBase64",
			"details": "https://github.com/coekuss/CoolBase64-sublime",
			"releases": [
				{
				"sublime_text": "*",
				"tags": true
				}
			]
		},
		{
			"name": "CoolFormat",
			"details": "https://github.com/akof1314/Sublime-CoolFormat",
			"labels": ["format", "tidy"],
			"releases": [
				{
					"sublime_text": "*",
					"tags": true
				}
			]
		},
		{
			"name": "Copy as HTML",
			"details": "https://github.com/liulex/CopyAsHtml",
			"labels": ["copy", "html", "clipboard"],
			"releases": [
				{
					"sublime_text": ">=3000",
					"platforms": ["windows"],
					"tags": true
				}
			]
		},
		{
			"name": "Copy Block",
			"details": "https://github.com/xsleonard/sublime-CopyBlock",
			"releases": [
				{
					"sublime_text": "*",
					"tags": true
				}
			]
		},
		{
			"name": "Copy Code Snippet",
			"details": "https://github.com/socsieng/sublime-copy-code-snippet",
			"labels": ["copy"],
			"releases": [
				{
					"sublime_text": ">=3000",
					"tags": true
				}
			]
		},
		{
			"name": "Copy Cut and Paste Lines",
			"details": "https://github.com/alanlynn/sublime-copy-cut-paste-lines",
			"labels": ["text manipulation", "clipboard", "copy", "cut", "paste", "duplicate"],
			"releases": [
				{
					"sublime_text": ">=3000",
					"tags": true
				}
			]
		},
		{
			"name": "Copy File Name",
			"details": "https://github.com/nwjlyons/copy-file-name",
			"previous_names": ["copy-file-name"],
			"releases": [
				{
					"sublime_text": "<3000",
					"branch": "master"
				}
			]
		},
		{
			"name": "Copy Filepath With Line Numbers",
			"details": "https://github.com/NickHatBoecker/CopyFilepathWithLineNumbers",
			"releases": [
				{
					"sublime_text": "*",
					"tags": true
				}
			]
		},
		{
			"name": "Copy from Find Results",
			"details": "https://github.com/NicoSantangelo/sublime-copy-from-find-results",
			"releases": [
				{
					"sublime_text": "*",
					"tags": true
				}
			]
		},
		{
			"name": "Copy on Select",
			"details": "https://github.com/acdpnk/CopyOnSelect",
			"releases": [
				{
					"sublime_text": ">=3000",
					"tags": true
				}
			]
		},
		{
			"name": "Copy Paste Increment",
			"details": "https://github.com/xvrqt/copy-paste-increment",
			"releases": [
				{
					"sublime_text": ">=3000",
					"tags": true
				}
			]
		},
		{
			"name": "Copy Paste Killer",
			"details": "https://github.com/kyamaguchi/CopyPasteKiller",
			"releases": [
				{
					"sublime_text": ">=3000",
					"tags": true
				}
			]
		},
		{
			"name": "Copy PHP Namespace",
			"details": "https://github.com/frankdejonge/CopyNamespace",
			"releases": [
				{
					"sublime_text": "<3000",
					"branch": "master"
				}
			]
		},
		{
			"name": "Copy Python Path",
			"details": "https://github.com/pokidovea/copy_python_path",
			"releases": [
				{
					"sublime_text": ">=3000",
					"tags": true
				}
			]
		},
		{
			"name": "Copy Relative Path",
			"details": "https://github.com/bpicolo/CopyRelativePath",
			"releases": [
				{
					"sublime_text": "*",
					"branch": "master"
				}
			]
		},
		{
			"name": "Copy to HipChat",
			"details": "https://github.com/phlco/CopyToHipChat",
			"author": "philco",
			"labels": ["language syntax", "text manipulation", "formatting", "utilities", "code sharing", "hipchat", "remote collaboration"],
			"releases": [
				{
					"sublime_text": "*",
					"tags": true
				}
			]
		},
		{
			"details": "https://github.com/adzenith/CopyEdit",
			"releases": [
				{
					"sublime_text": "*",
					"branch": "master"
				}
			]
		},
		{
			"name": "CopyToSharePointRoot",
			"details": "https://github.com/joladev/SublimeCopyToSharePointRoot",
			"author": "eakron",
			"labels": ["sharepoint"],
			"releases": [
				{
					"sublime_text": "*",
					"platforms": ["windows"],
					"tags": true
				}
			]
		},
		{
			"details": "https://github.com/crash5/CopyWithLineNumbersReloaded",
			"releases": [
				{
					"sublime_text": "*",
					"tags": true
				}
			]
		},
		{
			"details": "https://github.com/samsha1971/CopyWithQuotes",
			"releases": [
				{
					"sublime_text": "*",
					"tags": true
				}
			]
		},
		{
			"name": "Coq",
			"details": "https://github.com/whitequark/Sublime-Coq",
			"labels": ["syntax"],
			"releases": [
				{
					"sublime_text": ">=3000",
					"branch": "master"
				}
			]
		},
		{
			"name": "Coral",
			"details": "https://github.com/coral-framework/sublime-coral",
			"labels": ["language syntax"],
			"releases": [
				{
					"sublime_text": "*",
					"tags": true
				}
			]
		},
		{
			"name": "Core dna snippets",
			"details": "https://github.com/bwiredagency/core_dna_snippets",
			"labels": ["snippets"],
			"releases": [
				{
					"sublime_text": "*",
					"tags": true
				}
			]
		},
		{
			"name": "Coreboot syntax",
			"details": "https://github.com/coreboot/sublime-text-coreboot-syntax",
			"labels": ["language syntax"],
			"releases": [
				{
					"sublime_text": ">=3092",
					"tags": true
				}
			]
		},
		{
			"name": "CoreBuilder",
			"details": "https://github.com/rodrigoangeline/CoreBuilder_SublimeText",
			"labels": ["language syntax"],
			"releases": [
				{
					"sublime_text": "*",
					"branch": "master"
				}
			]
		},
		{
			"name": "Corona Editor",
			"details": "https://github.com/coronalabs/CoronaSDK-SublimeText",
			"previous_names": ["Corona SDK"],
			"releases": [
				{
					"sublime_text": "*",
					"platforms": ["osx", "windows"],
					"tags": true
				}
			]
		},
		{
			"name": "Cortex",
			"details": "https://github.com/cortoproject/CortexIDE",
			"releases": [
				{
					"sublime_text": "*",
					"tags": true
				}
			]
		},
		{
			"name": "Cosmos Scope",
			"details": "https://github.com/KristianHolsheimer/cosmos_scope_sublime",
			"releases": [
				{
					"sublime_text": ">=3092",
					"tags": true
				}
			]
		},
		{
			"name": "Cotonti",
			"details": "https://github.com/Cotonti/sublime-cotonti",
			"releases": [
				{
					"sublime_text": "*",
					"branch": "master"
				}
			]
		},
		{
			"name": "Cottle",
			"details": "https://github.com/SublimeText/Cottle",
			"labels": ["completions", "language syntax"],
			"releases": [
				{
					"sublime_text": ">=3143",
					"tags": "3143-"
				}
			]
		},
		{
			"name": "CoverMe",
			"details": "https://github.com/shauryachats/CoverMe",
			"releases": [
				{
					"sublime_text": "*",
					"tags": true
				}
			]
		},
		{
			"name": "Cowsay",
			"details": "https://github.com/adamchainz/SublimeCowsay",
			"releases": [
				{
					"sublime_text": "*",
					"tags": true
				}
			]
		},
		{
			"name": "cp2k-syntax",
			"details": "https://github.com/nholmber/cp2k-syntax",
			"labels": ["language syntax", "linting"],
			"releases": [
				{
					"sublime_text": ">=3084",
					"tags": "st3-"
				}
			]
		},
		{
			"name": "CPP Competitive Programming Snippets",
			"details": "https://github.com/MeghaSharma21/CPP_Competitive_Programming_Sublime_Snippets",
			"releases": [
				{
					"sublime_text": "*",
					"tags": true
				}
			]
		},
		{
			"name": "CppBuilder",
			"details": "https://github.com/Sharlock93/CppBuilder",
			"releases": [
				{
					"sublime_text": "*",
					"tags": true
				}
			]
		},
		{
			"name": "CppFastOlympicCoding",
			"details": "https://github.com/Jatana/FastOlympicCoding",
			"labels": ["cpp", "testing", "linting", "auto-complete", "snippets"],
			"releases": [
				{
					"sublime_text": ">=3092",
					"tags": true
				}
			]
		},
		{
			"name" : "CppToolkit",
			"details" : "https://github.com/mccartnm/CppToolkitSublimeText",
			"labels" : ["cpp", "refactor", "autocomplete", "autodeclare"],
			"releases" : [
				{
					"sublime_text": ">=3000",
					"tags": true
				}
			]
		},
		{
			"name": "CPrettify",
			"details": "https://github.com/aghontpi/CPrettify-Sublime-text-3",
			"labels": ["c", "prettify", "cprettify"],
			"releases": [
				{
					"sublime_text": ">=3000",
					"platforms": ["windows"],
					"tags": true
				}
			]
		},
		{
			"name": "CQ Clientlibs Syntax Highlight",
			"details": "https://github.com/diestrin/cq-clienltib-sublime-language",
			"labels": ["cq", "clientlib"],
			"releases": [
				{
					"sublime_text": "*",
					"tags": true
				}
			]
		},
		{
			"name": "CQ5Saver",
			"details": "https://bitbucket.org/mavendc/cq5-sublimetext",
			"releases": [
				{
					"sublime_text": "*",
					"branch": "master"
				}
			]
		},
		{
			"name": "Crackshell",
			"details": "https://github.com/Crackshell/sublime-text",
			"releases": [
				{
					"sublime_text": ">=3103",
					"tags": true
				}
			]
		},
		{
			"name": "Craft Development Snippets",
			"details": "https://github.com/alecritson/Craft-Sublime-Snippets",
			"releases": [
				{
					"sublime_text": "*",
					"tags": true
				}
			]
		},
		{
			"name": "Craft-Twig",
			"details": "https://github.com/BarrelStrength/Craft-Twig.tmbundle",
			"releases": [
				{
					"sublime_text": "*",
					"tags": true
				}
			]
		},
		{
			"name": "CrafterSama Scheme",
			"details": "https://github.com/CrafterSama/CrafterSama-Scheme",
			"labels": ["color scheme"],
			"releases": [
				{
					"sublime_text": "*",
					"tags": true
				}
			]
		},
		{
			"name": "Crates",
			"details": "https://github.com/Kerollmops/sublime-crates",
			"labels": ["completions", "rust"],
			"releases": [
				{
					"sublime_text": ">=3000",
					"tags": true
				}
			]
		},
		{
			"name": "Create Backup Copy",
			"details": "https://github.com/glutanimate/sublime-create-backup-copy",
			"labels": ["backup", "file creation"],
			"releases": [
				{
					"sublime_text": ">=3000",
					"tags": true
				}
			]
		},
		{
			"name": "Create Js Completions",
			"details": "https://github.com/wshxbqq/createjs-completions",
			"labels": ["completions"],
			"releases": [
				{
					"sublime_text": "*",
					"tags": true
				}
			]
		},
		{
			"name": "Create Save Prompt",
			"details": "https://github.com/cellis/CreateSavePrompt",
			"releases": [
				{
					"sublime_text": "*",
					"tags": true
				}
			]
		},
		{
			"author": "Tomas Barry",
			"name": "Create WebP Image",
			"labels": ["WebP", "cwebp"],
			"details": "https://github.com/TomasBarry/Sublime-create-webp-image",
			"releases": [
				{
					"sublime_text": "*",
					"tags": true
				}
			]
		},
		{
			"name": "CreativeCrocodile",
			"details": "https://github.com/Abban/CreativeCrocodile",
			"releases": [
				{
					"sublime_text": "*",
					"tags": true
				}
			]
		},
		{
			"name": "Creeper Reverse Polish Language",
			"details": "https://github.com/KubeRoot/Sublime-CRPL",
			"labels": ["language syntax", "completions"],
			"releases": [
				{
					"sublime_text": ">=3092",
					"tags": true
				}
			]
		},
		{
			"details": "https://github.com/Siddley/Creole",
			"labels": ["language syntax"],
			"releases": [
				{
					"sublime_text": "*",
					"branch": "master"
				}
			]
		},
		{
			"name": "Crestron",
			"details": "https://github.com/amclain/sublime-crestron",
			"releases": [
				{
					"sublime_text": "*",
					"tags": true
				}
			]
		},
		{
			"name": "Criollo Color Scheme",
			"labels": ["color scheme"],
			"details": "https://github.com/aranajhonny/criollo",
			"releases": [
				{
					"sublime_text": "*",
					"tags": true
				}
			]
		},
		{
			"name": "Cristina Color Scheme",
			"details": "https://github.com/edgarMejia/Cristina-ColorScheme",
			"labels": ["color scheme"],
			"releases": [
				{
					"sublime_text": "*",
					"tags": true
				}
			]
		},
		{
			"name": "Crollow",
			"details": "https://github.com/purefan/crollow",
			"releases": [
				{
					"sublime_text": "*",
					"tags": true,
					"platforms": "*"
				}
			]
		},
		{
			"name": "Crontab",
			"details": "https://github.com/michaelblyons/SublimeSyntax-Crontab",
			"previous_names": ["Crontab Syntax"],
			"labels": ["language syntax", "completions"],
			"releases": [
				{
					"sublime_text": "<3000",
					"tags": "version/st2/"
				},
				{
					"sublime_text": "3000 - 3155",
					"tags": "version/st3.0/"
				},
				{
					"sublime_text": ">=3156",
					"tags": "version/st3/"
				}
			]
		},
		{
			"name": "Crypto",
			"details": "https://github.com/mediaupstream/SublimeText-Crypto",
			"releases": [
				{
					"sublime_text": "*",
					"branch": "master"
				}
			]
		},
		{
			"name": "Crystal",
			"details": "https://github.com/crystal-lang-tools/sublime-crystal",
			"labels": ["crystal"],
			"releases": [
				{
					"sublime_text": "*",
					"tags": true
				}
			]
		},
		{
			"name": "CS-Script",
			"details": "https://github.com/oleg-shilo/cs-script-sublime",
			"releases": [
				{
					"sublime_text": ">=3000",
					"tags": true
				}
			]
		},
		{
			"name": "Cscope",
			"details": "https://github.com/ameyp/CscopeSublime",
			"releases": [
				{
					"sublime_text": "*",
					"branch": "master"
				}
			]
		},
		{
			"name": "cslint",
			"details": "https://github.com/cslint/sublime-cslint",
			"labels": ["linting", "formatting", "code style"],
			"author": "molee1905",
			"readme": "https://raw.githubusercontent.com/cslint/sublime-cslint/master/README.md",
			"issues": "https://github.com/cslint/sublime-cslint/issues",
			"releases": [
				{
					"sublime_text": ">=3124",
					"platforms": ["osx"],
					"tags": true
				}
			]
		},
		{
			"name": "CSON Converter",
			"details": "https://github.com/idleberg/sublime-cson-converter",
			"labels": ["converter", "cson", "json"],
			"releases": [
				{
					"sublime_text": ">=3000",
					"tags": true
				}
			]
		},
		{
			"name": "CsoundSyntax",
			"details": "https://github.com/nikhilsinghmus/CsoundST3",
			"labels": ["Csound", "music", "sound", "audio"],
			"releases": [
				{
					"sublime_text": ">=3092",
					"tags": true
				}
			]
		},
		{
			"name": "CSPM",
			"details": "https://github.com/cspm/SublimeCSPM",
			"labels": ["language syntax"],
			"releases": [
				{
					"sublime_text": ">=3000",
					"tags": true
				}
			]
		},
		{
			"name": "CSS Auto Commenting",
			"details": "https://github.com/sc8696/sublime-css-auto-comments",
			"releases": [
				{
					"sublime_text": "<3000",
					"branch": "master"
				}
			]
		},
		{
			"name": "CSS Color Converter",
			"details": "https://github.com/TheDutchCoder/ColorConvert",
			"releases": [
				{
					"sublime_text": "*",
					"branch": "master"
				}
			]
		},
		{
			"name": "CSS Colors",
			"details": "https://github.com/idleberg/CSS-Colors",
			"labels": ["snippets", "css"],
			"releases": [
				{
					"sublime_text": "*",
					"tags": true
				}
			]
		},
		{
			"name": "CSS Comments",
			"details": "https://github.com/brenopolanski/css-comments-sublime-snippets",
			"labels": ["css", "comments", "idiomatic-css", "snippets"],
			"releases": [
				{
					"sublime_text": "*",
					"branch": "master"
				}
			]
		},
		{
			"name": "CSS Completions",
			"details": "https://github.com/daneden/sublime-css-completions",
			"releases": [
				{
					"sublime_text": "*",
					"branch": "master"
				}
			]
		},
		{
			"name": "CSS Extended Completions",
			"details": "https://github.com/subhaze/CSS-Extended",
			"labels": ["auto-complete", "snippets", "css"],
			"releases": [
				{
					"sublime_text": "*",
					"tags": true
				}
			]
		},
		{
			"name": "CSS Format",
			"details": "https://github.com/mutian/Sublime-CSS-Format",
			"labels": ["css", "formatting"],
			"releases": [
				{
					"sublime_text": "*",
					"branch": "master"
				}
			]
		},
		{
			"name": "CSS Grid Snippets",
			"details": "https://github.com/antenando/css-grid-sublime-snippets",
			"labels": ["css", "snippets"],
			"releases": [
				{
					"sublime_text": "*",
					"tags": true
				}
			]
		},
		{
			"name": "CSS Less(ish)",
			"details": "https://github.com/kizza/CSS-Less-ish",
			"labels": ["css", "formatting", "precompiler"],
			"releases": [
				{
					"sublime_text": "*",
					"branch": "master"
				}
			]
		},
		{
			"name": "CSS Media Query Snippets",
			"details": "https://github.com/davezatch/Media-Query-Snippets",
			"labels": ["snippets"],
			"releases": [
				{
					"sublime_text": "*",
					"branch": "master"
				}
			]
		},
		{
			"name": "CSS Primer",
			"details": "https://github.com/vaicine/sublimetext-css-primer",
			"labels": ["file creation"],
			"releases": [
				{
					"sublime_text": "*",
					"branch": "master"
				}
			]
		},
		{
			"name": "CSS RTL generator",
			"details": "https://github.com/junyuecao/sublime-cssrtl",
			"releases": [
				{
					"sublime_text": "*",
					"tags": true
				}
			]
		},
		{
			"name": "CSS Selector Reveal",
			"details": "https://github.com/fblee/sublime-css-selector-reveal",
			"releases": [
				{
					"sublime_text": "<3000",
					"branch": "master"
				}
			]
		},
		{
			"name": "CSS Snippets",
			"details": "https://github.com/joshnh/CSS-Snippets",
			"labels": ["snippets"],
			"releases": [
				{
					"sublime_text": "*",
					"branch": "master"
				}
			]
		},
		{
			"name": "CSS Table of Contents",
			"details": "https://github.com/dingo-d/CSS-Table-of-Contents",
			"releases": [
				{
					"sublime_text": "*",
					"tags": true
				}
			]
		},
		{
			"name": "CSS To SASS And Stylus Converter",
			"details": "https://github.com/lnikell/css-converter",
			"releases": [
				{
					"sublime_text": "*",
					"tags": true
				}
			]
		},
		{
			"name": "CSS Unminifier",
			"details": "https://github.com/jonnypolite/cssunminifier",
			"releases": [
				{
					"sublime_text": "*",
					"tags": true
				}
			]
		},
		{
			"name": "CSS-On-Diet",
			"details": "https://github.com/wyderkat/css-on-diet--sublime-text",
			"labels": ["build system", "language syntax", "css", "preprocessor"],
			"releases": [
				{
					"sublime_text": "*",
					"branch": "master"
				}
			]
		},
		{
			"name": "CSS3",
			"details": "https://github.com/ryboe/CSS3",
			"labels": ["language syntax", "completions", "auto-complete", "reset", "linting"],
			"releases": [
				{
					"sublime_text": ">=3000",
					"tags": true
				}
			]
		},
		{
			"name": "CSScomb",
			"details": "https://github.com/csscomb/sublime-csscomb",
			"previous_names": ["CSScomb.js", "CSScomb JS"],
			"releases": [
				{
					"sublime_text": "*",
					"branch": "master"
				}
			]
		},
		{
			"name": "CSScomb Alpha Sort",
			"details": "https://github.com/psyrendust/CSScomb-Alpha-Sort-for-Sublime",
			"releases": [
				{
					"sublime_text": "<3000",
					"branch": "master"
				}
			]
		},
		{
			"name": "cssDOC",
			"details": "https://github.com/chrissimpkins/cssDOC",
			"releases": [
				{
					"sublime_text": "*",
					"tags": true
				}
			]
		},
		{
			"name": "CSSEdit Group support",
			"details": "https://github.com/Kotrotsos/sublime-cssedit-groups",
			"releases": [
				{
					"sublime_text": "*",
					"branch": "master"
				}
			]
		},
		{
			"details": "https://github.com/lcdsantos/CSSFontFamily",
			"releases": [
				{
					"sublime_text": "*",
					"branch": "master"
				}
			]
		},
		{
			"details": "https://github.com/hdemirchian/CSSFormat",
			"releases": [
				{
					"sublime_text": "<3000",
					"branch": "master"
				}
			]
		},
		{
			"name": "CSSLint",
			"details": "https://github.com/austinhappel/sublime-csslint",
			"labels": ["linting"],
			"releases": [
				{
					"sublime_text": "*",
					"tags": true
				}
			]
		},
		{
			"name": "Csslisible",
			"details": "https://github.com/thierrylemoulec/Sublime-Csslisible",
			"releases": [
				{
					"sublime_text": "<3000",
					"branch": "master"
				},
				{
					"sublime_text": ">=3000",
					"branch": "st3"
				}
			]
		},
		{
			"name": "Cssnext",
			"details": "https://github.com/zhouwenbin/sublime-cssnext",
			"releases": [
				{
					"sublime_text": "*",
					"tags": true
				}
			]
		},
		{
			"name": "CSSO",
			"details": "https://github.com/1000ch/Sublime-csso",
			"labels": ["css", "formatting"],
			"releases": [
				{
					"sublime_text": "*",
					"tags": true
				}
			]
		},
		{
			"name": "CSSOrder",
			"details": "https://github.com/lightningtgc/sublime-cssorder",
			"releases": [
				{
					"sublime_text": "*",
					"tags": true
				}
			]
		},
		{
			"name": "CSSTidy",
			"details": "https://github.com/fitnr/SublimeCSSTidy",
			"releases": [
				{
					"sublime_text": "<3000",
					"branch": "st2"
				},
				{
					"sublime_text": ">2999",
					"branch": "master"
				}
			]
		},
		{
			"name": "CSV",
			"details": "https://github.com/ericmartel/Sublime-Text-2-CSV-Plugin",
			"releases": [
				{
					"sublime_text": "*",
					"branch": "master"
				}
			]
		},
		{
			"name": "CSV Record View",
			"details": "https://github.com/mrp130/csv-record-view",
			"releases": [
				{
					"sublime_text": "*",
					"tags": true
				}
			]
		},
		{
			"name": "CTags",
			"details": "https://github.com/SublimeText/CTags",
			"releases": [
				{
					"sublime_text": "*",
					"tags": true
				}
			]
		},
		{
			"name": "CTags for PHP",
			"details": "https://github.com/erichard/SublimeCTagsPHP",
			"releases": [
				{
					"sublime_text": "<3000",
					"branch": "master"
				}
			]
		},
		{
			"details": "https://github.com/jmacpherson/CthulhuDolorem",
			"releases": [
				{
					"sublime_text": "<3000",
					"branch": "master"
				}
			]
		},
		{
			"name": "Ctranslator tool",
			"details": "https://github.com/smallevilbeast/ctranslator-sublime3-plugin",
			"labels": ["utilities"],
			"releases": [
				{
					"sublime_text": ">=3070",
					"tags": true
				}
			]
		},
		{
			"name": "Cube2Media Color Scheme",
			"details": "https://github.com/electricgraffitti/sublime-theme-Cube2",
			"labels": ["color scheme"],
			"releases": [
				{
					"sublime_text": "*",
					"branch": "master"
				}
			]
		},
		{
			"name": "Cubescript Syntax Highlighting",
			"details": "https://github.com/srbs/cubescript-syntax-sublime",
			"labels": ["language syntax"],
			"releases": [
				{
					"sublime_text": "*",
					"tags": true
				}
			]
		},
		{
			"name": "Cucumber",
			"details": "https://github.com/drewda/cucumber-sublime-bundle",
			"labels": ["language syntax"],
			"releases": [
				{
					"sublime_text": "<3000",
					"branch": "master"
				},
				{
					"sublime_text": ">=3000",
					"branch": "st3"
				}
			]
		},
		{
			"name": "Cucumber Completion",
			"details": "https://github.com/kristianperkins/sublime-cucumber-completion",
			"releases": [
				{
					"sublime_text": "*",
					"branch": "master"
				}
			]
		},
		{
			"name": "Cucumber Snippets e Highlight em Inglês",
			"details": "https://github.com/RobertoPegoraro/cucumber-snippets-highlight-english",
			"releases": [
				{
					"sublime_text": ">=3092",
					"tags": true
				}
			]
		},
		{
			"name": "Cucumber Snippets e Highlight em Português",
			"details": "https://github.com/RobertoPegoraro/cucumber-snippets-highlight-portugues",
			"releases": [
				{
					"sublime_text": "*",
					"tags": true
				}
			]
		},
		{
			"name": "Cucumber Step Finder",
			"details": "https://github.com/danielfrey/sublime-cucumber-step-finder",
			"releases": [
				{
					"sublime_text": "*",
					"tags": true
				}
			]
		},
		{
			"name": "CUDA C++",
			"details": "https://github.com/harrism/sublimetext-cuda-cpp",
			"labels": ["language syntax"],
			"releases": [
				{
					"sublime_text": "*",
					"tags": true
				}
			]
		},
		{
			"name": "CUDA Snippets",
			"details": "https://github.com/LitLeo/CUDA-Sublime-Text-Snippets",
			"labels": ["language syntax"],
			"releases": [
				{
					"sublime_text": "*",
					"tags": true
				}
			]
		},
		{
			"name": "CUE Sheet",
			"details": "https://github.com/relikd/CUE-Sheet_sublime",
			"labels": ["language syntax"],
			"releases": [
				{
					"sublime_text": "*",
					"tags": true
				}
			]
		},
		{
			"name": "Cuneiform",
			"details": "https://github.com/joergen7/cuneiform-sublime",
			"labels": ["language syntax"],
			"releases": [
				{
					"sublime_text": ">=3092",
					"tags": true
				}
			]
		},
		{
			"name": "Cup",
			"details": "https://github.com/alin23/Cup",
			"releases": [
				{
					"sublime_text": ">=3092",
					"tags": true
				}
			]
		},
		{
			"name": "Curly Syntax Definition",
			"details": "https://github.com/medcat/CurlySyntaxDefinition",
			"releases": [
				{
					"sublime_text": "*",
					"tags": true
				}
			]
		},
		{
			"name": "Current Scope",
			"details": "https://github.com/gumuz/currentscope",
			"releases": [
				{
					"sublime_text": "<3000",
					"branch": "master"
				}
			]
		},
		{
			"name": "Curry Syntax Highlighting",
			"details": "https://github.com/jpsikorra/curry_syntax_highlight",
			"labels": ["curry", "language syntax"],
			"releases": [
				{
					"sublime_text": "*",
					"tags": true
				}
			]
		},
		{
			"details": "https://github.com/icylace/CursorRuler",
			"releases": [
				{
					"sublime_text": "*",
					"branch": "master"
				}
			]
		},
		{
			"name": "Custom Builder",
			"details": "https://github.com/sneakypete81/sublime_custom_builder",
			"releases": [
				{
					"sublime_text": "*",
					"tags": true
				}
			]
		},
		{
			"name": "Custom Elements Importer",
			"details": "https://github.com/JMendyk/Custom-Elements-Importer",
			"releases": [
				{
					"sublime_text": "*",
					"tags": true
				}
			]
		},
		{
			"name": "Custom Insert",
			"details": "https://github.com/yanni4night/sublime-custominsert",
			"releases": [
				{
					"sublime_text": "*",
					"branch": "master"
				}
			]
		},
		{
			"name": "Custom Tasks",
			"details": "https://github.com/Eun/CustomTasks",
			"releases": [
				{
					"sublime_text": "<3000",
					"branch": "master"
				}
			]
		},
		{
			"name": "CustomPATH",
			"details": "https://github.com/victorhaggqvist/SublimeCustomPATH",
			"releases": [
				{
					"sublime_text": ">=3000",
					"tags": true
				}
			]
		},
		{
			"name": "Cuttlefish",
			"details": "https://github.com/csun/Cuttlefish",
			"releases": [
				{
					"sublime_text": ">=3000",
					"branch": "master"
				}
			]
		},
		{
			"name": "CWL Syntax Highlighting",
			"details": "https://github.com/manabuishii/sublime-cwl-syntax",
			"labels": ["language syntax", "syntax highlighting", "cwl"],
			"releases": [
				{
					"sublime_text": ">=3092",
					"tags": true
				}
			]
		},
		{
			"name": "Cycle Setting",
			"details": "https://github.com/jmm/Sublime-Text-Cycle-Setting/tree/package-control",
			"releases": [
				{
					"sublime_text": "<3000",
					"base": "https://github.com/jmm/Sublime-Text-Cycle-Setting",
					"branch": "package-control"
				}
			]
		},
		{
			"name": "CycleGroup",
			"details": "https://github.com/daytonn/CycleGroup",
			"releases": [
				{
					"sublime_text": "*",
					"tags": true
				}
			]
		},
		{
			"name": "Cypher",
			"details": "https://github.com/kollhof/sublime-cypher",
			"releases": [
				{
					"sublime_text": "<3000",
					"branch": "master"
				}
			]
		},
		{
			"name": "Cython",
			"details": "https://github.com/NotSqrt/sublime-cython",
			"labels": ["language syntax"],
			"releases": [
				{
					"sublime_text": "*",
					"tags": true
				}
			]
		},
		{
			"name": "Cython+",
			"details": "https://github.com/petervaro/python",
			"labels": ["language syntax"],
			"previous_names": ["Modern Cython"],
			"releases": [
				{
					"sublime_text": "*",
					"branch": "cython"
				}
			]
		},
		{
			"name": "Cytora Colour Scheme",
			"details": "https://github.com/benomahony/cytora_colour_scheme",
			"releases": [
				{
					"sublime_text": "*",
					"tags": true
				}
			]
		}
	]
}<|MERGE_RESOLUTION|>--- conflicted
+++ resolved
@@ -3165,14 +3165,19 @@
 			]
 		},
 		{
-<<<<<<< HEAD
 			"name": "Competitive Programming Lite",
 			"details": "https://github.com/JameelKaisar/Competitive-Programming-Lite",
 			"labels": ["competitive programming", "competitive coding"],
-=======
+			"releases": [
+				{
+					"sublime_text": ">=4107",
+					"tags": true
+				}
+			]
+		},
+		{
 			"name": "CompetitiveProgrammingParser",
 			"details": "https://github.com/codeuniverse101/CompetitiveProgrammingParser",
->>>>>>> e941cd39
 			"releases": [
 				{
 					"sublime_text": "*",
