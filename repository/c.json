--- conflicted
+++ resolved
@@ -204,11 +204,7 @@
 		{
 			"name": "CakePHP (tmbundle)",
 			"details": "https://github.com/cakephp/cakephp-tmbundle",
-<<<<<<< HEAD
-=======
-			"previous_names": ["CakePHP"],
-			"labels": ["language syntax"],
->>>>>>> 121e3b13
+			"labels": ["language syntax"],
 			"releases": [
 				{
 					"sublime_text": "*",
@@ -973,11 +969,7 @@
 		{
 			"name": "ChoiceScript",
 			"details": "https://github.com/fawkesy/choicescript-syntax",
-<<<<<<< HEAD
-=======
-			"previous_names": ["Choice Script"],
-			"labels": ["language syntax"],
->>>>>>> 121e3b13
+			"labels": ["language syntax"],
 			"releases": [
 				{
 					"sublime_text": ">=3092",
@@ -3900,11 +3892,7 @@
 		{
 			"name": "Corona Editor",
 			"details": "https://github.com/coronalabs/CoronaSDK-SublimeText",
-<<<<<<< HEAD
-=======
-			"previous_names": ["Corona SDK"],
-			"labels": ["language syntax"],
->>>>>>> 121e3b13
+			"labels": ["language syntax"],
 			"releases": [
 				{
 					"sublime_text": "*",
