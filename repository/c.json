--- conflicted
+++ resolved
@@ -3003,7 +3003,6 @@
 			]
 		},
 		{
-<<<<<<< HEAD
 			"name": "Comment Marks",
 			"details": "https://github.com/maegul/comment_marks",
 			"labels": ["comments", "code navigation"],
@@ -3011,14 +3010,17 @@
 			"releases": [
 				{
 					"sublime_text": ">=4050",
-=======
+          "tags": true
+        }
+      ]
+		},
+    {
 			"name": "CommandsBrowser",
 			"details": "https://github.com/Sublime-Instincts/CommandsBrowser",
 			"labels": ["commands", "plugin/package commands", "browser"],
 			"releases": [
 				{
 					"sublime_text": ">=4121",
->>>>>>> 02a0f731
 					"tags": true
 				}
 			]
