--- conflicted
+++ resolved
@@ -890,21 +890,22 @@
 			]
 		},
 		{
-<<<<<<< HEAD
+			"name": "CombineAndMinify",
+			"details": "https://github.com/joelcarlton/Sublime-CombineAndMinify",
+			"releases": [
+				{
+					"sublime_text": "*",
+					"details": "https://github.com/joelcarlton/Sublime-CombineAndMinify/tags"
+				}
+			]
+		},
+		{
 			"name": "Command Help",
 			"details": "https://bitbucket.org/klorenz/sublimecommandhelp",
 			"releases": [
 				{
 					"sublime_text": "*",
 					"details": "https://bitbucket.org/klorenz/sublimecommandhelp/src/default"
-=======
-			"name": "CombineAndMinify",
-			"details": "https://github.com/joelcarlton/Sublime-CombineAndMinify",
-			"releases": [
-				{
-					"sublime_text": "*",
-					"details": "https://github.com/joelcarlton/Sublime-CombineAndMinify/tags"
->>>>>>> bf37a598
 				}
 			]
 		},
