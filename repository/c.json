{
	"schema_version": "3.0.0",
	"packages": [
		{
			"name": "C Base Converter",
			"details": "https://github.com/flau/c-base-converter",
			"author": ["Daniel Connolly"],
			"labels": ["C", "C++", "formatting", "text manipulation", "base", "hex"],
			"releases": [
				{
					"sublime_text": ">=3000",
					"tags": true
				}
			]
		},
		{
			"name": "C Improved",
			"details": "https://github.com/abusalimov/SublimeCImproved",
			"labels": ["language syntax"],
			"releases": [
				{
					"sublime_text": "*",
					"tags": true
				}
			]
		},
		{
			"name": "C# Compile & Run",
			"details": "https://github.com/chrokh/csharp-build-singlefile-sublime-text-2",
			"releases": [
				{
					"sublime_text": "*",
					"branch": "master"
				}
			]
		},
		{
			"name": "C# Snippets",
			"details": "https://github.com/etic/CSharpSnippets",
			"releases": [
				{
					"sublime_text": "*",
					"tags": true
				}
			]
		},
		{
			"name": "C++ & C Single File Builder - Minghang Yang",
			"details": "https://github.com/inouetoukyou/C_CppSingleFileBuilder_MinghangYang",
			"labels": ["build system"],
			"author": "Minghang Yang",
			"description": "Build and Run in Terminal for Single File C & C++",
			"releases": [
				{
					"sublime_text": ">3175",
					"tags": true
				}
			]
		},
		{
			"name": "C++ Classhelper",
			"details": "https://github.com/pr0grammr/cppclasshelper-sublime-text-plugin",
			"author": "Fabian Schilf",
			"labels": ["c++", "automation", "utilities", "file creation"],
			"description": "Create C++ class with Headerfile",
			"releases": [
				{
					"sublime_text": "*",
					"tags": true
				}
			]
		},
		{
			"name": "C++ Completions",
			"details": "https://github.com/tushortz/CPP-Completions",
			"labels": ["c++","completions", "auto-complete", "completion", "autocomplete", "snippet", "Completion"],
			"releases": [
				{
					"sublime_text": "*",
					"tags": true
				}
			]
		},
		{
			"name": "C++ Snippets",
			"details": "https://github.com/Rapptz/cpp-sublime-snippet",
			"labels": ["snippets"],
			"releases": [
				{
					"sublime_text": "*",
					"tags": true
				}
			]
		},
		{
			"name": "C++ Starting Kit",
			"details": "https://github.com/kodLite/cppStartingKit",
			"labels": ["language syntax"],
			"releases": [
				{
					"sublime_text": "*",
					"tags": true
				}
			]
		},
		{
			"name": "C++11",
			"details": "https://github.com/noct/sublime-cpp11",
			"labels": ["language syntax"],
			"releases": [
				{
					"sublime_text": "*",
					"tags": true
				}
			]
		},
		{
			"name": "C++NamespaceTool",
			"details": "https://github.com/myurtoglu/NamespaceTool",
			"labels": ["c++", "text manipulation", "formatting", "language syntax", "refactoring"],
			"releases": [
				{
					"sublime_text": "*",
					"tags": true
				}
			]
		},
		{
			"name": "C++YouCompleteMe",
			"details": "https://github.com/glymehrvrd/CppYCM",
			"labels": ["c++", "code completion", "syntax check"],
			"releases": [
				{
					"sublime_text": ">=3000",
					"tags": true
				}
			]
		},
		{
			"name": "C0",
			"details": "https://github.com/mahmoudalismail/SublimeC0",
			"releases": [
				{
					"sublime_text": "*",
					"branch": "master"
				}
			]
		},
		{
			"name": "C11",
			"details": "https://github.com/petervaro/C11",
			"labels": ["language syntax"],
			"releases": [
				{
					"sublime_text": "*",
					"tags": true
				}
			]
		},
		{
			"name": "C2console",
			"details": "https://github.com/meloalright/c2console",
			"labels": ["javascript", "console", "log"],
			"releases": [
				{
					"sublime_text": "*",
					"tags": true
				}
			]
		},
		{
			"name": "C99",
			"details": "https://github.com/noct/sublime-c99",
			"labels": ["language syntax"],
			"releases": [
				{
					"sublime_text": "*",
					"tags": true
				}
			]
		},
		{
			"name": "Cacher",
			"details": "https://github.com/CacherApp/cacher-sublime",
			"labels": ["snippets", "gists", "code library"],
			"releases": [
				{
					"sublime_text": "*",
					"tags": true
				}
			]
		},
		{
			"name": "Caddyfile Syntax",
			"details": "https://github.com/caddyserver/sublimetext",
			"labels": ["language syntax", "syntax highlighting"],
			"releases": [
				{
					"sublime_text": ">=3092",
					"tags": true
				}
			]
		},
		{
			"name": "Caffe Prototxt Syntax",
			"details": "https://github.com/zironycho/sublime-caffe-prototxt-syntax",
			"labels": ["language syntax"],
			"releases": [
				{
					"sublime_text": ">=3092",
					"tags": true
				}
			]
		},
		{
			"name": "CakePHP (Native)",
			"details": "https://github.com/josegonzalez/sublimetext-cakephp",
			"releases": [
				{
					"sublime_text": "*",
					"branch": "master"
				}
			]
		},
		{
			"name": "CakePHP (tmbundle)",
			"details": "https://github.com/cakephp/cakephp-tmbundle",
			"previous_names": ["CakePHP"],
			"releases": [
				{
					"sublime_text": "*",
					"branch": "master"
				}
			]
		},
		{
			"name": "Calamity",
			"details": "https://github.com/Pustur/calamity-sublime",
			"releases": [
				{
					"sublime_text": "*",
					"tags": true
				}
			]
		},
		{
			"name": "Calculate Relative Path",
			"details": "https://github.com/TonyHYK/CalculateRelativePath",
			"releases": [
				{
					"sublime_text": "*",
					"tags": true
				}
			]
		},
		{
			"name": "Can I Use",
			"details": "https://github.com/Azd325/sublime-text-caniuse",
			"releases": [
				{
					"sublime_text": "*",
					"branch": "master"
				}
			]
		},
		{
			"name": "caniuse_local",
			"details": "https://github.com/leecade/caniuse_local",
			"labels": ["caniuse", "offline"],
			"previous_names": ["Can I Use(offline)"],
			"releases": [
				{
					"sublime_text": "*",
					"tags": true
				}
			]
		},
		{
			"name": "CanJS-Snippets",
			"details": "https://github.com/marshallswain/CanJS-Snippets",
			"releases": [
				{
					"sublime_text": "*",
					"tags": true
				}
			]
		},
		{
			"name": "Canvas Snippets",
			"details": "https://github.com/skadimoolam/Canvas-Snippets",
			"author": "Adi",
			"labels": ["snippets", "auto-complete", "canvas", "html5", "javascript"],
			"releases": [
				{
					"sublime_text": "*",
					"tags": true
				}
			]
		},
		{
			"name": "CAOS Syntax Highlighter",
			"details": "https://github.com/KeyboardInterrupt/sublime-caos-syntax",
			"author": "KeyboardInterrupt",
			"releases": [
				{
					"sublime_text": "*",
					"tags": true
				}
			]
		},
		{
			"name": "Cap'n Proto Syntax",
			"details": "https://github.com/joshuawarner32/capnproto-sublime",
			"labels": ["language syntax"],
			"releases": [
				{
					"sublime_text": "*",
					"branch": "master"
				}
			]
		},
		{
			"name": "Capo",
			"details": "https://github.com/kirillbuga/capo",
			"labels": ["snippets"],
			"releases": [
				{
					"sublime_text": ">=3000",
					"branch": "master"
				}
			]
		},
		{
			"name": "CapRails",
			"details": "https://github.com/schneidmaster/cap_rails",
			"labels": ["Capistrano"],
			"releases": [
				{
					"sublime_text": "*",
					"tags": true
				}
			]
		},
		{
			"name": "Capybara Snippets",
			"details": "https://github.com/asux/sublime-capybara-snippets",
			"labels": ["snippets"],
			"releases": [
				{
					"sublime_text": "*",
					"branch": "master"
				}
			]
		},
		{
			"name": "Carbon",
			"details": "https://github.com/molnarmark/carbonsublime",
			"labels": ["Carbon", "Carbon Enhanced", "Carbon Now", "Carbon Now Sh"],
			"releases": [
				{
					"sublime_text": "*",
					"tags": true
				}
			]
		},
		{
			"name": "Carto",
			"details": "https://github.com/yohanboniface/Carto-sublime",
			"labels": ["Carto", "CartoCSS", "Mapnik", "OpenStreetMap", "language syntax"],
			"releases": [
				{
					"sublime_text": "*",
					"tags": true
				}
			]
		},
		{
			"name": "Case Conversion",
			"details": "https://github.com/jdavisclark/CaseConversion",
			"releases": [
				{
					"sublime_text": "*",
					"branch": "master"
				}
			]
		},
		{
			"name": "CAside",
			"details": "https://github.com/spywhere/CAside",
			"releases": [
				{
					"sublime_text": ">=3000",
					"branch": "master"
				}
			]
		},
		{
			"name": "CasperJS",
			"details": "https://github.com/n1k0/SublimeText-CasperJS",
			"releases": [
				{
					"sublime_text": "*",
					"branch": "master"
				}
			]
		},
		{
			"name": "Cataracted Dark Color Scheme",
			"details": "https://github.com/betraying/cataracted-dark-sublime-text",
			"labels": ["color scheme"],
			"releases": [
				{
					"sublime_text": "*",
					"tags": true
				}
			]
		},
		{
			"name": "Catkin Builder",
			"details": "https://github.com/ZacharyTaylor/Catkin-Builder",
			"labels": ["build system"],
			"releases": [
				{
					"sublime_text": ">=3000",
					"tags": true
				}
			]
		},
		{
			"name": "Catppuccin color schemes",
			"details": "https://github.com/catppuccin/sublime-text",
			"author": ["Catppuccin"],
			"labels": ["color scheme"],
			"releases": [
				{
					"sublime_text": ">=3100",
					"tags": true
				}
			]
		},
		{
			"name": "Cattleya Color Scheme",
			"previous_names": ["Orchid Color Scheme"],
			"details": "https://github.com/patrickfatrick/cattleya-theme-sublime",
			"labels": ["color scheme"],
			"releases": [
				{
					"sublime_text": "*",
					"tags": true
				}
			]
		},
		{
			"name": "CBP Syntax Highlighter",
			"details": "https://github.com/destruc7i0n/CBP_Sublime",
			"labels": ["minecraft", "language syntax"],
			"releases": [
				{
					"sublime_text": "*",
					"tags": true
				}
			]
		},
		{
			"name": "CComplete",
			"details": "https://github.com/ibensw/CComplete",
			"labels": ["auto-complete"],
			"previous_names": ["C Complete"],
			"releases": [
				{
					"sublime_text": "*",
					"platforms": ["linux"],
					"tags": true
				}
			]
		},
		{
			"name": "cdnjs",
			"details": "https://github.com/dafrancis/Sublime-Text--cdnjs",
			"releases": [
				{
					"sublime_text": "*",
					"branch": "master"
				}
			]
		},
		{
			"name": "CDNUpdates",
			"details": "https://github.com/HorlogeSkynet/CDNUpdates",
			"labels": ["CDN", "updates", "web development"],
			"releases": [
				{
					"sublime_text": ">=3000",
					"tags": true
				}
			]
		},
		{
			"name": "Ceedling",
			"details": "https://github.com/SublimeText/Ceedling",
			"releases": [
				{
					"sublime_text": "<3000",
					"tags": "st2-"
				},
				{
					"sublime_text": ">=3000",
					"tags": true
				}
			]
		},
		{
			"details": "https://github.com/andylamb/Ceer",
			"labels": ["code navigation", "file navigation"],
			"releases": [
				{
					"sublime_text": "*",
					"platforms": "osx",
					"tags": true
				}
			]
		},
		{
			"name": "Center Comment",
			"details": "https://github.com/coder-mike/sublime-center-comment",
			"releases": [
				{
					"sublime_text": "*",
					"tags": true
				}
			]
		},
		{
			"name": "Cert Tools",
			"details": "https://github.com/Gui13/sublime-certtools",
			"releases": [
				{
					"sublime_text": "*",
					"platforms": ["osx", "linux"],
					"tags": true
				}
			]
		},
		{
			"name": "cexio-ticker",
			"details": "https://github.com/iceydee/cexio-ticker",
			"releases": [
				{
					"sublime_text": "*",
					"branch": "master"
				}
			]
		},
		{
			"name": "CFAutoMock",
			"details": "https://github.com/dwkd/SublimeCFAutoMock",
			"releases": [
				{
					"sublime_text": "*",
					"tags": true
				}
			]
		},
		{
			"name": "CFDocs",
			"details": "https://github.com/mikesprague/sublime-cfdocs",
			"labels": ["cfdocs", "cfml", "lucee", "railo", "coldfusion", "docs", "documentation", "search" ],
			"releases": [
				{
					"sublime_text": "*",
					"tags": true
				}
			]
		},
		{
			"name": "CFEngine",
			"details": "https://github.com/lastops/sublime-cfengine",
			"labels": ["formatting", "language syntax"],
			"releases": [
				{
					"sublime_text": "*",
					"tags": true
				}
			]
		},
		{
			"name": "cfengine_beautifier",
			"details": "https://github.com/naksu/cfengine_beautifier",
			"labels": ["formatting", "language syntax"],
			"releases": [
				{
					"sublime_text": "*",
					"tags": true
				}
			]
		},
		{
			"name": "CFG Configuration Syntax Highlighting",
			"details": "https://github.com/aronj/CFGGameConfigurationSyntax",
			"releases": [
				{
					"sublime_text": "*",
					"tags": true
				}
			]
		},
		{
			"name": "CFML",
			"details": "https://github.com/jcberquist/sublimetext-cfml",
			"labels": ["language syntax", "cfml", "coldfusion", "lucee"],
			"releases": [
				{
					"sublime_text": "<4084",
					"tags": "st3-v"
				},
				{
					"sublime_text": ">=4084",
					"tags": true
				}
			]
		},
		{
			"name": "CFMLDocPlugin",
			"details": "https://github.com/MFernstrom/cfmldocplugin/",
			"releases": [
				{
					"sublime_text": "*",
					"tags": true
				}
			]
		},
		{
			"name": "CForm",
			"details": "https://github.com/beaknit/cform",
			"releases": [
				{
					"sublime_text": "*",
					"tags": true
				}
			]
		},
		{
			"name": "cFos ml syntax",
			"details": "https://github.com/ArmorDarks/cfos-ml-syntax",
			"labels": ["language syntax"],
			"releases": [
				{
					"sublime_text": "*",
					"tags": true
				}
			]
		},
		{
			"name": "Cfserver",
			"details": "https://github.com/aam/cfserver-sublime-bundle",
			"labels": ["auto-complete", "code navigation", "language syntax"],
			"releases": [
				{
					"sublime_text": "*",
					"tags": true
				}
			]
		},
		{
			"name": "Chai Completions",
			"details": "https://github.com/seethroughtrees/sublime-chai-full-completions",
			"releases": [
				{
					"sublime_text": "*",
					"tags": true
				}
			]
		},
		{
			"name": "Chain of Command",
			"details": "https://github.com/jisaacks/ChainOfCommand",
			"releases": [
				{
					"sublime_text": "*",
					"branch": "master"
				}
			]
		},
		{
			"name": "Chains",
			"details": "https://github.com/hc-12/chains",
			"releases": [
				{
					"sublime_text": "*",
					"tags": true
				}
			]
		},
		{
			"name": "ChaiScript",
			"details": "https://github.com/ChaiScript/sublimetext-chaiscript",
			"releases": [
				{
					"sublime_text": ">=3103",
					"tags": true
				}
			]
		},
		{
			"name": "Change Tracker",
			"details": "https://github.com/alek-sys/ChangeTracker",
			"releases": [
				{
					"sublime_text": "<3000",
					"branch": "master"
				}
			]
		},
		{
			"name": "ChapelLang",
			"details": "https://github.com/acrosby/sublimetext-chapel",
			"releases": [
				{
					"sublime_text": "*",
					"tags": true
				}
			]
		},
		{
			"name": "Chaplin.js",
			"details": "https://github.com/joneshf/sublime-chaplinjs",
			"releases": [
				{
					"sublime_text": "*",
					"branch": "master"
				}
			]
		},
		{
			"name": "Char Value",
			"details": "https://github.com/alimony/sublime-char-value",
			"labels": ["formatting", "text manipulation"],
			"releases": [
				{
					"sublime_text": ">=3000",
					"tags": true
				}
			]
		},
		{
			"name": "Charcoal",
			"details": "https://github.com/Dnld/charcoal-color-scheme",
			"labels": ["color scheme"],
			"releases": [
				{
					"sublime_text": "*",
					"tags": true
				}
			]
		},
		{
			"name": "Charmci",
			"details": "https://github.com/matthiasdiener/Charmci-Sublime-Syntax",
			"description" : "Syntax highlighting for Charm++ .ci files",
			"labels": ["language syntax"],
			"releases": [
				{
					"sublime_text": ">=3092",
					"tags": true
				}
			]
		},
		{
			"name": "ChatScript Syntax",
			"details": "https://github.com/kuzyn/chatscript-tmlanguage",
			"labels": ["language syntax"],
			"previous_names": ["Chatscript Syntax"],
			"releases": [
				{
					"sublime_text": "*",
					"tags": true
				}
			]
		},
		{
			"name": "CHeaders",
			"details": "https://github.com/ljesparis/CHeaders",
			"labels": ["C", "C++"],
			"releases": [
				{
					"sublime_text": ">=3000",
					"platforms": ["windows", "linux"],
					"tags": true
				}
			]
		},
		{
			"name": "cheat_sh",
			"details": "https://github.com/gauravk-in/cheat.sh-sublime-plugin",
			"releases": [
				{
					"sublime_text": "*",
					"tags": true
				}
			]
		},
		{
			"name": "Cheater",
			"details": "https://github.com/shammond42/cheater",
			"releases": [
				{
					"sublime_text": "<3000",
					"branch": "master"
				}
			]
		},
		{
			"name": "Cheatsheet",
			"author": "Victor Rachieru",
			"description" : "Quick reference for those pesky little details that just won't stay in your head.",
			"details": "https://github.com/vrachieru/cheatsheet",
			"labels": ["cheatsheet", "documentation", "snippets", "utilities"],
			"releases": [
				{
					"sublime_text": "*",
					"tags": true
				}
			]
		},
		{
			"details": "https://github.com/vaisaghvt/CheckTypos",
			"releases": [
				{
					"sublime_text": "<3000",
					"branch": "master"
				},
				{
					"sublime_text": ">=3000",
					"base": "https://github.com/vaisaghvt/CheckTypos3",
					"branch": "master"
				}
			]
		},
		{
			"name": "CheerfullyDark",
			"details": "https://github.com/jorgehatccrma/CheerfullyDark",
			"labels": ["color scheme"],
			"releases": [
				{
					"sublime_text": "*",
					"tags": true
				}
			]
		},
		{
			"name": "Cheetah Syntax Highlighting",
			"details": "https://github.com/gs/Cheetah.tmbundle",
			"labels": ["language syntax"],
			"releases": [
				{
					"sublime_text": "*",
					"branch": "master"
				}
			]
		},
		{
			"name": "Chef",
			"details": "https://github.com/sous-chefs/SublimeChef",
			"releases": [
				{
					"sublime_text": "*",
					"tags": true
				}
			]
		},
		{
			"name": "ChefEncryptedDataBag",
			"details": "https://github.com/labocho/SublimeChefEncryptedDataBag",
			"releases": [
				{
					"sublime_text": "*",
					"tags": true
				}
			]
		},
		{
			"name": "ChefSpec",
			"details": "https://github.com/dfinninger/SublimeChefSpec",
			"releases": [
				{
					"sublime_text": "*",
					"tags": true
				}
			]
		},
		{
			"name": "chester-atom",
			"details": "https://github.com/gborges0727/chester-atom-sublime",
			"releases": [
				{
					"sublime_text": "*",
					"tags": true
				}
			]
		},
		{
			"name": "Chick",
			"details": "https://github.com/Satoh-D/Chick",
			"releases": [
				{
					"sublime_text": ">=3000",
					"tags": true
				}
			]
		},
		{
			"name": "Chinese Words Cutter",
			"details": "https://github.com/absop/ChineseTokenizer",
			"labels": ["chinese", "中文", "分词", "选词"],
			"releases": [
				{
					"sublime_text": ">=3000",
					"tags": true
				}
			]
		},
		{
			"name": "Chinese-English Bilingual Dictionary",
			"details": "https://github.com/divinites/cndict",
			"previous_names": ["Cndict", "Youdao English-Chinese Translate"],
			"releases": [
				{
					"sublime_text": ">=3000",
					"tags": true
				}
			]
		},
		{
			"name": "ChineseLocalizations",
			"previous_names": ["ChineseLocalization"],
			"details": "https://github.com/rexdf/ChineseLocalization",
			"labels": ["localization", "chinese", "中文", "japanese", "日本語"],
			"releases": [
				{
					"sublime_text": "<3000",
					"tags": "st2-"
				},
				{
					"sublime_text": ">=3000",
					"tags": "st3-"
				}
			]
		},
		{
			"name": "ChineseLoremIpsum",
			"details": "https://github.com/cjltsod/sublime-ChineseLoremIpsum",
			"releases": [
				{
					"sublime_text": "*",
					"tags": true
				}
			]
		},
		{
			"name": "ChineseOpenConvert",
			"details": "https://github.com/rexdf/SublimeChineseConvert",
			"labels": ["translation", "chinese", "中文"],
			"releases": [
				{
					"sublime_text": ">=3000",
					"tags": "st3-"
				}
			]
		},
		{
			"name": "Chipper",
			"details": "https://github.com/andymaster01/chipper_syntax_sublime_text",
			"labels": ["chipper", "chip8"],
			"releases": [
				{
					"sublime_text": ">=3084",
					"tags": true
				}
			]
		},
		{
			"name": "ChipseaAssembly",
			"details": "https://github.com/junglefive/ChipseaAssembly",
			"labels": ["chipsea", "csAssembly"],
			"releases": [
				{
					"sublime_text": ">=3000",
					"tags": true
				}
			]
		},
		{
			"name": "Chmod",
			"details": "https://github.com/kristoformaynard/SublimeChmod",
			"releases": [
				{
					"sublime_text": ">=3000",
					"platforms": ["osx", "linux"],
					"branch": "master"
				}
			]
		},
		{
			"name": "ChoiceScript",
			"details": "https://github.com/fawkesy/choicescript-syntax",
			"previous_names": ["Choice Script"],
			"releases": [
				{
					"sublime_text": ">=3092",
					"tags": true
				}
			]
		},
		{
			"name": "choo snippets",
			"details": "https://github.com/kareniel/sublime-choo-snippets",
			"releases": [
				{
					"sublime_text": "*",
					"tags": true
				}
			]
		},
		{
			"name": "ChordPro",
			"details": "https://github.com/kudanai/sublime-chordpro",
			"releases": [
				{
					"sublime_text": "*",
					"branch": "master"
				}
			]
		},
		{
			"name": "Chouku Color Scheme",
			"details": "https://github.com/droekm/chouku",
			"labels": ["color scheme"],
			"releases": [
				{
					"sublime_text": "*",
					"tags": true
				}
			]
		},
		{
			"name": "Chrome Apps and Extensions",
			"details": "https://github.com/mangini/chrome-apis-sublime/tree/published",
			"releases": [
				{
					"sublime_text": "<3000",
					"base": "https://github.com/mangini/chrome-apis-sublime",
					"branch": "published"
				}
			]
		},
		{
			"name": "Chrome Color Scheme",
			"description" : "Syntax theme mimicking Chrome Developer Tools",
			"details": "https://github.com/mapsiter/Chrome-Color-Scheme",
			"labels": ["color scheme", "language syntax"],
			"releases": [
				{
					"sublime_text": "*",
					"tags": true
				}
			]
		},
		{
			"name": "Chrome Snippets",
			"details": "https://github.com/ismnoiet/ChromeSnippets",
			"releases": [
				{
					"sublime_text": "*",
					"tags": true
				}
			]
		},
		{
			"name": "ChromeExtensionI18nHelper",
			"details": "https://github.com/Harurow/sublime_chromeextensioni18nhelper",
			"releases": [
				{
					"sublime_text": "*",
					"tags": true
				}
			]
		},
		{
			"name": "Chromeless",
			"details": "https://github.com/ggets/Sublime_Chromeless",
			"labels": ["window manipulation", "fullscreen", "layout", "titlebar", "title bar", "chrome"],
			"author": "GGets",
			"releases": [
				{
					"sublime_text": ">=3000",
					"platforms": ["windows", "linux"],
					"tags": "st3-"
				},
				{
					"sublime_text": ">=4096",
					"platforms": ["windows"],
					"tags": true
				}
			]
		},
		{
			"name": "ChromeREPL",
			"details": "https://github.com/acarabott/ChromeREPL",
			"releases": [
				{
					"sublime_text": ">=3000",
					"tags": true
				}
			]
		},
		{
			"name": "ChromiumTodoView",
			"details": "https://github.com/dougt/ChromiumTodoView-sublime",
			"releases": [
				{
					"sublime_text": "*",
					"tags": true
				}
			]
		},
		{
			"name": "ChromiumXRefs",
			"previous_names": ["Chromium X-Refs"],
			"author": "Josh Karlin",
			"description": "Shows Chromium code cross-references from cs.chromium.org",
			"details": "https://github.com/karlinjf/ChromiumXRefs",
			"labels": ["chrome", "chromium", "cross reference", "references", "code search", "call graph"],
			"releases": [
				{
					"sublime_text": ">=3118",
					"tags": true
				}
			]
		},
		{
			"name": "Chuby Ninja Color Scheme",
			"details": "https://github.com/jturcotte/SublimeChubyNinja",
			"labels": ["color scheme"],
			"releases": [
				{
					"sublime_text": "*",
					"branch": "master"
				}
			]
		},
		{
			"name": "ChucK Syntax",
			"details": "https://github.com/nathanleiby/ChucK.tmbundle",
			"labels": ["language syntax"],
			"releases": [
				{
					"sublime_text": "*",
					"branch": "master"
				}
			]
		},
		{
			"name": "Ciapre Color Scheme",
			"details": "https://github.com/vinhnx/Ciapre.tmTheme",
			"labels": ["color scheme"],
			"releases": [
				{
					"sublime_text": "*",
					"branch": "master"
				}
			]
		},
		{
			"name": "CIDR Convert",
			"details": "https://github.com/shenanigans123/cidr_convert",
			"releases": [
				{
					"sublime_text": "*",
					"tags": true
				}
			]
		},
		{
			"name": "Circuits",
			"details": "https://github.com/jdpatt/circuits",
			"labels": ["language syntax"],
			"releases": [
				{
					"sublime_text": ">=3092",
					"tags": true
				}
			]
		},
		{
			"name": "Cirru",
			"details": "https://github.com/cirru/sublime-cirru",
			"labels": ["language syntax"],
			"releases": [
				{
					"sublime_text": "*",
					"branch": "master"
				}
			]
		},
		{
			"name": "Cisco Syntax Highlighter",
			"details": "https://github.com/tunnelsup/sublime-cisco-syntax",
			"releases": [
				{
					"sublime_text": "*",
					"branch": "master"
				}
			]
		},
		{
			"name": "CiteBibtex",
			"details": "https://github.com/sjpfenninger/citebibtex",
			"releases": [
				{
					"sublime_text": ">=3000",
					"tags": true
				}
			]
		},
		{
			"name": "Citer",
			"details": "https://github.com/mangecoeur/Citer",
			"labels": ["citation academic markdown"],
			"releases": [
				{
					"sublime_text": "*",
					"tags": true
				}
			]
		},
		{
			"name" : "CiteTeX",
			"details": "https://github.com/alex1632/citetex",
			"labels": ["LaTeX", "tex", "cite"],
			"author": "Alexander K.",
			"releases": [
				{
					"platforms": ["*"],
					"sublime_text": ">=3000",
					"tags": true
				}
			]
		},
		{
			"name": "Civic Color Scheme",
			"details": "https://github.com/AntoineBoulanger/civic",
			"labels": ["color scheme"],
			"releases": [
				{
					"sublime_text": "*",
					"tags": true
				}
			]
		},
		{
			"name": "CJSX Syntax",
			"details": "https://github.com/Guidebook/sublime-cjsx",
			"labels": ["CJSX", "syntax"],
			"releases": [
				{
					"sublime_text": ">=3103",
					"tags": true
				}
			]
		},
		{
			"name": "Claat Snippets",
			"details": "https://github.com/ucl-casa-ce/claat-snippets-sublime",
			"homepage": "https://www.connected-environments.org",
			"author": "sjg",
			"labels": ["snippets"],
			"releases": [{
				"sublime_text": "*",
				"tags": true
			}]
		},
		{
			"name": "Clafer Tools",
			"details": "https://github.com/gsdlab/ClaferToolsST",
			"labels": ["Clafer", "Compiler", "Instance Generator"],
			"releases": [
				{
					"sublime_text": "*",
					"branch": "master"
				}
			]
		},
		{
			"name": "Clang Format",
			"details": "https://github.com/rosshemsley/SublimeClangFormat",
			"labels": ["Clang", "Format", "Beautifier", "Formatter", "C", "C++"],
			"releases": [
				{
					"sublime_text": ">=3000",
					"tags": true
				}
			]
		},
		{
			"name": "Clang-Complete",
			"details": "https://github.com/lvzixun/clang-complete",
			"labels": ["Clang", "Completion", "C", "C++", "OC"],
			"releases": [
				{
					"sublime_text": ">=3000",
					"platforms": "osx",
					"tags": true
				}
			]
		},
		{
			"name": "ClangAutoComplete",
			"details": "https://github.com/pl-ca/ClangAutoComplete",
			"labels": ["Clang", "Completion", "C", "C++"],
			"releases": [
				{
					"sublime_text": ">=3000",
					"tags": true
				}
			]
		},
		{
			"name": "Clarion",
			"details": "https://github.com/fushnisoft/SublimeClarion",
			"labels": ["language syntax"],
			"previous_names": ["SublimeClarion"],
			"releases": [
				{
					"sublime_text": "*",
					"tags": true
				}
			]
		},
		{
			"name": "Class Navigator",
			"details": "https://github.com/malexer/SublimeClassNavigator",
			"labels": ["code navigation"],
			"releases": [
				{
					"sublime_text": "*",
					"tags": true
				}
			]
		},
		{
			"name": "ClassName",
			"details": "https://github.com/litefeel/Sublime-ClassName",
			"releases": [
				{
					"sublime_text": "*",
					"tags": true
				}
			]
		},
		{
			"name": "Claudinho",
			"details": "https://github.com/gkal19/claudinho",
			"labels": ["color scheme"],
			"releases": [
				{
					"sublime_text": "*",
					"tags": true
				}
			]
		},
		{
			"name": "Clay Schubiner Color Schemes",
			"details": "https://github.com/cschubiner/Sublime-Text-2-Color-Schemes",
			"labels": ["color scheme"],
			"releases": [
				{
					"sublime_text": "*",
					"branch": "master"
				}
			]
		},
		{
			"name": "clean-css",
			"details": "https://github.com/1000ch/Sublime-clean-css",
			"labels": ["css", "formatting"],
			"releases": [
				{
					"sublime_text": "*",
					"tags": true
				}
			]
		},
		{
			"name": "CleanCSS",
			"details": "https://github.com/stolksdorf/CleanCSS",
			"releases": [
				{
					"sublime_text": "*",
					"tags": true
				}
			]
		},
		{
			"name": "Clear Dirty Flag",
			"details": "https://github.com/2shortplanks/ClearDirtyFlag",
			"releases": [
				{
					"sublime_text": ">=3000",
					"tags": true
				}
			]
		},
		{
			"name": "ClearConsole",
			"details": "https://github.com/saadq/ClearConsole",
			"releases": [
				{
					"sublime_text": ">=3000",
					"tags": true
				}
			]
		},
		{
			"name": "ClearCursorsCarets",
			"details": "https://github.com/evandrocoan/ClearCursorsCarets",
			"releases": [
				{
					"sublime_text": "*",
					"tags": true
				}
			]
		},
		{
			"name": "Click",
			"details": "https://github.com/drbarrett/click-sublime",
			"releases": [
				{
					"sublime_text": "*",
					"tags": true
				}
			]
		},
		{
			"name": "Click To Partial",
			"details": "https://github.com/alvesjtiago/click-to-partial",
			"releases": [
				{
					"sublime_text": ">=3000",
					"tags": true
				}
			]
		},
		{
			"name": "Clickability Velocity",
			"details": "https://github.com/user004/Clickability-Velocity",
			"releases": [
				{
					"sublime_text": "*",
					"tags": true
				}
			]
		},
		{
			"name": "Clickable URLs",
			"details": "https://github.com/leonid-shevtsov/ClickableUrls_SublimeText",
			"releases": [
				{
					"sublime_text": "*",
					"tags": true
				}
			]
		},
		{
			"name": "Clickable WSDL",
			"details": "https://github.com/lwilli/ClickableWSDL",
			"releases": [
				{
					"sublime_text": "*",
					"tags": true
				}
			]
		},
		{
			"name": "ClickableRequires",
			"details": "https://github.com/hajnalben/ClickableRequires",
			"labels": ["require", "node", "javascript", "js"],
			"releases": [
				{
					"sublime_text": ">=3000",
					"tags": true
				}
			]
		},
		{
			"details": "https://github.com/trentrichardson/Clientside",
			"releases": [
				{
					"sublime_text": "<3000",
					"branch": "master"
				}
			]
		},
		{
			"name": "Clipboard Diff",
			"details": "https://github.com/sabhiram/sublime-clipboard-diff",
			"releases": [
				{
					"sublime_text": "*",
					"tags": true
				}
			]
		},
		{
			"name": "Clipboard History",
			"details": "https://github.com/kemayo/sublime-text-2-clipboard-history",
			"releases": [
				{
					"sublime_text": "<3000",
					"branch": "master"
				}
			]
		},
		{
			"name": "Clipboard Path",
			"details": "https://github.com/jturcotte/SublimeClipboardPath",
			"releases": [
				{
					"sublime_text": "*",
					"branch": "master"
				}
			]
		},
		{
			"name": "CLIPS Rules",
			"details": "https://github.com/psicomante/CLIPS-sublime",
			"releases": [
				{
					"sublime_text": "*",
					"branch": "master"
				}
			]
		},
		{
			"name": "Clojure Sublimed",
			"details": "https://github.com/tonsky/Clojure-Sublimed",
			"labels": ["clojure", "repl", "nrepl"],
			"donate": "https://www.patreon.com/tonsky",
			"releases": [
				{
					"sublime_text": ">=4075",
					"tags": true
				}
			]
		},
		{
			"name": "ClojureDocSearch",
			"details": "https://github.com/Foxboron/ClojureDoc-Search",
			"releases": [
				{
					"sublime_text": "*",
					"branch": "master"
				}
			]
		},
		{
			"name": "CloneFile",
			"details": "https://github.com/shagabutdinov/sublime-clone-file",
			"donate": "https://github.com/shagabutdinov/sublime-enhanced/blob/master/readme-donations.md",
			"labels": ["sublime-enhanced"],
			"releases": [
				{
					"sublime_text": "*",
					"branch": "master"
				}
			]
		},
		{
			"name": "Close All Untouched Files",
			"details": "https://github.com/frame/CloseAllUntouchedFiles-sublime",
			"releases": [
				{
					"sublime_text": "*",
					"tags": true
				}
			]
		},
		{
			"name": "Close Oldest File",
			"details": "https://github.com/jturcotte/SublimeCloseOldestFile",
			"releases": [
				{
					"sublime_text": "*",
					"branch": "master"
				}
			]
		},
		{
			"name": "CloseAllButThis",
			"details": "https://github.com/avinash8526/CloseAllButThis-Sublime-PLugin",
			"releases": [
				{
					"sublime_text": "<3000",
					"branch": "master"
				}
			]
		},
		{
			"name": "CloseCommentTag",
			"details": "https://github.com/Satoh-D/CloseCommentTag",
			"releases": [
				{
					"sublime_text": "*",
					"tags": true
				}
			]
		},
		{
			"name": "CloseFolder",
			"details": "https://github.com/aviaryan/CloseFolder",
			"releases": [
				{
					"sublime_text": "*",
					"tags": true
				}
			]
		},
		{
			"name": "CloseGroupAndAppend",
			"details": "https://github.com/davidhcefx/CloseGroupAndAppend",
			"releases": [
				{
					"sublime_text": "*",
					"tags": true
				}
			]
		},
		{
			"name": "CloseMinimapOnMultiView",
			"details": "https://github.com/alkuzad/CloseMinimapOnMultiView",
			"labels": ["code navigation"],
			"releases": [
				{
					"sublime_text": "*",
					"tags": true
				}
			]
		},
		{
			"name": "CloseOtherWindows",
			"details": "https://github.com/werkzeugh/CloseOtherWindows_SublimePlugin",
			"releases": [
				{
					"sublime_text": "*",
					"tags": true
				}
			]
		},
		{
			"name": "CloseTabsLeft",
			"details":"https://github.com/deXterbed/CloseTabsLeft",
			"releases": [
				{
					"sublime_text": "<3000",
					"tags": true
				}
			]
		},		{
			"name": "CloudFormation Validation",
			"details": "https://github.com/Coolstuff14/sublime-cloudformationbuild",
			"labels": ["build system"],
			"releases": [
				{
					"sublime_text": "*",
					"tags": true
				}
			]
		},{
			"name": "Cloudup",
			"details": "https://github.com/justinshreve/SublimeCloudup",
			"releases": [
				{
					"sublime_text": "*",
					"tags": true
				}
			]
		},
		{
			"name": "CloudWatchLogs",
			"details": "https://github.com/rnhurt/SublimeText-CloudWatchLogs",
			"labels": ["aws", "cloudwatch", "logs"],
			"releases": [
				{
					"sublime_text": "*",
					"tags": true
				}
			]
		},
		{
			"name": "CMake",
			"details": "https://github.com/zyxar/Sublime-CMakeLists",
			"labels": ["language syntax"],
			"releases": [
				{
					"sublime_text": ">=3154",
					"tags": true
				}
			]
		},
		{
			"name": "CMakeBuilder",
			"details": "https://github.com/rwols/CMakeBuilder",
			"labels": ["workflow", "build system"],
			"releases": [
				{
					"sublime_text": ">=3092",
					"tags": true
				}
			]
		},
		{
			"name": "CMakeEditor",
			"details": "https://github.com/thenewvu/SublimeCMakeEditor",
			"labels": ["language syntax", "auto-complete", "documentation"],
			"releases": [
				{
					"sublime_text": "*",
					"branch": "master"
				}
			]
		},
		{
			"name": "CMakeFormat",
			"details": "https://github.com/jasjuang/sublime_cmake_format",
			"labels": ["Format", "Beautifier", "Formatter", "CMake"],
			"releases": [
				{
					"sublime_text": "*",
					"tags": true
				}
			]
		},
		{
			"name": "CMB snippets",
			"details": "https://github.com/lubusIN/CMB-sublime-snippets",
			"releases": [
				{
					"sublime_text": "*",
					"tags": true
				}
			]
		},
		{
			"name": "cmd-caller",
			"details": "https://github.com/esphas/cmd-caller",
			"releases": [
				{
					"sublime_text": ">=3000",
					"tags": true
				}
			]
		},
		{
			"name": "Cmder",
			"details": "https://github.com/exiahuang/Cmder",
			"releases": [
				{
					"sublime_text": ">=3000",
					"tags": true
				}
			]
		},
		{
			"name": "Cml Syntax Highlight",
			"details": "https://github.com/quyatong/cml-syntax-highlight",
			"releases": [
				{
					"sublime_text": "*",
					"tags": true
				}
			]
		},
		{
			"name": "CMS Made Simple Snippets",
			"details": "https://github.com/bbonora/SublimeCMSMadeSimple",
			"labels": ["snippets"],
			"releases": [
				{
					"sublime_text": "*",
					"branch": "master"
				}
			]
		},
		{
			"name": "CMSSWLookup",
			"details": "https://github.com/riga/CMSSWLookup",
			"labels": ["cern", "cmssw"],
			"releases": [
				{
					"sublime_text": "*",
					"tags": true
				}
			]
		},
		{
			"name": "CNC BoschRexroth MTX",
			"details": "https://github.com/deathaxe/sublime-mtx",
			"labels": ["language syntax", "snippets", "completion"],
			"releases": [
				{
					"sublime_text": ">=3092",
					"tags": true
				}
			]
		},
		{
			"name": "CNC Sinumerik",
			"previous_names": [
				"CNC SINUMERIK 840D language support"
			],
			"details": "https://github.com/deathaxe/sublime-s840d",
			"labels": ["language syntax", "snippets", "completion"],
			"releases": [
				{
					"sublime_text": "3153 - 3300",
					"tags": "st3-"
				},
				{
					"sublime_text": ">=4107",
					"tags": true
				}
			]
		},
		{
			"name": "coala",
			"details": "https://github.com/coala/coala-sublime",
			"labels": ["linting"],
			"releases": [
				{
					"sublime_text": ">=3000",
					"tags": true
				}
			]
		},
		{
			"name": "CoberturaCoverage",
			"details": "https://github.com/jeffrand/CoberturaCoverage",
			"releases": [
				{
					"sublime_text": ">=3000",
					"tags": true
				}
			]
		},
		{
			"name": "COBOL Syntax",
			"details": "https://bitbucket.org/bitlang/sublime_cobol",
			"labels": ["language syntax", "completion"],
			"releases": [
				{
					"sublime_text": "*",
					"tags": true
				}
			]
		},
		{
			"name": "Cobra",
			"details": "https://github.com/virakal/SublimeCobra",
			"labels": ["language syntax"],
			"releases": [
				{
					"sublime_text": "*",
					"branch": "master"
				}
			]
		},
		{
			"name": "Coco R Syntax Highlighting",
			"details": "https://github.com/mschoebel/cocosyntax",
			"labels": ["language syntax"],
			"releases": [
				{
					"sublime_text": "*",
					"branch": "master"
				}
			]
		},
		{
			"name": "Coconut",
			"details": "https://github.com/evhub/sublime-coconut",
			"labels": ["language syntax"],
			"releases": [
				{
					"sublime_text": "*",
					"tags": true
				}
			]
		},
		{
			"name": "Cocos Creator Snippet",
			"details": "https://github.com/lyzz0612/Cocos-Creator-Snippet",
			"labels": ["snippets"],
			"releases": [
				{
					"sublime_text": "*",
					"tags": true
				}
			]
		},
		{
			"name": "cocos2d lua api",
			"details": "https://github.com/06wj/cocos2d_lua_snippets",
			"labels": ["snippets"],
			"releases": [
				{
					"sublime_text": "<3000",
					"branch": "master"
				}
			]
		},
		{
			"name": "cocos2dx js api",
			"details": "https://github.com/wshxbqq/cocos2dx-js-completions",
			"labels": ["completions"],
			"releases": [
				{
					"sublime_text": "*",
					"tags": true
				}
			]
		},
		{
			"name": "CocosRubyEditor",
			"details": "https://github.com/tkyaji/CocosRubyEditor",
			"labels": ["auto-complete"],
			"releases": [
				{
					"sublime_text": "*",
					"tags": true
				}
			]
		},
		{
			"name": "Coda Redux",
			"details": "https://github.com/ojbaeza/Coda-Redux",
			"author": "ojbaeza",
			"labels": ["color scheme"],
			"releases": [
				{
					"sublime_text": "*",
					"tags": true
				}
			]
		},
		{
			"name": "Codam Headers",
			"details": "https://github.com/vincentvis/Sublime-Text-Codam-Headers",
			"releases": [
				{
					"sublime_text": ">=3000",
					"tags": true
				}
			]
		},
		{
			"name": "Coddy Colour Scheme",
			"labels": ["Color Scheme"],
			"details": "https://github.com/codetickdev/coddy",
			"releases": [
				{
					"sublime_text": "*",
					"tags": true
				}
			]
		},
		{
			"name": "Code Cast",
			"details": "https://github.com/mraiur/CodeCast",
			"labels": ["code", "cast", "share", "codecast"],
			"releases": [
				{
					"sublime_text": "*",
					"tags": true
				}
			]
		},
		{
			"name": "Code Champion",
			"details": "https://github.com/Atbox/CodeChampion",
			"labels": ["utilities", "utils", "utility"],
			"releases": [
				{
					"sublime_text": "*",
					"tags": true
				}
			]
		},
		{
			"name": "Code Color",
			"details": "https://github.com/vincenzopalazzo/codecolor",
			"releases": [
				{
					"sublime_text": "*",
					"tags": true
				}
			]
		},
		{
			"name": "Code Foo",
			"details": "https://github.com/markandey/codefoo",
			"releases": [
				{
					"sublime_text": "<3000",
					"branch": "master"
				}
			]
		},
		{
			"name": "Code Preview",
			"details": "https://github.com/misaxi/sublime-code-preview",
			"releases": [
				{
					"sublime_text": "<3000",
					"branch": "master"
				}
			]
		},
		{
			"name": "Code Runner",
			"details": "https://github.com/WarWithinMe/Sublime-CodeRunner",
			"releases": [
				{
					"sublime_text": "<3000",
					"branch": "master"
				},
				{
					"sublime_text": ">=3000",
					"branch": "SublimeText3"
				}
			]
		},
		{
			"name": "Code Snippets Helper",
			"details": "https://github.com/Code-Snippets/CodeSnippetsHelper",
			"releases": [
				{
					"sublime_text": ">=3000",
					"tags": true
				}
			]
		},
		{
			"name": "Code2Docs Documentation Generator (docco)",
			"details": "https://github.com/tikot/sublime-code2docs",
			"releases": [
				{
					"sublime_text": "<3000",
					"branch": "master"
				}
			]
		},
		{
			"name": "Codebox",
			"details": "https://github.com/lingxz/codebox",
			"releases": [
				{
					"sublime_text": "*",
					"tags": true
				}
			]
		},
		{
			"name": "Codec",
			"details": "https://github.com/furikake/sublime-codec",
			"releases": [
				{
					"sublime_text": "*",
					"tags": true
				}
			]
		},
		{
			"name": "CodeCells",
			"details": "https://github.com/jesseengel/CodeCells",
			"releases": [
				{
					"sublime_text": "*",
					"tags": true
				}
			]
		},
		{
			"name": "Codechef",
			"details": "https://github.com/prongs/SublimeCodechef",
			"releases": [
				{
					"sublime_text": "<3000",
					"branch": "master"
				}
			]
		},
		{
			"name": "CodeDrafts",
			"details": "https://github.com/subeeshb/codedrafts_sublime_plugin",
			"labels": ["code sharing", "utilities", "snippets"],
			"releases": [
				{
					"sublime_text": ">=3000",
					"tags": true
				}
			]
		},
		{
			"name": "CodeFall Color Scheme",
			"details": "https://github.com/EncryptEx/CodeFall",
			"labels": ["color scheme"],
			"releases": [
				{
					"sublime_text": "*",
					"tags": true
				}
			]
		},
		{
			"name": "Codeforces Util",
			"details": "https://github.com/shankhs/CodeforcesUtil",
			"homepage": "http://www.shankhs.com",
			"author": "shankhs",
			"releases": [
				{
					"sublime_text": ">=3000",
					"platforms": "*",
					"tags": true
				}
			]
		},
		{
			"name": "CodeFormatter",
			"details": "https://github.com/akalongman/sublimetext-codeformatter",
			"labels": ["formatting", "utilities", "php", "css", "javascript", "html", "python", "automation", "indent"],
			"author": "Avtandil Kikabidze aka LONGMAN",
			"releases": [
				{
					"sublime_text": "<3000",
					"tags": "st2-"
				},
				{
					"sublime_text": ">=3000",
					"tags": true
				}
			]
		},
		{
			"name": "CodeIgniter 2 ModelController",
			"details": "https://github.com/todorowww/st2-snippet-ci2-mc",
			"labels": ["snippets"],
			"releases": [
				{
					"sublime_text": "*",
					"branch": "master"
				}
			]
		},
		{
			"name": "CodeIgniter 3 Snippets",
			"details": "https://github.com/agoenks29D/Codeigniter-3-Sublime-Snippets",
			"labels": ["snippets"],
			"releases": [
				{
					"sublime_text": ">=3000",
					"tags": true
				}
			]
		},
		{
			"name": "CodeIgniter 4 Snippets",
			"details": "https://github.com/mpmont/ci4-snippets",
			"labels": ["snippets"],
			"releases": [
				{
					"sublime_text": "*",
					"tags": true
				}
			]
		},
		{
			"name": "Codeigniter Codeintel Helper",
			"details": "https://github.com/speilberg0/ci-codeintel-helper",
			"releases": [
				{
					"sublime_text": "<3000",
					"branch": "master"
				}
			]
		},
		{
			"name": "CodeIgniter Snippets",
			"details": "https://github.com/mpmont/ci-snippets",
			"labels": ["snippets"],
			"releases": [
				{
					"sublime_text": "*",
					"branch": "master"
				}
			]
		},
		{
			"name": "CodeIgniter Utilities",
			"details": "https://github.com/roverwire/codeigniter-utilities",
			"releases": [
				{
					"sublime_text": "*",
					"branch": "master"
				}
			]
		},
		{
			"name": "Codeivate",
			"details": "https://github.com/codeivate/codeivate-st",
			"issues": "http://codeivate.userecho.com/",
			"labels": ["code sharing", "analytics"],
			"releases": [
				{
					"sublime_text": "<3000",
					"branch": "master"
				},
				{
					"sublime_text": ">=3000",
					"branch": "sublime3"
				}
			]
		},
		{
			"name": "CodeKit",
			"details": "https://github.com/ManxStef/sublime-codekit",
			"labels": ["language syntax", "auto-complete"],
			"releases": [
				{
					"sublime_text": "*",
					"branch": "master"
				}
			]
		},
		{
			"name": "CodeKit Commands",
			"details": "https://github.com/subhaze/sublime_codekit",
			"labels": ["workflow", "build system"],
			"releases": [
				{
					"sublime_text": "*",
					"platforms": "osx",
					"branch": "master"
				}
			]
		},
		{
			"name": "CodeLines",
			"details": "https://github.com/absop/ST-CodeLines",
			"previous_names": ["CodeCounter"],
			"labels": ["analytics", "statistics", "status bar", "utilities"],
			"author": "absop",
			"releases": [
				{
					"sublime_text": ">=4000",
					"tags": true
				}
			]
		},
		{
			"name": "CodeMap",
			"details": "https://github.com/oleg-shilo/sublime-codemap",
			"releases": [
				{
					"sublime_text": ">=3000",
					"tags": true
				}
			]
		},
		{
			"name": "CodePresenter",
			"details": "https://github.com/fwph/codepresenter",
			"labels":["presentation"],
			"releases": [
				{
					"sublime_text": ">=3000",
					"tags": true
				}
			]
		},
		{
			"name": "CodeRunner - Color Scheme",
			"details": "https://github.com/hanakin/CodeRunner-sublime-theme",
			"labels": ["color scheme"],
			"releases": [
				{
					"sublime_text": "*",
					"branch": "master"
				}
			]
		},
		{
			"name": "CodeSearch",
			"details": "https://github.com/whoenig/SublimeCodeSearch",
			"releases": [
				{
					"sublime_text": ">=3000",
					"branch": "master"
				}
			]
		},
		{
			"name": "CodeShark",
			"details": "https://github.com/aroliant/codeshark-sublime",
			"releases": [
				{
					"sublime_text": ">=3000",
					"tags": true
				}
			]
		},
		{
			"name": "CodeStats",
			"details": "https://github.com/code-stats/code-stats-sublime",
			"labels": ["analytics", "statistics"],
			"releases": [
				{
					"sublime_text": ">=3000",
					"tags": true
				}
			]
		},
		{
			"name": "CodeStory",
			"details": "https://github.com/dperetti/sublime-codestory",
			"releases": [
				{
					"sublime_text": ">=3070",
					"tags": true
				}
			]
		},
		{
			"name": "CodeTestSwitcher",
			"details": "https://github.com/maltize/sublime-text-code-test-switcher",
			"releases": [
				{
					"sublime_text": "*",
					"branch": "master"
				}
			]
		},
		{
			"name": "CodeTime",
			"previous_names": ["Software"],
			"details": "https://github.com/swdotcom/swdc-sublime",
			"labels": ["utilities", "status bar", "javascript", "google", "productivity"],
			"releases": [
				{
					"sublime_text": "*",
					"tags": true
				}
			]
		},
		{
			"name": "CodeTimeTracker",
			"details": "https://github.com/barretov/CodeTimeTracker",
			"author": "Victor Eduardo Barreto",
			"labels": ["Time Tracker"],
			"releases": [
				{
					"sublime_text": ">=3000",
					"platforms": "*",
					"tags": true
				}
			]
		},
		{
			"name": "CodeWrapper",
			"details": "https://github.com/erbridge/CodeWrapper",
			"releases": [
				{
					"sublime_text": ">=3000",
					"branch": "main"
				}
			]
		},
		{
			"name": "CodexAI",
			"details": "https://github.com/necarlson97/codex-ai-sublime",
			"releases": [
				{
					"sublime_text": "*",
<<<<<<< HEAD
					"platforms": ["linux", "osx", "windows"],
=======
					"platforms": ["linux"],
>>>>>>> 2e926079
					"tags": true
				}
			]
		},
		{
			"name": "codic",
			"details": "https://github.com/airtoxin/codic-sublime",
			"releases": [
				{
					"sublime_text": ">=3000",
					"tags": true
				}
			]
		},
		{
			"name": "Coffee Color Scheme",
			"details": "https://github.com/watergear/sublime-coffee-color-scheme",
			"labels": ["color scheme"],
			"releases": [
				{
					"sublime_text": "*",
					"tags": true
				}
			]
		},
		{
			"name": "Coffee Formatter",
			"details": "https://github.com/derekchiang/Sublime-CoffeeScript-Formatter",
			"releases": [
				{
					"sublime_text": "<3000",
					"branch": "master"
				}
			]
		},
		{
			"name": "Coffee2Js",
			"details": "https://github.com/mattseymour/sublime-coffee2js",
			"releases": [
				{
					"sublime_text": "*",
					"tags": true
				}
			]
		},
		{
			"name": "CoffeeAngular Syntax",
			"details": "https://github.com/ukyo/CoffeeAngular.tmLanguage",
			"releases": [
				{
					"sublime_text": "*",
					"branch": "master"
				}
			]
		},
		{
			"name": "CoffeeCompile",
			"details": "https://github.com/surjikal/sublime-coffee-compile",
			"releases": [
				{
					"sublime_text": "*",
					"branch": "master"
				}
			]
		},
		{
			"name": "CoffeeComplete Plus (Autocompletion)",
			"details": "https://github.com/justinmahar/SublimeCSAutocompletePlus",
			"releases": [
				{
					"sublime_text": "*",
					"branch": "master"
				}
			]
		},
		{
			"name": "CoffeeScript",
			"details": "https://github.com/sustained/CoffeeScript-Sublime-Plugin",
			"labels": ["language syntax"],
			"releases": [
				{
					"sublime_text": "<3000",
					"branch": "master"
				}
			]
		},
		{
			"name": "CoffeeScript Ddry Snippets",
			"details": "https://github.com/ddry/ddry-sublime-coffee-snippets",
			"labels": [ "snippets" ],
			"releases": [
				{
					"sublime_text": "*",
					"tags": true
				}
			]
		},
		{
			"name": "CoffeeScript Function Finder",
			"details": "https://github.com/edubkendo/sublime-coffeescript-function-finder",
			"releases": [
				{
					"sublime_text": "<3000",
					"branch": "master"
				}
			]
		},
		{
			"details": "https://github.com/jisaacks/CoffeeScriptHaml",
			"releases": [
				{
					"sublime_text": "*",
					"branch": "master"
				}
			]
		},
		{
			"name": "ColdBox Platform",
			"details": "https://github.com/lmajano/cbox-coldbox-sublime",
			"labels": ["ColdBox", "WireBox", "MockBox", "LogBox", "TestBox", "ColdFusion"],
			"releases": [
				{
					"sublime_text": "*",
					"tags": true
				}
			]
		},
		{
			"details": "https://github.com/SublimeText/ColdFusion",
			"releases": [
				{
					"sublime_text": "<3000",
					"branch": "master"
				}
			]
		},
		{
			"name": "ColdFusion Docs Launcher",
			"details": "https://github.com/linkarys/CFDocsLauncher",
			"previous_names": ["CFDocsLauncher"],
			"releases": [
				{
					"sublime_text": "*",
					"tags": true
				}
			]
		},
		{
			"name": "CollaBroText",
			"details": "https://github.com/shantanu3637/CollaBroText",
			"releases": [
				{
					"sublime_text": ">=3084",
					"platforms": ["linux"],
					"tags": true
				}
			]
		},
		{
			"name": "Collider Snippets",
			"details": "https://github.com/simonsinclair/collider-snippets",
			"releases": [
				{
					"sublime_text": "*",
					"tags": true
				}
			]
		},
		{
			"name": "ColobotSyntaxHighlighting",
			"details": "https://github.com/MrSimbax/sublime-colobot-syntax",
			"labels": ["language syntax"],
			"releases": [
				{
					"sublime_text": ">=3084",
					"tags": true
				}
			]
		},
		{
			"name": "Color Convert",
			"details": "https://github.com/zhouyuexie/ColorConvert",
			"releases": [
				{
					"sublime_text": "*",
					"tags": true
				}
			]
		},
		{
			"name": "Color Highlight",
			"labels": ["color", "highlight", "highlighter", "hex", "rgb", "hsl"],
			"details": "https://github.com/Kronuz/ColorHighlight",
			"releases": [
				{
					"sublime_text": "*",
					"tags": true
				}
			]
		},
		{
			"name": "Color Highlighter",
			"details": "https://github.com/Monnoroch/ColorHighlighter",
			"releases": [
				{
					"sublime_text": "*",
					"tags": true
				}
			]
		},
		{
			"name": "Color Scheme - Baara Dark",
			"details": "https://github.com/jobedom/sublime-baara-dark",
			"labels": ["color scheme"],
			"releases": [
				{
					"sublime_text": "*",
					"tags": true
				}
			]
		},
		{
			"name": "Color Scheme - Bass",
			"details": "https://github.com/53v3n3d4/Color-Scheme-Bass",
			"labels": ["color scheme"],
			"releases": [
				{
					"sublime_text": "*",
					"tags": true
				}
			]
		},
		{
			"name": "Color Scheme - Chromodynamics",
			"details": "https://github.com/MagicStack/Chromodynamics",
			"labels": ["color scheme"],
			"releases": [
				{
					"sublime_text": "*",
					"tags": true
				}
			]
		},
		{
			"name": "Color Scheme - CoderPad",
			"details": "https://github.com/marwan37/CoderPad-Color-Scheme",
			"labels": ["color scheme"],
			"releases": [
				{
					"sublime_text": "*",
					"tags": true
				}
			]
		},
		{
			"name": "Color Scheme - Creamy",
			"details": "https://github.com/quimcalpe/sublime-creamy-theme",
			"labels": ["color scheme"],
			"releases": [
				{
					"sublime_text": "*",
					"tags": true
				}
			]
		},
		{
			"name": "Color Scheme - Dusk",
			"details": "https://github.com/geekpradd/Dusk-Color-Scheme",
			"labels": ["color scheme"],
			"releases": [
				{
					"sublime_text": "*",
					"tags": true
				}
			]
		},
		{
			"name": "Color Scheme - Eazy Light",
			"details": "https://github.com/txdm/Eazy-Light",
			"labels": ["color scheme"],
			"previous_names": ["Eazy Light"],
			"releases": [
				{
					"sublime_text": "*",
					"tags": true
				}
			]
		},
		{
			"name": "Color Scheme - Eggplant Parm",
			"details": "https://github.com/mimshwright/sublime-eggplant-parm",
			"labels": ["color scheme"],
			"previous_names": ["Eggplant Parm Color Scheme"],
			"releases": [
				{
					"sublime_text": "*",
					"branch": "master"
				}
			]
		},
		{
			"name": "Color Scheme - Frontend Delight",
			"details": "https://github.com/bernatfortet/sublime-frontend-delight",
			"labels": ["color scheme"],
			"previous_names": ["Frontend Delight Theme"],
			"releases": [
				{
					"sublime_text": "*",
					"branch": "master"
				}
			]
		},
		{
			"name": "Color Scheme - Gerbus",
			"details": "https://github.com/gerbus/sublime-color-scheme",
			"labels": ["color scheme"],
			"releases": [
				{
					"sublime_text": ">=3152",
					"tags": true
				}
			]
		},
		{
			"name": "Color Scheme - Gray Matter",
			"details": "https://github.com/philipbelesky/Gray-Matter",
			"labels": ["color scheme", "markdown"],
			"releases": [
				{
					"sublime_text": "*",
					"tags": true
				}
			]
		},
		{
			"name": "Color Scheme - Legacy",
			"details": "https://github.com/SublimeText/LegacyColorSchemes",
			"labels": ["color scheme", "legacy"],
			"releases": [
				{
					"sublime_text": ">3131",
					"tags": true
				}
			]
		},
		{
			"name": "Color Scheme - Pastels UI",
			"author": "E1ectroN",
			"details": "https://github.com/solo-s/sublime-pastels-ui",
			"labels": [ "color scheme" ],
			"releases": [
				{
					"sublime_text": "*",
					"tags": true
				}
			]
		},
		{
			"name": "Color Scheme - Rainbow",
			"details": "https://github.com/pradyun/Sublime-Rainbow-ColorScheme",
			"author": "Pradyun Gedam",
			"labels": ["color scheme"],
			"releases": [
				{
					"sublime_text": "*",
					"tags": true
				}
			]
		},
		{
			"name": "Color Scheme - Sleeplessmind",
			"details": "https://github.com/godbout/sleeplessmind-color-scheme",
			"labels": ["color scheme"],
			"releases": [
				{
					"sublime_text": "*",
					"branch": "master"
				}
			]
		},
		{
			"name": "Color Scheme - Spectral",
			"details": "https://github.com/blackdaw/spectral.tmTheme",
			"labels": ["color scheme"],
			"releases": [
				{
					"sublime_text": "*",
					"branch": "master"
				}
			]
		},
		{
			"name": "Color Scheme - Thunderstorm",
			"details": "https://github.com/39digits/thunderstorm-sublime-theme",
			"author": "Christopher Hamilton",
			"labels": ["color scheme"],
			"releases": [
				{
					"sublime_text": "*",
					"tags": true
				}
			]
		},
		{
			"name": "Color Scheme - Vintage Terminal",
			"details": "https://github.com/tonylegrone/terminal-sublime",
			"labels": ["color scheme"],
			"releases": [
				{
					"sublime_text": "*",
					"tags": true
				}
			]
		},
		{
			"name": "Color Scheme - Yotsuba",
			"details": "https://github.com/Karegohan-And-Kamehameha/sublime-yotsuba",
			"releases": [
				{
					"sublime_text": "*",
					"tags": true
				}
			]
		},
		{
			"name": "Color Schemes - Wicked Schemes by b0xw00d",
			"details": "https://github.com/chaserogers/wicked_color_schemes",
			"labels": ["color scheme"],
			"releases": [
				{
					"sublime_text": "*",
					"tags": true
				}
			]
		},
		{
			"name": "Color Schemes by carlcalderon",
			"details": "https://github.com/carlcalderon/sublime-color-schemes",
			"labels": ["color scheme"],
			"releases": [
				{
					"sublime_text": "*",
					"branch": "master"
				}
			]
		},
		{
			"name": "Colorcoder",
			"details": "https://github.com/vprimachenko/Sublime-Colorcoder",
			"releases": [
				{
					"sublime_text": ">=3000",
					"branch": "master"
				},
				{
					"sublime_text": "<3000",
					"branch": "st2"
				}
			]
		},
		{
			"name": "Colored Comments",
			"details": "https://github.com/TheSecEng/ColoredComments",
			"author": "Terminal / TheSecEng",
			"labels": ["colorization", "colors", "comments"],
			"releases": [
				{
					"sublime_text": "3170 - 3999",
					"tags": "st3-"
				},
				{
					"sublime_text": ">=4000",
					"tags": true
				}
			]
		},
		{
			"details": "https://github.com/facelessuser/ColorHelper",
			"releases": [
				{
					"sublime_text": ">=3170",
					"tags": "st3-"
				}
			]
		},
		{
			"details": "https://github.com/braver/ColorHints",
			"releases": [
				{
					"sublime_text": ">=3200",
					"tags": true
				}
			]
		},
		{
			"name": "ColorPick",
			"details": "https://github.com/jnordberg/sublime-colorpick",
			"releases": [
				{
					"sublime_text": "*",
					"branch": "master"
				}
			]
		},
		{
			"name": "ColorSchemeEditor",
			"details": "https://github.com/bobef/ColorSchemeEditor",
			"releases": [
				{
					"sublime_text": "*",
					"tags": true
				}
			]
		},
		{
			"name": "ColorSchemeSelector",
			"details": "https://github.com/jugyo/SublimeColorSchemeSelector",
			"releases": [
				{
					"sublime_text": "*",
					"branch": "master"
				}
			]
		},
		{
			"name": "ColorSchemeUnit",
			"details": "https://github.com/gerardroche/sublime-color-scheme-unit",
			"labels": ["color scheme", "testing"],
			"previous_names": ["color_scheme_unit"],
			"releases": [
				{
					"sublime_text": ">=3000",
					"tags": true
				}
			]
		},
		{
			"name": "Colorsublime",
			"details": "https://github.com/Colorsublime/Colorsublime-Plugin",
			"labels": ["color scheme"],
			"previous_names": ["Color Switch"],
			"releases": [
				{
					"sublime_text": ">=3000",
					"tags": true
				}
			]
		},
		{
			"name": "colorToVal",
			"details": "https://github.com/yh418807968/colorToVal",
			"releases": [
				{
					"sublime_text": "*",
					"tags": true
				}
			]
		},
		{
			"name": "Colour Complete",
			"details": "https://github.com/jbrooksuk/ColourComplete",
			"labels": ["colour", "color", "complete", "css", "scss", "sass", "less"],
			"releases": [
				{
					"sublime_text": ">=3000",
					"branch": "master"
				}
			]
		},
		{
			"name": "COLT",
			"details": "https://github.com/code-orchestra/colt-sublime-plugin",
			"releases": [
				{
					"sublime_text": "<3000",
					"branch": "master"
				},
				{
					"sublime_text": ">=3000",
					"base": "https://github.com/code-orchestra/colt-sublime3-plugin",
					"branch": "master"
				}
			]
		},
		{
			"name": "Columbus Syntax",
			"details": "https://bitbucket.org/canlustenberger/brainwarecolumbus",
			"labels": ["language syntax"],
			"releases": [
				{
					"sublime_text": ">=3092",
					"tags": true
				}
			]
		},
		{
			"name": "Column Select",
			"details": "https://github.com/ehuss/Sublime-Column-Select",
			"releases": [
				{
					"sublime_text": "*",
					"tags": true
				}
			]
		},
		{
			"name": "Column Sort",
			"details": "https://github.com/MatiMax/ColumnSort",
			"releases": [
				{
					"sublime_text": ">=3000",
					"tags": true
				}
			]
		},
		{
			"name": "ColumnMassage",
			"details": "https://github.com/yangshuairocks/ColumnMassage",
			"releases": [
				{
					"sublime_text": ">=3000",
					"tags": true
				}
			]
		},
		{
			"name": "CombineAndMinify",
			"details": "https://github.com/joelcarlton/Sublime-CombineAndMinify",
			"releases": [
				{
					"sublime_text": "*",
					"tags": true
				}
			]
		},
		{
			"name": "CombineMediaQueries",
			"details": "https://github.com/astronaughts/SublimeCombineMediaQueries",
			"labels": ["css", "media query"],
			"releases": [
				{
					"sublime_text": "*",
					"tags": true
				}
			]
		},
		{
			"name": "Combiner",
			"details": "https://github.com/bite-your-idols/Combiner",
			"releases": [
				{
					"sublime_text": "*",
					"tags": true
				}
			]
		},
		{
			"name": "Combyne",
			"details": "https://github.com/kadamwhite/Sublime-Combyne",
			"releases": [
				{
					"sublime_text": "*",
					"tags": true
				}
			]
		},
		{
			"name": "ComicSansToggle",
			"details": "https://github.com/seangoedecke/sublime-comic-sans-toggle/",
			"releases": [
				{
					"sublime_text": "*",
					"tags": true
				}
			]
		},
		{
			"name": "Commandbox",
			"details": "https://github.com/Ortus-Solutions/sublime-commandbox",
			"releases": [
				{
					"sublime_text": ">=3000",
					"tags": true
				}
			]
		},
		{
			"name": "Commando",
			"details": "https://github.com/ericpridham/sublime-commando",
			"releases": [
				{
					"sublime_text": ">=3000",
					"tags": true
				}
			]
		},
		{
			"name": "CommandOnSave",
			"details": "https://github.com/klaascuvelier/ST2-CommandOnSave",
			"releases": [
				{
					"sublime_text": "<3000",
					"branch": "master"
				}
			]
		},
		{
			"name": "CommandsBrowser",
			"details": "https://github.com/Sublime-Instincts/CommandsBrowser",
			"labels": ["commands", "plugin/package commands", "browser"],
			"releases": [
				{
					"sublime_text": ">=4121",
					"tags": true
				}
			]
		},
		{
			"name": "Comment Marks",
			"details": "https://github.com/maegul/comment_marks",
			"labels": ["comments", "code navigation"],
			"author": "maegul",
			"releases": [
				{
					"sublime_text": ">=4050",
					"tags": true
				}
			]
		},
		{
			"details": "https://github.com/ajayexpert/comment-snippet",
			"labels": ["snippets"],
			"releases": [
				{
					"sublime_text": "*",
					"tags": true
				}
			]
		},
		{
			"details": "https://github.com/hachesilva/Comment-Snippets",
			"labels": ["snippets"],
			"releases": [
				{
					"sublime_text": "*",
					"branch": "master"
				}
			]
		},
		{
			"details": "https://github.com/dccrazyboy/CommentAnyWhere",
			"releases": [
				{
					"sublime_text": "<3000",
					"branch": "master"
				}
			]
		},
		{
			"name": "CommentBanner",
			"details": "https://github.com/paulvanvulpen/CommentBanner",
			"releases": [
				{
					"sublime_text": "*",
					"tags": true
				}
			]
		},
		{
			"name": "CommentFold",
			"description" : "Gives an overview of your comments by folding all other code",
			"details": "https://github.com/mapsiter/CommentFold",
			"labels": ["utilily", "code navigation"],
			"releases": [
				{
					"sublime_text": "*",
					"tags": true
				}
			]
		},
		{
			"name": "Comments Aware Enter",
			"details": "https://github.com/Suor/CommentsAwareEnter",
			"releases": [
				{
					"sublime_text": "*",
					"branch": "master"
				}
			]
		},
		{
			"name": "Commitment",
			"details": "https://github.com/janraasch/sublimetext-commitment",
			"labels": ["vcs", "git", "fun"],
			"releases": [
				{
					"sublime_text": "*",
					"tags": true
				}
			]
		},
		{
			"details": "https://github.com/TooBug/CompactExpandCss",
			"releases": [
				{
					"sublime_text": "<3000",
					"branch": "master"
				}
			]
		},
		{
			"name": "Compadre Ipsum Snippet",
			"details": "https://github.com/compadre/compadre-ipsum-sublime",
			"author": "Compadre Ipsum Team",
			"labels": ["snippets"],
			"releases": [
				{
					"sublime_text": "*",
					"branch": "master"
				}
			]
		},
		{
			"name": "Compare Side-By-Side",
			"details": "https://bitbucket.org/dougty/sublime-compare-side-by-side",
			"author": "Doug Ty",
			"labels": ["diff", "compare", "comparison"],
			"releases": [
				{
					"sublime_text": "*",
					"tags": true
				}
			]
		},
		{
			"details": "https://github.com/nexional/CompareBuff",
			"author": "VK",
			"labels": ["compare", "comparison", "beyond compare", "diff", "buffer"],
			"releases": [
				{
					"sublime_text": "*",
					"tags": true
				}
			]
		},
		{
			"name": "Compass",
			"details": "https://github.com/whatwedo/sublime-text-compass",
			"author": "whatwedo",
			"labels": ["compass", "scss", "sass", "css", "precompiler", "build", "watch", "css3", "build system", "minification"],
			"releases": [
				{
					"sublime_text": "*",
					"tags": true
				}
			]
		},
		{
			"name": "Competitive Programming",
			"details": "https://github.com/egtoney/CompetitiveProgramming",
			"author": "egtoneyUK",
			"releases": [
				{
					"sublime_text": "*",
					"tags": true
				}
			]
		},
		{
			"name": "Competitive Programming Lite",
			"details": "https://github.com/JameelKaisar/Competitive-Programming-Lite",
			"labels": ["competitive programming", "competitive coding"],
			"releases": [
				{
					"sublime_text": ">=4107",
					"tags": true
				}
			]
		},
		{
			"name": "CompetitiveProgrammingParser",
			"details": "https://github.com/codeuniverse101/CompetitiveProgrammingParser",
			"releases": [
				{
					"sublime_text": "*",
					"tags": true
				}
			]
		},
		{
			"name": "Compile Jasper Template",
			"details": "https://github.com/MettleUp/CompileJasperTemplate",
			"releases": [
				{
					"sublime_text": "*",
					"platforms": ["osx", "linux"],
					"tags": true
				}
			]
		},
		{
			"name": "Compile Selected ES6",
			"details": "https://github.com/xinchaobeta/compile-selected-es6",
			"releases": [
				{
					"sublime_text": "*",
					"tags": true
				}
			]
		},
		{
			"name": "CompletePHP",
			"details": "https://github.com/desean1625/CompletePHP",
			"author": "Desean1625",
			"labels": ["completions","php","documentation","auto-complete"],
			"releases": [
				{
					"sublime_text": "*",
					"tags": true
				}
			]
		},
		{
			"name": "CompleteXmlTag",
			"details": "https://github.com/neothenil/sublimetext_complete_xml_tag",
			"labels": ["xml", "formatting"],
			"releases": [
				{
					"sublime_text": ">=3000",
					"tags": true
				}
			]
		},
		{
			"name": "ComplexBuild",
			"details": "https://github.com/lucteo/ComplexBuild",
			"author": "lucteo",
			"labels": ["build system","workflow"],
			"releases": [
				{
					"sublime_text": "*",
					"tags": true
				}
			]
		},
		{
			"name": "Composer",
			"details": "https://github.com/francodacosta/composer-sublime",
			"releases": [
				{
					"sublime_text": "*",
					"branch": "master"
				}
			]
		},
		{
			"name": "ComposerPackageInfo",
			"details": "https://github.com/gh640/SublimeComposerPackageInfo",
			"author": "Goto Hayato",
			"labels": ["php", "composer"],
			"releases": [
				{
					"sublime_text": ">=3124",
					"tags": true
				}
			]
		},
		{
			"name": "Compressor",
			"details": "https://github.com/joernhees/sublime-compressor",
			"labels": ["compression", "decompress", "gzip"],
			"releases": [
				{
					"sublime_text": "*",
					"tags": true
				}
			]
		},
		{
			"name": "ComputerCraft Package",
			"details": "https://github.com/benanders/ST2-ComputerCraft-Package",
			"labels": ["language syntax"],
			"releases": [
				{
					"sublime_text": "*",
					"branch": "master"
				}
			]
		},
		{
			"name": "Conda",
			"details": "https://github.com/mandeep/sublime-text-conda",
			"labels": ["snippets", "build system", "utilities", "python", "search", "anaconda", "miniconda", "conda"],
			"releases": [
				{
					"sublime_text": ">=3000",
					"tags": true
				}
			]
		},
		{
			"name": "Conditional ColorSchemes",
			"details": "https://github.com/enteleform-releases/SublimeText--Conditional-ColorSchemes",
			"labels": ["color scheme", "automation", "automate"],
			"releases": [
				{
					"sublime_text": ">=3000",
					"tags": true
				}
			]
		},
		{
			"name": "ConEmuOpen",
			"details": "https://github.com/tianjianchn/Sublime_ConEmuOpen",
			"labels": ["conemu", "cmd", "windows", "cmd here"],
			"releases": [
				{
					"sublime_text": ">=3000",
					"platforms": ["windows"],
					"tags": true
				}
			]
		},
		{
			"name": "Configify",
			"details": "https://github.com/loganhasson/configify",
			"releases": [
				{
					"sublime_text": "*",
					"branch": "master"
				}
			]
		},
		{
			"name": "Confluence",
			"details": "https://github.com/mlf4aiur/SublimeConfluence",
			"homepage": "https://github.com/mlf4aiur/SublimeConfluence",
			"author": "Kevin Li",
			"releases": [
				{
					"sublime_text": ">=3000",
					"tags": true
				}
			]
		},
		{
			"name": "Conky.tmLanguage",
			"details": "https://github.com/oliverseal/Conky.tmLanguage",
			"releases": [
				{
					"sublime_text": "*",
					"tags": true
				}
			]
		},
		{
			"name": "CoNLL-U",
			"details": "https://github.com/stephsamson/CoNLL-U.tmLanguage",
			"releases": [
				{
					"sublime_text": "*",
					"tags": true
				}
			]
		},
		{
			"name": "Console Exec",
			"details": "https://github.com/joeyespo/sublimetext-console-exec",
			"author": "Joe Esposito",
			"labels": ["build", "console", "terminal", "utilities"],
			"releases": [
				{
					"sublime_text": "*",
					"tags": true
				}
			]
		},
		{
			"name": "Console Wrap",
			"details": "https://github.com/unknownuser88/consolewrap",
			"author": "David Bekoyan",
			"labels": ["logs", "debug", "console", "output", "javascript", "completion", "auto-complete"],
			"previous_names": ["Console Wrap for js"],
			"releases": [
				{
					"sublime_text": "*",
					"tags": true
				}
			]
		},
		{
			"details": "https://github.com/abathur/constellation",
			"labels": ["project", "workspace", "utilities", "utils", "session", "group"],
			"releases": [
				{
					"sublime_text": ">=3161",
					"tags": true
				}
			]
		},
		{
			"name": "Contao Front-End Snippets",
			"details": "https://github.com/marcobiedermann/sublime-contao-front-end-snippets",
			"labels": ["cms", "contao", "snippets", "css", "less", "sass", "scss", "stylus"],
			"releases": [
				{
					"sublime_text": "*",
					"tags": true
				}
			]
		},
		{
			"name": "Context",
			"details": "https://github.com/shagabutdinov/sublime-context",
			"donate": "https://github.com/shagabutdinov/sublime-enhanced/blob/master/readme-donations.md",
			"labels": ["sublime-enhanced", "utilities"],
			"releases": [
				{
					"sublime_text": "*",
					"branch": "master"
				}
			]
		},
		{
			"name": "ContextBuild",
			"details": "https://github.com/sellerengine/sublime_context_build",
			"releases": [
				{
					"sublime_text": "<3000",
					"branch": "master"
				}
			]
		},
		{
			"name": "ContextualMove",
			"details": "https://github.com/davidson16807/sublime_contextual_move",
			"releases": [
				{
					"sublime_text": "*",
					"tags": true
				}
			]
		},
		{
			"details": "https://github.com/gipsy-king/ControlScroll",
			"releases": [
				{
					"sublime_text": "<3000",
					"branch": "master"
				}
			]
		},
		{
			"name": "ConvertChineseCharacters",
			"details": "https://github.com/leibnizli/ConvertChineseCharacters",
			"releases": [
				{
					"sublime_text": ">3000",
					"tags": true
				}
			]
		},
		{
			"name": "ConvertEpochToDate",
			"details": "https://github.com/nexional/ConvertEpochToDate",
			"releases": [
				{
					"sublime_text": "*",
					"tags": true
				}
			]
		},
		{
			"name": "ConvertFullHalfWidth",
			"details": "https://github.com/naoyukik/SublimeConvertFullHalfWidth",
			"labels": ["japanese", "zenkaku", "hankaku"],
			"releases": [
				{
					"sublime_text": ">3000",
					"tags": true
				}
			]
		},
		{
			"name": "ConvertJaZenHan",
			"details": "https://github.com/Satoh-D/ConvertJaZenHan",
			"releases": [
				{
					"sublime_text": "*",
					"tags": true
				}
			]
		},
		{
			"name": "CookLang",
			"details": "https://github.com/cooklang/CookSublime",
			"releases": [
				{
					"sublime_text": "*",
					"tags": true
				}
			]
		},
		{
			"name": "Cool",
			"details": "https://github.com/princjef/sublime-cool-highlighter",
			"releases": [
				{
					"sublime_text": "*",
					"tags": true
				}
			]
		},
		{
			"name": "Cool & Clear - Color Scheme",
			"previous_names": ["Cool & Clear"],
			"details": "https://github.com/Doodpants/Cool-and-Clear-Color-Scheme",
			"author": "Karl von Laudermann",
			"labels": ["color scheme"],
			"releases": [
				{
					"sublime_text": ">=3170",
					"tags": true
				}
			]
		},
		{
			"name": "CoolBase64",
			"details": "https://github.com/coekuss/CoolBase64-sublime",
			"releases": [
				{
				"sublime_text": "*",
				"tags": true
				}
			]
		},
		{
			"name": "CoolFormat",
			"details": "https://github.com/akof1314/Sublime-CoolFormat",
			"labels": ["format", "tidy"],
			"releases": [
				{
					"sublime_text": "*",
					"tags": true
				}
			]
		},
		{
			"name": "Copy as HTML",
			"details": "https://github.com/liulex/CopyAsHtml",
			"labels": ["copy", "html", "clipboard"],
			"releases": [
				{
					"sublime_text": ">=3000",
					"platforms": ["windows"],
					"tags": true
				}
			]
		},
		{
			"name": "Copy Block",
			"details": "https://github.com/xsleonard/sublime-CopyBlock",
			"releases": [
				{
					"sublime_text": "*",
					"tags": true
				}
			]
		},
		{
			"name": "Copy Code Snippet",
			"details": "https://github.com/socsieng/sublime-copy-code-snippet",
			"labels": ["copy"],
			"releases": [
				{
					"sublime_text": ">=3000",
					"tags": true
				}
			]
		},
		{
			"name": "Copy Cut and Paste Lines",
			"details": "https://github.com/alanlynn/sublime-copy-cut-paste-lines",
			"labels": ["text manipulation", "clipboard", "copy", "cut", "paste", "duplicate"],
			"releases": [
				{
					"sublime_text": ">=3000",
					"tags": true
				}
			]
		},
		{
			"name": "Copy File Name",
			"details": "https://github.com/nwjlyons/copy-file-name",
			"previous_names": ["copy-file-name"],
			"releases": [
				{
					"sublime_text": "<3000",
					"branch": "master"
				}
			]
		},
		{
			"name": "Copy Filepath With Line Numbers",
			"details": "https://github.com/NickHatBoecker/CopyFilepathWithLineNumbers",
			"releases": [
				{
					"sublime_text": "*",
					"tags": true
				}
			]
		},
		{
			"name": "Copy from Find Results",
			"details": "https://github.com/NicoSantangelo/sublime-copy-from-find-results",
			"releases": [
				{
					"sublime_text": "*",
					"tags": true
				}
			]
		},
		{
			"name": "Copy on Select",
			"details": "https://github.com/acdpnk/CopyOnSelect",
			"releases": [
				{
					"sublime_text": ">=3000",
					"tags": true
				}
			]
		},
		{
			"name": "Copy Paste Increment",
			"details": "https://github.com/xvrqt/copy-paste-increment",
			"releases": [
				{
					"sublime_text": ">=3000",
					"tags": true
				}
			]
		},
		{
			"name": "Copy Paste Killer",
			"details": "https://github.com/kyamaguchi/CopyPasteKiller",
			"releases": [
				{
					"sublime_text": ">=3000",
					"tags": true
				}
			]
		},
		{
			"name": "Copy PHP Namespace",
			"details": "https://github.com/frankdejonge/CopyNamespace",
			"releases": [
				{
					"sublime_text": "<3000",
					"branch": "master"
				}
			]
		},
		{
			"name": "Copy Python Path",
			"details": "https://github.com/pokidovea/copy_python_path",
			"releases": [
				{
					"sublime_text": ">=3000",
					"tags": true
				}
			]
		},
		{
			"name": "Copy Relative Path",
			"details": "https://github.com/bpicolo/CopyRelativePath",
			"releases": [
				{
					"sublime_text": "*",
					"branch": "master"
				}
			]
		},
		{
			"name": "Copy to HipChat",
			"details": "https://github.com/phlco/CopyToHipChat",
			"author": "philco",
			"labels": ["language syntax", "text manipulation", "formatting", "utilities", "code sharing", "hipchat", "remote collaboration"],
			"releases": [
				{
					"sublime_text": "*",
					"tags": true
				}
			]
		},
		{
			"details": "https://github.com/adzenith/CopyEdit",
			"releases": [
				{
					"sublime_text": "*",
					"branch": "master"
				}
			]
		},
		{
			"name": "CopyToSharePointRoot",
			"details": "https://github.com/joladev/SublimeCopyToSharePointRoot",
			"author": "eakron",
			"labels": ["sharepoint"],
			"releases": [
				{
					"sublime_text": "*",
					"platforms": ["windows"],
					"tags": true
				}
			]
		},
		{
			"details": "https://github.com/crash5/CopyWithLineNumbersReloaded",
			"releases": [
				{
					"sublime_text": "*",
					"tags": true
				}
			]
		},
		{
			"details": "https://github.com/samsha1971/CopyWithQuotes",
			"releases": [
				{
					"sublime_text": "*",
					"tags": true
				}
			]
		},
		{
			"name": "Coq",
			"details": "https://github.com/whitequark/Sublime-Coq",
			"labels": ["syntax"],
			"releases": [
				{
					"sublime_text": ">=3000",
					"branch": "master"
				}
			]
		},
		{
			"name": "Coral",
			"details": "https://github.com/coral-framework/sublime-coral",
			"labels": ["language syntax"],
			"releases": [
				{
					"sublime_text": "*",
					"tags": true
				}
			]
		},
		{
			"name": "Core dna snippets",
			"details": "https://github.com/bwiredagency/core_dna_snippets",
			"labels": ["snippets"],
			"releases": [
				{
					"sublime_text": "*",
					"tags": true
				}
			]
		},
		{
			"name": "Coreboot syntax",
			"details": "https://github.com/coreboot/sublime-text-coreboot-syntax",
			"labels": ["language syntax"],
			"releases": [
				{
					"sublime_text": ">=3092",
					"tags": true
				}
			]
		},
		{
			"name": "CoreBuilder",
			"details": "https://github.com/rodrigoangeline/CoreBuilder_SublimeText",
			"labels": ["language syntax"],
			"releases": [
				{
					"sublime_text": "*",
					"branch": "master"
				}
			]
		},
		{
			"name": "Corona Editor",
			"details": "https://github.com/coronalabs/CoronaSDK-SublimeText",
			"previous_names": ["Corona SDK"],
			"releases": [
				{
					"sublime_text": "*",
					"platforms": ["osx", "windows"],
					"tags": true
				}
			]
		},
		{
			"name": "Cortex",
			"details": "https://github.com/cortoproject/CortexIDE",
			"releases": [
				{
					"sublime_text": "*",
					"tags": true
				}
			]
		},
		{
			"name": "Cosmos Scope",
			"details": "https://github.com/KristianHolsheimer/cosmos_scope_sublime",
			"releases": [
				{
					"sublime_text": ">=3092",
					"tags": true
				}
			]
		},
		{
			"name": "Cotonti",
			"details": "https://github.com/Cotonti/sublime-cotonti",
			"releases": [
				{
					"sublime_text": "*",
					"branch": "master"
				}
			]
		},
		{
			"name": "Cottle",
			"details": "https://github.com/SublimeText/Cottle",
			"labels": ["completions", "language syntax"],
			"releases": [
				{
					"sublime_text": ">=3143",
					"tags": "3143-"
				}
			]
		},
		{
			"name": "CoverMe",
			"details": "https://github.com/shauryachats/CoverMe",
			"releases": [
				{
					"sublime_text": "*",
					"tags": true
				}
			]
		},
		{
			"name": "Cowsay",
			"details": "https://github.com/adamchainz/SublimeCowsay",
			"releases": [
				{
					"sublime_text": "*",
					"tags": true
				}
			]
		},
		{
			"name": "cp2k-syntax",
			"details": "https://github.com/nholmber/cp2k-syntax",
			"labels": ["language syntax", "linting"],
			"releases": [
				{
					"sublime_text": ">=3084",
					"tags": "st3-"
				}
			]
		},
		{
			"name": "CPP Competitive Programming Snippets",
			"details": "https://github.com/MeghaSharma21/CPP_Competitive_Programming_Sublime_Snippets",
			"releases": [
				{
					"sublime_text": "*",
					"tags": true
				}
			]
		},
		{
			"name": "CppBuilder",
			"details": "https://github.com/Sharlock93/CppBuilder",
			"releases": [
				{
					"sublime_text": "*",
					"tags": true
				}
			]
		},
		{
			"name": "CppFastOlympicCoding",
			"details": "https://github.com/Jatana/FastOlympicCoding",
			"labels": ["cpp", "testing", "linting", "auto-complete", "snippets"],
			"releases": [
				{
					"sublime_text": ">=3092",
					"tags": true
				}
			]
		},
		{
			"name" : "CppToolkit",
			"details" : "https://github.com/mccartnm/CppToolkitSublimeText",
			"labels" : ["cpp", "refactor", "autocomplete", "autodeclare"],
			"releases" : [
				{
					"sublime_text": ">=3000",
					"tags": true
				}
			]
		},
		{
			"name": "CPrettify",
			"details": "https://github.com/aghontpi/CPrettify-Sublime-text-3",
			"labels": ["c", "prettify", "cprettify"],
			"releases": [
				{
					"sublime_text": ">=3000",
					"platforms": ["windows"],
					"tags": true
				}
			]
		},
		{
			"name": "CQ Clientlibs Syntax Highlight",
			"details": "https://github.com/diestrin/cq-clienltib-sublime-language",
			"labels": ["cq", "clientlib"],
			"releases": [
				{
					"sublime_text": "*",
					"tags": true
				}
			]
		},
		{
			"name": "CQ5Saver",
			"details": "https://bitbucket.org/mavendc/cq5-sublimetext",
			"releases": [
				{
					"sublime_text": "*",
					"branch": "master"
				}
			]
		},
		{
			"name": "Crackshell",
			"details": "https://github.com/Crackshell/sublime-text",
			"releases": [
				{
					"sublime_text": ">=3103",
					"tags": true
				}
			]
		},
		{
			"name": "Craft Development Snippets",
			"details": "https://github.com/alecritson/Craft-Sublime-Snippets",
			"releases": [
				{
					"sublime_text": "*",
					"tags": true
				}
			]
		},
		{
			"name": "Craft-Twig",
			"details": "https://github.com/BarrelStrength/Craft-Twig.tmbundle",
			"releases": [
				{
					"sublime_text": "*",
					"tags": true
				}
			]
		},
		{
			"name": "CrafterSama Scheme",
			"details": "https://github.com/CrafterSama/CrafterSama-Scheme",
			"labels": ["color scheme"],
			"releases": [
				{
					"sublime_text": "*",
					"tags": true
				}
			]
		},
		{
			"name": "Crates",
			"details": "https://github.com/Kerollmops/sublime-crates",
			"labels": ["completions", "rust"],
			"releases": [
				{
					"sublime_text": ">=3000",
					"tags": true
				}
			]
		},
		{
			"name": "Create Backup Copy",
			"details": "https://github.com/glutanimate/sublime-create-backup-copy",
			"labels": ["backup", "file creation"],
			"releases": [
				{
					"sublime_text": ">=3000",
					"tags": true
				}
			]
		},
		{
			"name": "Create Js Completions",
			"details": "https://github.com/wshxbqq/createjs-completions",
			"labels": ["completions"],
			"releases": [
				{
					"sublime_text": "*",
					"tags": true
				}
			]
		},
		{
			"name": "Create Save Prompt",
			"details": "https://github.com/cellis/CreateSavePrompt",
			"releases": [
				{
					"sublime_text": "*",
					"tags": true
				}
			]
		},
		{
			"author": "Tomas Barry",
			"name": "Create WebP Image",
			"labels": ["WebP", "cwebp"],
			"details": "https://github.com/TomasBarry/Sublime-create-webp-image",
			"releases": [
				{
					"sublime_text": "*",
					"tags": true
				}
			]
		},
		{
			"name": "CreativeCrocodile",
			"details": "https://github.com/Abban/CreativeCrocodile",
			"releases": [
				{
					"sublime_text": "*",
					"tags": true
				}
			]
		},
		{
			"name": "Creeper Reverse Polish Language",
			"details": "https://github.com/KubeRoot/Sublime-CRPL",
			"labels": ["language syntax", "completions"],
			"releases": [
				{
					"sublime_text": ">=3092",
					"tags": true
				}
			]
		},
		{
			"details": "https://github.com/Siddley/Creole",
			"labels": ["language syntax"],
			"releases": [
				{
					"sublime_text": "*",
					"branch": "master"
				}
			]
		},
		{
			"name": "Crestron",
			"details": "https://github.com/amclain/sublime-crestron",
			"releases": [
				{
					"sublime_text": "*",
					"tags": true
				}
			]
		},
		{
			"name": "Criollo Color Scheme",
			"labels": ["color scheme"],
			"details": "https://github.com/aranajhonny/criollo",
			"releases": [
				{
					"sublime_text": "*",
					"tags": true
				}
			]
		},
		{
			"name": "Cristina Color Scheme",
			"details": "https://github.com/edgarMejia/Cristina-ColorScheme",
			"labels": ["color scheme"],
			"releases": [
				{
					"sublime_text": "*",
					"tags": true
				}
			]
		},
		{
			"name": "Crollow",
			"details": "https://github.com/purefan/crollow",
			"releases": [
				{
					"sublime_text": "*",
					"tags": true,
					"platforms": "*"
				}
			]
		},
		{
			"name": "Crontab",
			"details": "https://github.com/michaelblyons/SublimeSyntax-Crontab",
			"previous_names": ["Crontab Syntax"],
			"labels": ["language syntax", "completions"],
			"releases": [
				{
					"sublime_text": "<3000",
					"tags": "version/st2/"
				},
				{
					"sublime_text": "3000 - 3155",
					"tags": "version/st3.0/"
				},
				{
					"sublime_text": ">=3156",
					"tags": "version/st3/"
				}
			]
		},
		{
			"name": "Crypto",
			"details": "https://github.com/mediaupstream/SublimeText-Crypto",
			"releases": [
				{
					"sublime_text": "*",
					"branch": "master"
				}
			]
		},
		{
			"name": "Crystal",
			"details": "https://github.com/crystal-lang-tools/sublime-crystal",
			"labels": ["crystal"],
			"releases": [
				{
					"sublime_text": "*",
					"tags": true
				}
			]
		},
		{
			"name": "CS-Script",
			"details": "https://github.com/oleg-shilo/cs-script-sublime",
			"releases": [
				{
					"sublime_text": ">=3000",
					"tags": true
				}
			]
		},
		{
			"name": "Cscope",
			"details": "https://github.com/ameyp/CscopeSublime",
			"releases": [
				{
					"sublime_text": "*",
					"branch": "master"
				}
			]
		},
		{
			"name": "cslint",
			"details": "https://github.com/cslint/sublime-cslint",
			"labels": ["linting", "formatting", "code style"],
			"author": "molee1905",
			"readme": "https://raw.githubusercontent.com/cslint/sublime-cslint/master/README.md",
			"issues": "https://github.com/cslint/sublime-cslint/issues",
			"releases": [
				{
					"sublime_text": ">=3124",
					"platforms": ["osx"],
					"tags": true
				}
			]
		},
		{
			"name": "CSON Converter",
			"details": "https://github.com/idleberg/sublime-cson-converter",
			"labels": ["converter", "cson", "json"],
			"releases": [
				{
					"sublime_text": ">=3000",
					"tags": true
				}
			]
		},
		{
			"name": "CsoundSyntax",
			"details": "https://github.com/nikhilsinghmus/CsoundST3",
			"labels": ["Csound", "music", "sound", "audio"],
			"releases": [
				{
					"sublime_text": ">=3092",
					"tags": true
				}
			]
		},
		{
			"name": "CSPM",
			"details": "https://github.com/cspm/SublimeCSPM",
			"labels": ["language syntax"],
			"releases": [
				{
					"sublime_text": ">=3000",
					"tags": true
				}
			]
		},
		{
			"name": "CSS Auto Commenting",
			"details": "https://github.com/sc8696/sublime-css-auto-comments",
			"releases": [
				{
					"sublime_text": "<3000",
					"branch": "master"
				}
			]
		},
		{
			"name": "CSS Color Converter",
			"details": "https://github.com/TheDutchCoder/ColorConvert",
			"releases": [
				{
					"sublime_text": "*",
					"branch": "master"
				}
			]
		},
		{
			"name": "CSS Colors",
			"details": "https://github.com/idleberg/CSS-Colors",
			"labels": ["snippets", "css"],
			"releases": [
				{
					"sublime_text": "*",
					"tags": true
				}
			]
		},
		{
			"name": "CSS Comments",
			"details": "https://github.com/brenopolanski/css-comments-sublime-snippets",
			"labels": ["css", "comments", "idiomatic-css", "snippets"],
			"releases": [
				{
					"sublime_text": "*",
					"branch": "master"
				}
			]
		},
		{
			"name": "CSS Completions",
			"details": "https://github.com/daneden/sublime-css-completions",
			"releases": [
				{
					"sublime_text": "*",
					"branch": "master"
				}
			]
		},
		{
			"name": "CSS Extended Completions",
			"details": "https://github.com/subhaze/CSS-Extended",
			"labels": ["auto-complete", "snippets", "css"],
			"releases": [
				{
					"sublime_text": "*",
					"tags": true
				}
			]
		},
		{
			"name": "CSS Format",
			"details": "https://github.com/mutian/Sublime-CSS-Format",
			"labels": ["css", "formatting"],
			"releases": [
				{
					"sublime_text": "*",
					"branch": "master"
				}
			]
		},
		{
			"name": "CSS Grid Snippets",
			"details": "https://github.com/antenando/css-grid-sublime-snippets",
			"labels": ["css", "snippets"],
			"releases": [
				{
					"sublime_text": "*",
					"tags": true
				}
			]
		},
		{
			"name": "CSS Less(ish)",
			"details": "https://github.com/kizza/CSS-Less-ish",
			"labels": ["css", "formatting", "precompiler"],
			"releases": [
				{
					"sublime_text": "*",
					"branch": "master"
				}
			]
		},
		{
			"name": "CSS Media Query Snippets",
			"details": "https://github.com/davezatch/Media-Query-Snippets",
			"labels": ["snippets"],
			"releases": [
				{
					"sublime_text": "*",
					"branch": "master"
				}
			]
		},
		{
			"name": "CSS Primer",
			"details": "https://github.com/vaicine/sublimetext-css-primer",
			"labels": ["file creation"],
			"releases": [
				{
					"sublime_text": "*",
					"branch": "master"
				}
			]
		},
		{
			"name": "CSS RTL generator",
			"details": "https://github.com/junyuecao/sublime-cssrtl",
			"releases": [
				{
					"sublime_text": "*",
					"tags": true
				}
			]
		},
		{
			"name": "CSS Selector Reveal",
			"details": "https://github.com/fblee/sublime-css-selector-reveal",
			"releases": [
				{
					"sublime_text": "<3000",
					"branch": "master"
				}
			]
		},
		{
			"name": "CSS Snippets",
			"details": "https://github.com/joshnh/CSS-Snippets",
			"labels": ["snippets"],
			"releases": [
				{
					"sublime_text": "*",
					"branch": "master"
				}
			]
		},
		{
			"name": "CSS Table of Contents",
			"details": "https://github.com/dingo-d/CSS-Table-of-Contents",
			"releases": [
				{
					"sublime_text": "*",
					"tags": true
				}
			]
		},
		{
			"name": "CSS To SASS And Stylus Converter",
			"details": "https://github.com/lnikell/css-converter",
			"releases": [
				{
					"sublime_text": "*",
					"tags": true
				}
			]
		},
		{
			"name": "CSS Unminifier",
			"details": "https://github.com/jonnypolite/cssunminifier",
			"releases": [
				{
					"sublime_text": "*",
					"tags": true
				}
			]
		},
		{
			"name": "CSS-On-Diet",
			"details": "https://github.com/wyderkat/css-on-diet--sublime-text",
			"labels": ["build system", "language syntax", "css", "preprocessor"],
			"releases": [
				{
					"sublime_text": "*",
					"branch": "master"
				}
			]
		},
		{
			"name": "CSS3",
			"details": "https://github.com/ryboe/CSS3",
			"labels": ["language syntax", "completions", "auto-complete", "reset", "linting"],
			"releases": [
				{
					"sublime_text": ">=3000",
					"tags": true
				}
			]
		},
		{
			"name": "CSScomb",
			"details": "https://github.com/csscomb/sublime-csscomb",
			"previous_names": ["CSScomb.js", "CSScomb JS"],
			"releases": [
				{
					"sublime_text": "*",
					"branch": "master"
				}
			]
		},
		{
			"name": "CSScomb Alpha Sort",
			"details": "https://github.com/psyrendust/CSScomb-Alpha-Sort-for-Sublime",
			"releases": [
				{
					"sublime_text": "<3000",
					"branch": "master"
				}
			]
		},
		{
			"name": "cssDOC",
			"details": "https://github.com/chrissimpkins/cssDOC",
			"releases": [
				{
					"sublime_text": "*",
					"tags": true
				}
			]
		},
		{
			"name": "CSSEdit Group support",
			"details": "https://github.com/Kotrotsos/sublime-cssedit-groups",
			"releases": [
				{
					"sublime_text": "*",
					"branch": "master"
				}
			]
		},
		{
			"details": "https://github.com/lcdsantos/CSSFontFamily",
			"releases": [
				{
					"sublime_text": "*",
					"branch": "master"
				}
			]
		},
		{
			"details": "https://github.com/hdemirchian/CSSFormat",
			"releases": [
				{
					"sublime_text": "<3000",
					"branch": "master"
				}
			]
		},
		{
			"name": "CSSLint",
			"details": "https://github.com/austinhappel/sublime-csslint",
			"labels": ["linting"],
			"releases": [
				{
					"sublime_text": "*",
					"tags": true
				}
			]
		},
		{
			"name": "Csslisible",
			"details": "https://github.com/thierrylemoulec/Sublime-Csslisible",
			"releases": [
				{
					"sublime_text": "<3000",
					"branch": "master"
				},
				{
					"sublime_text": ">=3000",
					"branch": "st3"
				}
			]
		},
		{
			"name": "Cssnext",
			"details": "https://github.com/zhouwenbin/sublime-cssnext",
			"releases": [
				{
					"sublime_text": "*",
					"tags": true
				}
			]
		},
		{
			"name": "CSSO",
			"details": "https://github.com/1000ch/Sublime-csso",
			"labels": ["css", "formatting"],
			"releases": [
				{
					"sublime_text": "*",
					"tags": true
				}
			]
		},
		{
			"name": "CSSOrder",
			"details": "https://github.com/lightningtgc/sublime-cssorder",
			"releases": [
				{
					"sublime_text": "*",
					"tags": true
				}
			]
		},
		{
			"name": "CSSTidy",
			"details": "https://github.com/fitnr/SublimeCSSTidy",
			"releases": [
				{
					"sublime_text": "<3000",
					"branch": "st2"
				},
				{
					"sublime_text": ">2999",
					"branch": "master"
				}
			]
		},
		{
			"name": "CSV",
			"details": "https://github.com/ericmartel/Sublime-Text-2-CSV-Plugin",
			"releases": [
				{
					"sublime_text": "*",
					"branch": "master"
				}
			]
		},
		{
			"name": "CSV Record View",
			"details": "https://github.com/mrp130/csv-record-view",
			"releases": [
				{
					"sublime_text": "*",
					"tags": true
				}
			]
		},
		{
			"name": "CTags",
			"details": "https://github.com/SublimeText/CTags",
			"releases": [
				{
					"sublime_text": "*",
					"tags": true
				}
			]
		},
		{
			"name": "CTags for PHP",
			"details": "https://github.com/erichard/SublimeCTagsPHP",
			"releases": [
				{
					"sublime_text": "<3000",
					"branch": "master"
				}
			]
		},
		{
			"details": "https://github.com/jmacpherson/CthulhuDolorem",
			"releases": [
				{
					"sublime_text": "<3000",
					"branch": "master"
				}
			]
		},
		{
			"name": "Ctranslator tool",
			"details": "https://github.com/smallevilbeast/ctranslator-sublime3-plugin",
			"labels": ["utilities"],
			"releases": [
				{
					"sublime_text": ">=3070",
					"tags": true
				}
			]
		},
		{
			"name": "Cube2Media Color Scheme",
			"details": "https://github.com/electricgraffitti/sublime-theme-Cube2",
			"labels": ["color scheme"],
			"releases": [
				{
					"sublime_text": "*",
					"branch": "master"
				}
			]
		},
		{
			"name": "Cubescript Syntax Highlighting",
			"details": "https://github.com/srbs/cubescript-syntax-sublime",
			"labels": ["language syntax"],
			"releases": [
				{
					"sublime_text": "*",
					"tags": true
				}
			]
		},
		{
			"name": "Cucumber",
			"details": "https://github.com/drewda/cucumber-sublime-bundle",
			"labels": ["language syntax"],
			"releases": [
				{
					"sublime_text": "<3000",
					"branch": "master"
				},
				{
					"sublime_text": ">=3000",
					"branch": "st3"
				}
			]
		},
		{
			"name": "Cucumber Completion",
			"details": "https://github.com/kristianperkins/sublime-cucumber-completion",
			"releases": [
				{
					"sublime_text": "*",
					"branch": "master"
				}
			]
		},
		{
			"name": "Cucumber Snippets e Highlight em Inglês",
			"details": "https://github.com/RobertoPegoraro/cucumber-snippets-highlight-english",
			"releases": [
				{
					"sublime_text": ">=3092",
					"tags": true
				}
			]
		},
		{
			"name": "Cucumber Snippets e Highlight em Português",
			"details": "https://github.com/RobertoPegoraro/cucumber-snippets-highlight-portugues",
			"releases": [
				{
					"sublime_text": "*",
					"tags": true
				}
			]
		},
		{
			"name": "Cucumber Step Finder",
			"details": "https://github.com/danielfrey/sublime-cucumber-step-finder",
			"releases": [
				{
					"sublime_text": "*",
					"tags": true
				}
			]
		},
		{
			"name": "CUDA C++",
			"details": "https://github.com/harrism/sublimetext-cuda-cpp",
			"labels": ["language syntax"],
			"releases": [
				{
					"sublime_text": "*",
					"tags": true
				}
			]
		},
		{
			"name": "CUDA Snippets",
			"details": "https://github.com/LitLeo/CUDA-Sublime-Text-Snippets",
			"labels": ["language syntax"],
			"releases": [
				{
					"sublime_text": "*",
					"tags": true
				}
			]
		},
		{
			"name": "CUE Sheet",
			"details": "https://github.com/relikd/CUE-Sheet_sublime",
			"labels": ["language syntax"],
			"releases": [
				{
					"sublime_text": "*",
					"tags": true
				}
			]
		},
		{
			"name": "Cuneiform",
			"details": "https://github.com/joergen7/cuneiform-sublime",
			"labels": ["language syntax"],
			"releases": [
				{
					"sublime_text": ">=3092",
					"tags": true
				}
			]
		},
		{
			"name": "Cup",
			"details": "https://github.com/alin23/Cup",
			"releases": [
				{
					"sublime_text": ">=3092",
					"tags": true
				}
			]
		},
		{
			"name": "Curly Syntax Definition",
			"details": "https://github.com/medcat/CurlySyntaxDefinition",
			"releases": [
				{
					"sublime_text": "*",
					"tags": true
				}
			]
		},
		{
			"name": "Current Scope",
			"details": "https://github.com/gumuz/currentscope",
			"releases": [
				{
					"sublime_text": "<3000",
					"branch": "master"
				}
			]
		},
		{
			"name": "Curry Syntax Highlighting",
			"details": "https://github.com/jpsikorra/curry_syntax_highlight",
			"labels": ["curry", "language syntax"],
			"releases": [
				{
					"sublime_text": "*",
					"tags": true
				}
			]
		},
		{
			"details": "https://github.com/icylace/CursorRuler",
			"releases": [
				{
					"sublime_text": "*",
					"branch": "master"
				}
			]
		},
		{
			"name": "Custom Builder",
			"details": "https://github.com/sneakypete81/sublime_custom_builder",
			"releases": [
				{
					"sublime_text": "*",
					"tags": true
				}
			]
		},
		{
			"name": "Custom Elements Importer",
			"details": "https://github.com/JMendyk/Custom-Elements-Importer",
			"releases": [
				{
					"sublime_text": "*",
					"tags": true
				}
			]
		},
		{
			"name": "Custom Insert",
			"details": "https://github.com/yanni4night/sublime-custominsert",
			"releases": [
				{
					"sublime_text": "*",
					"branch": "master"
				}
			]
		},
		{
			"name": "Custom Tasks",
			"details": "https://github.com/Eun/CustomTasks",
			"releases": [
				{
					"sublime_text": "<3000",
					"branch": "master"
				}
			]
		},
		{
			"name": "CustomPATH",
			"details": "https://github.com/victorhaggqvist/SublimeCustomPATH",
			"releases": [
				{
					"sublime_text": ">=3000",
					"tags": true
				}
			]
		},
		{
			"name": "Cuttlefish",
			"details": "https://github.com/csun/Cuttlefish",
			"releases": [
				{
					"sublime_text": ">=3000",
					"branch": "master"
				}
			]
		},
		{
			"name": "CWL Syntax Highlighting",
			"details": "https://github.com/manabuishii/sublime-cwl-syntax",
			"labels": ["language syntax", "syntax highlighting", "cwl"],
			"releases": [
				{
					"sublime_text": ">=3092",
					"tags": true
				}
			]
		},
		{
			"name": "Cycle Setting",
			"details": "https://github.com/jmm/Sublime-Text-Cycle-Setting/tree/package-control",
			"releases": [
				{
					"sublime_text": "<3000",
					"base": "https://github.com/jmm/Sublime-Text-Cycle-Setting",
					"branch": "package-control"
				}
			]
		},
		{
			"name": "CycleGroup",
			"details": "https://github.com/daytonn/CycleGroup",
			"releases": [
				{
					"sublime_text": "*",
					"tags": true
				}
			]
		},
		{
			"name": "Cypher",
			"details": "https://github.com/kollhof/sublime-cypher",
			"releases": [
				{
					"sublime_text": "<3000",
					"branch": "master"
				}
			]
		},
		{
			"name": "Cython",
			"details": "https://github.com/NotSqrt/sublime-cython",
			"labels": ["language syntax"],
			"releases": [
				{
					"sublime_text": "*",
					"tags": true
				}
			]
		},
		{
			"name": "Cython+",
			"details": "https://github.com/petervaro/python",
			"labels": ["language syntax"],
			"previous_names": ["Modern Cython"],
			"releases": [
				{
					"sublime_text": "*",
					"branch": "cython"
				}
			]
		},
		{
			"name": "Cytora Colour Scheme",
			"details": "https://github.com/benomahony/cytora_colour_scheme",
			"releases": [
				{
					"sublime_text": "*",
					"tags": true
				}
			]
		}
	]
}<|MERGE_RESOLUTION|>--- conflicted
+++ resolved
@@ -2389,11 +2389,7 @@
 			"releases": [
 				{
 					"sublime_text": "*",
-<<<<<<< HEAD
 					"platforms": ["linux", "osx", "windows"],
-=======
-					"platforms": ["linux"],
->>>>>>> 2e926079
 					"tags": true
 				}
 			]
