--- conflicted
+++ resolved
@@ -1931,29 +1931,16 @@
 			]
 		},
 		{
-<<<<<<< HEAD
-=======
-			"name": "Codechef",
-			"details": "https://github.com/prongs/SublimeCodechef",
-			"releases": [
-				{
-					"sublime_text": "<3000",
-					"branch": "master"
-				}
-			]
-		},
-		{
 			"name": "CodeComplice",
 			"details": "https://github.com/spectacles/CodeComplice",
 			"releases": [
 				{
-					"sublime_text": ">=3000",
-					"tags": true
-				}
-			]
-		},
-		{
->>>>>>> afac612f
+					"sublime_text": "*",
+					"tags": true
+				}
+			]
+		},
+		{
 			"name": "CodeDrafts",
 			"details": "https://github.com/subeeshb/codedrafts_sublime_plugin",
 			"labels": ["code sharing", "snippets", "utilities"],
