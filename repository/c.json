{
	"schema_version": "3.0.0",
	"packages": [
		{
			"name": "C Base Converter",
			"details": "https://github.com/flau/c-base-converter",
			"author": ["Daniel Connolly"],
			"labels": ["C", "C++", "formatting", "text manipulation", "base", "hex"],
			"releases": [
				{
					"sublime_text": ">=3000",
					"tags": true
				}
			]
		},
		{
			"name": "C Improved",
			"details": "https://github.com/abusalimov/SublimeCImproved",
			"labels": ["language syntax"],
			"releases": [
				{
					"sublime_text": "*",
					"tags": true
				}
			]
		},
		{
			"name": "C# Compile & Run",
			"details": "https://github.com/chrokh/csharp-build-singlefile-sublime-text-2",
			"releases": [
				{
					"sublime_text": "*",
					"branch": "master"
				}
			]
		},
		{
			"name": "C# Snippets",
			"details": "https://github.com/etic/CSharpSnippets",
			"releases": [
				{
					"sublime_text": "*",
					"tags": true
				}
			]
		},
		{
			"name": "C++ & C Single File Builder - Minghang Yang",
			"details": "https://github.com/inouetoukyou/C_CppSingleFileBuilder_MinghangYang",
			"labels": ["build system"],
			"author": "Minghang Yang",
			"description": "Build and Run in Terminal for Single File C & C++",
			"releases": [
				{
					"sublime_text": ">3175",
					"tags": true
				}
			]
		},
		{
			"name": "C++ Classhelper",
			"details": "https://github.com/pr0grammr/cppclasshelper-sublime-text-plugin",
			"author": "Fabian Schilf",
			"labels": ["c++", "automation", "utilities", "file creation"],
			"description": "Create C++ class with Headerfile",
			"releases": [
				{
					"sublime_text": "*",
					"tags": true
				}
			]
		},
		{
			"name": "C++ Completions",
			"details": "https://github.com/tushortz/CPP-Completions",
			"labels": ["c++","completions", "auto-complete", "completion", "autocomplete", "snippet", "Completion"],
			"releases": [
				{
					"sublime_text": "*",
					"tags": true
				}
			]
		},
		{
			"name": "C++ Snippets",
			"details": "https://github.com/Rapptz/cpp-sublime-snippet",
			"labels": ["snippets"],
			"releases": [
				{
					"sublime_text": "*",
					"tags": true
				}
			]
		},
		{
			"name": "C++ Starting Kit",
			"details": "https://github.com/kodLite/cppStartingKit",
			"labels": ["language syntax"],
			"releases": [
				{
					"sublime_text": "*",
					"tags": true
				}
			]
		},
		{
			"name": "C++11",
			"details": "https://github.com/noct/sublime-cpp11",
			"labels": ["language syntax"],
			"releases": [
				{
					"sublime_text": "*",
					"tags": true
				}
			]
		},
		{
			"name": "C++NamespaceTool",
			"details": "https://github.com/myurtoglu/NamespaceTool",
			"labels": ["c++", "text manipulation", "formatting", "language syntax", "refactoring"],
			"releases": [
				{
					"sublime_text": "*",
					"tags": true
				}
			]
		},
		{
			"name": "C++YouCompleteMe",
			"details": "https://github.com/glymehrvrd/CppYCM",
			"labels": ["c++", "code completion", "syntax check"],
			"releases": [
				{
					"sublime_text": ">=3000",
					"tags": true
				}
			]
		},
		{
			"name": "C0",
			"details": "https://github.com/mahmoudalismail/SublimeC0",
			"releases": [
				{
					"sublime_text": "*",
					"branch": "master"
				}
			]
		},
		{
			"name": "C11",
			"details": "https://github.com/petervaro/C11",
			"labels": ["language syntax"],
			"releases": [
				{
					"sublime_text": "*",
					"tags": true
				}
			]
		},
		{
			"name": "C2console",
			"details": "https://github.com/meloalright/c2console",
			"labels": ["javascript", "console", "log"],
			"releases": [
				{
					"sublime_text": "*",
					"tags": true
				}
			]
		},
		{
			"name": "C99",
			"details": "https://github.com/noct/sublime-c99",
			"labels": ["language syntax"],
			"releases": [
				{
					"sublime_text": "*",
					"tags": true
				}
			]
		},
		{
			"name": "Cacher",
			"details": "https://github.com/CacherApp/cacher-sublime",
			"labels": ["snippets", "gists", "code library"],
			"releases": [
				{
					"sublime_text": "*",
					"tags": true
				}
			]
		},
		{
			"name": "Caddyfile Syntax",
			"details": "https://github.com/caddyserver/sublimetext",
			"labels": ["language syntax", "syntax highlighting"],
			"releases": [
				{
					"sublime_text": ">=3092",
					"tags": true
				}
			]
		},
		{
			"name": "Caffe Prototxt Syntax",
			"details": "https://github.com/zironycho/sublime-caffe-prototxt-syntax",
			"labels": ["language syntax"],
			"releases": [
				{
					"sublime_text": ">=3092",
					"tags": true
				}
			]
		},
		{
			"name": "CakePHP (Native)",
			"details": "https://github.com/josegonzalez/sublimetext-cakephp",
			"releases": [
				{
					"sublime_text": "*",
					"branch": "master"
				}
			]
		},
		{
			"name": "CakePHP (tmbundle)",
			"details": "https://github.com/cakephp/cakephp-tmbundle",
			"previous_names": ["CakePHP"],
			"releases": [
				{
					"sublime_text": "*",
					"branch": "master"
				}
			]
		},
		{
			"name": "Calamity",
			"details": "https://github.com/Pustur/calamity-sublime",
			"releases": [
				{
					"sublime_text": "*",
					"tags": true
				}
			]
		},
		{
			"name": "Calculate Relative Path",
			"details": "https://github.com/TonyHYK/CalculateRelativePath",
			"releases": [
				{
					"sublime_text": "*",
					"tags": true
				}
			]
		},
		{
			"name": "Can I Use",
			"details": "https://github.com/Azd325/sublime-text-caniuse",
			"releases": [
				{
					"sublime_text": "*",
					"branch": "master"
				}
			]
		},
		{
			"name": "caniuse_local",
			"details": "https://github.com/leecade/caniuse_local",
			"labels": ["caniuse", "offline"],
			"previous_names": ["Can I Use(offline)"],
			"releases": [
				{
					"sublime_text": "*",
					"tags": true
				}
			]
		},
		{
			"name": "CanJS-Snippets",
			"details": "https://github.com/marshallswain/CanJS-Snippets",
			"releases": [
				{
					"sublime_text": "*",
					"tags": true
				}
			]
		},
		{
			"name": "Canvas Snippets",
			"details": "https://github.com/skadimoolam/Canvas-Snippets",
			"author": "Adi",
			"labels": ["snippets", "auto-complete", "canvas", "html5", "javascript"],
			"releases": [
				{
					"sublime_text": "*",
					"tags": true
				}
			]
		},
		{
			"name": "CAOS Syntax Highlighter",
			"details": "https://github.com/KeyboardInterrupt/sublime-caos-syntax",
			"author": "KeyboardInterrupt",
			"releases": [
				{
					"sublime_text": "*",
					"tags": true
				}
			]
		},
		{
			"name": "Cap'n Proto Syntax",
			"details": "https://github.com/joshuawarner32/capnproto-sublime",
			"labels": ["language syntax"],
			"releases": [
				{
					"sublime_text": "*",
					"branch": "master"
				}
			]
		},
		{
			"name": "Capo",
			"details": "https://github.com/kirillbuga/capo",
			"labels": ["snippets"],
			"releases": [
				{
					"sublime_text": ">=3000",
					"branch": "master"
				}
			]
		},
		{
			"name": "CapRails",
			"details": "https://github.com/schneidmaster/cap_rails",
			"labels": ["Capistrano"],
			"releases": [
				{
					"sublime_text": "*",
					"tags": true
				}
			]
		},
		{
			"name": "Capybara Snippets",
			"details": "https://github.com/asux/sublime-capybara-snippets",
			"labels": ["snippets"],
			"releases": [
				{
					"sublime_text": "*",
					"branch": "master"
				}
			]
		},
		{
			"name": "Carbon",
			"details": "https://github.com/molnarmark/carbonsublime",
			"labels": ["Carbon", "Carbon Enhanced", "Carbon Now", "Carbon Now Sh"],
			"releases": [
				{
					"sublime_text": "*",
					"tags": true
				}
			]
		},
		{
			"name": "Carto",
			"details": "https://github.com/yohanboniface/Carto-sublime",
			"labels": ["Carto", "CartoCSS", "Mapnik", "OpenStreetMap", "language syntax"],
			"releases": [
				{
					"sublime_text": "*",
					"tags": true
				}
			]
		},
		{
			"name": "Case Conversion",
			"details": "https://github.com/jdavisclark/CaseConversion",
			"releases": [
				{
					"sublime_text": "*",
					"branch": "master"
				}
			]
		},
		{
			"name": "CAside",
			"details": "https://github.com/spywhere/CAside",
			"releases": [
				{
					"sublime_text": ">=3000",
					"branch": "master"
				}
			]
		},
		{
			"name": "CasperJS",
			"details": "https://github.com/n1k0/SublimeText-CasperJS",
			"releases": [
				{
					"sublime_text": "*",
					"branch": "master"
				}
			]
		},
		{
			"name": "Cataracted Dark Color Scheme",
			"details": "https://github.com/betraying/cataracted-dark-sublime-text",
			"labels": ["color scheme"],
			"releases": [
				{
					"sublime_text": "*",
					"tags": true
				}
			]
		},
		{
			"name": "Catkin Builder",
			"details": "https://github.com/ZacharyTaylor/Catkin-Builder",
			"labels": ["build system"],
			"releases": [
				{
					"sublime_text": ">=3000",
					"tags": true
				}
			]
		},
		{
<<<<<<< HEAD
			"name": "Cattleya Color Scheme",
			"previous_names": ["Orchid Color Scheme"],
			"details": "https://github.com/patrickfatrick/cattleya-theme-sublime",
			"labels": ["color scheme"],
			"releases": [
				{
					"sublime_text": "*",
=======
			"name": "Catppuccin color schemes", 
			"details": "https://github.com/catppuccin/sublime-text",
			"author": ["Catppuccin"],
			"labels": ["color scheme"],
			"releases": [
				{
					"sublime_text": ">=3100",
>>>>>>> 6b9c396a
					"tags": true
				}
			]
		},
		{
			"name": "CBP Syntax Highlighter",
			"details": "https://github.com/destruc7i0n/CBP_Sublime",
			"labels": ["minecraft", "language syntax"],
			"releases": [
				{
					"sublime_text": "*",
					"tags": true
				}
			]
		},
		{
			"name": "CComplete",
			"details": "https://github.com/ibensw/CComplete",
			"labels": ["auto-complete"],
			"previous_names": ["C Complete"],
			"releases": [
				{
					"sublime_text": "*",
					"platforms": ["linux"],
					"tags": true
				}
			]
		},
		{
			"name": "cdnjs",
			"details": "https://github.com/dafrancis/Sublime-Text--cdnjs",
			"releases": [
				{
					"sublime_text": "*",
					"branch": "master"
				}
			]
		},
		{
			"name": "CDNUpdates",
			"details": "https://github.com/HorlogeSkynet/CDNUpdates",
			"labels": ["CDN", "updates", "web development"],
			"releases": [
				{
					"sublime_text": ">=3000",
					"tags": true
				}
			]
		},
		{	
			"name": "Ceedling",
			"details": "https://github.com/SublimeText/Ceedling",
			"releases": [
				{
					"sublime_text": "<3000",
					"tags": "st2-"
				},
				{
					"sublime_text": ">=3000",
					"tags": true
				}
			]
		},
		{
			"details": "https://github.com/andylamb/Ceer",
			"labels": ["code navigation", "file navigation"],
			"releases": [
				{
					"sublime_text": "*",
					"platforms": "osx",
					"tags": true
				}
			]
		},
		{
			"name": "Center Comment",
			"details": "https://github.com/coder-mike/sublime-center-comment",
			"releases": [
				{
					"sublime_text": "*",
					"tags": true
				}
			]
		},
		{
			"name": "Cert Tools",
			"details": "https://github.com/Gui13/sublime-certtools",
			"releases": [
				{
					"sublime_text": "*",
					"platforms": ["osx", "linux"],
					"tags": true
				}
			]
		},
		{
			"name": "cexio-ticker",
			"details": "https://github.com/iceydee/cexio-ticker",
			"releases": [
				{
					"sublime_text": "*",
					"branch": "master"
				}
			]
		},
		{
			"name": "CFAutoMock",
			"details": "https://github.com/dwkd/SublimeCFAutoMock",
			"releases": [
				{
					"sublime_text": "*",
					"tags": true
				}
			]
		},
		{
			"name": "CFDocs",
			"details": "https://github.com/mikesprague/sublime-cfdocs",
			"labels": ["cfdocs", "cfml", "lucee", "railo", "coldfusion", "docs", "documentation", "search" ],
			"releases": [
				{
					"sublime_text": "*",
					"tags": true
				}
			]
		},
		{
			"name": "CFEngine",
			"details": "https://github.com/lastops/sublime-cfengine",
			"labels": ["formatting", "language syntax"],
			"releases": [
				{
					"sublime_text": "*",
					"tags": true
				}
			]
		},
		{
			"name": "cfengine_beautifier",
			"details": "https://github.com/naksu/cfengine_beautifier",
			"labels": ["formatting", "language syntax"],
			"releases": [
				{
					"sublime_text": "*",
					"tags": true
				}
			]
		},
		{
			"name": "CFG Configuration Syntax Highlighting",
			"details": "https://github.com/aronj/CFGGameConfigurationSyntax",
			"releases": [
				{
					"sublime_text": "*",
					"tags": true
				}
			]
		},
		{
			"name": "CFML",
			"details": "https://github.com/jcberquist/sublimetext-cfml",
			"labels": ["language syntax", "cfml", "coldfusion", "lucee"],
			"releases": [
				{
					"sublime_text": "<4084",
					"tags": "st3-v"
				},
				{
					"sublime_text": ">=4084",
					"tags": true
				}
			]
		},
		{
			"name": "CFMLDocPlugin",
			"details": "https://github.com/MFernstrom/cfmldocplugin/",
			"releases": [
				{
					"sublime_text": "*",
					"tags": true
				}
			]
		},
		{
			"name": "CForm",
			"details": "https://github.com/beaknit/cform",
			"releases": [
				{
					"sublime_text": "*",
					"tags": true
				}
			]
		},
		{
			"name": "cFos ml syntax",
			"details": "https://github.com/ArmorDarks/cfos-ml-syntax",
			"labels": ["language syntax"],
			"releases": [
				{
					"sublime_text": "*",
					"tags": true
				}
			]
		},
		{
			"name": "Cfserver",
			"details": "https://github.com/aam/cfserver-sublime-bundle",
			"labels": ["auto-complete", "code navigation", "language syntax"],
			"releases": [
				{
					"sublime_text": "*",
					"tags": true
				}
			]
		},
		{
			"name": "Chai Completions",
			"details": "https://github.com/seethroughtrees/sublime-chai-full-completions",
			"releases": [
				{
					"sublime_text": "*",
					"tags": true
				}
			]
		},
		{
			"name": "Chain of Command",
			"details": "https://github.com/jisaacks/ChainOfCommand",
			"releases": [
				{
					"sublime_text": "*",
					"branch": "master"
				}
			]
		},
		{
			"name": "Chains",
			"details": "https://github.com/hc-12/chains",
			"releases": [
				{
					"sublime_text": "*",
					"tags": true
				}
			]
		},
		{
			"name": "ChaiScript",
			"details": "https://github.com/ChaiScript/sublimetext-chaiscript",
			"releases": [
				{
					"sublime_text": ">=3103",
					"tags": true
				}
			]
		},
		{
			"name": "Change Tracker",
			"details": "https://github.com/alek-sys/ChangeTracker",
			"releases": [
				{
					"sublime_text": "<3000",
					"branch": "master"
				}
			]
		},
		{
			"name": "ChapelLang",
			"details": "https://github.com/acrosby/sublimetext-chapel",
			"releases": [
				{
					"sublime_text": "*",
					"tags": true
				}
			]
		},
		{
			"name": "Chaplin.js",
			"details": "https://github.com/joneshf/sublime-chaplinjs",
			"releases": [
				{
					"sublime_text": "*",
					"branch": "master"
				}
			]
		},
		{
			"name": "Char Value",
			"details": "https://github.com/alimony/sublime-char-value",
			"labels": ["formatting", "text manipulation"],
			"releases": [
				{
					"sublime_text": ">=3000",
					"tags": true
				}
			]
		},
		{
			"name": "Charcoal",
			"details": "https://github.com/Dnld/charcoal-color-scheme",
			"labels": ["color scheme"],
			"releases": [
				{
					"sublime_text": "*",
					"tags": true
				}
			]
		},
		{
			"name": "Charmci",
			"details": "https://github.com/matthiasdiener/Charmci-Sublime-Syntax",
			"description" : "Syntax highlighting for Charm++ .ci files",
			"labels": ["language syntax"],
			"releases": [
				{
					"sublime_text": ">=3092",
					"tags": true
				}
			]
		},
		{
			"name": "ChatScript Syntax",
			"details": "https://github.com/kuzyn/chatscript-tmlanguage",
			"labels": ["language syntax"],
			"previous_names": ["Chatscript Syntax"],
			"releases": [
				{
					"sublime_text": "*",
					"tags": true
				}
			]
		},
		{
			"name": "CHeaders",
			"details": "https://github.com/ljesparis/CHeaders",
			"labels": ["C", "C++"],
			"releases": [
				{
					"sublime_text": ">=3000",
					"platforms": ["windows", "linux"],
					"tags": true
				}
			]
		},
		{
			"name": "cheat_sh",
			"details": "https://github.com/gauravk-in/cheat.sh-sublime-plugin",
			"releases": [
				{
					"sublime_text": "*",
					"tags": true
				}
			]
		},
		{
			"name": "Cheater",
			"details": "https://github.com/shammond42/cheater",
			"releases": [
				{
					"sublime_text": "<3000",
					"branch": "master"
				}
			]
		},
		{
			"name": "Cheatsheet",
			"author": "Victor Rachieru",
			"description" : "Quick reference for those pesky little details that just won't stay in your head.",
			"details": "https://github.com/vrachieru/cheatsheet",
			"labels": ["cheatsheet", "documentation", "snippets", "utilities"],
			"releases": [
				{
					"sublime_text": "*",
					"tags": true
				}
			]
		},
		{
			"details": "https://github.com/vaisaghvt/CheckTypos",
			"releases": [
				{
					"sublime_text": "<3000",
					"branch": "master"
				},
				{
					"sublime_text": ">=3000",
					"base": "https://github.com/vaisaghvt/CheckTypos3",
					"branch": "master"
				}
			]
		},
		{
			"name": "CheerfullyDark",
			"details": "https://github.com/jorgehatccrma/CheerfullyDark",
			"labels": ["color scheme"],
			"releases": [
				{
					"sublime_text": "*",
					"tags": true
				}
			]
		},
		{
			"name": "Cheetah Syntax Highlighting",
			"details": "https://github.com/gs/Cheetah.tmbundle",
			"labels": ["language syntax"],
			"releases": [
				{
					"sublime_text": "*",
					"branch": "master"
				}
			]
		},
		{
			"name": "Chef",
			"details": "https://github.com/sous-chefs/SublimeChef",
			"releases": [
				{
					"sublime_text": "*",
					"branch": "master"
				}
			]
		},
		{
			"name": "ChefEncryptedDataBag",
			"details": "https://github.com/labocho/SublimeChefEncryptedDataBag",
			"releases": [
				{
					"sublime_text": "*",
					"tags": true
				}
			]
		},
		{
			"name": "ChefSpec",
			"details": "https://github.com/dfinninger/SublimeChefSpec",
			"releases": [
				{
					"sublime_text": "*",
					"tags": true
				}
			]
		},
		{
			"name": "chester-atom",
			"details": "https://github.com/gborges0727/chester-atom-sublime",
			"releases": [
				{
					"sublime_text": "*",
					"tags": true
				}
			]
		},
		{
			"name": "Chick",
			"details": "https://github.com/Satoh-D/Chick",
			"releases": [
				{
					"sublime_text": ">=3000",
					"tags": true
				}
			]
		},
		{
			"name": "Chinese Words Cutter",
			"details": "https://github.com/absop/ChineseTokenizer",
			"labels": ["chinese", "中文", "分词", "选词"],
			"releases": [
				{
					"sublime_text": ">=3000",
					"tags": true
				}
			]
		},
		{
			"name": "Chinese-English Bilingual Dictionary",
			"details": "https://github.com/divinites/cndict",
			"previous_names": ["Cndict", "Youdao English-Chinese Translate"],
			"releases": [
				{
					"sublime_text": ">=3000",
					"tags": true
				}
			]
		},
		{
			"name": "ChineseLocalizations",
			"previous_names": ["ChineseLocalization"],
			"details": "https://github.com/rexdf/ChineseLocalization",
			"labels": ["localization", "chinese", "中文", "japanese", "日本語"],
			"releases": [
				{
					"sublime_text": "<3000",
					"tags": "st2-"
				},
				{
					"sublime_text": ">=3000",
					"tags": "st3-"
				}
			]
		},
		{
			"name": "ChineseLoremIpsum",
			"details": "https://github.com/cjltsod/sublime-ChineseLoremIpsum",
			"releases": [
				{
					"sublime_text": "*",
					"tags": true
				}
			]
		},
		{
			"name": "ChineseOpenConvert",
			"details": "https://github.com/rexdf/SublimeChineseConvert",
			"labels": ["translation", "chinese", "中文"],
			"releases": [
				{
					"sublime_text": ">=3000",
					"tags": "st3-"
				}
			]
		},
		{
			"name": "Chipper",
			"details": "https://github.com/andymaster01/chipper_syntax_sublime_text",
			"labels": ["chipper", "chip8"],
			"releases": [
				{
					"sublime_text": ">=3084",
					"tags": true
				}
			]
		},
		{
			"name": "ChipseaAssembly",
			"details": "https://github.com/junglefive/ChipseaAssembly",
			"labels": ["chipsea", "csAssembly"],
			"releases": [
				{
					"sublime_text": ">=3000",
					"tags": true
				}
			]
		},
		{
			"name": "Chmod",
			"details": "https://github.com/kristoformaynard/SublimeChmod",
			"releases": [
				{
					"sublime_text": ">=3000",
					"platforms": ["osx", "linux"],
					"branch": "master"
				}
			]
		},
		{
			"name": "ChoiceScript",
			"details": "https://github.com/fawkesy/choicescript-syntax",
			"previous_names": ["Choice Script"],
			"releases": [
				{
					"sublime_text": ">=3092",
					"tags": true
				}
			]
		},
		{
			"name": "choo snippets",
			"details": "https://github.com/kareniel/sublime-choo-snippets",
			"releases": [
				{
					"sublime_text": "*",
					"tags": true
				}
			]
		},
		{
			"name": "ChordPro",
			"details": "https://github.com/kudanai/sublime-chordpro",
			"releases": [
				{
					"sublime_text": "*",
					"branch": "master"
				}
			]
		},
		{
			"name": "Chouku Color Scheme",
			"details": "https://github.com/droekm/chouku",
			"labels": ["color scheme"],
			"releases": [
				{
					"sublime_text": "*",
					"tags": true
				}
			]
		},
		{
			"name": "Chrome Apps and Extensions",
			"details": "https://github.com/mangini/chrome-apis-sublime/tree/published",
			"releases": [
				{
					"sublime_text": "<3000",
					"base": "https://github.com/mangini/chrome-apis-sublime",
					"branch": "published"
				}
			]
		},
		{
			"name": "Chrome Color Scheme",
			"description" : "Syntax theme mimicking Chrome Developer Tools",
			"details": "https://github.com/mapsiter/Chrome-Color-Scheme",
			"labels": ["color scheme", "language syntax"],
			"releases": [
				{
					"sublime_text": "*",
					"tags": true
				}
			]
		},
		{
			"name": "Chrome Snippets",
			"details": "https://github.com/ismnoiet/ChromeSnippets",
			"releases": [
				{
					"sublime_text": "*",
					"tags": true
				}
			]
		},
		{
			"name": "ChromeExtensionI18nHelper",
			"details": "https://github.com/Harurow/sublime_chromeextensioni18nhelper",
			"releases": [
				{
					"sublime_text": "*",
					"tags": true
				}
			]
		},
		{
			"name": "Chromeless",
			"details": "https://github.com/ggets/Sublime_Chromeless",
			"labels": ["window manipulation", "fullscreen", "layout", "titlebar", "title bar", "chrome"],
			"author": "GGets",
			"releases": [
				{
					"sublime_text": ">=3000",
					"platforms": ["windows", "linux"],
					"tags": "st3-"
				},
				{
					"sublime_text": ">=4096",
					"platforms": ["windows"],
					"tags": true
				}
			]
		},
		{
			"name": "ChromeREPL",
			"details": "https://github.com/acarabott/ChromeREPL",
			"releases": [
				{
					"sublime_text": ">=3000",
					"tags": true
				}
			]
		},
		{
			"name": "ChromiumTodoView",
			"details": "https://github.com/dougt/ChromiumTodoView-sublime",
			"releases": [
				{
					"sublime_text": "*",
					"tags": true
				}
			]
		},
		{
			"name": "ChromiumXRefs",
			"previous_names": ["Chromium X-Refs"],
			"author": "Josh Karlin",
			"description": "Shows Chromium code cross-references from cs.chromium.org",
			"details": "https://github.com/karlinjf/ChromiumXRefs",
			"labels": ["chrome", "chromium", "cross reference", "references", "code search", "call graph"],
			"releases": [
				{
					"sublime_text": ">=3118",
					"tags": true
				}
			]
		},
		{
			"name": "Chuby Ninja Color Scheme",
			"details": "https://github.com/jturcotte/SublimeChubyNinja",
			"labels": ["color scheme"],
			"releases": [
				{
					"sublime_text": "*",
					"branch": "master"
				}
			]
		},
		{
			"name": "ChucK Syntax",
			"details": "https://github.com/nathanleiby/ChucK.tmbundle",
			"labels": ["language syntax"],
			"releases": [
				{
					"sublime_text": "*",
					"branch": "master"
				}
			]
		},
		{
			"name": "Ciapre Color Scheme",
			"details": "https://github.com/vinhnx/Ciapre.tmTheme",
			"labels": ["color scheme"],
			"releases": [
				{
					"sublime_text": "*",
					"branch": "master"
				}
			]
		},
		{
			"name": "CIDR Convert",
			"details": "https://github.com/shenanigans123/cidr_convert",
			"releases": [
				{
					"sublime_text": "*",
					"tags": true
				}
			]
		},
		{
			"name": "Circuits",
			"details": "https://github.com/jdpatt/circuits",
			"labels": ["language syntax"],
			"releases": [
				{
					"sublime_text": ">=3092",
					"tags": true
				}
			]
		},
		{
			"name": "Cirru",
			"details": "https://github.com/cirru/sublime-cirru",
			"labels": ["language syntax"],
			"releases": [
				{
					"sublime_text": "*",
					"branch": "master"
				}
			]
		},
		{
			"name": "Cisco Syntax Highlighter",
			"details": "https://github.com/tunnelsup/sublime-cisco-syntax",
			"releases": [
				{
					"sublime_text": "*",
					"branch": "master"
				}
			]
		},
		{
			"name": "CiteBibtex",
			"details": "https://github.com/sjpfenninger/citebibtex",
			"releases": [
				{
					"sublime_text": ">=3000",
					"tags": true
				}
			]
		},
		{
			"name": "Citer",
			"details": "https://github.com/mangecoeur/Citer",
			"labels": ["citation academic markdown"],
			"releases": [
				{
					"sublime_text": "*",
					"tags": true
				}
			]
		},
		{
			"name" : "CiteTeX",
			"details": "https://github.com/alex1632/citetex",
			"labels": ["LaTeX", "tex", "cite"],
			"author": "Alexander K.",
			"releases": [
				{
					"platforms": ["*"],
					"sublime_text": ">=3000",
					"tags": true
				}
			]
		},
		{
			"name": "Civic Color Scheme",
			"details": "https://github.com/AntoineBoulanger/civic",
			"labels": ["color scheme"],
			"releases": [
				{
					"sublime_text": "*",
					"tags": true
				}
			]
		},
		{
			"name": "CJSX Syntax",
			"details": "https://github.com/Guidebook/sublime-cjsx",
			"labels": ["CJSX", "syntax"],
			"releases": [
				{
					"sublime_text": ">=3103",
					"tags": true
				}
			]
		},
		{
			"name": "Claat Snippets",
			"details": "https://github.com/ucl-casa-ce/claat-snippets-sublime",
			"homepage": "https://www.connected-environments.org",
			"author": "sjg",
			"labels": ["snippets"],
			"releases": [{
				"sublime_text": "*",
				"tags": true
			}]
		},
		{
			"name": "Clafer Tools",
			"details": "https://github.com/gsdlab/ClaferToolsST",
			"labels": ["Clafer", "Compiler", "Instance Generator"],
			"releases": [
				{
					"sublime_text": "*",
					"branch": "master"
				}
			]
		},
		{
			"name": "Clang Format",
			"details": "https://github.com/rosshemsley/SublimeClangFormat",
			"labels": ["Clang", "Format", "Beautifier", "Formatter", "C", "C++"],
			"releases": [
				{
					"sublime_text": ">=3000",
					"tags": true
				}
			]
		},
		{
			"name": "Clang-Complete",
			"details": "https://github.com/lvzixun/clang-complete",
			"labels": ["Clang", "Completion", "C", "C++", "OC"],
			"releases": [
				{
					"sublime_text": ">=3000",
					"platforms": "osx",
					"tags": true
				}
			]
		},
		{
			"name": "ClangAutoComplete",
			"details": "https://github.com/pl-ca/ClangAutoComplete",
			"labels": ["Clang", "Completion", "C", "C++"],
			"releases": [
				{
					"sublime_text": ">=3000",
					"tags": true
				}
			]
		},
		{
			"name": "Clarion",
			"details": "https://github.com/fushnisoft/SublimeClarion",
			"labels": ["language syntax"],
			"previous_names": ["SublimeClarion"],
			"releases": [
				{
					"sublime_text": "*",
					"tags": true
				}
			]
		},
		{
			"name": "Class Navigator",
			"details": "https://github.com/malexer/SublimeClassNavigator",
			"labels": ["code navigation"],
			"releases": [
				{
					"sublime_text": "*",
					"tags": true
				}
			]
		},
		{
			"name": "ClassName",
			"details": "https://github.com/litefeel/Sublime-ClassName",
			"releases": [
				{
					"sublime_text": "*",
					"tags": true
				}
			]
		},
		{
			"name": "Claudinho",
			"details": "https://github.com/gkal19/claudinho",
			"labels": ["color scheme"],
			"releases": [
				{
					"sublime_text": "*",
					"tags": true
				}
			]
		},
		{
			"name": "Clay Schubiner Color Schemes",
			"details": "https://github.com/cschubiner/Sublime-Text-2-Color-Schemes",
			"labels": ["color scheme"],
			"releases": [
				{
					"sublime_text": "*",
					"branch": "master"
				}
			]
		},
		{
			"name": "clean-css",
			"details": "https://github.com/1000ch/Sublime-clean-css",
			"labels": ["css", "formatting"],
			"releases": [
				{
					"sublime_text": "*",
					"tags": true
				}
			]
		},
		{
			"name": "CleanCSS",
			"details": "https://github.com/stolksdorf/CleanCSS",
			"releases": [
				{
					"sublime_text": "*",
					"tags": true
				}
			]
		},
		{
			"name": "Clear Dirty Flag",
			"details": "https://github.com/2shortplanks/ClearDirtyFlag",
			"releases": [
				{
					"sublime_text": ">=3000",
					"tags": true
				}
			]
		},
		{
			"name": "ClearConsole",
			"details": "https://github.com/saadq/ClearConsole",
			"releases": [
				{
					"sublime_text": ">=3000",
					"tags": true
				}
			]
		},
		{
			"name": "ClearCursorsCarets",
			"details": "https://github.com/evandrocoan/ClearCursorsCarets",
			"releases": [
				{
					"sublime_text": "*",
					"tags": true
				}
			]
		},
		{
			"name": "Click",
			"details": "https://github.com/drbarrett/click-sublime",
			"releases": [
				{
					"sublime_text": "*",
					"tags": true
				}
			]
		},
		{
			"name": "Click To Partial",
			"details": "https://github.com/alvesjtiago/click-to-partial",
			"releases": [
				{
					"sublime_text": ">=3000",
					"tags": true
				}
			]
		},
		{
			"name": "Clickability Velocity",
			"details": "https://github.com/user004/Clickability-Velocity",
			"releases": [
				{
					"sublime_text": "*",
					"tags": true
				}
			]
		},
		{
			"name": "Clickable URLs",
			"details": "https://github.com/leonid-shevtsov/ClickableUrls_SublimeText",
			"releases": [
				{
					"sublime_text": "*",
					"tags": true
				}
			]
		},
		{
			"name": "Clickable WSDL",
			"details": "https://github.com/lwilli/ClickableWSDL",
			"releases": [
				{
					"sublime_text": "*",
					"tags": true
				}
			]
		},
		{
			"name": "ClickableRequires",
			"details": "https://github.com/hajnalben/ClickableRequires",
			"labels": ["require", "node", "javascript", "js"],
			"releases": [
				{
					"sublime_text": ">=3000",
					"tags": true
				}
			]
		},
		{
			"details": "https://github.com/trentrichardson/Clientside",
			"releases": [
				{
					"sublime_text": "<3000",
					"branch": "master"
				}
			]
		},
		{
			"name": "Clipboard Diff",
			"details": "https://github.com/sabhiram/sublime-clipboard-diff",
			"releases": [
				{
					"sublime_text": "*",
					"tags": true
				}
			]
		},
		{
			"name": "Clipboard History",
			"details": "https://github.com/kemayo/sublime-text-2-clipboard-history",
			"releases": [
				{
					"sublime_text": "<3000",
					"branch": "master"
				}
			]
		},
		{
			"name": "Clipboard Path",
			"details": "https://github.com/jturcotte/SublimeClipboardPath",
			"releases": [
				{
					"sublime_text": "*",
					"branch": "master"
				}
			]
		},
		{
			"name": "CLIPS Rules",
			"details": "https://github.com/psicomante/CLIPS-sublime",
			"releases": [
				{
					"sublime_text": "*",
					"branch": "master"
				}
			]
		},
		{
			"name": "Clojure Sublimed",
			"details": "https://github.com/tonsky/Clojure-Sublimed",
			"labels": ["clojure", "repl", "nrepl"],
			"donate": "https://www.patreon.com/tonsky",
			"releases": [
				{
					"sublime_text": ">=4075",
					"tags": true
				}
			]
		},
		{
			"name": "ClojureDocSearch",
			"details": "https://github.com/Foxboron/ClojureDoc-Search",
			"releases": [
				{
					"sublime_text": "*",
					"branch": "master"
				}
			]
		},
		{
			"name": "CloneFile",
			"details": "https://github.com/shagabutdinov/sublime-clone-file",
			"donate": "https://github.com/shagabutdinov/sublime-enhanced/blob/master/readme-donations.md",
			"labels": ["sublime-enhanced"],
			"releases": [
				{
					"sublime_text": "*",
					"branch": "master"
				}
			]
		},
		{
			"name": "Close All Untouched Files",
			"details": "https://github.com/frame/CloseAllUntouchedFiles-sublime",
			"releases": [
				{
					"sublime_text": "*",
					"tags": true
				}
			]
		},
		{
			"name": "Close Oldest File",
			"details": "https://github.com/jturcotte/SublimeCloseOldestFile",
			"releases": [
				{
					"sublime_text": "*",
					"branch": "master"
				}
			]
		},
		{
			"name": "CloseAllButThis",
			"details": "https://github.com/avinash8526/CloseAllButThis-Sublime-PLugin",
			"releases": [
				{
					"sublime_text": "<3000",
					"branch": "master"
				}
			]
		},
		{
			"name": "CloseCommentTag",
			"details": "https://github.com/Satoh-D/CloseCommentTag",
			"releases": [
				{
					"sublime_text": "*",
					"tags": true
				}
			]
		},
		{
			"name": "CloseFolder",
			"details": "https://github.com/aviaryan/CloseFolder",
			"releases": [
				{
					"sublime_text": "*",
					"tags": true
				}
			]
		},
		{
			"name": "CloseGroupAndAppend",
			"details": "https://github.com/davidhcefx/CloseGroupAndAppend",
			"releases": [
				{
					"sublime_text": "*",
					"tags": true
				}
			]
		},
		{
			"name": "CloseMinimapOnMultiView",
			"details": "https://github.com/alkuzad/CloseMinimapOnMultiView",
			"labels": ["code navigation"],
			"releases": [
				{
					"sublime_text": "*",
					"tags": true
				}
			]
		},
		{
			"name": "CloseOtherWindows",
			"details": "https://github.com/werkzeugh/CloseOtherWindows_SublimePlugin",
			"releases": [
				{
					"sublime_text": "*",
					"tags": true
				}
			]
		},
		{
			"name": "CloseTabsLeft",
			"details":"https://github.com/deXterbed/CloseTabsLeft",
			"releases": [
				{
					"sublime_text": "<3000",
					"tags": true
				}
			]
		},		{
			"name": "CloudFormation Validation",
			"details": "https://github.com/Coolstuff14/sublime-cloudformationbuild",
			"labels": ["build system"],
			"releases": [
				{
					"sublime_text": "*",
					"tags": true
				}
			]
		},{
			"name": "Cloudup",
			"details": "https://github.com/justinshreve/SublimeCloudup",
			"releases": [
				{
					"sublime_text": "*",
					"tags": true
				}
			]
		},
		{
			"name": "CloudWatchLogs",
			"details": "https://github.com/rnhurt/SublimeText-CloudWatchLogs",
			"labels": ["aws", "cloudwatch", "logs"],
			"releases": [
				{
					"sublime_text": "*",
					"tags": true
				}
			]
		},
		{
			"name": "CMake",
			"details": "https://github.com/zyxar/Sublime-CMakeLists",
			"labels": ["language syntax"],
			"releases": [
				{
					"sublime_text": ">=3154",
					"tags": true
				}
			]
		},
		{
			"name": "CMakeBuilder",
			"details": "https://github.com/rwols/CMakeBuilder",
			"labels": ["workflow", "build system"],
			"releases": [
				{
					"sublime_text": ">=3092",
					"tags": true
				}
			]
		},
		{
			"name": "CMakeEditor",
			"details": "https://github.com/thenewvu/SublimeCMakeEditor",
			"labels": ["language syntax", "auto-complete", "documentation"],
			"releases": [
				{
					"sublime_text": "*",
					"branch": "master"
				}
			]
		},
		{
			"name": "CMakeFormat",
			"details": "https://github.com/jasjuang/sublime_cmake_format",
			"labels": ["Format", "Beautifier", "Formatter", "CMake"],
			"releases": [
				{
					"sublime_text": "*",
					"tags": true
				}
			]
		},
		{
			"name": "CMB snippets",
			"details": "https://github.com/lubusIN/CMB-sublime-snippets",
			"releases": [
				{
					"sublime_text": "*",
					"tags": true
				}
			]
		},
		{
			"name": "cmd-caller",
			"details": "https://github.com/esphas/cmd-caller",
			"releases": [
				{
					"sublime_text": ">=3000",
					"tags": true
				}
			]
		},
		{
			"name": "Cmder",
			"details": "https://github.com/exiahuang/Cmder",
			"releases": [
				{
					"sublime_text": ">=3000",
					"tags": true
				}
			]
		},
		{
			"name": "Cml Syntax Highlight",
			"details": "https://github.com/quyatong/cml-syntax-highlight",
			"releases": [
				{
					"sublime_text": "*",
					"tags": true
				}
			]
		},
		{
			"name": "CMS Made Simple Snippets",
			"details": "https://github.com/bbonora/SublimeCMSMadeSimple",
			"labels": ["snippets"],
			"releases": [
				{
					"sublime_text": "*",
					"branch": "master"
				}
			]
		},
		{
			"name": "CMSSWLookup",
			"details": "https://github.com/riga/CMSSWLookup",
			"labels": ["cern", "cmssw"],
			"releases": [
				{
					"sublime_text": "*",
					"tags": true
				}
			]
		},
		{
			"name": "CNC BoschRexroth MTX",
			"details": "https://github.com/deathaxe/sublime-mtx",
			"labels": ["language syntax", "snippets", "completion"],
			"releases": [
				{
					"sublime_text": ">=3092",
					"tags": true
				}
			]
		},
		{
			"name": "CNC Sinumerik",
			"previous_names": [
				"CNC SINUMERIK 840D language support"
			],
			"details": "https://github.com/deathaxe/sublime-s840d",
			"labels": ["language syntax", "snippets", "completion"],
			"releases": [
				{
					"sublime_text": "3153 - 3300",
					"tags": "st3-"
				},
				{
					"sublime_text": ">=4107",
					"tags": true
				}
			]
		},
		{
			"name": "coala",
			"details": "https://github.com/coala/coala-sublime",
			"labels": ["linting"],
			"releases": [
				{
					"sublime_text": ">=3000",
					"tags": true
				}
			]
		},
		{
			"name": "CoberturaCoverage",
			"details": "https://github.com/jeffrand/CoberturaCoverage",
			"releases": [
				{
					"sublime_text": ">=3000",
					"tags": true
				}
			]
		},
		{
			"name": "COBOL Syntax",
			"details": "https://bitbucket.org/bitlang/sublime_cobol",
			"labels": ["language syntax", "completion"],
			"releases": [
				{
					"sublime_text": "*",
					"tags": true
				}
			]
		},
		{
			"name": "Cobra",
			"details": "https://github.com/virakal/SublimeCobra",
			"labels": ["language syntax"],
			"releases": [
				{
					"sublime_text": "*",
					"branch": "master"
				}
			]
		},
		{
			"name": "Coco R Syntax Highlighting",
			"details": "https://github.com/mschoebel/cocosyntax",
			"labels": ["language syntax"],
			"releases": [
				{
					"sublime_text": "*",
					"branch": "master"
				}
			]
		},
		{
			"name": "Coconut",
			"details": "https://github.com/evhub/sublime-coconut",
			"labels": ["language syntax"],
			"releases": [
				{
					"sublime_text": "*",
					"tags": true
				}
			]
		},
		{
			"name": "Cocos Creator Snippet",
			"details": "https://github.com/lyzz0612/Cocos-Creator-Snippet",
			"labels": ["snippets"],
			"releases": [
				{
					"sublime_text": "*",
					"tags": true
				}
			]
		},
		{
			"name": "cocos2d lua api",
			"details": "https://github.com/06wj/cocos2d_lua_snippets",
			"labels": ["snippets"],
			"releases": [
				{
					"sublime_text": "<3000",
					"branch": "master"
				}
			]
		},
		{
			"name": "cocos2dx js api",
			"details": "https://github.com/wshxbqq/cocos2dx-js-completions",
			"labels": ["completions"],
			"releases": [
				{
					"sublime_text": "*",
					"tags": true
				}
			]
		},
		{
			"name": "CocosRubyEditor",
			"details": "https://github.com/tkyaji/CocosRubyEditor",
			"labels": ["auto-complete"],
			"releases": [
				{
					"sublime_text": "*",
					"tags": true
				}
			]
		},
		{
			"name": "Coda Redux",
			"details": "https://github.com/ojbaeza/Coda-Redux",
			"author": "ojbaeza",
			"labels": ["color scheme"],
			"releases": [
				{
					"sublime_text": "*",
					"tags": true
				}
			]
		},
		{
			"name": "Codam Headers",
			"details": "https://github.com/vincentvis/Sublime-Text-Codam-Headers",
			"releases": [
				{
					"sublime_text": ">=3000",
					"tags": true
				}
			]
		},
		{
			"name": "Coddy Colour Scheme",
			"labels": ["Color Scheme"],
			"details": "https://github.com/codetickdev/coddy",
			"releases": [
				{
					"sublime_text": "*",
					"tags": true
				}
			]
		},
		{
			"name": "Code Cast",
			"details": "https://github.com/mraiur/CodeCast",
			"labels": ["code", "cast", "share", "codecast"],
			"releases": [
				{
					"sublime_text": "*",
					"tags": true
				}
			]
		},
		{
			"name": "Code Champion",
			"details": "https://github.com/Atbox/CodeChampion",
			"labels": ["utilities", "utils", "utility"],
			"releases": [
				{
					"sublime_text": "*",
					"tags": true
				}
			]
		},
		{
			"name": "Code Color",
			"details": "https://github.com/vincenzopalazzo/codecolor",
			"releases": [
				{
					"sublime_text": "*",
					"tags": true
				}
			]
		},
		{
			"name": "Code Foo",
			"details": "https://github.com/markandey/codefoo",
			"releases": [
				{
					"sublime_text": "<3000",
					"branch": "master"
				}
			]
		},
		{
			"name": "Code Preview",
			"details": "https://github.com/misaxi/sublime-code-preview",
			"releases": [
				{
					"sublime_text": "<3000",
					"branch": "master"
				}
			]
		},
		{
			"name": "Code Runner",
			"details": "https://github.com/WarWithinMe/Sublime-CodeRunner",
			"releases": [
				{
					"sublime_text": "<3000",
					"branch": "master"
				},
				{
					"sublime_text": ">=3000",
					"branch": "SublimeText3"
				}
			]
		},
		{
			"name": "Code Snippets Helper",
			"details": "https://github.com/Code-Snippets/CodeSnippetsHelper",
			"releases": [
				{
					"sublime_text": ">=3000",
					"tags": true
				}
			]
		},
		{
			"name": "Code2Docs Documentation Generator (docco)",
			"details": "https://github.com/tikot/sublime-code2docs",
			"releases": [
				{
					"sublime_text": "<3000",
					"branch": "master"
				}
			]
		},
		{
			"name": "Codebox",
			"details": "https://github.com/lingxz/codebox",
			"releases": [
				{
					"sublime_text": "*",
					"tags": true
				}
			]
		},
		{
			"name": "Codec",
			"details": "https://github.com/furikake/sublime-codec",
			"releases": [
				{
					"sublime_text": "*",
					"tags": true
				}
			]
		},
		{
			"name": "CodeCells",
			"details": "https://github.com/jesseengel/CodeCells",
			"releases": [
				{
					"sublime_text": "*",
					"tags": true
				}
			]
		},
		{
			"name": "Codechef",
			"details": "https://github.com/prongs/SublimeCodechef",
			"releases": [
				{
					"sublime_text": "<3000",
					"branch": "master"
				}
			]
		},
		{
			"name": "CodeDrafts",
			"details": "https://github.com/subeeshb/codedrafts_sublime_plugin",
			"labels": ["code sharing", "utilities", "snippets"],
			"releases": [
				{
					"sublime_text": ">=3000",
					"tags": true
				}
			]
		},
		{
			"name": "CodeFall Color Scheme",
			"details": "https://github.com/EncryptEx/CodeFall",
			"labels": ["color scheme"],
			"releases": [
				{
					"sublime_text": "*",
					"tags": true
				}
			]
		},
		{
			"name": "Codeforces Util",
			"details": "https://github.com/shankhs/CodeforcesUtil",
			"homepage": "http://www.shankhs.com",
			"author": "shankhs",
			"releases": [
				{
					"sublime_text": ">=3000",
					"platforms": "*",
					"tags": true
				}
			]
		},
		{
			"name": "CodeFormatter",
			"details": "https://github.com/akalongman/sublimetext-codeformatter",
			"labels": ["formatting", "utilities", "php", "css", "javascript", "html", "python", "automation", "indent"],
			"author": "Avtandil Kikabidze aka LONGMAN",
			"releases": [
				{
					"sublime_text": "<3000",
					"tags": "st2-"
				},
				{
					"sublime_text": ">=3000",
					"tags": true
				}
			]
		},
		{
			"name": "CodeIgniter 2 ModelController",
			"details": "https://github.com/todorowww/st2-snippet-ci2-mc",
			"labels": ["snippets"],
			"releases": [
				{
					"sublime_text": "*",
					"branch": "master"
				}
			]
		},
		{
			"name": "CodeIgniter 3 Snippets",
			"details": "https://github.com/agoenks29D/Codeigniter-3-Sublime-Snippets",
			"labels": ["snippets"],
			"releases": [
				{
					"sublime_text": ">=3000",
					"tags": true
				}
			]
		},
		{
			"name": "CodeIgniter 4 Snippets",
			"details": "https://github.com/mpmont/ci4-snippets",
			"labels": ["snippets"],
			"releases": [
				{
					"sublime_text": "*",
					"tags": true
				}
			]
		},
		{
			"name": "Codeigniter Codeintel Helper",
			"details": "https://github.com/speilberg0/ci-codeintel-helper",
			"releases": [
				{
					"sublime_text": "<3000",
					"branch": "master"
				}
			]
		},
		{
			"name": "CodeIgniter Snippets",
			"details": "https://github.com/mpmont/ci-snippets",
			"labels": ["snippets"],
			"releases": [
				{
					"sublime_text": "*",
					"branch": "master"
				}
			]
		},
		{
			"name": "CodeIgniter Utilities",
			"details": "https://github.com/roverwire/codeigniter-utilities",
			"releases": [
				{
					"sublime_text": "*",
					"branch": "master"
				}
			]
		},
		{
			"name": "Codeivate",
			"details": "https://github.com/codeivate/codeivate-st",
			"issues": "http://codeivate.userecho.com/",
			"labels": ["code sharing", "analytics"],
			"releases": [
				{
					"sublime_text": "<3000",
					"branch": "master"
				},
				{
					"sublime_text": ">=3000",
					"branch": "sublime3"
				}
			]
		},
		{
			"name": "CodeKit",
			"details": "https://github.com/ManxStef/sublime-codekit",
			"labels": ["language syntax", "auto-complete"],
			"releases": [
				{
					"sublime_text": "*",
					"branch": "master"
				}
			]
		},
		{
			"name": "CodeKit Commands",
			"details": "https://github.com/subhaze/sublime_codekit",
			"labels": ["workflow", "build system"],
			"releases": [
				{
					"sublime_text": "*",
					"platforms": "osx",
					"branch": "master"
				}
			]
		},
		{
			"name": "CodeLines",
			"details": "https://github.com/absop/ST-CodeLines",
			"previous_names": ["CodeCounter"],
			"labels": ["analytics", "statistics", "status bar", "utilities"],
			"author": "absop",
			"releases": [
				{
					"sublime_text": ">=4000",
					"tags": true
				}
			]
		},
		{
			"name": "CodeMap",
			"details": "https://github.com/oleg-shilo/sublime-codemap",
			"releases": [
				{
					"sublime_text": ">=3000",
					"tags": true
				}
			]
		},
		{
			"name": "CodePresenter",
			"details": "https://github.com/fwph/codepresenter",
			"labels":["presentation"],
			"releases": [
				{
					"sublime_text": ">=3000",
					"tags": true
				}
			]
		},
		{
			"name": "CodeRunner - Color Scheme",
			"details": "https://github.com/hanakin/CodeRunner-sublime-theme",
			"labels": ["color scheme"],
			"releases": [
				{
					"sublime_text": "*",
					"branch": "master"
				}
			]
		},
		{
			"name": "CodeSearch",
			"details": "https://github.com/whoenig/SublimeCodeSearch",
			"releases": [
				{
					"sublime_text": ">=3000",
					"branch": "master"
				}
			]
		},
		{
			"name": "CodeShark",
			"details": "https://github.com/aroliant/codeshark-sublime",
			"releases": [
				{
					"sublime_text": ">=3000",
					"tags": true
				}
			]
		},
		{
			"name": "CodeStats",
			"details": "https://github.com/code-stats/code-stats-sublime",
			"labels": ["analytics", "statistics"],
			"releases": [
				{
					"sublime_text": ">=3000",
					"tags": true
				}
			]
		},
		{
			"name": "CodeStory",
			"details": "https://github.com/dperetti/sublime-codestory",
			"releases": [
				{
					"sublime_text": ">=3070",
					"tags": true
				}
			]
		},
		{
			"name": "CodeTestSwitcher",
			"details": "https://github.com/maltize/sublime-text-code-test-switcher",
			"releases": [
				{
					"sublime_text": "*",
					"branch": "master"
				}
			]
		},
		{
			"name": "CodeTime",
			"previous_names": ["Software"],
			"details": "https://github.com/swdotcom/swdc-sublime",
			"labels": ["utilities", "status bar", "javascript", "google", "productivity"],
			"releases": [
				{
					"sublime_text": "*",
					"tags": true
				}
			]
		},
		{
			"name": "CodeTimeTracker",
			"details": "https://github.com/barretov/CodeTimeTracker",
			"author": "Victor Eduardo Barreto",
			"labels": ["Time Tracker"],
			"releases": [
				{
					"sublime_text": ">=3000",
					"platforms": "*",
					"tags": true
				}
			]
		},
		{
			"name": "CodeWrapper",
			"details": "https://github.com/erbridge/CodeWrapper",
			"releases": [
				{
					"sublime_text": ">=3000",
					"branch": "main"
				}
			]
		},
		{
			"name": "CodexAI",
			"details": "https://github.com/necarlson97/codex-ai-sublime",
			"releases": [
				{
					"sublime_text": "*",
					"platforms": ["linux"],
					"tags": true
				}
			]
		},
		{
			"name": "codic",
			"details": "https://github.com/airtoxin/codic-sublime",
			"releases": [
				{
					"sublime_text": ">=3000",
					"tags": true
				}
			]
		},
		{
			"name": "Coffee Color Scheme",
			"details": "https://github.com/watergear/sublime-coffee-color-scheme",
			"labels": ["color scheme"],
			"releases": [
				{
					"sublime_text": "*",
					"tags": true
				}
			]
		},
		{
			"name": "Coffee Formatter",
			"details": "https://github.com/derekchiang/Sublime-CoffeeScript-Formatter",
			"releases": [
				{
					"sublime_text": "<3000",
					"branch": "master"
				}
			]
		},
		{
			"name": "Coffee2Js",
			"details": "https://github.com/mattseymour/sublime-coffee2js",
			"releases": [
				{
					"sublime_text": "*",
					"tags": true
				}
			]
		},
		{
			"name": "CoffeeAngular Syntax",
			"details": "https://github.com/ukyo/CoffeeAngular.tmLanguage",
			"releases": [
				{
					"sublime_text": "*",
					"branch": "master"
				}
			]
		},
		{
			"name": "CoffeeCompile",
			"details": "https://github.com/surjikal/sublime-coffee-compile",
			"releases": [
				{
					"sublime_text": "*",
					"branch": "master"
				}
			]
		},
		{
			"name": "CoffeeComplete Plus (Autocompletion)",
			"details": "https://github.com/justinmahar/SublimeCSAutocompletePlus",
			"releases": [
				{
					"sublime_text": "*",
					"branch": "master"
				}
			]
		},
		{
			"name": "CoffeeScript",
			"details": "https://github.com/sustained/CoffeeScript-Sublime-Plugin",
			"labels": ["language syntax"],
			"releases": [
				{
					"sublime_text": "<3000",
					"branch": "master"
				}
			]
		},
		{
			"name": "CoffeeScript Ddry Snippets",
			"details": "https://github.com/ddry/ddry-sublime-coffee-snippets",
			"labels": [ "snippets" ],
			"releases": [
				{
					"sublime_text": "*",
					"tags": true
				}
			]
		},
		{
			"name": "CoffeeScript Function Finder",
			"details": "https://github.com/edubkendo/sublime-coffeescript-function-finder",
			"releases": [
				{
					"sublime_text": "<3000",
					"branch": "master"
				}
			]
		},
		{
			"details": "https://github.com/jisaacks/CoffeeScriptHaml",
			"releases": [
				{
					"sublime_text": "*",
					"branch": "master"
				}
			]
		},
		{
			"name": "ColdBox Platform",
			"details": "https://github.com/lmajano/cbox-coldbox-sublime",
			"labels": ["ColdBox", "WireBox", "MockBox", "LogBox", "TestBox", "ColdFusion"],
			"releases": [
				{
					"sublime_text": "*",
					"tags": true
				}
			]
		},
		{
			"details": "https://github.com/SublimeText/ColdFusion",
			"releases": [
				{
					"sublime_text": "<3000",
					"branch": "master"
				}
			]
		},
		{
			"name": "ColdFusion Docs Launcher",
			"details": "https://github.com/linkarys/CFDocsLauncher",
			"previous_names": ["CFDocsLauncher"],
			"releases": [
				{
					"sublime_text": "*",
					"tags": true
				}
			]
		},
		{
			"name": "CollaBroText",
			"details": "https://github.com/shantanu3637/CollaBroText",
			"releases": [
				{
					"sublime_text": ">=3084",
					"platforms": ["linux"],
					"tags": true
				}
			]
		},
		{
			"name": "Collider Snippets",
			"details": "https://github.com/simonsinclair/collider-snippets",
			"releases": [
				{
					"sublime_text": "*",
					"tags": true
				}
			]
		},
		{
			"name": "ColobotSyntaxHighlighting",
			"details": "https://github.com/MrSimbax/sublime-colobot-syntax",
			"labels": ["language syntax"],
			"releases": [
				{
					"sublime_text": ">=3084",
					"tags": true
				}
			]
		},
		{
			"name": "Color Convert",
			"details": "https://github.com/zhouyuexie/ColorConvert",
			"releases": [
				{
					"sublime_text": "*",
					"tags": true
				}
			]
		},
		{
			"name": "Color Highlight",
			"labels": ["color", "highlight", "highlighter", "hex", "rgb", "hsl"],
			"details": "https://github.com/Kronuz/ColorHighlight",
			"releases": [
				{
					"sublime_text": "*",
					"tags": true
				}
			]
		},
		{
			"name": "Color Highlighter",
			"details": "https://github.com/Monnoroch/ColorHighlighter",
			"releases": [
				{
					"sublime_text": "*",
					"tags": true
				}
			]
		},
		{
			"name": "Color Scheme - Baara Dark",
			"details": "https://github.com/jobedom/sublime-baara-dark",
			"labels": ["color scheme"],
			"releases": [
				{
					"sublime_text": "*",
					"tags": true
				}
			]
		},
		{
			"name": "Color Scheme - Bass",
			"details": "https://github.com/53v3n3d4/Color-Scheme-Bass",
			"labels": ["color scheme"],
			"releases": [
				{
					"sublime_text": "*",
					"tags": true
				}
			]
		},
		{
			"name": "Color Scheme - Chromodynamics",
			"details": "https://github.com/MagicStack/Chromodynamics",
			"labels": ["color scheme"],
			"releases": [
				{
					"sublime_text": "*",
					"tags": true
				}
			]
		},
		{
			"name": "Color Scheme - Creamy",
			"details": "https://github.com/quimcalpe/sublime-creamy-theme",
			"labels": ["color scheme"],
			"releases": [
				{
					"sublime_text": "*",
					"tags": true
				}
			]
		},
		{
			"name": "Color Scheme - Dusk",
			"details": "https://github.com/geekpradd/Dusk-Color-Scheme",
			"labels": ["color scheme"],
			"releases": [
				{
					"sublime_text": "*",
					"tags": true
				}
			]
		},
		{
			"name": "Color Scheme - Eazy Light",
			"details": "https://github.com/txdm/Eazy-Light",
			"labels": ["color scheme"],
			"previous_names": ["Eazy Light"],
			"releases": [
				{
					"sublime_text": "*",
					"tags": true
				}
			]
		},
		{
			"name": "Color Scheme - Eggplant Parm",
			"details": "https://github.com/mimshwright/sublime-eggplant-parm",
			"labels": ["color scheme"],
			"previous_names": ["Eggplant Parm Color Scheme"],
			"releases": [
				{
					"sublime_text": "*",
					"branch": "master"
				}
			]
		},
		{
			"name": "Color Scheme - Frontend Delight",
			"details": "https://github.com/bernatfortet/sublime-frontend-delight",
			"labels": ["color scheme"],
			"previous_names": ["Frontend Delight Theme"],
			"releases": [
				{
					"sublime_text": "*",
					"branch": "master"
				}
			]
		},
		{
			"name": "Color Scheme - Gerbus",
			"details": "https://github.com/gerbus/sublime-color-scheme",
			"labels": ["color scheme"],
			"releases": [
				{
					"sublime_text": ">=3152",
					"tags": true
				}
			]
		},
		{
			"name": "Color Scheme - Gray Matter",
			"details": "https://github.com/philipbelesky/Gray-Matter",
			"labels": ["color scheme", "markdown"],
			"releases": [
				{
					"sublime_text": "*",
					"tags": true
				}
			]
		},
		{
			"name": "Color Scheme - Legacy",
			"details": "https://github.com/SublimeText/LegacyColorSchemes",
			"labels": ["color scheme", "legacy"],
			"releases": [
				{
					"sublime_text": ">3131",
					"tags": true
				}
			]
		},
		{
			"name": "Color Scheme - Pastels UI",
			"author": "E1ectroN",
			"details": "https://github.com/solo-s/sublime-pastels-ui",
			"labels": [ "color scheme" ],
			"releases": [
				{
					"sublime_text": "*",
					"tags": true
				}
			]
		},
		{
			"name": "Color Scheme - Rainbow",
			"details": "https://github.com/pradyun/Sublime-Rainbow-ColorScheme",
			"author": "Pradyun Gedam",
			"labels": ["color scheme"],
			"releases": [
				{
					"sublime_text": "*",
					"tags": true
				}
			]
		},
		{
			"name": "Color Scheme - Sleeplessmind",
			"details": "https://github.com/godbout/sleeplessmind-color-scheme",
			"labels": ["color scheme"],
			"releases": [
				{
					"sublime_text": "*",
					"branch": "master"
				}
			]
		},
		{
			"name": "Color Scheme - Spectral",
			"details": "https://github.com/blackdaw/spectral.tmTheme",
			"labels": ["color scheme"],
			"releases": [
				{
					"sublime_text": "*",
					"branch": "master"
				}
			]
		},
		{
			"name": "Color Scheme - Thunderstorm",
			"details": "https://github.com/39digits/thunderstorm-sublime-theme",
			"author": "Christopher Hamilton",
			"labels": ["color scheme"],
			"releases": [
				{
					"sublime_text": "*",
					"tags": true
				}
			]
		},
		{
			"name": "Color Scheme - Vintage Terminal",
			"details": "https://github.com/tonylegrone/terminal-sublime",
			"labels": ["color scheme"],
			"releases": [
				{
					"sublime_text": "*",
					"tags": true
				}
			]
		},
		{
			"name": "Color Scheme - Yotsuba",
			"details": "https://github.com/Karegohan-And-Kamehameha/sublime-yotsuba",
			"releases": [
				{
					"sublime_text": "*",
					"tags": true
				}
			]
		},
		{
			"name": "Color Schemes - Wicked Schemes by b0xw00d",
			"details": "https://github.com/chaserogers/wicked_color_schemes",
			"labels": ["color scheme"],
			"releases": [
				{
					"sublime_text": "*",
					"tags": true
				}
			]
		},
		{
			"name": "Color Schemes by carlcalderon",
			"details": "https://github.com/carlcalderon/sublime-color-schemes",
			"labels": ["color scheme"],
			"releases": [
				{
					"sublime_text": "*",
					"branch": "master"
				}
			]
		},
		{
			"name": "Colorcoder",
			"details": "https://github.com/vprimachenko/Sublime-Colorcoder",
			"releases": [
				{
					"sublime_text": ">=3000",
					"branch": "master"
				},
				{
					"sublime_text": "<3000",
					"branch": "st2"
				}
			]
		},
		{
			"name": "Colored Comments",
			"details": "https://github.com/TheSecEng/ColoredComments",
			"author": "Terminal / TheSecEng",
			"labels": ["colorization", "colors", "comments"],
			"releases": [
				{
					"sublime_text": "3170 - 3999",
					"tags": "st3-"
				},
				{
					"sublime_text": ">=4000",
					"tags": true
				}
			]
		},
		{
			"details": "https://github.com/facelessuser/ColorHelper",
			"releases": [
				{
					"sublime_text": ">=3170",
					"tags": "st3-"
				}
			]
		},
		{
			"details": "https://github.com/braver/ColorHints",
			"releases": [
				{
					"sublime_text": ">=3200",
					"tags": true
				}
			]
		},
		{
			"name": "ColorPick",
			"details": "https://github.com/jnordberg/sublime-colorpick",
			"releases": [
				{
					"sublime_text": "*",
					"branch": "master"
				}
			]
		},
		{
			"name": "ColorSchemeEditor",
			"details": "https://github.com/bobef/ColorSchemeEditor",
			"releases": [
				{
					"sublime_text": "*",
					"tags": true
				}
			]
		},
		{
			"name": "ColorSchemeSelector",
			"details": "https://github.com/jugyo/SublimeColorSchemeSelector",
			"releases": [
				{
					"sublime_text": "*",
					"branch": "master"
				}
			]
		},
		{
			"name": "ColorSchemeUnit",
			"details": "https://github.com/gerardroche/sublime-color-scheme-unit",
			"labels": ["color scheme", "testing"],
			"previous_names": ["color_scheme_unit"],
			"releases": [
				{
					"sublime_text": ">=3000",
					"tags": true
				}
			]
		},
		{
			"name": "Colorsublime",
			"details": "https://github.com/Colorsublime/Colorsublime-Plugin",
			"labels": ["color scheme"],
			"previous_names": ["Color Switch"],
			"releases": [
				{
					"sublime_text": ">=3000",
					"tags": true
				}
			]
		},
		{
			"name": "colorToVal",
			"details": "https://github.com/yh418807968/colorToVal",
			"releases": [
				{
					"sublime_text": "*",
					"tags": true
				}
			]
		},
		{
			"name": "Colour Complete",
			"details": "https://github.com/jbrooksuk/ColourComplete",
			"labels": ["colour", "color", "complete", "css", "scss", "sass", "less"],
			"releases": [
				{
					"sublime_text": ">=3000",
					"branch": "master"
				}
			]
		},
		{
			"name": "COLT",
			"details": "https://github.com/code-orchestra/colt-sublime-plugin",
			"releases": [
				{
					"sublime_text": "<3000",
					"branch": "master"
				},
				{
					"sublime_text": ">=3000",
					"base": "https://github.com/code-orchestra/colt-sublime3-plugin",
					"branch": "master"
				}
			]
		},
		{
			"name": "Columbus Syntax",
			"details": "https://bitbucket.org/canlustenberger/brainwarecolumbus",
			"labels": ["language syntax"],
			"releases": [
				{
					"sublime_text": ">=3092",
					"tags": true
				}
			]
		},
		{
			"name": "Column Select",
			"details": "https://github.com/ehuss/Sublime-Column-Select",
			"releases": [
				{
					"sublime_text": "*",
					"tags": true
				}
			]
		},
		{
			"name": "Column Sort",
			"details": "https://github.com/MatiMax/ColumnSort",
			"releases": [
				{
					"sublime_text": ">=3000",
					"tags": true
				}
			]
		},
		{
			"name": "ColumnMassage",
			"details": "https://github.com/yangshuairocks/ColumnMassage",
			"releases": [
				{
					"sublime_text": ">=3000",
					"tags": true
				}
			]
		},
		{
			"name": "CombineAndMinify",
			"details": "https://github.com/joelcarlton/Sublime-CombineAndMinify",
			"releases": [
				{
					"sublime_text": "*",
					"tags": true
				}
			]
		},
		{
			"name": "CombineMediaQueries",
			"details": "https://github.com/astronaughts/SublimeCombineMediaQueries",
			"labels": ["css", "media query"],
			"releases": [
				{
					"sublime_text": "*",
					"tags": true
				}
			]
		},
		{
			"name": "Combiner",
			"details": "https://github.com/bite-your-idols/Combiner",
			"releases": [
				{
					"sublime_text": "*",
					"tags": true
				}
			]
		},
		{
			"name": "Combyne",
			"details": "https://github.com/kadamwhite/Sublime-Combyne",
			"releases": [
				{
					"sublime_text": "*",
					"tags": true
				}
			]
		},
		{
			"name": "ComicSansToggle",
			"details": "https://github.com/seangoedecke/sublime-comic-sans-toggle/",
			"releases": [
				{
					"sublime_text": "*",
					"tags": true
				}
			]
		},
		{
			"name": "Commandbox",
			"details": "https://github.com/Ortus-Solutions/sublime-commandbox",
			"releases": [
				{
					"sublime_text": ">=3000",
					"tags": true
				}
			]
		},
		{
			"name": "Commando",
			"details": "https://github.com/ericpridham/sublime-commando",
			"releases": [
				{
					"sublime_text": ">=3000",
					"tags": true
				}
			]
		},
		{
			"name": "CommandOnSave",
			"details": "https://github.com/klaascuvelier/ST2-CommandOnSave",
			"releases": [
				{
					"sublime_text": "<3000",
					"branch": "master"
				}
			]
		},
		{
			"name": "CommandsBrowser",
			"details": "https://github.com/Sublime-Instincts/CommandsBrowser",
			"labels": ["commands", "plugin/package commands", "browser"],
			"releases": [
				{
					"sublime_text": ">=4121",
					"tags": true
				}
			]
		},
		{
			"name": "Comment Marks",
			"details": "https://github.com/maegul/comment_marks",
			"labels": ["comments", "code navigation"],
			"author": "maegul",
			"releases": [
				{
					"sublime_text": ">=4050",
					"tags": true
				}
			]
		},
		{
			"details": "https://github.com/ajayexpert/comment-snippet",
			"labels": ["snippets"],
			"releases": [
				{
					"sublime_text": "*",
					"tags": true
				}
			]
		},
		{
			"details": "https://github.com/hachesilva/Comment-Snippets",
			"labels": ["snippets"],
			"releases": [
				{
					"sublime_text": "*",
					"branch": "master"
				}
			]
		},
		{
			"details": "https://github.com/dccrazyboy/CommentAnyWhere",
			"releases": [
				{
					"sublime_text": "<3000",
					"branch": "master"
				}
			]
		},
		{
			"name": "CommentBanner",
			"details": "https://github.com/paulvanvulpen/CommentBanner",
			"releases": [
				{
					"sublime_text": "*",
					"tags": true
				}
			]
		},
		{
			"name": "CommentFold",
			"description" : "Gives an overview of your comments by folding all other code",
			"details": "https://github.com/mapsiter/CommentFold",
			"labels": ["utilily", "code navigation"],
			"releases": [
				{
					"sublime_text": "*",
					"tags": true
				}
			]
		},
		{
			"name": "Comments Aware Enter",
			"details": "https://github.com/Suor/CommentsAwareEnter",
			"releases": [
				{
					"sublime_text": "*",
					"branch": "master"
				}
			]
		},
		{
			"name": "Commitment",
			"details": "https://github.com/janraasch/sublimetext-commitment",
			"labels": ["vcs", "git", "fun"],
			"releases": [
				{
					"sublime_text": "*",
					"tags": true
				}
			]
		},
		{
			"details": "https://github.com/TooBug/CompactExpandCss",
			"releases": [
				{
					"sublime_text": "<3000",
					"branch": "master"
				}
			]
		},
		{
			"name": "Compadre Ipsum Snippet",
			"details": "https://github.com/compadre/compadre-ipsum-sublime",
			"author": "Compadre Ipsum Team",
			"labels": ["snippets"],
			"releases": [
				{
					"sublime_text": "*",
					"branch": "master"
				}
			]
		},
		{
			"name": "Compare Side-By-Side",
			"details": "https://bitbucket.org/dougty/sublime-compare-side-by-side",
			"author": "Doug Ty",
			"labels": ["diff", "compare", "comparison"],
			"releases": [
				{
					"sublime_text": "*",
					"tags": true
				}
			]
		},
		{
			"details": "https://github.com/nexional/CompareBuff",
			"author": "VK",
			"labels": ["compare", "comparison", "beyond compare", "diff", "buffer"],
			"releases": [
				{
					"sublime_text": "*",
					"tags": true
				}
			]
		},
		{
			"name": "Compass",
			"details": "https://github.com/whatwedo/sublime-text-compass",
			"author": "whatwedo",
			"labels": ["compass", "scss", "sass", "css", "precompiler", "build", "watch", "css3", "build system", "minification"],
			"releases": [
				{
					"sublime_text": "*",
					"tags": true
				}
			]
		},
		{
			"name": "Competitive Programming",
			"details": "https://github.com/egtoney/CompetitiveProgramming",
			"author": "egtoneyUK",
			"releases": [
				{
					"sublime_text": "*",
					"tags": true
				}
			]
		},
		{
			"name": "Competitive Programming Lite",
			"details": "https://github.com/JameelKaisar/Competitive-Programming-Lite",
			"labels": ["competitive programming", "competitive coding"],
			"releases": [
				{
					"sublime_text": ">=4107",
					"tags": true
				}
			]
		},
		{
			"name": "CompetitiveProgrammingParser",
			"details": "https://github.com/codeuniverse101/CompetitiveProgrammingParser",
			"releases": [
				{
					"sublime_text": "*",
					"tags": true
				}
			]
		},
		{
			"name": "Compile Jasper Template",
			"details": "https://github.com/MettleUp/CompileJasperTemplate",
			"releases": [
				{
					"sublime_text": "*",
					"platforms": ["osx", "linux"],
					"tags": true
				}
			]
		},
		{
			"name": "Compile Selected ES6",
			"details": "https://github.com/xinchaobeta/compile-selected-es6",
			"releases": [
				{
					"sublime_text": "*",
					"tags": true
				}
			]
		},
		{
			"name": "CompletePHP",
			"details": "https://github.com/desean1625/CompletePHP",
			"author": "Desean1625",
			"labels": ["completions","php","documentation","auto-complete"],
			"releases": [
				{
					"sublime_text": "*",
					"tags": true
				}
			]
		},
		{
			"name": "CompleteXmlTag",
			"details": "https://github.com/neothenil/sublimetext_complete_xml_tag",
			"labels": ["xml", "formatting"],
			"releases": [
				{
					"sublime_text": ">=3000",
					"tags": true
				}
			]
		},
		{
			"name": "ComplexBuild",
			"details": "https://github.com/lucteo/ComplexBuild",
			"author": "lucteo",
			"labels": ["build system","workflow"],
			"releases": [
				{
					"sublime_text": "*",
					"tags": true
				}
			]
		},
		{
			"name": "Composer",
			"details": "https://github.com/francodacosta/composer-sublime",
			"releases": [
				{
					"sublime_text": "*",
					"branch": "master"
				}
			]
		},
		{
			"name": "ComposerPackageInfo",
			"details": "https://github.com/gh640/SublimeComposerPackageInfo",
			"author": "Goto Hayato",
			"labels": ["php", "composer"],
			"releases": [
				{
					"sublime_text": ">=3124",
					"tags": true
				}
			]
		},
		{
			"name": "Compressor",
			"details": "https://github.com/joernhees/sublime-compressor",
			"labels": ["compression", "decompress", "gzip"],
			"releases": [
				{
					"sublime_text": "*",
					"tags": true
				}
			]
		},
		{
			"name": "ComputerCraft Package",
			"details": "https://github.com/benanders/ST2-ComputerCraft-Package",
			"labels": ["language syntax"],
			"releases": [
				{
					"sublime_text": "*",
					"branch": "master"
				}
			]
		},
		{
			"name": "Conda",
			"details": "https://github.com/mandeep/sublime-text-conda",
			"labels": ["snippets", "build system", "utilities", "python", "search", "anaconda", "miniconda", "conda"],
			"releases": [
				{
					"sublime_text": ">=3000",
					"tags": true
				}
			]
		},
		{
			"name": "Conditional ColorSchemes",
			"details": "https://github.com/enteleform-releases/SublimeText--Conditional-ColorSchemes",
			"labels": ["color scheme", "automation", "automate"],
			"releases": [
				{
					"sublime_text": ">=3000",
					"tags": true
				}
			]
		},
		{
			"name": "ConEmuOpen",
			"details": "https://github.com/tianjianchn/Sublime_ConEmuOpen",
			"labels": ["conemu", "cmd", "windows", "cmd here"],
			"releases": [
				{
					"sublime_text": ">=3000",
					"platforms": ["windows"],
					"tags": true
				}
			]
		},
		{
			"name": "Configify",
			"details": "https://github.com/loganhasson/configify",
			"releases": [
				{
					"sublime_text": "*",
					"branch": "master"
				}
			]
		},
		{
			"name": "Confluence",
			"details": "https://github.com/mlf4aiur/SublimeConfluence",
			"homepage": "https://github.com/mlf4aiur/SublimeConfluence",
			"author": "Kevin Li",
			"releases": [
				{
					"sublime_text": ">=3000",
					"tags": true
				}
			]
		},
		{
			"name": "Conky.tmLanguage",
			"details": "https://github.com/oliverseal/Conky.tmLanguage",
			"releases": [
				{
					"sublime_text": "*",
					"tags": true
				}
			]
		},
		{
			"name": "CoNLL-U",
			"details": "https://github.com/stephsamson/CoNLL-U.tmLanguage",
			"releases": [
				{
					"sublime_text": "*",
					"tags": true
				}
			]
		},
		{
			"name": "Console Exec",
			"details": "https://github.com/joeyespo/sublimetext-console-exec",
			"author": "Joe Esposito",
			"labels": ["build", "console", "terminal", "utilities"],
			"releases": [
				{
					"sublime_text": "*",
					"tags": true
				}
			]
		},
		{
			"name": "Console Wrap",
			"details": "https://github.com/unknownuser88/consolewrap",
			"author": "David Bekoyan",
			"labels": ["logs", "debug", "console", "output", "javascript", "completion", "auto-complete"],
			"previous_names": ["Console Wrap for js"],
			"releases": [
				{
					"sublime_text": "*",
					"tags": true
				}
			]
		},
		{
			"details": "https://github.com/abathur/constellation",
			"labels": ["project", "workspace", "utilities", "utils", "session", "group"],
			"releases": [
				{
					"sublime_text": ">=3161",
					"tags": true
				}
			]
		},
		{
			"name": "Contao Front-End Snippets",
			"details": "https://github.com/marcobiedermann/sublime-contao-front-end-snippets",
			"labels": ["cms", "contao", "snippets", "css", "less", "sass", "scss", "stylus"],
			"releases": [
				{
					"sublime_text": "*",
					"tags": true
				}
			]
		},
		{
			"name": "Context",
			"details": "https://github.com/shagabutdinov/sublime-context",
			"donate": "https://github.com/shagabutdinov/sublime-enhanced/blob/master/readme-donations.md",
			"labels": ["sublime-enhanced", "utilities"],
			"releases": [
				{
					"sublime_text": "*",
					"branch": "master"
				}
			]
		},
		{
			"name": "ContextBuild",
			"details": "https://github.com/sellerengine/sublime_context_build",
			"releases": [
				{
					"sublime_text": "<3000",
					"branch": "master"
				}
			]
		},
		{
			"name": "ContextualMove",
			"details": "https://github.com/davidson16807/sublime_contextual_move",
			"releases": [
				{
					"sublime_text": "*",
					"tags": true
				}
			]
		},
		{
			"details": "https://github.com/gipsy-king/ControlScroll",
			"releases": [
				{
					"sublime_text": "<3000",
					"branch": "master"
				}
			]
		},
		{
			"name": "ConvertChineseCharacters",
			"details": "https://github.com/leibnizli/ConvertChineseCharacters",
			"releases": [
				{
					"sublime_text": ">3000",
					"tags": true
				}
			]
		},
		{
			"name": "ConvertEpochToDate",
			"details": "https://github.com/nexional/ConvertEpochToDate",
			"releases": [
				{
					"sublime_text": "*",
					"tags": true
				}
			]
		},
		{
			"name": "ConvertFullHalfWidth",
			"details": "https://github.com/naoyukik/SublimeConvertFullHalfWidth",
			"labels": ["japanese", "zenkaku", "hankaku"],
			"releases": [
				{
					"sublime_text": ">3000",
					"tags": true
				}
			]
		},
		{
			"name": "ConvertJaZenHan",
			"details": "https://github.com/Satoh-D/ConvertJaZenHan",
			"releases": [
				{
					"sublime_text": "*",
					"tags": true
				}
			]
		},
		{
			"name": "CookLang",
			"details": "https://github.com/cooklang/CookSublime",
			"releases": [
				{
					"sublime_text": "*",
					"tags": true
				}
			]
		},
		{
			"name": "Cool",
			"details": "https://github.com/princjef/sublime-cool-highlighter",
			"releases": [
				{
					"sublime_text": "*",
					"tags": true
				}
			]
		},
		{
			"name": "CoolBase64",
			"details": "https://github.com/coekuss/CoolBase64-sublime",
			"releases": [
				{
				"sublime_text": "*",
				"tags": true
				}
			]
		},
		{
			"name": "CoolFormat",
			"details": "https://github.com/akof1314/Sublime-CoolFormat",
			"labels": ["format", "tidy"],
			"releases": [
				{
					"sublime_text": "*",
					"tags": true
				}
			]
		},
		{
			"name": "Copy as HTML",
			"details": "https://github.com/liulex/CopyAsHtml",
			"labels": ["copy", "html", "clipboard"],
			"releases": [
				{
					"sublime_text": ">=3000",
					"platforms": ["windows"],
					"tags": true
				}
			]
		},
		{
			"name": "Copy Block",
			"details": "https://github.com/xsleonard/sublime-CopyBlock",
			"releases": [
				{
					"sublime_text": "*",
					"tags": true
				}
			]
		},
		{
			"name": "Copy Code Snippet",
			"details": "https://github.com/socsieng/sublime-copy-code-snippet",
			"labels": ["copy"],
			"releases": [
				{
					"sublime_text": ">=3000",
					"tags": true
				}
			]
		},
		{
			"name": "Copy Cut and Paste Lines",
			"details": "https://github.com/alanlynn/sublime-copy-cut-paste-lines",
			"labels": ["text manipulation", "clipboard", "copy", "cut", "paste", "duplicate"],
			"releases": [
				{
					"sublime_text": ">=3000",
					"tags": true
				}
			]
		},
		{
			"name": "Copy File Name",
			"details": "https://github.com/nwjlyons/copy-file-name",
			"previous_names": ["copy-file-name"],
			"releases": [
				{
					"sublime_text": "<3000",
					"branch": "master"
				}
			]
		},
		{
			"name": "Copy Filepath With Line Numbers",
			"details": "https://github.com/NickHatBoecker/CopyFilepathWithLineNumbers",
			"releases": [
				{
					"sublime_text": "*",
					"tags": true
				}
			]
		},
		{
			"name": "Copy from Find Results",
			"details": "https://github.com/NicoSantangelo/sublime-copy-from-find-results",
			"releases": [
				{
					"sublime_text": "*",
					"tags": true
				}
			]
		},
		{
			"name": "Copy on Select",
			"details": "https://github.com/acdpnk/CopyOnSelect",
			"releases": [
				{
					"sublime_text": ">=3000",
					"tags": true
				}
			]
		},
		{
			"name": "Copy Paste Increment",
			"details": "https://github.com/xvrqt/copy-paste-increment",
			"releases": [
				{
					"sublime_text": ">=3000",
					"tags": true
				}
			]
		},
		{
			"name": "Copy Paste Killer",
			"details": "https://github.com/kyamaguchi/CopyPasteKiller",
			"releases": [
				{
					"sublime_text": ">=3000",
					"tags": true
				}
			]
		},
		{
			"name": "Copy PHP Namespace",
			"details": "https://github.com/frankdejonge/CopyNamespace",
			"releases": [
				{
					"sublime_text": "<3000",
					"branch": "master"
				}
			]
		},
		{
			"name": "Copy Python Path",
			"details": "https://github.com/pokidovea/copy_python_path",
			"releases": [
				{
					"sublime_text": ">=3000",
					"tags": true
				}
			]
		},
		{
			"name": "Copy Relative Path",
			"details": "https://github.com/bpicolo/CopyRelativePath",
			"releases": [
				{
					"sublime_text": "*",
					"branch": "master"
				}
			]
		},
		{
			"name": "Copy to HipChat",
			"details": "https://github.com/phlco/CopyToHipChat",
			"author": "philco",
			"labels": ["language syntax", "text manipulation", "formatting", "utilities", "code sharing", "hipchat", "remote collaboration"],
			"releases": [
				{
					"sublime_text": "*",
					"tags": true
				}
			]
		},
		{
			"details": "https://github.com/adzenith/CopyEdit",
			"releases": [
				{
					"sublime_text": "*",
					"branch": "master"
				}
			]
		},
		{
			"name": "CopyToSharePointRoot",
			"details": "https://github.com/joladev/SublimeCopyToSharePointRoot",
			"author": "eakron",
			"labels": ["sharepoint"],
			"releases": [
				{
					"sublime_text": "*",
					"platforms": ["windows"],
					"tags": true
				}
			]
		},
		{
			"details": "https://github.com/crash5/CopyWithLineNumbersReloaded",
			"releases": [
				{
					"sublime_text": "*",
					"tags": true
				}
			]
		},
		{
			"details": "https://github.com/samsha1971/CopyWithQuotes",
			"releases": [
				{
					"sublime_text": "*",
					"tags": true
				}
			]
		},
		{
			"name": "Coq",
			"details": "https://github.com/whitequark/Sublime-Coq",
			"labels": ["syntax"],
			"releases": [
				{
					"sublime_text": ">=3000",
					"branch": "master"
				}
			]
		},
		{
			"name": "Coral",
			"details": "https://github.com/coral-framework/sublime-coral",
			"labels": ["language syntax"],
			"releases": [
				{
					"sublime_text": "*",
					"tags": true
				}
			]
		},
		{
			"name": "Core dna snippets",
			"details": "https://github.com/bwiredagency/core_dna_snippets",
			"labels": ["snippets"],
			"releases": [
				{
					"sublime_text": "*",
					"tags": true
				}
			]
		},
		{
			"name": "Coreboot syntax",
			"details": "https://github.com/coreboot/sublime-text-coreboot-syntax",
			"labels": ["language syntax"],
			"releases": [
				{
					"sublime_text": ">=3092",
					"tags": true
				}
			]
		},
		{
			"name": "CoreBuilder",
			"details": "https://github.com/rodrigoangeline/CoreBuilder_SublimeText",
			"labels": ["language syntax"],
			"releases": [
				{
					"sublime_text": "*",
					"branch": "master"
				}
			]
		},
		{
			"name": "Corona Editor",
			"details": "https://github.com/coronalabs/CoronaSDK-SublimeText",
			"previous_names": ["Corona SDK"],
			"releases": [
				{
					"sublime_text": "*",
					"platforms": ["osx", "windows"],
					"tags": true
				}
			]
		},
		{
			"name": "Cortex",
			"details": "https://github.com/cortoproject/CortexIDE",
			"releases": [
				{
					"sublime_text": "*",
					"tags": true
				}
			]
		},
		{
			"name": "Cosmos Scope",
			"details": "https://github.com/KristianHolsheimer/cosmos_scope_sublime",
			"releases": [
				{
					"sublime_text": ">=3092",
					"tags": true
				}
			]
		},
		{
			"name": "Cotonti",
			"details": "https://github.com/Cotonti/sublime-cotonti",
			"releases": [
				{
					"sublime_text": "*",
					"branch": "master"
				}
			]
		},
		{
			"name": "Cottle",
			"details": "https://github.com/SublimeText/Cottle",
			"labels": ["completions", "language syntax"],
			"releases": [
				{
					"sublime_text": ">=3143",
					"tags": "3143-"
				}
			]
		},
		{
			"name": "CoverMe",
			"details": "https://github.com/shauryachats/CoverMe",
			"releases": [
				{
					"sublime_text": "*",
					"tags": true
				}
			]
		},
		{
			"name": "Cowsay",
			"details": "https://github.com/adamchainz/SublimeCowsay",
			"releases": [
				{
					"sublime_text": "*",
					"tags": true
				}
			]
		},
		{
			"name": "cp2k-syntax",
			"details": "https://github.com/nholmber/cp2k-syntax",
			"labels": ["language syntax", "linting"],
			"releases": [
				{
					"sublime_text": ">=3084",
					"tags": "st3-"
				}
			]
		},
		{
			"name": "CPP Competitive Programming Snippets",
			"details": "https://github.com/MeghaSharma21/CPP_Competitive_Programming_Sublime_Snippets",
			"releases": [
				{
					"sublime_text": "*",
					"tags": true
				}
			]
		},
		{
			"name": "CppBuilder",
			"details": "https://github.com/Sharlock93/CppBuilder",
			"releases": [
				{
					"sublime_text": "*",
					"tags": true
				}
			]
		},
		{
			"name": "CppFastOlympicCoding",
			"details": "https://github.com/Jatana/FastOlympicCoding",
			"labels": ["cpp", "testing", "linting", "auto-complete", "snippets"],
			"releases": [
				{
					"sublime_text": ">=3092",
					"tags": true
				}
			]
		},
		{
			"name" : "CppToolkit",
			"details" : "https://github.com/mccartnm/CppToolkitSublimeText",
			"labels" : ["cpp", "refactor", "autocomplete", "autodeclare"],
			"releases" : [
				{
					"sublime_text": ">=3000",
					"tags": true
				}
			]
		},
		{
			"name": "CPrettify",
			"details": "https://github.com/aghontpi/CPrettify-Sublime-text-3",
			"labels": ["c", "prettify", "cprettify"],
			"releases": [
				{
					"sublime_text": ">=3000",
					"platforms": ["windows"],
					"tags": true
				}
			]
		},
		{
			"name": "CQ Clientlibs Syntax Highlight",
			"details": "https://github.com/diestrin/cq-clienltib-sublime-language",
			"labels": ["cq", "clientlib"],
			"releases": [
				{
					"sublime_text": "*",
					"tags": true
				}
			]
		},
		{
			"name": "CQ5Saver",
			"details": "https://bitbucket.org/mavendc/cq5-sublimetext",
			"releases": [
				{
					"sublime_text": "*",
					"branch": "master"
				}
			]
		},
		{
			"name": "Crackshell",
			"details": "https://github.com/Crackshell/sublime-text",
			"releases": [
				{
					"sublime_text": ">=3103",
					"tags": true
				}
			]
		},
		{
			"name": "Craft Development Snippets",
			"details": "https://github.com/alecritson/Craft-Sublime-Snippets",
			"releases": [
				{
					"sublime_text": "*",
					"tags": true
				}
			]
		},
		{
			"name": "Craft-Twig",
			"details": "https://github.com/BarrelStrength/Craft-Twig.tmbundle",
			"releases": [
				{
					"sublime_text": "*",
					"tags": true
				}
			]
		},
		{
			"name": "CrafterSama Scheme",
			"details": "https://github.com/CrafterSama/CrafterSama-Scheme",
			"labels": ["color scheme"],
			"releases": [
				{
					"sublime_text": "*",
					"tags": true
				}
			]
		},
		{
			"name": "Crates",
			"details": "https://github.com/Kerollmops/sublime-crates",
			"labels": ["completions", "rust"],
			"releases": [
				{
					"sublime_text": ">=3000",
					"tags": true
				}
			]
		},
		{
			"name": "Create Backup Copy",
			"details": "https://github.com/glutanimate/sublime-create-backup-copy",
			"labels": ["backup", "file creation"],
			"releases": [
				{
					"sublime_text": ">=3000",
					"tags": true
				}
			]
		},
		{
			"name": "Create Js Completions",
			"details": "https://github.com/wshxbqq/createjs-completions",
			"labels": ["completions"],
			"releases": [
				{
					"sublime_text": "*",
					"tags": true
				}
			]
		},
		{
			"name": "Create Save Prompt",
			"details": "https://github.com/cellis/CreateSavePrompt",
			"releases": [
				{
					"sublime_text": "*",
					"tags": true
				}
			]
		},
		{
			"author": "Tomas Barry",
			"name": "Create WebP Image",
			"labels": ["WebP", "cwebp"],
			"details": "https://github.com/TomasBarry/Sublime-create-webp-image",
			"releases": [
				{
					"sublime_text": "*",
					"tags": true
				}
			]
		},
		{
			"name": "CreativeCrocodile",
			"details": "https://github.com/Abban/CreativeCrocodile",
			"releases": [
				{
					"sublime_text": "*",
					"tags": true
				}
			]
		},
		{
			"name": "Creeper Reverse Polish Language",
			"details": "https://github.com/KubeRoot/Sublime-CRPL",
			"labels": ["language syntax", "completions"],
			"releases": [
				{
					"sublime_text": ">=3092",
					"tags": true
				}
			]
		},
		{
			"details": "https://github.com/Siddley/Creole",
			"labels": ["language syntax"],
			"releases": [
				{
					"sublime_text": "*",
					"branch": "master"
				}
			]
		},
		{
			"name": "Crestron",
			"details": "https://github.com/amclain/sublime-crestron",
			"releases": [
				{
					"sublime_text": "*",
					"tags": true
				}
			]
		},
		{
			"name": "Criollo Color Scheme",
			"labels": ["color scheme"],
			"details": "https://github.com/aranajhonny/criollo",
			"releases": [
				{
					"sublime_text": "*",
					"tags": true
				}
			]
		},
		{
			"name": "Cristina Color Scheme",
			"details": "https://github.com/edgarMejia/Cristina-ColorScheme",
			"labels": ["color scheme"],
			"releases": [
				{
					"sublime_text": "*",
					"tags": true
				}
			]
		},
		{
			"name": "Crollow",
			"details": "https://github.com/purefan/crollow",
			"releases": [
				{
					"sublime_text": "*",
					"tags": true,
					"platforms": "*"
				}
			]
		},
		{
			"name": "Crontab",
			"details": "https://github.com/michaelblyons/SublimeSyntax-Crontab",
			"previous_names": ["Crontab Syntax"],
			"labels": ["language syntax", "completions"],
			"releases": [
				{
					"sublime_text": "<3000",
					"tags": "version/st2/"
				},
				{
					"sublime_text": "3000 - 3155",
					"tags": "version/st3.0/"
				},
				{
					"sublime_text": ">=3156",
					"tags": "version/st3/"
				}
			]
		},
		{
			"name": "Crypto",
			"details": "https://github.com/mediaupstream/SublimeText-Crypto",
			"releases": [
				{
					"sublime_text": "*",
					"branch": "master"
				}
			]
		},
		{
			"name": "Crystal",
			"details": "https://github.com/crystal-lang-tools/sublime-crystal",
			"labels": ["crystal"],
			"releases": [
				{
					"sublime_text": "*",
					"tags": true
				}
			]
		},
		{
			"name": "CS-Script",
			"details": "https://github.com/oleg-shilo/cs-script-sublime",
			"releases": [
				{
					"sublime_text": ">=3000",
					"tags": true
				}
			]
		},
		{
			"name": "Cscope",
			"details": "https://github.com/ameyp/CscopeSublime",
			"releases": [
				{
					"sublime_text": "*",
					"branch": "master"
				}
			]
		},
		{
			"name": "cslint",
			"details": "https://github.com/cslint/sublime-cslint",
			"labels": ["linting", "formatting", "code style"],
			"author": "molee1905",
			"readme": "https://raw.githubusercontent.com/cslint/sublime-cslint/master/README.md",
			"issues": "https://github.com/cslint/sublime-cslint/issues",
			"releases": [
				{
					"sublime_text": ">=3124",
					"platforms": ["osx"],
					"tags": true
				}
			]
		},
		{
			"name": "CSON Converter",
			"details": "https://github.com/idleberg/sublime-cson-converter",
			"labels": ["converter", "cson", "json"],
			"releases": [
				{
					"sublime_text": ">=3000",
					"tags": true
				}
			]
		},
		{
			"name": "CsoundSyntax",
			"details": "https://github.com/nikhilsinghmus/CsoundST3",
			"labels": ["Csound", "music", "sound", "audio"],
			"releases": [
				{
					"sublime_text": ">=3092",
					"tags": true
				}
			]
		},
		{
			"name": "CSPM",
			"details": "https://github.com/cspm/SublimeCSPM",
			"labels": ["language syntax"],
			"releases": [
				{
					"sublime_text": ">=3000",
					"tags": true
				}
			]
		},
		{
			"name": "CSS Auto Commenting",
			"details": "https://github.com/sc8696/sublime-css-auto-comments",
			"releases": [
				{
					"sublime_text": "<3000",
					"branch": "master"
				}
			]
		},
		{
			"name": "CSS Color Converter",
			"details": "https://github.com/TheDutchCoder/ColorConvert",
			"releases": [
				{
					"sublime_text": "*",
					"branch": "master"
				}
			]
		},
		{
			"name": "CSS Colors",
			"details": "https://github.com/idleberg/CSS-Colors",
			"labels": ["snippets", "css"],
			"releases": [
				{
					"sublime_text": "*",
					"tags": true
				}
			]
		},
		{
			"name": "CSS Comments",
			"details": "https://github.com/brenopolanski/css-comments-sublime-snippets",
			"labels": ["css", "comments", "idiomatic-css", "snippets"],
			"releases": [
				{
					"sublime_text": "*",
					"branch": "master"
				}
			]
		},
		{
			"name": "CSS Completions",
			"details": "https://github.com/daneden/sublime-css-completions",
			"releases": [
				{
					"sublime_text": "*",
					"branch": "master"
				}
			]
		},
		{
			"name": "CSS Extended Completions",
			"details": "https://github.com/subhaze/CSS-Extended",
			"labels": ["auto-complete", "snippets", "css"],
			"releases": [
				{
					"sublime_text": "*",
					"tags": true
				}
			]
		},
		{
			"name": "CSS Format",
			"details": "https://github.com/mutian/Sublime-CSS-Format",
			"labels": ["css", "formatting"],
			"releases": [
				{
					"sublime_text": "*",
					"branch": "master"
				}
			]
		},
		{
			"name": "CSS Grid Snippets",
			"details": "https://github.com/antenando/css-grid-sublime-snippets",
			"labels": ["css", "snippets"],
			"releases": [
				{
					"sublime_text": "*",
					"tags": true
				}
			]
		},
		{
			"name": "CSS Less(ish)",
			"details": "https://github.com/kizza/CSS-Less-ish",
			"labels": ["css", "formatting", "precompiler"],
			"releases": [
				{
					"sublime_text": "*",
					"branch": "master"
				}
			]
		},
		{
			"name": "CSS Media Query Snippets",
			"details": "https://github.com/davezatch/Media-Query-Snippets",
			"labels": ["snippets"],
			"releases": [
				{
					"sublime_text": "*",
					"branch": "master"
				}
			]
		},
		{
			"name": "CSS Primer",
			"details": "https://github.com/vaicine/sublimetext-css-primer",
			"labels": ["file creation"],
			"releases": [
				{
					"sublime_text": "*",
					"branch": "master"
				}
			]
		},
		{
			"name": "CSS RTL generator",
			"details": "https://github.com/junyuecao/sublime-cssrtl",
			"releases": [
				{
					"sublime_text": "*",
					"tags": true
				}
			]
		},
		{
			"name": "CSS Selector Reveal",
			"details": "https://github.com/fblee/sublime-css-selector-reveal",
			"releases": [
				{
					"sublime_text": "<3000",
					"branch": "master"
				}
			]
		},
		{
			"name": "CSS Snippets",
			"details": "https://github.com/joshnh/CSS-Snippets",
			"labels": ["snippets"],
			"releases": [
				{
					"sublime_text": "*",
					"branch": "master"
				}
			]
		},
		{
			"name": "CSS Table of Contents",
			"details": "https://github.com/dingo-d/CSS-Table-of-Contents",
			"releases": [
				{
					"sublime_text": "*",
					"tags": true
				}
			]
		},
		{
			"name": "CSS To SASS And Stylus Converter",
			"details": "https://github.com/lnikell/css-converter",
			"releases": [
				{
					"sublime_text": "*",
					"tags": true
				}
			]
		},
		{
			"name": "CSS Unminifier",
			"details": "https://github.com/jonnypolite/cssunminifier",
			"releases": [
				{
					"sublime_text": "*",
					"tags": true
				}
			]
		},
		{
			"name": "CSS-On-Diet",
			"details": "https://github.com/wyderkat/css-on-diet--sublime-text",
			"labels": ["build system", "language syntax", "css", "preprocessor"],
			"releases": [
				{
					"sublime_text": "*",
					"branch": "master"
				}
			]
		},
		{
			"name": "CSS3",
			"details": "https://github.com/ryboe/CSS3",
			"labels": ["language syntax", "completions", "auto-complete", "reset", "linting"],
			"releases": [
				{
					"sublime_text": ">=3000",
					"tags": true
				}
			]
		},
		{
			"name": "CSScomb",
			"details": "https://github.com/csscomb/sublime-csscomb",
			"previous_names": ["CSScomb.js", "CSScomb JS"],
			"releases": [
				{
					"sublime_text": "*",
					"branch": "master"
				}
			]
		},
		{
			"name": "CSScomb Alpha Sort",
			"details": "https://github.com/psyrendust/CSScomb-Alpha-Sort-for-Sublime",
			"releases": [
				{
					"sublime_text": "<3000",
					"branch": "master"
				}
			]
		},
		{
			"name": "cssDOC",
			"details": "https://github.com/chrissimpkins/cssDOC",
			"releases": [
				{
					"sublime_text": "*",
					"tags": true
				}
			]
		},
		{
			"name": "CSSEdit Group support",
			"details": "https://github.com/Kotrotsos/sublime-cssedit-groups",
			"releases": [
				{
					"sublime_text": "*",
					"branch": "master"
				}
			]
		},
		{
			"details": "https://github.com/lcdsantos/CSSFontFamily",
			"releases": [
				{
					"sublime_text": "*",
					"branch": "master"
				}
			]
		},
		{
			"details": "https://github.com/hdemirchian/CSSFormat",
			"releases": [
				{
					"sublime_text": "<3000",
					"branch": "master"
				}
			]
		},
		{
			"name": "CSSLint",
			"details": "https://github.com/austinhappel/sublime-csslint",
			"labels": ["linting"],
			"releases": [
				{
					"sublime_text": "*",
					"tags": true
				}
			]
		},
		{
			"name": "Csslisible",
			"details": "https://github.com/thierrylemoulec/Sublime-Csslisible",
			"releases": [
				{
					"sublime_text": "<3000",
					"branch": "master"
				},
				{
					"sublime_text": ">=3000",
					"branch": "st3"
				}
			]
		},
		{
			"name": "Cssnext",
			"details": "https://github.com/zhouwenbin/sublime-cssnext",
			"releases": [
				{
					"sublime_text": "*",
					"tags": true
				}
			]
		},
		{
			"name": "CSSO",
			"details": "https://github.com/1000ch/Sublime-csso",
			"labels": ["css", "formatting"],
			"releases": [
				{
					"sublime_text": "*",
					"tags": true
				}
			]
		},
		{
			"name": "CSSOrder",
			"details": "https://github.com/lightningtgc/sublime-cssorder",
			"releases": [
				{
					"sublime_text": "*",
					"tags": true
				}
			]
		},
		{
			"name": "CSSTidy",
			"details": "https://github.com/fitnr/SublimeCSSTidy",
			"releases": [
				{
					"sublime_text": "<3000",
					"branch": "st2"
				},
				{
					"sublime_text": ">2999",
					"branch": "master"
				}
			]
		},
		{
			"name": "CSV",
			"details": "https://github.com/ericmartel/Sublime-Text-2-CSV-Plugin",
			"releases": [
				{
					"sublime_text": "*",
					"branch": "master"
				}
			]
		},
		{
			"name": "CSV Record View",
			"details": "https://github.com/mrp130/csv-record-view",
			"releases": [
				{
					"sublime_text": "*",
					"tags": true
				}
			]
		},
		{
			"name": "CTags",
			"details": "https://github.com/SublimeText/CTags",
			"releases": [
				{
					"sublime_text": "*",
					"tags": true
				}
			]
		},
		{
			"name": "CTags for PHP",
			"details": "https://github.com/erichard/SublimeCTagsPHP",
			"releases": [
				{
					"sublime_text": "<3000",
					"branch": "master"
				}
			]
		},
		{
			"details": "https://github.com/jmacpherson/CthulhuDolorem",
			"releases": [
				{
					"sublime_text": "<3000",
					"branch": "master"
				}
			]
		},
		{
			"name": "Ctranslator tool",
			"details": "https://github.com/smallevilbeast/ctranslator-sublime3-plugin",
			"labels": ["utilities"],
			"releases": [
				{
					"sublime_text": ">=3070",
					"tags": true
				}
			]
		},
		{
			"name": "Cube2Media Color Scheme",
			"details": "https://github.com/electricgraffitti/sublime-theme-Cube2",
			"labels": ["color scheme"],
			"releases": [
				{
					"sublime_text": "*",
					"branch": "master"
				}
			]
		},
		{
			"name": "Cubescript Syntax Highlighting",
			"details": "https://github.com/srbs/cubescript-syntax-sublime",
			"labels": ["language syntax"],
			"releases": [
				{
					"sublime_text": "*",
					"tags": true
				}
			]
		},
		{
			"name": "Cucumber",
			"details": "https://github.com/drewda/cucumber-sublime-bundle",
			"labels": ["language syntax"],
			"releases": [
				{
					"sublime_text": "<3000",
					"branch": "master"
				},
				{
					"sublime_text": ">=3000",
					"branch": "st3"
				}
			]
		},
		{
			"name": "Cucumber Completion",
			"details": "https://github.com/kristianperkins/sublime-cucumber-completion",
			"releases": [
				{
					"sublime_text": "*",
					"branch": "master"
				}
			]
		},
		{
			"name": "Cucumber Snippets e Highlight em Inglês",
			"details": "https://github.com/RobertoPegoraro/cucumber-snippets-highlight-english",
			"releases": [
				{
					"sublime_text": ">=3092",
					"tags": true
				}
			]
		},
		{
			"name": "Cucumber Snippets e Highlight em Português",
			"details": "https://github.com/RobertoPegoraro/cucumber-snippets-highlight-portugues",
			"releases": [
				{
					"sublime_text": "*",
					"tags": true
				}
			]
		},
		{
			"name": "Cucumber Step Finder",
			"details": "https://github.com/danielfrey/sublime-cucumber-step-finder",
			"releases": [
				{
					"sublime_text": "*",
					"tags": true
				}
			]
		},
		{
			"name": "CUDA C++",
			"details": "https://github.com/harrism/sublimetext-cuda-cpp",
			"labels": ["language syntax"],
			"releases": [
				{
					"sublime_text": "*",
					"tags": true
				}
			]
		},
		{
			"name": "CUDA Snippets",
			"details": "https://github.com/LitLeo/CUDA-Sublime-Text-Snippets",
			"labels": ["language syntax"],
			"releases": [
				{
					"sublime_text": "*",
					"tags": true
				}
			]
		},
		{
			"name": "CUE Sheet",
			"details": "https://github.com/relikd/CUE-Sheet_sublime",
			"labels": ["language syntax"],
			"releases": [
				{
					"sublime_text": "*",
					"tags": true
				}
			]
		},
		{
			"name": "Cuneiform",
			"details": "https://github.com/joergen7/cuneiform-sublime",
			"labels": ["language syntax"],
			"releases": [
				{
					"sublime_text": ">=3092",
					"tags": true
				}
			]
		},
		{
			"name": "Cup",
			"details": "https://github.com/alin23/Cup",
			"releases": [
				{
					"sublime_text": ">=3092",
					"tags": true
				}
			]
		},
		{
			"name": "Curly Syntax Definition",
			"details": "https://github.com/medcat/CurlySyntaxDefinition",
			"releases": [
				{
					"sublime_text": "*",
					"tags": true
				}
			]
		},
		{
			"name": "Current Scope",
			"details": "https://github.com/gumuz/currentscope",
			"releases": [
				{
					"sublime_text": "<3000",
					"branch": "master"
				}
			]
		},
		{
			"name": "Curry Syntax Highlighting",
			"details": "https://github.com/jpsikorra/curry_syntax_highlight",
			"labels": ["curry", "language syntax"],
			"releases": [
				{
					"sublime_text": "*",
					"tags": true
				}
			]
		},
		{
			"details": "https://github.com/icylace/CursorRuler",
			"releases": [
				{
					"sublime_text": "*",
					"branch": "master"
				}
			]
		},
		{
			"name": "Custom Builder",
			"details": "https://github.com/sneakypete81/sublime_custom_builder",
			"releases": [
				{
					"sublime_text": "*",
					"tags": true
				}
			]
		},
		{
			"name": "Custom Elements Importer",
			"details": "https://github.com/JMendyk/Custom-Elements-Importer",
			"releases": [
				{
					"sublime_text": "*",
					"tags": true
				}
			]
		},
		{
			"name": "Custom Insert",
			"details": "https://github.com/yanni4night/sublime-custominsert",
			"releases": [
				{
					"sublime_text": "*",
					"branch": "master"
				}
			]
		},
		{
			"name": "Custom Tasks",
			"details": "https://github.com/Eun/CustomTasks",
			"releases": [
				{
					"sublime_text": "<3000",
					"branch": "master"
				}
			]
		},
		{
			"name": "CustomPATH",
			"details": "https://github.com/victorhaggqvist/SublimeCustomPATH",
			"releases": [
				{
					"sublime_text": ">=3000",
					"tags": true
				}
			]
		},
		{
			"name": "Cuttlefish",
			"details": "https://github.com/csun/Cuttlefish",
			"releases": [
				{
					"sublime_text": ">=3000",
					"branch": "master"
				}
			]
		},
		{
			"name": "CWL Syntax Highlighting",
			"details": "https://github.com/manabuishii/sublime-cwl-syntax",
			"labels": ["language syntax", "syntax highlighting", "cwl"],
			"releases": [
				{
					"sublime_text": ">=3092",
					"tags": true
				}
			]
		},
		{
			"name": "Cycle Setting",
			"details": "https://github.com/jmm/Sublime-Text-Cycle-Setting/tree/package-control",
			"releases": [
				{
					"sublime_text": "<3000",
					"base": "https://github.com/jmm/Sublime-Text-Cycle-Setting",
					"branch": "package-control"
				}
			]
		},
		{
			"name": "CycleGroup",
			"details": "https://github.com/daytonn/CycleGroup",
			"releases": [
				{
					"sublime_text": "*",
					"tags": true
				}
			]
		},
		{
			"name": "Cypher",
			"details": "https://github.com/kollhof/sublime-cypher",
			"releases": [
				{
					"sublime_text": "<3000",
					"branch": "master"
				}
			]
		},
		{
			"name": "Cython",
			"details": "https://github.com/NotSqrt/sublime-cython",
			"labels": ["language syntax"],
			"releases": [
				{
					"sublime_text": "*",
					"tags": true
				}
			]
		},
		{
			"name": "Cython+",
			"details": "https://github.com/petervaro/python",
			"labels": ["language syntax"],
			"previous_names": ["Modern Cython"],
			"releases": [
				{
					"sublime_text": "*",
					"branch": "cython"
				}
			]
		},
		{
			"name": "Cytora Colour Scheme",
			"details": "https://github.com/benomahony/cytora_colour_scheme",
			"releases": [
				{
					"sublime_text": "*",
					"tags": true
				}
			]
		}
	]
}<|MERGE_RESOLUTION|>--- conflicted
+++ resolved
@@ -427,7 +427,6 @@
 			]
 		},
 		{
-<<<<<<< HEAD
 			"name": "Cattleya Color Scheme",
 			"previous_names": ["Orchid Color Scheme"],
 			"details": "https://github.com/patrickfatrick/cattleya-theme-sublime",
@@ -435,7 +434,11 @@
 			"releases": [
 				{
 					"sublime_text": "*",
-=======
+					"tags": true
+				}
+			]
+		},
+    {
 			"name": "Catppuccin color schemes", 
 			"details": "https://github.com/catppuccin/sublime-text",
 			"author": ["Catppuccin"],
@@ -443,7 +446,6 @@
 			"releases": [
 				{
 					"sublime_text": ">=3100",
->>>>>>> 6b9c396a
 					"tags": true
 				}
 			]
