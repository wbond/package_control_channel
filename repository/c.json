--- conflicted
+++ resolved
@@ -2257,8 +2257,6 @@
 			]
 		},
 		{
-<<<<<<< HEAD
-=======
 			"name": "CoffeeScript",
 			"details": "https://github.com/SublimeText/CoffeeScript",
 			"labels": ["language syntax", "snippets", "linting", "watch", "coffeescript"],
@@ -2269,17 +2267,12 @@
 					"tags": "4143-"
 				},
 				{
-					"sublime_text": "3143 - 4142",
+					"sublime_text": "<4143",
 					"tags": "3000-"
-				},
-				{
-					"sublime_text": "<3000",
-					"tags": true
-				}
-			]
-		},
-		{
->>>>>>> f5c6b8f0
+				}
+			]
+		},
+		{
 			"name": "CoffeeScript Ddry Snippets",
 			"details": "https://github.com/ddry/ddry-sublime-coffee-snippets",
 			"labels": [ "snippets" ],
