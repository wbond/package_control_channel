--- conflicted
+++ resolved
@@ -1989,11 +1989,7 @@
 		{
 			"name": "EZWebSequenceDiagrams",
 			"details": "https://github.com/patrickayoup/sublimetext-sequencediagrams",
-<<<<<<< HEAD
-=======
-			"previous_names": ["WebSequenceDiagrams"],
-			"labels": ["language syntax"],
->>>>>>> 121e3b13
+			"labels": ["language syntax"],
 			"releases": [
 				{
 					"sublime_text": ">=3000",
