--- conflicted
+++ resolved
@@ -385,23 +385,25 @@
 			]
 		},
 		{
-<<<<<<< HEAD
-			"name": "Electric Imp Developer",
-			"details": "https://github.com/electricimp/ElectricImp-Sublime",
-			"releases": [
-				{
-					"sublime_text": ">=3000",
-=======
 			"name": "Electron Color Scheme",
 			"details": "https://github.com/kcmr/electron-theme",
 			"labels": ["color scheme"],
 			"releases": [
 				{
 					"sublime_text": "*",
->>>>>>> f5f278a4
-					"tags": true
-				}
-			]
+					"tags": true
+				}
+			]
+		},
+		{
+                        "name": "Electric Imp Developer",
+                        "details": "https://github.com/electricimp/ElectricImp-Sublime",
+                        "releases": [
+                                {
+                                        "sublime_text": ">=3000",
+                                        "tags": true
+                                }
+                        ]
 		},
 		{
 			"name": "Elementor",
