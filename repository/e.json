--- conflicted
+++ resolved
@@ -1207,11 +1207,7 @@
 			"name": "eScript Syntax",
 			"details": "https://github.com/polserver/sublime-escript",
 			"author": "POL Team",
-<<<<<<< HEAD
-			"labels": ["color scheme", "auto-complete", "tooltips", "build system"],
-=======
-			"labels": ["color scheme", "autocompletion","tooltips","build system"],
->>>>>>> ab16793c
+			"labels": ["auto-complete", "build system", "color scheme", "tooltips"],
 			"releases": [
 				{
 					"sublime_text": ">=3092",
