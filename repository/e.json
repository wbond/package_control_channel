--- conflicted
+++ resolved
@@ -1420,8 +1420,6 @@
 			]
 		},
 		{
-<<<<<<< HEAD
-=======
 			"name": "Excel formula",
 			"details": "https://github.com/axemonk/Excel-formula",
 			"releases": [
@@ -1432,16 +1430,6 @@
 			]
 		},
 		{
-			"details": "https://github.com/SublimeText/ExcelExec",
-			"releases": [
-				{
-					"sublime_text": "<3000",
-					"branch": "master"
-				}
-			]
-		},
-		{
->>>>>>> 14ad44b5
 			"name": "Exclude Paths",
 			"details": "https://github.com/kemayo/sublime-text-exclude-paths",
 			"labels": ["project", "indexing", "exclude", "paths"],
