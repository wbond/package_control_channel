--- conflicted
+++ resolved
@@ -1383,18 +1383,6 @@
 			]
 		},
 		{
-<<<<<<< HEAD
-=======
-			"name": "Everything Search",
-			"details": "https://github.com/XuefengWu/EverythingSearch-sublime2",
-			"releases": [
-				{
-					"sublime_text": "<3000",
-					"branch": "master"
-				}
-			]
-		},
-		{
 			"name": "evscript",
 			"details": "https://github.com/ISSOtm/sublime-evscript",
 			"labels": ["language syntax", "game boy", "RGBDS"],
@@ -1406,7 +1394,6 @@
 			]
 		},
 		{
->>>>>>> 82b5ec5e
 			"name": "Exact Quick Find",
 			"details": "https://github.com/aafulei/sublime-exact-quick-find",
 			"author": "Aaron Fu Lei",
