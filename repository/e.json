--- conflicted
+++ resolved
@@ -1199,17 +1199,6 @@
 			]
 		},
 		{
-<<<<<<< HEAD
-=======
-			"details": "https://github.com/minimedj/ErlDoc",
-			"releases": [
-				{
-					"sublime_text": "<3000",
-					"branch": "master"
-				}
-			]
-		},
-		{
 			"name": "Erlyman",
 			"details": "https://github.com/Mendor/sublime-erlyman",
 			"labels": ["documentation"],
@@ -1222,7 +1211,6 @@
 			]
 		},
 		{
->>>>>>> afac612f
 			"name": "ES6-Toolkit",
 			"details": "https://github.com/stephnr/es6-toolkit-for-sublime",
 			"labels": ["snippets", "precompiler", "es2015", "ecmascript6", "javascript"],
