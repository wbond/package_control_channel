{
	"$schema": "sublime://packagecontrol.io/schemas/repository",
	"schema_version": "4.0.0",
	"packages": [
		{
			"name": "E100 Assembly",
			"details": "https://github.com/ahouse101/SublimeE100Assembly",
			"labels": ["language syntax"],
			"releases": [
				{
					"sublime_text": "*",
					"tags": true
				}
			]
		},
		{
			"name": "Earthbound Themes",
			"details": "https://github.com/benbusby/sublime-earthbound-themes",
			"readme": "https://raw.githubusercontent.com/benbusby/earthbound-themes/main/README.md",
			"author": "Ben Busby",
			"labels": ["theme", "color scheme"],
			"releases": [
				{
					"sublime_text": "*",
					"tags": true
				}
			]
		},
		{
			"name": "Earthly Earthfile",
			"details": "https://github.com/earthly/sublimetext-earthly-syntax",
			"labels": ["language syntax"],
			"releases": [
				{
					"sublime_text": "*",
					"tags": true
				}
			]
		},
		{
			"name": "Easy CP",
			"details": "https://github.com/RohitMazumder/EasyCP",
			"labels" : ["competitive-programming","test","cp","web-scrapping","java","python","c++"],
			"releases": [
				{
					"sublime_text": "*",
					"platforms": ["windows"],
					"tags": true
				}
			]
		},
		{
			"name": "Easy Digital Downloads",
			"details": "https://github.com/cklosowski/EasyDigitalDownloadsSublimeText2",
			"labels": ["auto-complete", "php", "wordpress"],
			"releases": [
				{
					"sublime_text": "*",
					"tags": true
				}
			]
		},
		{
			"name": "Easy Import",
			"details": "https://github.com/tushortz/EasyImport",
			"labels": ["auto-complete", "code generation", "completions", "utilities", "java"],
			"releases": [
				{
					"sublime_text": "*",
					"tags": true
				}
			]
		},
		{
			"name": "Easy Open",
			"details": "https://github.com/mjkaufer/Easy-Open",
			"author": "mjkaufer",
			"labels": ["utilities", "file navigation"],
			"releases": [
				{
					"sublime_text": "*",
					"tags": true
				}
			]
		},
		{
			"name": "Easy Siebel",
			"details": "https://github.com/oguzkilcan/Easy-Siebel",
			"labels": ["language syntax", "snippets"],
			"releases": [
				{
					"sublime_text": "*",
					"tags": true
				}
			]
		},
		{
			"name": "EasyCatalog",
			"details": "https://github.com/julux/EasyCatalog",
			"labels": ["auto-complete", "language syntax", "snippets"],
			"releases": [
				{
					"sublime_text": "*",
					"tags": true
				}
			]
		},
		{
			"name": "EasyClangComplete",
			"details": "https://github.com/niosus/EasyClangComplete",
			"homepage": "https://niosus.github.io/EasyClangComplete",
			"donate": "https://www.paypal.com/cgi-bin/webscr?cmd=_s-xclick&hosted_button_id=2QLY7J4Q944HS",
			"labels": [
				"auto-complete",
				"completions",
				"language syntax",
				"linting",
				"ide",
				"clang",
				"cmake",
				"c",
				"c++"
			],
			"releases": [
				{
					"sublime_text": ">=3070",
					"platforms": "*",
					"tags": true
				}
			]
		},
		{
			"name": "EasyCommit",
			"details": "https://github.com/educbraga/EasyCommit",
			"labels": ["git", "commit", "push", "easy"],
			"releases": [
				{
					"sublime_text": "*",
					"tags": true
				}
			]
		},	
		{
			"details": "https://github.com/facelessuser/EasyDiff",
			"releases": [
				{
					"sublime_text": "*",
					"tags": "st3-"
				}
			]
		},
		{
			"name": "EasyElement",
			"details": "https://github.com/bcostoff/EasyElement",
			"releases": [
				{
					"sublime_text": "*",
					"branch": "master"
				}
			]
		},
		{
			"name": "EasyFileHider",
			"details": "https://github.com/AustinTruex68/EasyFileHider",
			"labels": ["file", "hider", "easy", "clean"],
			"releases": [
				{
					"sublime_text": "*",
					"tags": true
				}
			]
		},
		{
			"name": "EasyMotion",
			"details": "https://github.com/tednaleid/sublime-EasyMotion",
			"releases": [
				{
					"sublime_text": "*",
					"branch": "st3"
				}
			]
		},
		{
			"name": "EasyRequire",
			"details": "https://github.com/daguej/sublime-easyrequire",
			"labels": ["snippets", "text manipulation", "javascript"],
			"releases": [
				{
					"sublime_text": "*",
					"tags": true
				}
			]
		},
		{
			"details": "https://github.com/Zinggi/EasySettings",
			"releases": [
				{
					"sublime_text": "*",
					"branch": "master"
				}
			]
		},
		{
			"name": "EasyWinPath",
			"details": "https://github.com/DeusDeorum1/EasyWinPath",
			"labels": ["win", "files", "path", "escape", "backslash"],
			"releases": [
				{
					"sublime_text": "*",
					"tags": true
				}
			]
		},
		{
			"name": "EasyWorkspace",
			"details": "https://github.com/jmooney/EasyWorkspace-sublime",
			"labels": ["workspace", "files", "project"],
			"releases": [
				{
					"sublime_text": "*",
					"tags": true
				}
			]
		},
		{
			"name": "eazyBI MDX",
			"details": "https://github.com/SKrooshof/sublime-eazybi-mdx-syntax",
			"labels": ["language syntax", "eazybi", "mdx"],
			"releases": [
				{
					"sublime_text": "*",
					"tags": true
				}
			]
		},
		{
			"name": "Ebitengine Kage",
			"details": "https://github.com/sedyh/ebitengine-kage-sublime",
			"labels": ["language syntax", "snippets", "kage", "ebitengine"],
			"releases": [
				{
					"sublime_text": ">=4107",
					"tags": true
				}
			]
		},
		{
			"name": "Echo Evaluator",
			"details": "https://github.com/Monnoroch/EchoEvaluator",
			"releases": [
				{
					"sublime_text": "*",
					"branch": "master"
				}
			]
		},
		{
			"name": "ECL",
			"details": "https://github.com/vbarboza/sublime-ecl",
			"author": "Vinicius Barboza",
			"labels": ["ecl", "hpcc", "language syntax"],
			"releases": [
				{
					"sublime_text": "*",
					"tags": true
				}
			]
		},
		{
			"details": "https://github.com/i-am-a-paull/EclipseJavaFormatter",
			"releases": [
				{
					"sublime_text": "*",
					"branch": "master"
				}
			]
		},
		{
			"name": "Ecmascript Syntax",
			"details": "https://github.com/bathos/Ecmascript-Sublime",
			"labels": [ "javascript", "es6", "es2015", "language syntax" ],
			"releases": [
				{
					"sublime_text": ">=3084",
					"tags": true
				}
			]
		},
		{
			"name": "eco",
			"details": "https://github.com/davidjrice/sublime-eco",
			"labels": ["language syntax"],
			"releases": [
				{
					"sublime_text": "*",
					"branch": "master"
				}
			]
		},
		{
			"name": "eCSStractor",
			"details": "https://github.com/hudochenkov/ecsstractor",
			"releases": [
				{
					"sublime_text": "*",
					"tags": true
				}
			]
		},
		{
			"name": "ECT",
			"details": "https://github.com/TurtlePie/Sublime-ECT",
			"labels": ["language syntax"],
			"releases": [
				{
					"sublime_text": "*",
					"branch": "master"
				}
			]
		},
		{
			"name": "EddyMalou LoremIpsum",
			"details": "https://github.com/Metrakit/eddy-malou-lorem-ipsum",
			"releases": [
				{
					"sublime_text": "*",
					"tags": true
				}
			]
		},
		{
			"name": "Edge templates extension",
			"details": "https://github.com/edge-js/edge-sublime",
			"labels": ["language syntax"],
			"releases": [
				{
					"sublime_text": "*",
					"tags": true
				}
			]
		},
		{
			"name": "Edge Theme",
			"details": "https://github.com/tricinel/edge-theme-sublime-text-3",
			"author": "Bogdan Lazar",
			"labels": ["theme", "color scheme"],
			"releases": [
				{
					"sublime_text": ">=3103",
					"tags": true
				}
			]
		},
		{
			"name": "Edge Theme Addon - Linter Theme",
			"details": "https://github.com/tricinel/edge-theme-addon-linter-theme",
			"author": "Bogdan Lazar",
			"labels": ["theme", "addon"],
			"releases": [
				{
					"sublime_text": ">=3103",
					"tags": true
				}
			]
		},
		{
			"name": "EdgeDB",
			"details": "https://github.com/edgedb/edgedb-editor-plugin",
			"labels": ["language syntax"],
			"releases": [
				{
					"sublime_text": "*",
					"tags": true
				}
			]
		},
		{
			"name": "EdgeOS",
			"description": "Syntax highlighting for EdgeMax EdgeOS.",
			"details": "https://github.com/lojoja/sublime-syntax-edgeos",
			"readme": "https://raw.githubusercontent.com/lojoja/sublime-syntax-edgeos/master/README.md",
			"author": "lojoja",
			"labels": ["language syntax"],
			"releases": [
				{
					"sublime_text": "*",
					"tags": true
				}
			]
		},
		{
			"name": "EdifactHighlighter",
			"details": "https://github.com/Frogli/sublime-edifact",
			"labels": ["language syntax"],
			"releases": [
				{
					"sublime_text": "*",
					"tags": true
				}
			]
		},
		{
			"name": "Edit Command Palette",
			"details": "https://github.com/twolfson/sublime-edit-command-palette",
			"labels": ["commands", "file navigation"],
			"releases": [
				{
					"sublime_text": "*",
					"tags": true
				}
			]
		},
		{
			"name": "Edit in new tab",
			"details": "https://github.com/borjacampina/sublimetext-edit_in_new_tab-plugin",
			"author": "Borja Campina",
			"releases": [
				{
					"sublime_text": "*",
					"tags": true
				}
			]
		},
		{
			"name": "Edit Preferences",
			"details": "https://github.com/sublimator/EditPreferences",
			"releases": [
				{
					"sublime_text": "*",
					"branch": "master"
				}
			]
		},
		{
			"name": "Editmode",
			"author": "Tony Ennis",
			"description" : "Send text to the editmode API & insert a snippet in its place.",
			"details": "https://github.com/tonyennis145/editmode-sublime",
			"labels": ["snippets", "utilities"],
			"releases": [
				{
					"sublime_text": "*",
					"tags": true
				}
			]
		},
		{
			"name": "EditorConfig",
			"details": "https://github.com/sindresorhus/editorconfig-sublime",
			"labels": ["language syntax", "code style", "formatting", "linting", "snippets", "text manipulation"],
			"releases": [
				{
					"sublime_text": "*",
					"tags": true
				}
			]
		},
		{
			"name": "EditorConfigSnippets",
			"details": "https://github.com/mfuentesg/EditorConfigSnippets",
			"labels": ["code style", "formatting"],
			"releases": [
				{
					"sublime_text": "*",
					"tags": true
				}
			]
		},
		{
			"name": "EDN",
			"details": "https://github.com/kernelp4nic/sublime-edn",
			"labels": ["language syntax"],
			"releases": [
				{
					"sublime_text": "*",
					"tags": true
				}
			]
		},
		{
			"name": "EFML",
			"details": "https://github.com/ClassicOldSong/SublimeEFMLHighlighter",
			"labels": ["language syntax"],
			"releases": [
				{
					"sublime_text": "*",
					"tags": true
				}
			]
		},
		{
			"name": "Eiffel-Language",
			"details": "https://github.com/Thomas-Boutin/Eiffel-Language",
			"labels": ["color scheme", "language syntax", "snippets"],
			"releases": [
				{
					"sublime_text": "*",
					"tags": true
				}
			]
		},
		{
			"name": "EJS",
			"details": "https://github.com/SublimeText/EJS",
			"labels": ["language syntax", "snippets"],
			"previous_names": ["EJS 2"],
			"releases": [
				{
					"base": "https://github.com/samholmes/EJS.tmLanguage",
					"sublime_text": "<=3097",
					"branch": "master"
				},
				{
					"sublime_text": "3098 - 4106",
					"tags": "st3-"
				},
				{
					"sublime_text": "4107 - 4151",
					"tags": "4107-"
				},
				{
					"sublime_text": ">=4152",
					"tags": "4152-"
				}
			]
		},
		{
			"name": "ElasticsearchClient",
			"details": "https://github.com/KunihikoKido/sublime-elasticsearch-client",
			"releases": [
				{
					"sublime_text": "*",
					"tags": true
				}
			]
		},
		{
			"details": "https://github.com/SublimeText/ElasticTabstops",
			"releases": [
				{
					"sublime_text": "*",
					"branch": "master"
				}
			]
		},
		{
			"name": "Electric Imp Developer",
			"details": "https://github.com/electricimp/ElectricImp-Sublime",
			"labels": ["language syntax"],
			"releases": [
				{
					"sublime_text": "*",
					"tags": true
				}
			]
		},
		{
			"name": "Electron Color Scheme",
			"details": "https://github.com/kcmr/electron-theme",
			"labels": ["color scheme"],
			"releases": [
				{
					"sublime_text": "*",
					"tags": true
				}
			]
		},
		{
			"name": "Element UI Snippets",
			"details": "https://github.com/snowffer/Element-UI-Snippets-ST",
			"labels": ["snippets"],
			"releases": [
				{
					"sublime_text": "*",
					"tags": true
				}
			]
		},
		{
			"name": "Elementor",
			"details": "https://github.com/andresdominguez/elementor-sublime",
			"releases": [
				{
					"sublime_text": "*",
					"tags": "st3-"
				}
			]
		},
		{
			"name": "Elixir",
			"details": "https://github.com/elixir-editors/elixir-tmbundle",
			"labels": ["language syntax"],
			"releases": [
				{
					"sublime_text": "*",
					"branch": "master"
				}
			]
		},
		{
			"name": "ElixirDocs",
			"details": "https://github.com/reisub/sublime-elixir-docs",
			"labels": ["elixir", "documentation"],
			"releases": [
				{
					"sublime_text": ">=3154",
					"tags": true
				}
			]
		},
		{
			"name": "ElixirFormatter",
			"details": "https://github.com/myskoach/sublime-elixir-formatter",
			"labels": ["formatting", "elixir", "mix"],
			"releases": [
				{
					"sublime_text": "*",
					"tags": true
				}
			]
		},
		{
			"name": "ElixirPlayground",
			"details": "https://github.com/gmcabrita/SublimeElixirPlayground",
			"releases": [
				{
					"sublime_text": "*",
					"tags": true
				}
			]
		},
		{
			"name": "ElixirSublime",
			"details": "https://github.com/vishnevskiy/ElixirSublime",
			"releases": [
				{
					"sublime_text": "*",
					"tags": true
				}
			]
		},
		{
			"name": "ElixirSyntax",
			"details": "https://github.com/elixir-editors/elixir-sublime-syntax",
			"labels": ["language syntax"],
			"releases": [
				{
					"sublime_text": ">=4077",
					"tags": true
				}
			]
		},
		{
			"name": "ElixirTest",
			"details": "https://github.com/tarzan/sublime-text-elixir-tests",
			"releases": [
				{
					"sublime_text": "*",
					"tags": true
				}
			]
		},
		{
			"name": "Elm Format on Save",
			"details": "https://github.com/evancz/elm-format-on-save",
			"labels": ["formatting", "elm"],
			"releases": [
				{
					"sublime_text": "*",
					"tags": true
				}
			]
		},
		{
			"name": "Elm Query",
			"details": "https://github.com/gacallea/elm-query",
			"labels": ["search", "elm"],
			"releases": [
				{
					"sublime_text": ">=4083",
					"tags": true
				}
			]
		},
		{
			"name": "Elm Snippets",
			"details": "https://github.com/rudolfb/elm_snippets",
			"labels": ["snippets", "elm"],
			"releases": [
				{
					"sublime_text": "*",
					"tags": true
				}
			]
		},
		{
			"name": "Elm Syntax Highlighting",
			"details": "https://github.com/evancz/elm-syntax-highlighting",
			"labels": ["elm", "language syntax"],
			"releases": [
				{
					"sublime_text": "*",
					"tags": true
				}
			]
		},
		{
			"name": "Eloquence",
			"details": "https://github.com/macMikey/eloquence-sublime-text-syntax",
			"labels": ["eloquence","language syntax"],
			"releases": [
				{
					"sublime_text": "*",
					"tags": true
				}
			]
		},
		{
			"name": "Eloquent Snippets",
			"details": "https://github.com/m2quared/Sublime-Eloquent-Snippets",
			"labels": ["snippets", "laravel", "eloquent"],
			"releases": [
				{
					"sublime_text": "*",
					"tags": true
				}
			]
		},
		{
			"name": "Elvish Syntax",
			"details": "https://github.com/href/elvish_syntax_for_sublime",
			"labels": ["language syntax"],
			"releases": [
				{
					"sublime_text": "*",
					"tags": true
				}
			]
		},
		{
			"name": "Emacs Pro Essentials",
			"details": "https://github.com/sublime-emacs/sublemacspro",
			"releases": [
				{
					"sublime_text": "*",
					"tags": true
				}
			]
		},
		{
			"name": "Emacs Tabstops",
			"details": "https://github.com/KristoforMaynard/EmacsTabstops",
			"labels": ["formatting", "text manipulation", "emacs"],
			"releases": [
				{
					"sublime_text": "*",
					"tags": true
				}
			]
		},
		{
			"name": "Emacs-like Modelines",
			"details": "https://github.com/kvs/STEmacsModelines",
			"releases": [
				{
					"sublime_text": "*",
					"branch": "master"
				}
			]
		},
		{
			"name": "Email Header",
			"labels": ["language syntax", "eml", "msg", "email", "e-mail", "mail", "header", "headers", "rfc2045", "rfc2046", "rfc2047", "rfc4288", "rfc4289", "rfc2049"],
			"author": "Richard Davis",
			"details": "https://github.com/13Cubed/EmailHeader",
			"releases": [
				{
					"sublime_text": "*",
					"tags": true
				}
			]
		},
		{
			"name": "Ember CLI Snippets",
			"details": "https://github.com/terminalvelocity/ember-cli-sublime-snippets",
			"labels": ["snippets", "ember", "cli", "seeds"],
			"releases": [
				{
					"sublime_text": "*",
					"tags": true
				}
			]
		},
		{
			"name": "Ember Single-File Component Syntax",
			"details": "https://github.com/urbany/ember-sfc-syntax-highlight",
			"labels": ["ember", "sfc", "single-file", "language syntax", "handlebars", "glimmer"],
			"releases": [
				{
					"sublime_text": "*",
					"tags": true
				}
			]
		},
		{
			"name": "Ember Template Component Split View",
			"details": "https://github.com/mmitchellgarcia/ember-component-template-split-view",
			"labels": ["ember", "cli"],
			"releases": [
				{
					"sublime_text": "*",
					"tags": true
				}
			]
		},
		{
			"name": "Ember.js Snippets",
			"details": "https://github.com/fabriciotav/ember-snippets-for-sublime-text-2",
			"labels": ["snippets"],
			"releases": [
				{
					"sublime_text": "*",
					"branch": "master"
				}
			]
		},
		{
			"name": "EmberScript",
			"details": "https://github.com/asux/sublime-ember-script",
			"labels": ["language syntax", "javascript", "coffeescript", "emberjs"],
			"releases": [
				{
					"sublime_text": "*",
					"tags": true
				}
			]
		},
		{
			"name": "EmberToolBox",
			"details": "https://github.com/jackson-dean/ember-tool-box",
			"labels": ["snippets", "javascript", "emberjs", "embercli", "ember"],
			"releases": [
				{
					"sublime_text": "*",
					"tags": true
				}
			]
		},
		{
			"name": "Emblem.js Syntax Highlighting",
			"details": "https://github.com/johanobergman/sublime-emblem-syntax",
			"labels": ["language syntax"],
			"releases": [
				{
					"sublime_text": "*",
					"tags": true
				}
			]
		},
		{
			"name": "EML (E-Mail)",
			"labels": ["language syntax", "eml", "email", "mail", "mime", "e-mail", "rfc2045", "rfc2046", "rfc2047", "rfc4288", "rfc4289", "rfc2049"],
			"details": "https://github.com/mariozaizar/eml-tmLanguage",
			"author": "Mario Zaizar",
			"donate": "https://gratipay.com/mariozaizar/",
			"releases": [
				{
					"sublime_text": "*",
					"tags": true
				}
			]
		},
		{
			"name": "EML Syntax",
			"labels": ["language syntax", "eml", "email", "mail", "e-mail", "rfc5322"],
			"details": "https://github.com/jacobmovingfwd/eml-syntax",
			"author": "Jacob Lee",
			"releases": [
				{
					"sublime_text": "*",
					"tags": true
				}
			]
		},
		{
			"name": "Emmet Css Snippets",
			"details": "https://github.com/P233/Emmet-Css-Snippets-for-Sublime-Text-2",
			"labels": ["snippets"],
			"releases": [
				{
					"sublime_text": "*",
					"branch": "master"
				}
			]
		},
		{
			"name": "Emmet Style Reflector",
			"details": "https://github.com/eecolella/emmet-style-reflector",
			"author": "Ermes Enea Colella",
			"releases": [
				{
					"sublime_text": "*",
					"tags": true
				}
			]
		},
		{
			"name": "EmmetOneLine",
			"details": "https://github.com/kakRostropovich/EmmetOneLine",
			"author": "Rostislav Nazmeev",
			"releases": [
				{
					"sublime_text": "*",
					"tags": true
				}
			]
		},
		{
			"name": "Emoji",
			"details": "https://github.com/ethanal/SublimeEmoji",
			"releases": [
				{
					"sublime_text": "*",
					"tags": true
				}
			]
		},
		{
			"name": "Emoji Code",
			"details": "https://github.com/idleberg/sublime-emoji-code",
			"labels": ["auto-complete", "emoji", "unicode", "css", "html"],
			"releases": [
				{
					"sublime_text": ">3000",
					"tags": true
				}
			]
		},
		{
			"name": "EmoKid Color Scheme",
			"details": "https://github.com/tdheff/EmoKid",
			"labels": ["color scheme"],
			"releases": [
				{
					"sublime_text": "*",
					"branch": "master"
				}
			]
		},
		{
			"name": "EmotiCODE",
			"details": "https://github.com/evilsocket/Sublime-Text-2-EmotiCODE-Plugin",
			"releases": [
				{
					"sublime_text": "*",
					"branch": "master"
				}
			]
		},
		{
			"name": "Enaml Syntax Highlighter",
			"details": "https://github.com/nucleic/sublime-enaml-syntax",
			"labels": ["language syntax"],
			"releases": [
				{
					"sublime_text": "*",
					"tags": true
				}
			]
		},
		{
			"name": "Energy Color Scheme",
			"details": "https://github.com/sandralundgren/Energy-Sublime-Text-theme",
			"labels": ["theme", "color scheme"],
			"releases": [
				{
					"sublime_text": "*",
					"tags": true
				}
			]
		},
		{
			"name": "Enhanced Clojure",
			"details": "https://github.com/Foxboron/SublimeClojure",
			"releases": [
				{
					"sublime_text": "*",
					"branch": "master"
				}
			]
		},
		{
			"name": "Enhanced HTML and CFML",
			"details": "https://github.com/Siddley/Enhanced.HTML.CFML",
			"labels": ["language syntax"],
			"releases": [
				{
					"sublime_text": "*",
					"branch": "master"
				}
			]
		},
		{
			"name": "EnhancedReadline",
			"details": "https://github.com/daytonn/EnhancedReadline",
			"releases": [
				{
					"sublime_text": "*",
					"tags": true
				}
			]
		},
		{
			"name": "Enki Theme",
			"details": "https://github.com/enkia/enki-theme",
			"labels": ["theme", "color scheme"],
			"releases": [
				{
					"sublime_text": ">=3103",
					"tags": true
				}
			]
		},
		{
			"name": "Enlightened Color Scheme",
			"details": "https://github.com/vincentmac/enlightened",
			"labels": ["color scheme"],
			"releases": [
				{
					"sublime_text": "*",
					"branch": "master"
				}
			]
		},
		{
			"name": "Enlister",
			"details": "https://github.com/kaelspencer/sublime-enlister",
			"releases": [
				{
					"sublime_text": "*",
					"tags": true
				}
			]
		},
		{
			"name": "eno",
			"details": "https://github.com/eno-lang/sublime-eno",
			"labels": ["language syntax"],
			"releases": [
				{
					"sublime_text": "*",
					"tags": true
				}
			]
		},
		{
			"name": "Entheogen Color Scheme",
			"details": "https://github.com/tomaash/entheogen",
			"labels": ["color scheme"],
			"releases": [
				{
					"sublime_text": "*",
					"tags": true
				}
			]
		},
		{
			"name": "Entypo Completions",
			"details": "https://github.com/jbrooksuk/SublimeEntypoCompletions",
			"labels": ["auto-complete"],
			"releases": [
				{
					"sublime_text": "*",
					"branch": "master"
				}
			]
		},
		{
			"name": "EnvSwitcher",
			"details": "https://github.com/SaschaMzH/EnvSwitcher",
			"labels": ["environment", "project"],
			"releases": [
				{
					"sublime_text": "*",
					"tags": true
				}
			]
		},
		{
			"name": "EON JS snippets",
			"details": "https://github.com/jaymie-timperley/EON-JS-Snippets",
			"labels": ["snippets", "eon"],
			"releases": [
				{
					"sublime_text": "*",
					"tags": true
				}
			]
		},
		{
			"name": "Epitech Coding Style",
			"details": "https://github.com/demaisj/epitech-sublime",
			"author": ["demaisj", "lodi-g", "WhatNodyn"],
			"labels": ["linting"],
			"releases": [
				{
					"sublime_text": "*",
					"tags": true
				}
			]
		},
		{
			"name": "EPL",
			"details": "https://github.com/StefanE/sublime-epl",
			"labels": ["language syntax"],
			"releases": [
				{
					"sublime_text": "*",
					"tags": true
				}
			]
		},
		{
			"name": "Equalize",
			"details": "https://github.com/mycelo1/equalize",
			"releases": [
				{
					"sublime_text": "*",
					"tags": true
				}
			]
		},
		{
			"name": "EraBasic",
			"details": "https://github.com/Fegelein21/sublime-erabasic",
			"labels": ["language syntax"],
			"releases": [
				{
					"sublime_text": "*",
					"tags": true
				}
			]
		},
		{
			"name": "Erato Markdown",
			"details": "https://github.com/aviflombaum/erato-markdown-sublime",
			"releases": [
				{
					"sublime_text": "*",
					"branch": "master"
				}
			]
		},
		{
			"name": "ERB Autocomplete",
			"details": "https://github.com/CasperLaiTW/ERBAutocomplete",
			"labels": ["language syntax", "auto-complete", "erb"],
			"releases": [
				{
					"sublime_text": "*",
					"branch": "master"
				}
			]
		},
		{
			"name": "ERB Snippets",
			"details": "https://github.com/matthewrobertson/ERB-Sublime-Snippets",
			"labels": ["snippets"],
			"releases": [
				{
					"sublime_text": "*",
					"branch": "master"
				}
			]
		},
		{
			"name": "Erl-AutoCompletion",
			"details": "https://github.com/lintingbin2009/Erl-AutoCompletion",
			"labels": ["erlang autocompletion"],
			"releases": [
				{
					"sublime_text": "*",
					"tags": true
				}
			]
		},
		{
			"name": "ES6-Toolkit",
			"details": "https://github.com/stephnr/es6-toolkit-for-sublime",
			"labels": ["snippets", "precompiler", "es2015", "ecmascript6", "javascript"],
			"releases": [
				{
					"sublime_text": "*",
					"tags": true
				}
			]
		},
		{
			"name": "Eschaton Color Scheme",
			"details": "https://github.com/jeanmichelcote/eschaton",
			"labels": ["color scheme"],
			"author": "Jeanmichel Cote",
			"releases": [
				{
					"sublime_text": "*",
					"tags": true
				}
			]
		},
		{
			"name": "eScript Syntax",
			"details": "https://github.com/polserver/sublime-escript",
			"author": "POL Team",
			"labels": ["language syntax", "auto-complete", "build system", "color scheme", "tooltips"],
			"releases": [
				{
					"sublime_text": "*",
					"tags": true
				}
			]
		},
		{
			"name": "EsFormatter",
			"details": "https://github.com/piuccio/sublime-esformatter",
			"releases": [
				{
					"sublime_text": "*",
					"tags": true
				}
			]
		},
		{
			"name": "ESLint",
			"details": "https://github.com/polygonplanet/sublime-text-eslint",
			"labels": ["javascript", "linting"],
			"releases": [
				{
					"sublime_text": "*",
					"tags": true
				}
			]
		},
		{
			"name": "ESLint Fix",
			"details": "https://github.com/kufii/Sublime-ESLint-Fix",
			"releases": [
				{
					"sublime_text": "*",
					"tags": true
				}
			]
		},
		{
			"name": "ESLint-Formatter",
			"details": "https://github.com/TheSavior/ESLint-Formatter",
			"releases": [
				{
					"sublime_text": "*",
					"tags": true
				}
			]
		},
		{
			"name": "ESLintAutoFix",
			"details": "https://github.com/alex-mm/eslintAutoFix",
			"labels": ["formatting", "javascript", "eslint", "autofix"],
			"releases": [
				{
					"sublime_text": "*",
					"tags": true
				}
			]
		},
		{
			"name": "esoftplay",
			"details": "https://github.com/esoftplay/sublimetext-snippets",
			"labels":["snippets", "language syntax"],
			"releases": [
				{
					"sublime_text": "*",
					"tags": true
				}
			]
		},
		{
			"name": "ESOLua",
			"details": "https://bitbucket.org/Cpsgames/sublime-3-esolua",
			"releases": [
				{
					"sublime_text": "*",
					"tags": true
				}
			]
		},
		{
<<<<<<< HEAD
=======
			"name": "ESP (EcmaScript Pages) Edit Mode",
			"details": "https://github.com/balazstth/subl-esp",
			"labels": ["language syntax"],
			"releases": [
				{
					"sublime_text": "<3000",
					"branch": "master"
				}
			]
		},
		{
>>>>>>> 1e9b01b7
			"name": "ESpec",
			"details": "https://github.com/retgoat/ESpec",
			"labels":["build system", "language syntax", "snippets"],
			"releases": [
				{
					"sublime_text": "*",
					"platforms": ["osx", "linux"],
					"tags": true
				}
			]
		},
		{
			"name": "Estomato",
			"details": "https://github.com/rakibulhaq/Estomato",
			"labels": ["text manipulation", "text selection", "aggregation"],
			"releases": [
				{
					"sublime_text": "*",
					"tags": true
				}
			]
		},
		{
			"name": "Esuna Framework Snippets",
			"details": "https://github.com/Idered/esuna-snippets",
			"labels": ["snippets"],
			"releases": [
				{
					"sublime_text": "*",
					"branch": "master"
				}
			]
		},
		{
			"name": "Ethereum",
			"details": "https://github.com/davidhq/SublimeEthereum",
			"labels": ["language syntax", "solidity", "vyper", "smart contracts", "blockchain", "cairo", "starknet"],
			"releases": [
				{
					"sublime_text": "*",
					"tags": true
				}
			]
		},
		{
			"name": "EthereumSoliditySnippets",
			"details": "https://github.com/chevdor/EthereumSoliditySnippets",
			"releases": [
				{
					"sublime_text": "*",
					"tags": true
				}
			]
		},
		{
			"name": "ETPL",
			"details": "https://github.com/ecomfe/sublime-etpl",
			"labels": ["language syntax", "snippets"],
			"releases": [
				{
					"sublime_text": "*",
					"tags": true
				}
			]
		},
		{
			"name": "EvalPrinter",
			"details": "https://github.com/philippotto/Sublime-EvalPrinter",
			"labels": ["evaluation", "javascript", "coffeescript", "python"],
			"releases": [
				{
					"sublime_text": "*",
					"tags": true
				}
			]
		},
		{
			"name": "Evaluate",
			"details": "https://github.com/jbrooksuk/Sublime-Evaluate",
			"releases": [
				{
					"sublime_text": "*",
					"branch": "master"
				}
			]
		},
		{
<<<<<<< HEAD
=======
			"name": "Event Store Projection Editor",
			"details": "https://github.com/rcknight/SublimeEventStore",
			"releases": [
				{
					"sublime_text": "<3000",
					"branch": "master"
				}
			]
		},
		{
			"name": "Evergarden color schemes",
			"details": "https://github.com/everviolet/sublime-text",
			"labels": ["color scheme"],
			"releases": [
				{
					"sublime_text": "*",
					"tags": true
				}
			]
		},
		{
>>>>>>> 1e9b01b7
			"name": "Evernote",
			"details": "https://github.com/bordaigorl/sublime-evernote",
			"labels": ["language syntax", "evernote", "markdown"],
			"releases": [
				{
					"sublime_text": "*",
					"tags": true
				}
			]
		},
		{
			"name": "evscript",
			"details": "https://github.com/ISSOtm/sublime-evscript",
			"labels": ["language syntax", "game boy", "rgbds"],
			"releases": [
				{
					"sublime_text": "*",
					"tags": true
				}
			]
		},
		{
			"name": "Exact Quick Find",
			"details": "https://github.com/aafulei/sublime-exact-quick-find",
			"author": "Aaron Fu Lei",
			"labels": ["search", "text navigation", "text selection"],
			"releases": [
				{
					"sublime_text": "*",
					"tags": true
				}
			]
		},
		{
			"name": "Exalt",
			"details": "https://github.com/eerohele/exalt",
			"labels": ["language syntax", "formatting", "validation", "xml", "html", "xslt"],
			"releases": [
				{
					"sublime_text": "*",
					"platforms": ["osx-x64", "linux-x64", "windows"],
					"tags": true
				}
			]
		},
		{
			"name": "EXAPUNKS",
			"details": "https://github.com/cafuneandchill/exapunks-syntax",
			"labels": ["language syntax"],
			"releases": [
				{
					"sublime_text": "*",
					"tags": true
				}
			]
		},
		{
			"name": "Exclude Paths",
			"details": "https://github.com/kemayo/sublime-text-exclude-paths",
			"labels": ["project", "indexing", "exclude", "paths"],
			"releases": [
				{
					"sublime_text": "*",
					"tags": true
				}
			]
		},
		{
			"name": "Exec Parser",
			"details": "https://github.com/edankwan/Exec-Parser-Sublime-Plugin",
			"releases": [
				{
					"sublime_text": "*",
					"branch": "master"
				}
			]
		},
		{
			"name": "ExecInput",
			"details": "https://github.com/mheinzler/ExecInput",
			"labels": ["input", "stdin", "build system"],
			"releases": [
				{
					"sublime_text": ">=3176",
					"tags": true
				}
			]
		},
		{
			"name": "Executor",
			"details": "https://github.com/tonsky/Sublime-Executor",
			"labels": ["build system"],
			"releases": [
				{
					"sublime_text": ">=4081",
					"platforms": ["osx", "linux"],
					"tags": true
				}
			]
		},
		{
			"name": "exercism",
			"details": "https://github.com/thosgood/STexercism",
			"releases": [
				{
					"sublime_text": "*",
					"tags": true
				}
			]
		},
		{
			"name": "Expand and Edit",
			"details": "https://github.com/aafulei/sublime-expand-and-edit",
			"author": "Aaron Fu Lei",
			"labels": ["cursors manipulation", "text manipulation", "text selection"],
			"releases": [
				{
					"sublime_text": "*",
					"tags": true
				}
			]
		},
		{
			"name": "Expand Group",
			"details": "https://github.com/evanliomain/sublime-ExpandGroup",
			"labels": ["coding", "group", "expand"],
			"releases": [
				{
					"sublime_text": "*",
					"tags": true
				}
			]
		},
		{
			"name": "Expand Selection to Function (JavaScript)",
			"details": "https://github.com/gillibrand/expand-selection-to-function-js",
			"releases": [
				{
					"sublime_text": "*",
					"tags": true
				}
			]
		},
		{
			"name": "Expand Selection to Line Upwards",
			"details": "https://github.com/aafulei/sublime-expand-selection-to-line-upwards",
			"author": "Aaron Fu Lei",
			"labels": ["expand selection", "text selection"],
			"releases": [
				{
					"platforms": "*",
					"sublime_text": "*",
					"tags": true
				}
			]
		},
		{
			"name": "Expand Selection to Quotes",
			"details": "https://github.com/kek/sublime-expand-selection-to-quotes",
			"releases": [
				{
					"sublime_text": "*",
					"branch": "master"
				}
			]
		},
		{
			"name": "Expand Selection to Whitespace",
			"details": "https://github.com/bits/ExpandSelectionToWhitespace-SublimeText",
			"labels": ["text selection", "text navigation", "editor emulation"],
			"releases": [
				{
					"sublime_text": "*",
					"tags": true
				}
			]
		},
		{
			"name": "Expand Tabs on Save",
			"details": "https://github.com/bubenkoff/ExpandTabsOnSave-SublimeText",
			"labels": ["text indentation", "whitespace", "tabs"],
			"releases": [
				{
					"sublime_text": "*",
					"tags": true
				}
			]
		},
		{
			"name": "ExpandCMacro",
			"details": "https://github.com/pl-ca/ExpandCMacro",
			"labels": ["expand", "macro", "expansion", "c", "c++"],
			"releases": [
				{
					"sublime_text": "*",
					"platforms": ["osx", "linux"],
					"tags": true
				}
			]
		},
		{
			"name": "ExpandRegion",
			"details": "https://github.com/aronwoost/sublime-expand-region",
			"labels": [ "snippets", "code navigation", "expand selection", "text selection"],
			"releases": [
				{
					"sublime_text": "*",
					"tags": true
				}
			]
		},
		{
			"name": "ExpandSelectionToComments",
			"details": "https://github.com/timfjord/ExpandSelectionToComments",
			"labels": ["expand", "selection", "comment"],
			"releases": [
				{
					"sublime_text": "*",
					"tags": true
				}
			]
		},
		{
			"name": "Expect",
			"details": "https://github.com/mokkabonna/sublime-expect",
			"labels": ["expect.js", "snippets"],
			"releases": [
				{
					"sublime_text": "*",
					"tags": true
				}
			]
		},
		{
			"name": "Explain PostgreSQL",
			"details": "https://github.com/MGorkov/explain-postgresql-sublime",
			"labels": ["formatting", "sql", "postgresql", "explain", "tools"],
			"releases": [
				{
					"sublime_text": "*",
					"tags": true
				}
			]
		},
		{
			"details": "https://github.com/facelessuser/ExportHtml",
			"releases": [
				{
					"sublime_text": "*",
					"tags": "st3-"
				}
			]
		},
		{
			"name": "Express Color Scheme",
			"details": "https://github.com/TitanKing/Express.tmTheme",
			"labels": ["color scheme"],
			"releases": [
				{
					"sublime_text": "*",
					"branch": "master"
				}
			]
		},
		{
			"name": "Express Completion",
			"details": "https://github.com/fakhrullah/sublime-expressjs-4-completion",
			"labels": ["completions", "express", "javascript"],
			"releases": [
				{
					"sublime_text": "*",
					"tags": true
				}
			]
		},
		{
			"name": "ExpressComplete",
			"details": "https://github.com/Heedster/ExpressComplete",
			"labels": ["auto-complete", "completions", "javascript", "nodejs"],
			"releases": [
				{
					"sublime_text": "*",
					"tags": true
				}
			]
		},
		{
			"name": "Expression",
			"details": "https://github.com/shagabutdinov/sublime-expression",
			"donate": "https://github.com/shagabutdinov/sublime-enhanced/blob/master/readme-donations.md",
			"labels": ["sublime-enhanced", "text navigation", "utilities"],
			"releases": [
				{
					"sublime_text": "*",
					"branch": "master"
				}
			]
		},
		{
			"name": "ExpressionEngine",
			"details": "https://github.com/Etsur/EE-ST2",
			"labels": ["language syntax"],
			"releases": [
				{
					"sublime_text": "*",
					"branch": "master"
				}
			]
		},
		{
			"name": "ExpressionEngine Add-On Builder",
			"details": "https://github.com/lukewilkins/EE-Add-On-Builder",
			"releases": [
				{
					"sublime_text": "*",
					"tags": true
				}
			]
		},
		{
			"name": "Extend Selection",
			"details": "https://github.com/anly2/sublime-extend-selection",
			"author": "aanchev",
			"labels": ["text selection", "cursors manipulation"],
			"releases": [
				{
					"sublime_text": "*",
					"tags": true
				}
			]
		},
		{
			"name": "ExtendedTabSwitcher",
			"details": "https://github.com/rajeshvaya/Sublime-Extended-Tab-Switcher",
			"releases": [
				{
					"sublime_text": "*",
					"tags": true
				}
			]
		},
		{
			"name": "ExtendScript",
			"details": "https://github.com/seblavoie/sublime-extendscript",
			"releases": [
				{
					"sublime_text": "*",
					"tags": true
				}
			]
		},
		{
			"name": "External Command",
			"details": "https://github.com/greneholt/SublimeExternalCommand",
			"labels": ["text manipulation"],
			"releases": [
				{
					"sublime_text": "*",
					"tags": true
				}
			]
		},
		{
			"name": "External REPL",
			"details": "https://github.com/fbehrens/sublime_ExternalREPL",
			"labels": ["coding"],
			"releases": [
				{
					"sublime_text": "*",
					"tags": true
				}
			]
		},
		{
			"name": "External_Programs",
			"details": "https://github.com/Hibou57/External-Programs-ST3",
			"donate": "https://pledgie.com/campaigns/30727",
			"labels": ["text manipulation", "utilities"],
			"releases": [
				{
					"sublime_text": ">=3083",
					"tags": true
				}
			]
		},
		{
			"name": "ExternalTools",
			"details": "https://github.com/FelixBoers/sublime-external-tools",
			"labels": ["utilities", "commands"],
			"releases": [
				{
					"sublime_text": "*",
					"tags": true
				}
			]
		},
		{
			"name": "ExtJs Snippets",
			"details": "https://github.com/je-poy/extjs-sublime-snippets",
			"labels": ["snippets", "utilities"],
			"releases": [
				{
					"sublime_text": "*",
					"tags": true
				}
			]
		},
		{
			"name": "Extract Lines",
			"details": "https://github.com/poma/sublime-extractlines",
			"releases": [
				{
					"sublime_text": "*",
					"tags": true
				}
			]
		},
		{
			"name": "Extract Sublime Package",
			"details": "https://github.com/SublimeText/ExtractSublimePackage",
			"releases": [
				{
					"sublime_text": "*",
					"branch": "master"
				}
			]
		},
		{
			"name": "Extract Text to File",
			"details": "https://github.com/dreki/sublime-extract-to-file",
			"releases": [
				{
					"sublime_text": "*",
					"tags": true
				}
			]
		},
		{
			"name": "Extract Text to Laravel Blade View",
			"details": "https://github.com/MohannadNaj/sublime-extract-to-blade",
			"releases": [
				{
					"sublime_text": "*",
					"tags": true
				}
			]
		},
		{
			"name": "eZ Publish Syntax",
			"details": "https://github.com/SirReal/eZ-Publish-Syntax",
			"labels": ["language syntax"],
			"releases": [
				{
					"sublime_text": "*",
					"tags": true
				}
			]
		},
		{
			"name": "EZWebSequenceDiagrams",
			"details": "https://github.com/patrickayoup/sublimetext-sequencediagrams",
			"labels": ["language syntax"],
			"releases": [
				{
					"sublime_text": "*",
					"tags": true
				}
			]
		}
	]
}<|MERGE_RESOLUTION|>--- conflicted
+++ resolved
@@ -1293,20 +1293,6 @@
 			]
 		},
 		{
-<<<<<<< HEAD
-=======
-			"name": "ESP (EcmaScript Pages) Edit Mode",
-			"details": "https://github.com/balazstth/subl-esp",
-			"labels": ["language syntax"],
-			"releases": [
-				{
-					"sublime_text": "<3000",
-					"branch": "master"
-				}
-			]
-		},
-		{
->>>>>>> 1e9b01b7
 			"name": "ESpec",
 			"details": "https://github.com/retgoat/ESpec",
 			"labels":["build system", "language syntax", "snippets"],
@@ -1394,18 +1380,6 @@
 			]
 		},
 		{
-<<<<<<< HEAD
-=======
-			"name": "Event Store Projection Editor",
-			"details": "https://github.com/rcknight/SublimeEventStore",
-			"releases": [
-				{
-					"sublime_text": "<3000",
-					"branch": "master"
-				}
-			]
-		},
-		{
 			"name": "Evergarden color schemes",
 			"details": "https://github.com/everviolet/sublime-text",
 			"labels": ["color scheme"],
@@ -1417,7 +1391,6 @@
 			]
 		},
 		{
->>>>>>> 1e9b01b7
 			"name": "Evernote",
 			"details": "https://github.com/bordaigorl/sublime-evernote",
 			"labels": ["language syntax", "evernote", "markdown"],
