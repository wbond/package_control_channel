{
	"$schema": "sublime://packagecontrol.io/schemas/repository",
	"schema_version": "4.0.0",
	"packages": [
		{
			"name": "E100 Assembly",
			"details": "https://github.com/ahouse101/SublimeE100Assembly",
			"releases": [
				{
					"sublime_text": "*",
					"tags": true
				}
			]
		},
		{
			"name": "Earthbound Themes",
			"details": "https://github.com/benbusby/sublime-earthbound-themes",
			"readme": "https://raw.githubusercontent.com/benbusby/earthbound-themes/main/README.md",
			"author": "Ben Busby",
			"labels": ["theme", "color scheme"],
			"previous_names": ["EarthboundThemes"],
			"releases": [
				{
					"sublime_text": "*",
					"tags": true
				}
			]
		},
		{
			"name": "Earthly Earthfile",
			"details": "https://github.com/earthly/sublimetext-earthly-syntax",
			"labels": ["language syntax"],
			"releases": [
				{
					"sublime_text": "*",
					"tags": true
				}
			]
		},
		{
			"name": "Easy CP",
			"details": "https://github.com/RohitMazumder/EasyCP",
			"labels" : ["competitive-programming","test","cp","web-scrapping","java","python","c++"],
			"releases": [
				{
					"sublime_text": "*",
					"platforms": ["windows"],
					"tags": true
				}
			]
		},
		{
			"name": "Easy Digital Downloads",
			"details": "https://github.com/cklosowski/EasyDigitalDownloadsSublimeText2",
			"labels": ["auto-complete", "php", "wordpress"],
			"releases": [
				{
					"sublime_text": "*",
					"tags": true
				}
			]
		},
		{
			"name": "Easy Import",
			"details": "https://github.com/tushortz/EasyImport",
			"labels": ["java", "auto-complete", "utilities", "completion", "autocomplete", "code generation"],
			"releases": [
				{
					"sublime_text": "*",
					"tags": true
				}
			]
		},
		{
			"name": "Easy Open",
			"details": "https://github.com/mjkaufer/Easy-Open",
			"author": "mjkaufer",
			"labels": ["utilities", "file navigation"],
			"releases": [
				{
					"sublime_text": "*",
					"tags": true
				}
			]
		},
		{
			"name": "Easy Siebel",
			"details": "https://github.com/oguzkilcan/Easy-Siebel",
			"labels": ["language syntax", "snippets"],
			"releases": [
				{
					"sublime_text": "*",
					"tags": true
				}
			]
		},
		{
			"name": "EasyCatalog",
			"details": "https://github.com/julux/EasyCatalog",
			"labels": ["snippets", "language syntax", "auto-complete"],
			"releases": [
				{
					"sublime_text": "*",
					"tags": true
				}
			]
		},
		{
			"name": "EasyClangComplete",
			"details": "https://github.com/niosus/EasyClangComplete",
			"homepage": "https://niosus.github.io/EasyClangComplete",
			"readme": "https://raw.githubusercontent.com/niosus/EasyClangComplete/master/docs/pc_readme.md",
			"donate": "https://www.paypal.com/cgi-bin/webscr?cmd=_s-xclick&hosted_button_id=2QLY7J4Q944HS",
			"labels": [
				"auto-complete",
				"autocompletion",
				"clang",
				"ide",
				"intellisense",
				"completion",
				"Completion",
				"completions",
				"linting",
				"c",
				"c++",
				"C",
				"C++",
				"cmake",
				"language syntax"
			],
			"releases": [
				{
					"sublime_text": ">=3070",
					"platforms": "*",
					"tags": true
				}
			]
		},
		{
			"name": "EasyCommit",
			"details": "https://github.com/educbraga/EasyCommit",
					"labels": ["git", "commit", "push", "easy"],
			"releases": [
				{
					"sublime_text": "*",
					"tags": true
				}
			]
		},	
		{
			"details": "https://github.com/facelessuser/EasyDiff",
			"releases": [
				{
					"sublime_text": "*",
					"tags": "st3-"
				}
			]
		},
		{
			"name": "EasyElement",
			"details": "https://github.com/bcostoff/EasyElement",
			"releases": [
				{
					"sublime_text": "*",
					"branch": "master"
				}
			]
		},
		{
			"name": "EasyFileHider",
			"details": "https://github.com/AustinTruex68/EasyFileHider",
			"labels": ["file", "hider", "easy", "clean"],
			"releases": [
				{
					"sublime_text": "*",
					"tags": true
				}
			]
		},
		{
			"name": "EasyMotion",
			"details": "https://github.com/tednaleid/sublime-EasyMotion",
			"releases": [
				{
					"sublime_text": "*",
					"branch": "st3"
				}
			]
		},
		{
			"name": "EasyRequire",
			"details": "https://github.com/daguej/sublime-easyrequire",
			"labels": ["text manipulation", "snippets", "javascript"],
			"releases": [
				{
					"sublime_text": "*",
					"tags": true
				}
			]
		},
		{
			"details": "https://github.com/Zinggi/EasySettings",
			"releases": [
				{
					"sublime_text": "*",
					"branch": "master"
				}
			]
		},
		{
			"name": "EasyWinPath",
			"details": "https://github.com/DeusDeorum1/EasyWinPath",
			"labels": ["win", "files", "path", "escape", "backslash"],
			"releases": [
				{
					"sublime_text": "*",
					"tags": true
				}
			]
		},
		{
			"name": "EasyWorkspace",
			"details": "https://github.com/jmooney/EasyWorkspace-sublime",
			"labels": ["workspace", "files", "project"],
			"releases": [
				{
					"sublime_text": "*",
					"tags": true
				}
			]
		},
		{
			"name": "eazyBI MDX",
			"details": "https://github.com/SKrooshof/sublime-eazybi-mdx-syntax",
			"labels": ["language syntax", "eazybi", "mdx"],
			"releases": [
				{
					"sublime_text": "*",
					"tags": true
				}
			]
		},
		{
			"name": "Ebitengine Kage",
			"details": "https://github.com/sedyh/ebitengine-kage-sublime",
			"labels": ["kage", "ebitengine", "syntax highlight", "snippets"],
			"releases": [
				{
					"sublime_text": ">=4107",
					"tags": true
				}
			]
		},
		{
			"name": "Echo Evaluator",
			"details": "https://github.com/Monnoroch/EchoEvaluator",
			"releases": [
				{
					"sublime_text": "*",
					"branch": "master"
				}
			]
		},
		{
			"name": "ECL",
			"details": "https://github.com/vbarboza/sublime-ecl",
			"author": "Vinicius Barboza",
			"labels": ["ecl", "hpcc", "language syntax"],
			"releases": [
				{
					"sublime_text": "*",
					"tags": true
				}
			]
		},
		{
			"details": "https://github.com/i-am-a-paull/EclipseJavaFormatter",
			"releases": [
				{
					"sublime_text": "*",
					"branch": "master"
				}
			]
		},
		{
			"name": "Ecmascript Syntax",
			"details": "https://github.com/bathos/Ecmascript-Sublime",
			"labels": [ "Javascript", "ES6", "ES2015", "language syntax" ],
			"releases": [
				{
					"sublime_text": ">=3084",
					"tags": true
				}
			]
		},
		{
			"name": "eco",
			"details": "https://github.com/davidjrice/sublime-eco",
			"releases": [
				{
					"sublime_text": "*",
					"branch": "master"
				}
			]
		},
		{
			"name": "eCSStractor",
			"details": "https://github.com/hudochenkov/ecsstractor",
			"releases": [
				{
					"sublime_text": "*",
					"tags": true
				}
			]
		},
		{
			"name": "ECT",
			"details": "https://github.com/TurtlePie/Sublime-ECT",
			"releases": [
				{
					"sublime_text": "*",
					"branch": "master"
				}
			]
		},
		{
			"name": "EddyMalou LoremIpsum",
			"details": "https://github.com/Metrakit/eddy-malou-lorem-ipsum",
			"releases": [
				{
					"sublime_text": "*",
					"tags": true
				}
			]
		},
		{
			"name": "Edge templates extension",
			"details": "https://github.com/edge-js/edge-sublime",
			"releases": [
				{
					"sublime_text": "*",
					"tags": true
				}
			],
			"previous_names": ["Edge Syntax Highliter"]
		},
		{
			"name": "Edge Theme",
			"details": "https://github.com/tricinel/edge-theme-sublime-text-3",
			"author": "Bogdan Lazar",
			"labels": ["theme", "color scheme"],
			"releases": [
				{
					"sublime_text": ">=3103",
					"tags": true
				}
			]
		},
		{
			"name": "Edge Theme Addon - Linter Theme",
			"details": "https://github.com/tricinel/edge-theme-addon-linter-theme",
			"author": "Bogdan Lazar",
			"labels": ["theme", "addon"],
			"releases": [
				{
					"sublime_text": ">=3103",
					"tags": true
				}
			]
		},
		{
			"name": "EdgeDB",
			"details": "https://github.com/edgedb/edgedb-editor-plugin",
			"releases": [
				{
					"sublime_text": "*",
					"tags": true
				}
			]
		},
		{
			"name": "EdgeOS",
			"description": "Syntax highlighting for EdgeMax EdgeOS.",
			"details": "https://github.com/lojoja/sublime-syntax-edgeos",
			"readme": "https://raw.githubusercontent.com/lojoja/sublime-syntax-edgeos/master/README.md",
			"author": "lojoja",
			"labels": ["language syntax"],
			"releases": [
				{
					"sublime_text": "*",
					"tags": true
				}
			]
		},
		{
			"name": "EdifactHighlighter",
			"details": "https://github.com/Frogli/sublime-edifact",
			"labels": ["language syntax"],
			"releases": [
				{
					"sublime_text": "*",
					"tags": true
				}
			]
		},
		{
			"name": "Edit Command Palette",
			"details": "https://github.com/twolfson/sublime-edit-command-palette",
			"labels": ["commands", "file navigation"],
			"releases": [
				{
					"sublime_text": "*",
					"tags": true
				}
			]
		},
		{
			"name": "Edit in new tab",
			"details": "https://github.com/borjacampina/sublimetext-edit_in_new_tab-plugin",
			"author": "Borja Campina",
			"releases": [
				{
					"sublime_text": "*",
					"tags": true
				}
			]
		},
		{
			"name": "Edit Preferences",
			"details": "https://github.com/sublimator/EditPreferences",
			"releases": [
				{
					"sublime_text": "*",
					"branch": "master"
				}
			]
		},
		{
			"name": "Editmode",
			"author": "Tony Ennis",
			"description" : "Send text to the editmode API & insert a snippet in its place.",
			"details": "https://github.com/tonyennis145/editmode-sublime",
			"labels": ["snippets", "utilities"],
			"previous_names": ["Chunks"],
			"releases": [
				{
					"sublime_text": "*",
					"tags": true
				}
			]
		},
		{
			"name": "EditorConfig",
			"details": "https://github.com/sindresorhus/editorconfig-sublime",
			"labels": ["linting", "text manipulation", "formatting", "code style", "snippets"],
			"releases": [
				{
					"sublime_text": "*",
					"tags": true
				}
			]
		},
		{
			"name": "EditorConfigSnippets",
			"details": "https://github.com/mfuentesg/EditorConfigSnippets",
			"labels": ["formatting", "code style"],
			"releases": [
				{
					"sublime_text": "*",
					"tags": true
				}
			]
		},
		{
			"name": "EDN",
			"details": "https://github.com/kernelp4nic/sublime-edn",
			"labels": ["language syntax"],
			"releases": [
				{
					"sublime_text": "*",
					"tags": true
				}
			]
		},
		{
			"name": "EFML",
			"details": "https://github.com/ClassicOldSong/SublimeEFMLHighlighter",
			"labels": ["language syntax"],
			"releases": [
				{
					"sublime_text": "*",
					"tags": true
				}
			]
		},
		{
			"name": "Eiffel-Language",
			"details": "https://github.com/Thomas-Boutin/Eiffel-Language",
			"labels": ["language syntax", "snippets", "color scheme"],
			"releases": [
				{
					"sublime_text": "*",
					"tags": true
				}
			]
		},
		{
			"name": "EJS",
			"details": "https://github.com/SublimeText/EJS",
			"labels": ["language syntax", "snippets"],
			"previous_names": ["EJS 2"],
			"releases": [
				{
					"base": "https://github.com/samholmes/EJS.tmLanguage",
					"sublime_text": "<=3097",
					"branch": "master"
				},
				{
					"sublime_text": "3098 - 4106",
					"tags": "st3-"
				},
				{
					"sublime_text": "4107 - 4151",
					"tags": "4107-"
				},
				{
					"sublime_text": ">=4152",
					"tags": "4152-"
				}
			]
		},
		{
			"name": "ElasticsearchClient",
			"details": "https://github.com/KunihikoKido/sublime-elasticsearch-client",
			"releases": [
				{
					"sublime_text": "*",
					"tags": true
				}
			]
		},
		{
			"details": "https://github.com/SublimeText/ElasticTabstops",
			"releases": [
				{
					"sublime_text": "*",
					"branch": "master"
				}
			]
		},
		{
			"name": "Electric Imp Developer",
			"details": "https://github.com/electricimp/ElectricImp-Sublime",
			"releases": [
				{
					"sublime_text": "*",
					"tags": true
				}
			]
		},
		{
			"name": "Electron Color Scheme",
			"details": "https://github.com/kcmr/electron-theme",
			"labels": ["color scheme"],
			"releases": [
				{
					"sublime_text": "*",
					"tags": true
				}
			]
		},
		{
			"name": "Element UI Snippets",
			"details": "https://github.com/snowffer/Element-UI-Snippets-ST",
			"labels": ["snippets"],
			"releases": [
				{
					"sublime_text": "*",
					"tags": true
				}
			]
		},
		{
			"name": "Elementor",
			"details": "https://github.com/andresdominguez/elementor-sublime",
			"releases": [
				{
					"sublime_text": "*",
					"tags": "st3-"
				}
			]
		},
		{
			"name": "Elixir",
			"details": "https://github.com/elixir-editors/elixir-tmbundle",
			"releases": [
				{
					"sublime_text": "*",
					"branch": "master"
				}
			]
		},
		{
			"name": "ElixirDocs",
			"details": "https://github.com/reisub/sublime-elixir-docs",
			"labels": ["elixir", "documentation"],
			"releases": [
				{
					"sublime_text": ">=3154",
					"tags": true
				}
			]
		},
		{
			"name": "ElixirFormatter",
			"details": "https://github.com/myskoach/sublime-elixir-formatter",
			"labels": ["elixir", "formatting", "mix"],
			"releases": [
				{
					"sublime_text": "*",
					"tags": true
				}
			]
		},
		{
			"name": "ElixirPlayground",
			"details": "https://github.com/gmcabrita/SublimeElixirPlayground",
			"releases": [
				{
					"sublime_text": "*",
					"tags": true
				}
			]
		},
		{
			"name": "ElixirSublime",
			"details": "https://github.com/vishnevskiy/ElixirSublime",
			"releases": [
				{
					"sublime_text": "*",
					"tags": true
				}
			]
		},
		{
			"name": "ElixirSyntax",
			"details": "https://github.com/elixir-editors/elixir-sublime-syntax",
			"labels": ["language syntax"],
			"releases": [
				{
					"sublime_text": ">=4077",
					"tags": true
				}
			]
		},
		{
			"name": "ElixirTest",
			"details": "https://github.com/tarzan/sublime-text-elixir-tests",
			"releases": [
				{
					"sublime_text": "*",
					"tags": true
				}
			]
		},
		{
			"name": "Elm Format on Save",
			"details": "https://github.com/evancz/elm-format-on-save",
			"labels": ["elm", "formatting"],
			"releases": [
				{
					"sublime_text": "*",
					"tags": true
				}
			]
		},
		{
			"name": "Elm Query",
			"details": "https://github.com/gacallea/elm-query",
			"labels": ["elm", "search"],
			"releases": [
				{
					"sublime_text": ">=4083",
					"tags": true
				}
			]
		},
		{
			"name": "Elm Snippets",
			"details": "https://github.com/rudolfb/elm_snippets",
			"labels": ["snippets", "elm"],
			"releases": [
				{
					"sublime_text": "*",
					"tags": true
				}
			]
		},
		{
			"name": "Elm Syntax Highlighting",
			"details": "https://github.com/evancz/elm-syntax-highlighting",
			"labels": ["elm", "language syntax", "highlighting"],
			"previous_names": ["Elm Language Support"],
			"releases": [
				{
					"sublime_text": "*",
					"tags": true
				}
			]
		},
		{
			"name": "Eloquence",
			"details": "https://github.com/macMikey/eloquence-sublime-text-syntax",
			"labels": ["eloquence","language syntax"],
			"releases": [
				{
					"sublime_text": "*",
					"tags": true
				}
			]
		},
		{
			"name": "Eloquent Snippets",
			"details": "https://github.com/m2quared/Sublime-Eloquent-Snippets",
			"labels": ["snippets", "laravel", "eloquent"],
			"releases": [
				{
					"sublime_text": "*",
					"tags": true
				}
			]
		},
		{
			"name": "Elvish Syntax",
			"details": "https://github.com/href/elvish_syntax_for_sublime",
			"releases": [
				{
					"sublime_text": "*",
					"tags": true
				}
			]
		},
		{
			"name": "Emacs Pro Essentials",
			"previous_names": ["sublemacspro"],
			"details": "https://github.com/sublime-emacs/sublemacspro",
			"releases": [
				{
					"sublime_text": "*",
					"tags": true
				}
			]
		},
		{
			"name": "Emacs Tabstops",
			"details": "https://github.com/KristoforMaynard/EmacsTabstops",
			"labels": ["emacs", "formatting", "text manipulation"],
			"releases": [
				{
					"sublime_text": "*",
					"tags": true
				}
			]
		},
		{
			"name": "Emacs-like Modelines",
			"details": "https://github.com/kvs/STEmacsModelines",
			"releases": [
				{
					"sublime_text": "*",
					"branch": "master"
				}
			]
		},
		{
			"name": "Email Header",
			"labels": ["eml", "msg", "email", "e-mail", "mail", "header", "headers", "RFC2045", "RFC2046", "RFC2047", "RFC4288", "RFC4289", "RFC2049"],
			"author": "Richard Davis",
			"details": "https://github.com/13Cubed/EmailHeader",
			"releases": [
				{
					"sublime_text": "*",
					"tags": true
				}
			]
		},
		{
			"name": "Ember CLI Snippets",
			"details": "https://github.com/terminalvelocity/ember-cli-sublime-snippets",
			"labels": ["snippets", "ember", "cli", "seeds"],
			"releases": [
				{
					"sublime_text": "*",
					"tags": true
				}
			]
		},
		{
			"name": "Ember Single-File Component Syntax",
			"details": "https://github.com/urbany/ember-sfc-syntax-highlight",
			"labels": ["ember", "sfc", "single-file", "syntax", "highlighting", "handlebars", "glimmer"],
			"releases": [
				{
					"sublime_text": "*",
					"tags": true
				}
			]
		},
		{
			"name": "Ember Template Component Split View",
			"details": "https://github.com/mmitchellgarcia/ember-component-template-split-view",
			"labels": ["ember", "cli"],
			"releases": [
				{
					"sublime_text": "*",
					"tags": true
				}
			]
		},
		{
			"name": "Ember.js Snippets",
			"details": "https://github.com/fabriciotav/ember-snippets-for-sublime-text-2",
			"labels": ["snippets"],
			"releases": [
				{
					"sublime_text": "*",
					"branch": "master"
				}
			]
		},
		{
			"name": "EmberScript",
			"details": "https://github.com/asux/sublime-ember-script",
			"labels": ["language syntax", "javascript", "coffeescript", "emberjs"],
			"releases": [
				{
					"sublime_text": "*",
					"tags": true
				}
			]
		},
		{
			"name": "EmberToolBox",
			"details": "https://github.com/jackson-dean/ember-tool-box",
			"labels": ["snippets", "javascript", "emberjs", "embercli", "ember"],
			"releases": [
				{
					"sublime_text": "*",
					"tags": true
				}
			]
		},
		{
			"name": "Emblem.js Syntax Highlighting",
			"details": "https://github.com/johanobergman/sublime-emblem-syntax",
			"labels": ["language syntax"],
			"releases": [
				{
					"sublime_text": "*",
					"tags": true
				}
			]
		},
		{
			"name": "EML (E-Mail)",
			"labels": ["eml", "email", "mail", "mime", "e-mail", "RFC2045", "RFC2046", "RFC2047", "RFC4288", "RFC4289", "RFC2049"],
			"details": "https://github.com/mariozaizar/eml-tmLanguage",
			"author": "Mario Zaizar",
			"donate": "https://gratipay.com/mariozaizar/",
			"releases": [
				{
					"sublime_text": "*",
					"tags": true
				}
			]
		},
		{
			"name": "EML Syntax",
			"labels": ["eml", "email", "mail", "e-mail", "RFC5322"],
			"details": "https://github.com/jacobmovingfwd/eml-syntax",
			"author": "Jacob Lee",
			"releases": [
				{
					"sublime_text": "*",
					"tags": true
				}
			]
		},
		{
			"name": "Emmet Css Snippets",
			"details": "https://github.com/P233/Emmet-Css-Snippets-for-Sublime-Text-2",
			"labels": ["snippets"],
			"releases": [
				{
					"sublime_text": "*",
					"branch": "master"
				}
			]
		},
		{
			"name": "Emmet Style Reflector",
			"details": "https://github.com/eecolella/emmet-style-reflector",
			"author": "Ermes Enea Colella",
			"releases": [
				{
					"sublime_text": "*",
					"tags": true
				}
			]
		},
		{
			"name": "EmmetOneLine",
			"details": "https://github.com/kakRostropovich/EmmetOneLine",
			"author": "Rostislav Nazmeev",
			"releases": [
				{
					"sublime_text": "*",
					"tags": true
				}
			]
		},
		{
			"name": "Emoji",
			"details": "https://github.com/ethanal/SublimeEmoji",
			"releases": [
				{
					"sublime_text": "*",
					"tags": true
				}
			]
		},
		{
			"name": "Emoji Code",
			"details": "https://github.com/idleberg/sublime-emoji-code",
			"labels": ["emoji", "auto-complete", "unicode", "css", "html"],
			"releases": [
				{
					"sublime_text": ">3000",
					"tags": true
				}
			]
		},
		{
			"name": "EmoKid Color Scheme",
			"details": "https://github.com/tdheff/EmoKid",
			"labels": ["color scheme"],
			"releases": [
				{
					"sublime_text": "*",
					"branch": "master"
				}
			]
		},
		{
			"name": "EmotiCODE",
			"details": "https://github.com/evilsocket/Sublime-Text-2-EmotiCODE-Plugin",
			"releases": [
				{
					"sublime_text": "*",
					"branch": "master"
				}
			]
		},
		{
			"name": "Enaml Syntax Highlighter",
			"details": "https://github.com/nucleic/sublime-enaml-syntax",
			"labels": ["language syntax"],
			"releases": [
				{
					"sublime_text": "*",
					"tags": true
				}
			]
		},
		{
			"name": "Energy Color Scheme",
			"details": "https://github.com/sandralundgren/Energy-Sublime-Text-theme",
			"labels": ["theme", "color scheme"],
			"releases": [
				{
					"sublime_text": "*",
					"tags": true
				}
			]
		},
		{
			"name": "Enhanced Clojure",
			"details": "https://github.com/Foxboron/SublimeClojure",
			"releases": [
				{
					"sublime_text": "*",
					"branch": "master"
				}
			]
		},
		{
			"name": "Enhanced HTML and CFML",
			"details": "https://github.com/Siddley/Enhanced.HTML.CFML",
			"releases": [
				{
					"sublime_text": "*",
					"branch": "master"
				}
			]
		},
		{
			"name": "EnhancedReadline",
			"details": "https://github.com/daytonn/EnhancedReadline",
			"releases": [
				{
					"sublime_text": "*",
					"tags": true
				}
			]
		},
		{
			"name": "Enki Theme",
			"details": "https://github.com/enkia/enki-theme",
			"labels": ["theme", "color scheme"],
			"releases": [
				{
					"sublime_text": ">=3103",
					"tags": true
				}
			]
		},
		{
			"name": "Enlightened Color Scheme",
			"details": "https://github.com/vincentmac/enlightened",
			"labels": ["color scheme"],
			"releases": [
				{
					"sublime_text": "*",
					"branch": "master"
				}
			]
		},
		{
			"name": "Enlister",
			"details": "https://github.com/kaelspencer/sublime-enlister",
			"releases": [
				{
					"sublime_text": "*",
					"tags": true
				}
			]
		},
		{
			"name": "eno",
			"details": "https://github.com/eno-lang/sublime-eno",
			"releases": [
				{
					"sublime_text": "*",
					"tags": true
				}
			]
		},
		{
			"name": "Entheogen Color Scheme",
			"details": "https://github.com/tomaash/entheogen",
			"labels": ["color scheme"],
			"releases": [
				{
					"sublime_text": "*",
					"tags": true
				}
			]
		},
		{
			"name": "Entypo Completions",
			"details": "https://github.com/jbrooksuk/SublimeEntypoCompletions",
			"labels": ["auto-complete"],
			"releases": [
				{
					"sublime_text": "*",
					"branch": "master"
				}
			]
		},
		{
			"name": "EnvSwitcher",
			"details": "https://github.com/SaschaMzH/EnvSwitcher",
			"labels": ["environment", "project"],
			"releases": [
				{
					"sublime_text": "*",
					"tags": true
				}
			]
		},
		{
			"name": "EON JS snippets",
			"details": "https://github.com/jaymie-timperley/EON-JS-Snippets",
			"labels": ["EON", "snippets"],
			"releases": [
				{
					"sublime_text": "*",
					"tags": true
				}
			]
		},
		{
			"name": "Epitech Coding Style",
			"details": "https://github.com/demaisj/epitech-sublime",
			"author": ["demaisj", "lodi-g", "WhatNodyn"],
			"labels": ["linting"],
			"releases": [
				{
					"sublime_text": "*",
					"tags": true
				}
			]
		},
		{
			"name": "EPL",
			"details": "https://github.com/StefanE/sublime-epl",
			"releases": [
				{
					"sublime_text": "*",
					"tags": true
				}
			]
		},
		{
			"name": "Equalize",
			"details": "https://github.com/mycelo1/equalize",
			"releases": [
				{
					"sublime_text": "*",
					"tags": true
				}
			]
		},
		{
			"name": "EraBasic",
			"details": "https://github.com/Fegelein21/sublime-erabasic",
			"labels": ["language syntax"],
			"releases": [
				{
					"sublime_text": "*",
					"tags": true
				}
			]
		},
		{
			"name": "Erato Markdown",
			"details": "https://github.com/aviflombaum/erato-markdown-sublime",
			"releases": [
				{
					"sublime_text": "*",
					"branch": "master"
				}
			]
		},
		{
			"name": "ERB Autocomplete",
			"details": "https://github.com/CasperLaiTW/ERBAutocomplete",
			"labels": ["ERB", "auto-complete"],
			"releases": [
				{
					"sublime_text": "*",
					"branch": "master"
				}
			]
		},
		{
			"name": "ERB Snippets",
			"details": "https://github.com/matthewrobertson/ERB-Sublime-Snippets",
			"labels": ["snippets"],
			"releases": [
				{
					"sublime_text": "*",
					"branch": "master"
				}
			]
		},
		{
			"name": "Erl-AutoCompletion",
			"details": "https://github.com/lintingbin2009/Erl-AutoCompletion",
			"labels": ["erlang autocompletion"],
			"releases": [
				{
					"sublime_text": "*",
					"tags": true
				}
			]
		},
		{
			"name": "ES6-Toolkit",
			"details": "https://github.com/stephnr/es6-toolkit-for-sublime",
			"labels": ["javascript", "snippets", "precompiler", "es2015", "ecmascript6"],
			"releases": [
				{
					"sublime_text": "*",
					"tags": true
				}
			]
		},
		{
			"name": "Eschaton Color Scheme",
			"details": "https://github.com/jeanmichelcote/eschaton",
			"labels": ["color scheme"],
			"author": "Jeanmichel Cote",
			"releases": [
				{
					"sublime_text": "*",
					"tags": true
				}
			]
		},
		{
			"name": "eScript Syntax",
			"details": "https://github.com/polserver/sublime-escript",
			"author": "POL Team",
			"labels": ["color scheme", "autocompletion","tooltips","buildsystem"],
			"releases": [
				{
					"sublime_text": "*",
					"tags": true
				}
			]
		},
		{
			"name": "EsFormatter",
			"details": "https://github.com/piuccio/sublime-esformatter",
			"releases": [
				{
					"sublime_text": "*",
					"tags": true
				}
			]
		},
		{
			"name": "ESLint",
			"details": "https://github.com/polygonplanet/sublime-text-eslint",
			"labels": ["javascript", "linting"],
			"releases": [
				{
					"sublime_text": "*",
					"tags": true
				}
			]
		},
		{
			"name": "ESLint Fix",
			"details": "https://github.com/kufii/Sublime-ESLint-Fix",
			"releases": [
				{
					"sublime_text": "*",
					"tags": true
				}
			]
		},
		{
			"name": "ESLint-Formatter",
			"details": "https://github.com/TheSavior/ESLint-Formatter",
			"releases": [
				{
					"sublime_text": "*",
					"tags": true
				}
			]
		},
		{
			"name": "ESLintAutoFix",
			"details": "https://github.com/alex-mm/eslintAutoFix",
			"labels": ["javascript", "eslint", "autoFix", "formatter"],
			"releases": [
				{
					"sublime_text": "*",
					"tags": true
				}
			]
		},
		{
			"name": "esoftplay",
			"details": "https://github.com/esoftplay/sublimetext-snippets",
			"labels":["snippets", "esoftplay inc", "language syntax"],
			"releases": [
				{
					"sublime_text": "*",
					"tags": true
				}
			]
		},
		{
			"name": "ESOLua",
			"details": "https://bitbucket.org/Cpsgames/sublime-3-esolua",
			"releases": [
				{
					"sublime_text": "*",
					"tags": true
				}
			]
		},
		{
			"name": "ESpec",
			"previous_names": ["ESpec syntax highlighting"],
			"details": "https://github.com/retgoat/ESpec",
			"labels":["snippets", "build system", "language syntax"],
			"releases": [
				{
					"sublime_text": "*",
					"platforms": ["osx", "linux"],
					"tags": true
				}
			]
		},
		{
			"name": "Estomato",
			"details": "https://github.com/rakibulhaq/Estomato",
			"labels": ["text manipulation", "text selection", "aggregation"],
			"releases": [
				{
					"sublime_text": "*",
					"tags": true
				}
			]
		},
		{
			"name": "Esuna Framework Snippets",
			"details": "https://github.com/Idered/esuna-snippets",
			"labels": ["snippets"],
			"releases": [
				{
					"sublime_text": "*",
					"branch": "master"
				}
			]
		},
		{
			"name": "Ethereum",
			"details": "https://github.com/davidhq/SublimeEthereum",
			"labels": ["language syntax", "solidity", "vyper", "smart contracts", "blockchain", "cairo", "starknet"],
			"releases": [
				{
					"sublime_text": "*",
					"tags": true
				}
			]
		},
		{
			"name": "EthereumSoliditySnippets",
			"details": "https://github.com/chevdor/EthereumSoliditySnippets",
			"releases": [
				{
					"sublime_text": "*",
					"tags": true
				}
			]
		},
		{
			"name": "ETPL",
			"details": "https://github.com/ecomfe/sublime-etpl",
			"labels": ["snippets", "language", "syntax"],
			"releases": [
				{
					"sublime_text": "*",
					"tags": true
				}
			]
		},
		{
			"name": "EvalPrinter",
			"details": "https://github.com/philippotto/Sublime-EvalPrinter",
			"labels": ["evaluation", "javascript", "coffeescript", "python"],
			"releases": [
				{
					"sublime_text": "*",
					"tags": true
				}
			]
		},
		{
			"name": "Evaluate",
			"details": "https://github.com/jbrooksuk/Sublime-Evaluate",
			"releases": [
				{
					"sublime_text": "*",
					"branch": "master"
				}
			]
		},
		{
			"name": "Evernote",
			"details": "https://github.com/bordaigorl/sublime-evernote",
			"labels": ["evernote", "markdown"],
			"releases": [
				{
					"sublime_text": "*",
					"tags": true
				}
			]
		},
		{
			"name": "evscript",
			"details": "https://github.com/ISSOtm/sublime-evscript",
			"labels": ["language syntax", "game boy", "RGBDS"],
			"releases": [
				{
					"sublime_text": "*",
					"tags": true
				}
			]
		},
		{
			"name": "Exact Quick Find",
			"details": "https://github.com/aafulei/sublime-exact-quick-find",
			"author": "Aaron Fu Lei",
			"labels": ["search", "text navigation", "text selection"],
			"releases": [
				{
					"sublime_text": "*",
					"tags": true
				}
			]
		},
		{
			"name": "Exalt",
			"details": "https://github.com/eerohele/exalt",
			"labels": ["xml", "html", "xslt", "validation", "formatting"],
			"releases": [
				{
					"sublime_text": "*",
					"platforms": ["osx-x64", "linux-x64", "windows"],
					"tags": true
				}
			]
		},
		{
			"name": "EXAPUNKS",
			"details": "https://github.com/cafuneandchill/exapunks-syntax",
			"releases": [
				{
					"sublime_text": "*",
					"tags": true
				}
			]
		},
		{
<<<<<<< HEAD
			"name": "Excel formula",
			"details": "https://github.com/axemonk/Excel-formula",
			"releases": [
				{
					"sublime_text": "*",
					"tags": true
=======
			"details": "https://github.com/SublimeText/ExcelExec",
			"releases": [
				{
					"sublime_text": "<3000",
					"branch": "master"
>>>>>>> 2c32b1f2
				}
			]
		},
		{
			"name": "Exclude Paths",
			"details": "https://github.com/kemayo/sublime-text-exclude-paths",
			"labels": ["project", "indexing", "exclude", "paths"],
			"releases": [
				{
					"sublime_text": "*",
					"tags": true
				}
			]
		},
		{
			"name": "Exec Parser",
			"details": "https://github.com/edankwan/Exec-Parser-Sublime-Plugin",
			"releases": [
				{
					"sublime_text": "*",
					"branch": "master"
				}
			]
		},
		{
			"name": "ExecInput",
			"details": "https://github.com/mheinzler/ExecInput",
			"labels": ["input", "stdin", "build system"],
			"releases": [
				{
					"sublime_text": ">=3176",
					"tags": true
				}
			]
		},
		{
			"name": "Executor",
			"details": "https://github.com/tonsky/Sublime-Executor",
			"labels": ["build system"],
			"releases": [
			{
				"sublime_text": ">=4081",
				"platforms": ["osx", "linux"],
				"tags": true
			}
			]
		},
		{
			"name": "exercism",
			"previous_names": ["STexercism"],
			"details": "https://github.com/thosgood/STexercism",
			"releases": [
				{
					"sublime_text": "*",
					"tags": true
				}
			]
		},
		{
			"name": "Expand and Edit",
			"details": "https://github.com/aafulei/sublime-expand-and-edit",
			"author": "Aaron Fu Lei",
			"labels": ["cursors manipulation", "text manipulation", "text selection"],
			"releases": [
				{
					"sublime_text": "*",
					"tags": true
				}
			]
		},
		{
			"name": "Expand Group",
			"details": "https://github.com/evanliomain/sublime-ExpandGroup",
			"labels": ["coding", "group", "expand"],
			"releases": [
				{
					"sublime_text": "*",
					"tags": true
				}
			]
		},
		{
			"name": "Expand Selection to Function (JavaScript)",
			"details": "https://github.com/gillibrand/expand-selection-to-function-js",
			"releases": [
				{
					"sublime_text": "*",
					"tags": true
				}
			]
		},
		{
			"name": "Expand Selection to Line Upwards",
			"details": "https://github.com/aafulei/sublime-expand-selection-to-line-upwards",
			"author": "Aaron Fu Lei",
			"labels": ["expand selection", "text selection"],
			"releases": [
				{
					"platforms": "*",
					"sublime_text": "*",
					"tags": true
				}
			]
		},
		{
			"name": "Expand Selection to Quotes",
			"details": "https://github.com/kek/sublime-expand-selection-to-quotes",
			"releases": [
				{
					"sublime_text": "*",
					"branch": "master"
				}
			]
		},
		{
			"name": "Expand Selection to Whitespace",
			"details": "https://github.com/bits/ExpandSelectionToWhitespace-SublimeText",
			"labels": ["text selection", "text navigation", "editor emulation"],
			"releases": [
				{
					"sublime_text": "*",
					"tags": true
				}
			]
		},
		{
			"name": "Expand Tabs on Save",
			"details": "https://github.com/bubenkoff/ExpandTabsOnSave-SublimeText",
			"labels": ["text indentation", "whitespace", "tabs"],
			"releases": [
				{
					"sublime_text": "*",
					"tags": true
				}
			]
		},
		{
			"name": "ExpandCMacro",
			"details": "https://github.com/pl-ca/ExpandCMacro",
			"labels": ["Expand", "Macro", "Expansion", "C", "C++"],
			"releases": [
				{
					"sublime_text": "*",
					"platforms": ["osx", "linux"],
					"tags": true
				}
			]
		},
		{
			"name": "ExpandRegion",
			"details": "https://github.com/aronwoost/sublime-expand-region",
			"labels": ["text selection", "expand selection", "snippets", "code navigation"],
			"releases": [
				{
					"sublime_text": "*",
					"tags": true
				}
			]
		},
		{
			"name": "ExpandSelectionToComments",
			"details": "https://github.com/timfjord/ExpandSelectionToComments",
			"labels": [
				"expand", "selection", "comment"
			],
			"releases": [
				{
					"sublime_text": "*",
					"tags": true
				}
			]
		},
		{
			"name": "Expect",
			"details": "https://github.com/mokkabonna/sublime-expect",
			"labels": ["expect.js", "snippets"],
			"releases": [
				{
					"sublime_text": "*",
					"tags": true
				}
			]
		},
		{
			"name": "Explain PostgreSQL",
			"details": "https://github.com/MGorkov/explain-postgresql-sublime",
			"labels": ["sql", "postgresql", "formatting", "formatter", "explain", "tools"],
			"releases": [
				{
					"sublime_text": "*",
					"tags": true
				}
			]
		},
		{
			"details": "https://github.com/facelessuser/ExportHtml",
			"releases": [
				{
					"sublime_text": "*",
					"tags": "st3-"
				}
			]
		},
		{
			"name": "Express Color Scheme",
			"details": "https://github.com/TitanKing/Express.tmTheme",
			"labels": ["color scheme"],
			"releases": [
				{
					"sublime_text": "*",
					"branch": "master"
				}
			]
		},
		{
			"name": "Express Completion",
			"details": "https://github.com/fakhrullah/sublime-expressjs-4-completion",
			"labels": ["javascript","completions","express"],
			"releases": [
				{
					"sublime_text": "*",
					"tags": true
				}
			]
		},
		{
			"name": "ExpressComplete",
			"details": "https://github.com/Heedster/ExpressComplete",
			"labels": ["auto-complete", "javascript","completions","nodejs"],
			"releases": [
				{
					"sublime_text": "*",
					"tags": true
				}
			]
		},
		{
			"name": "Expression",
			"details": "https://github.com/shagabutdinov/sublime-expression",
			"donate": "https://github.com/shagabutdinov/sublime-enhanced/blob/master/readme-donations.md",
			"labels": ["sublime-enhanced", "text navigation", "utilities"],
			"releases": [
				{
					"sublime_text": "*",
					"branch": "master"
				}
			]
		},
		{
			"name": "ExpressionEngine",
			"details": "https://github.com/Etsur/EE-ST2",
			"releases": [
				{
					"sublime_text": "*",
					"branch": "master"
				}
			]
		},
		{
			"name": "ExpressionEngine Add-On Builder",
			"details": "https://github.com/lukewilkins/EE-Add-On-Builder",
			"previous_names": ["EE Add-On Builder"],
			"releases": [
				{
					"sublime_text": "*",
					"tags": true
				}
			]
		},
		{
			"name": "Extend Selection",
			"details": "https://github.com/anly2/sublime-extend-selection",
			"author": "aanchev",
			"labels": ["text selection", "cursors manipulation"],
			"releases": [
				{
					"sublime_text": "*",
					"tags": true
				}
			]
		},
		{
			"name": "ExtendedTabSwitcher",
			"details": "https://github.com/rajeshvaya/Sublime-Extended-Tab-Switcher",
			"previous_names": ["GotoOpenFile", "OpenFileList"],
			"releases": [
				{
					"sublime_text": "*",
					"tags": true
				}
			]
		},
		{
			"name": "ExtendScript",
			"details": "https://github.com/seblavoie/sublime-extendscript",
			"releases": [
				{
					"sublime_text": "*",
					"tags": true
				}
			]
		},
		{
			"name": "External Command",
			"details": "https://github.com/greneholt/SublimeExternalCommand",
			"labels": ["text manipulation"],
			"previous_names": ["SublimeExternalCommand"],
			"releases": [
				{
					"sublime_text": "*",
					"tags": true
				}
			]
		},
		{
			"name": "External REPL",
			"details": "https://github.com/fbehrens/sublime_ExternalREPL",
			"labels": ["coding"],
			"releases": [
				{
					"sublime_text": "*",
					"tags": true
				}
			]
		},
		{
			"name": "External_Programs",
			"details": "https://github.com/Hibou57/External-Programs-ST3",
			"donate": "https://pledgie.com/campaigns/30727",
			"labels": ["text manipulation", "utilities"],
			"releases": [
				{
					"sublime_text": ">=3083",
					"tags": true
				}
			]
		},
		{
			"name": "ExternalTools",
			"details": "https://github.com/FelixBoers/sublime-external-tools",
			"labels": ["utilities", "utils", "utility", "commands"],
			"releases": [
				{
					"sublime_text": "*",
					"tags": true
				}
			]
		},
		{
			"name": "ExtJs Snippets",
			"details": "https://github.com/je-poy/extjs-sublime-snippets",
			"labels": ["utilities", "utils", "utility", "snippets", "commands"],
			"releases": [
				{
					"sublime_text": "*",
					"tags": true
				}
			]
		},
		{
			"name": "Extract Lines",
			"details": "https://github.com/poma/sublime-extractlines",
			"releases": [
				{
					"sublime_text": "*",
					"tags": true
				}
			]
		},
		{
			"name": "Extract Sublime Package",
			"details": "https://github.com/SublimeText/ExtractSublimePackage",
			"releases": [
				{
					"sublime_text": "*",
					"branch": "master"
				}
			]
		},
		{
			"name": "Extract Text to File",
			"details": "https://github.com/dreki/sublime-extract-to-file",
			"releases": [
				{
					"sublime_text": "*",
					"tags": true
				}
			]
		},
		{
			"name": "Extract Text to Laravel Blade View",
			"details": "https://github.com/MohannadNaj/sublime-extract-to-blade",
			"releases": [
				{
					"sublime_text": "*",
					"tags": true
				}
			]
		},
		{
			"name": "eZ Publish Syntax",
			"details": "https://github.com/SirReal/eZ-Publish-Syntax",
			"labels": ["language syntax"],
			"releases": [
				{
					"sublime_text": "*",
					"tags": true
				}
			]
		},
		{
			"name": "EZWebSequenceDiagrams",
			"details": "https://github.com/patrickayoup/sublimetext-sequencediagrams",
			"previous_names": ["WebSequenceDiagrams"],
			"releases": [
				{
					"sublime_text": "*",
					"tags": true
				}
			]
		}
	]
}<|MERGE_RESOLUTION|>--- conflicted
+++ resolved
@@ -1438,20 +1438,12 @@
 			]
 		},
 		{
-<<<<<<< HEAD
 			"name": "Excel formula",
 			"details": "https://github.com/axemonk/Excel-formula",
 			"releases": [
 				{
 					"sublime_text": "*",
 					"tags": true
-=======
-			"details": "https://github.com/SublimeText/ExcelExec",
-			"releases": [
-				{
-					"sublime_text": "<3000",
-					"branch": "master"
->>>>>>> 2c32b1f2
 				}
 			]
 		},
