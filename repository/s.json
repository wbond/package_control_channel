{
	"$schema": "sublime://packagecontrol.io/schemas/repository",
	"schema_version": "4.0.0",
	"packages": [
		{
			"name": "S-Expressions Syntax",
			"details": "https://github.com/whitequark/Sublime-S-Expressions",
			"releases": [
				{
					"sublime_text": "*",
					"tags": true
				}
			]
		},
		{
			"details": "https://github.com/ayonix/sablecc-syntax",
			"releases": [
				{
					"sublime_text": "*",
					"tags": true
				}
			]
		},
		{
			"name": "SACS",
			"details": "https://github.com/ckunte/sacs_st",
			"labels": ["language syntax", "sacs"],
			"releases": [
				{
					"sublime_text": "*",
					"tags": true
				}
			]
		},
		{
			"name": "Sail Color Scheme",
			"details": "https://github.com/dennistimmermann/sail-scheme",
			"labels": ["color scheme"],
			"releases": [
				{
					"sublime_text": "*",
					"branch": "master"
				}
			]
		},
		{
			"name": "Sails Snippets",
			"details": "https://github.com/odtorres/Sails-Sublime-Snippets",
			"releases": [
				{
					"sublime_text": "*",
					"tags": true
				}
			]
		},
		{
			"name": "Salesforce Reference",
			"details": "https://github.com/Oblongmana/sublime-salesforce-reference",
			"releases": [
				{
					"sublime_text": "*",
					"tags": true
				}
			]
		},
		{
			"name": "SalesforceXyTools",
			"details": "https://github.com/exiahuang/SalesforceXyTools",
			"releases": [
				{
					"sublime_text": "*",
					"tags": true
				}
			]
		},
		{
			"name": "SaltStack-related syntax highlighting and snippets",
			"details": "https://github.com/saltstack/sublime-text",
			"releases": [
				{
					"sublime_text": "*",
					"tags": true
				}
			]
		},
		{
			"name": "SaltUI",
			"description": "SaltUI Component Snippets for Sublime",
			"details": "https://github.com/recurrying/salt-snippet-plugin-for-sublime",
			"labels": ["saltui", "snippets"],
			"releases": [
				{
					"sublime_text": "*",
					"tags": true
				}
			]
		},
		{
			"name": "SAMB",
			"description" : "SAMB (server assembly framework) syntax and snippets",
			"details": "https://github.com/cheikhshift/samb-sublime",
			"labels": ["language syntax", "snippets"],
			"releases": [
				{
					"sublime_text": ">=3126",
					"tags": true
				}
			]
		},
		{
			"name": "San Syntax Highlight",
			"details": "https://github.com/kekee000/san-sublime",
			"labels": ["language syntax", "snippets"],
			"releases": [
				{
					"sublime_text": "*",
					"tags": true
				}
			]
		},
		{
			"name": "Sandor's Glowfish Colour Scheme",
			"details": "https://github.com/czettnersandor/st3-glowfish-theme",
			"labels": ["color scheme"],
			"releases": [
				{
					"sublime_text": "*",
					"branch": "master"
				}
			]
		},
		{
			"name": "SaneSnippets",
			"details": "https://github.com/SublimeText/SaneSnippets",
			"author": ["bobthecow", "FichteFoll"],
			"labels": ["snippets"],
			"releases": [
				{
<<<<<<< HEAD
					"sublime_text": "*",
=======
					"sublime_text": ">=3000",
>>>>>>> ab16793c
					"tags": true
				}
			]
		},
		{
			"name": "SAS Programming",
			"description": "For using SAS Institute's Analytics & Data Management system.",
			"details": "https://github.com/rpardee/sas",
			"labels": ["language syntax", "build system", "snippets"],
			"author": ["rpardee", "friedegg", "seemack"],
			"releases": [
				{
					"sublime_text": "*",
					"tags": true
				}
			]
		},
		{
			"name": "SAS Syntax and Theme",
			"description": "A Sublime Text 3 package for SAS syntax highlighting and the corresponding SAS Theme" ,
			"details": "https://github.com/77QingLiu/SAS-Syntax-and-Theme",
			"homepage": "https://github.com/77QingLiu/SAS-Syntax-and-Theme",
			"labels": ["language syntax", "color scheme", "build system", "snippets"],
			"author": ["Qing"],
			"releases": [
				{
					"sublime_text": "*",
					"tags": true
				}
			]
		},
		{
			"name": "Sass",
			"details": "https://github.com/SublimeText/Sass",
			"labels": ["language syntax", "scss", "sass", "completions", "snippets"],
			"previous_names": ["SCSS", "Syntax Highlighting for Sass"],
			"releases": [
				{
					"sublime_text": "<=4106",
					"tags": "st3-"
				},
				{
					"sublime_text": "4107 - 4133",
					"tags": "4107-"
				},
				{
					"sublime_text": "4134 - 4168",
					"tags": "4134-"
				},
				{
					"sublime_text": ">=4169",
					"tags": "4169-"
				}
			]
		},
		{
			"name": "SASS Build",
			"details": "https://github.com/jaumefontal/SASS-Build-SublimeText2",
			"labels": ["build system"],
			"releases": [
				{
					"sublime_text": "*",
					"branch": "master"
				}
			]
		},
		{
			"name": "SASS Snippets",
			"details": "https://github.com/sublimebrasil/sublime-snippets-sass",
			"labels": ["snippets"],
			"releases": [
				{
					"sublime_text": "*",
					"tags": true
				}
			]
		},
		{
			"name": "Sass-Director",
			"previous_names": ["SassDirector"],
			"details": "https://github.com/Sass-Director/Sass-Director_Sublime",
			"labels": ["sass", "director", "manifest"],
			"releases": [
				{
					"sublime_text": "*",
					"tags": true
				}
			]
		},
		{
			"name": "SassBeautify",
			"details": "https://github.com/badsyntax/SassBeautify",
			"labels": ["sass", "formatting"],
			"releases": [
				{
					"sublime_text": "*",
					"tags": true
				}
			]
		},
		{
			"details": "https://github.com/ahmedam55/SassSolution",
			"releases": [
				{
					"sublime_text": "*",
					"tags": true
				}
			]
		},
		{
			"name": "SasSubmit",
			"details": "https://github.com/sjiangDA/SasSubmit",
			"releases": [
				{
					"sublime_text": "*",
					"platforms": ["windows","osx"],
					"tags": true
				}
			]
		},
		{
			"name": "Sassy Comments",
			"details": "https://github.com/danieldafoe/Sassy_Comments",
			"releases": [
				{
					"sublime_text": "*",
					"tags": true
				}
			]
		},
		{
			"name": "Save Copy As",
			"details": "https://github.com/NickHatBoecker/SaveCopyAs",
			"releases": [
				{
					"sublime_text": "*",
					"tags": true
				}
			]
		},
		{
			"name": "Scala Snippets",
			"details": "https://github.com/watzon/sublime-scala-snippets",
			"labels": ["snippets", "scala"],
			"releases": [
				{
					"sublime_text": "*",
					"tags": true
				}
			]
		},
		{
			"name": "Scala Syntax",
			"details": "https://github.com/gwenzek/scalaSublimeSyntax",
			"labels": ["language syntax", "scala"],
			"releases": [
				{
					"sublime_text": ">=3084",
					"tags": true
				}
			]
		},
		{
			"name": "Scalafmt",
			"details": "https://github.com/fedragon/sublime-scalafmt",
			"labels": ["scala", "format", "formatting", "formatter", "scalafmt"],
			"releases": [
				{
					"sublime_text": "*",
					"tags": true
				}
			]
		},
		{
			"name": "ScalafmtEnhanced",
			"details": "https://github.com/nitrotm/st3-scalafmt",
			"labels": ["scala", "format", "formatting", "formatter", "scalafmt"],
			"releases": [
				{
					"sublime_text": "*",
					"tags": true
				}
			]
		},
		{
			"name": "ScalaProjectGeneratorFacade",
			"details": "https://github.com/lgmerek/ScalaProjectGeneratorFacade",
			"labels": ["scala", "automation"],
			"releases": [
				{
					"sublime_text": "*",
					"platforms": "osx",
					"tags": true
				}
			]
		},
		{
			"name": "Scalariver",
			"details": "https://github.com/dohzya/sublime_scalariver",
			"releases": [
				{
					"sublime_text": "*",
					"branch": "master"
				}
			]
		},
		{
			"name": "ScalaScript",
			"details": "https://github.com/ciasia/sublime-scalascript",
			"labels": ["language syntax"],
			"releases": [
				{
					"sublime_text": "*",
					"tags": true
				}
			]
		},
		{
			"name": "Scalex Documentation Search",
			"details": "https://github.com/pkukielka/SublimeScalex",
			"releases": [
				{
					"sublime_text": "*",
					"tags": true
				}
			]
		},
		{
			"name": "Scarpet",
			"details": "https://github.com/lucifiel1618/SublimeScarpetSyntax",
			"labels": ["language syntax", "completions"],
			"releases": [
				{
					"sublime_text": "*",
					"tags": true
				}
			]
		},
		{
			"name": "Scenic",
			"details": "https://github.com/UCSCFormalMethods/Scenic-tmLanguage",
			"labels": ["language syntax", "snippets"],
			"releases": [
				{
					"sublime_text": "*",
					"tags": true
				}
			]
		},
		{
			"name": "Schema Validator",
			"details": "https://github.com/ligershark/SchemaValidator",
			"releases": [
				{
					"sublime_text": "*",
					"platforms": ["osx", "windows"],
					"branch": "master"
				}
			]
		},
		{
			"name": "schema-rb",
			"details": "https://github.com/hedgesky/sublime-schema-rb",
			"labels": ["code navigation"],
			"releases": [
				{
					"sublime_text": "*",
					"tags": true
				}
			]
		},
		{
			"name": "Scheme",
			"details": "https://github.com/absop/ST-Scheme",
			"labels": ["language syntax", "snippets", "formatting", "formatter", "code navigation", "build system", "lisp"],
			"author": ["absop", "jfcherng"],
			"releases": [
				{
					"sublime_text": ">=4099",
					"tags": true
				}
			]
		},
		{
			"details": "https://github.com/benweier/Schemr",
			"labels": ["color scheme"],
			"releases": [
				{
					"sublime_text": "*",
					"branch": "master"
				}
			]
		},
		{
			"name": "Schnapsum",
			"details": "https://github.com/airqz/schnapsum-sublime-text",
			"labels": ["keyword.control"],
			"releases": [
				{
					"sublime_text": "*",
					"tags": true
				}
			]
		},
		{
			"name": "Scilab",
			"details": "https://github.com/holgern/sublime-scilab",
			"labels": ["language syntax", "snippets"],
			"releases": [
				{
					"sublime_text": "*",
					"tags": true
				}
			]
		},
		{
			"name": "Scoggle",
			"details": "https://github.com/ssanj/Scoggle",
			"labels": ["testing", "scala"],
			"releases": [
				{
					"sublime_text": ">=3083",
					"tags": true
				}
			]
		},
		{
			"name": "ScopeAlways",
			"details": "https://github.com/yaworsw/Sublime-ScopeAlways",
			"releases": [
				{
					"sublime_text": "*",
					"tags": true
				}
			]
		},
		{
			"name": "ScopeContext",
			"details": "https://github.com/shagabutdinov/sublime-scope-context",
			"donate": "https://github.com/shagabutdinov/sublime-enhanced/blob/master/readme-donations.md",
			"labels": ["sublime-enhanced", "utilities"],
			"releases": [
				{
					"sublime_text": "*",
					"branch": "master"
				}
			]
		},
		{
			"details": "https://github.com/facelessuser/ScopeHunter",
			"releases": [
				{
					"sublime_text": "*",
					"tags": "st3-"
				}
			]
		},
		{
			"name": "Scopus Query Compiler",
			"details": "https://github.com/Syncrossus/Scopus-Query-Compiler",
			"releases": [
				{
					"sublime_text": "*",
					"tags": true
				}
			]
		},
		{
			"name": "Scopus Syntax Highlighter",
			"details": "https://github.com/Syncrossus/Scopus-Syntax-Highlighter",
			"releases": [
				{
					"sublime_text": "*",
					"tags": true
				}
			]
		},
		{
			"name": "SCRAPfy",
			"details": "https://github.com/hashdog/scrapfy-sublime-plugin",
			"labels": ["collaborative", "editor", "p2p", "share", "pair"],
			"releases": [
				{
					"sublime_text": "*",
					"branch": "master"
				}
			]
		},
		{
			"name": "Scrapy",
			"details": "https://github.com/marco-lavagnino/scrapy-sublime-plugin",
			"releases": [
				{
					"sublime_text": "*",
					"tags": true
				}
			]
		},
		{
			"name": "Scratch",
			"details": "https://github.com/jschonberg/Scratch",
			"labels": ["snippets notes notepad scratchpad"],
			"releases": [
				{
					"sublime_text": "*",
					"tags": true
				}
			]
		},
		{
			"name": "Scratchpad",
			"details": "https://github.com/ianunay/sublime_scratchpad",
			"labels": ["quick", "notes", "notepad", "scratchpad"],
			"releases": [
				{
					"sublime_text": "*",
					"tags": true
				}
			]
		},
		{
			"name": "scriptcs",
			"details": "https://github.com/scriptcs/scriptcs-sublime",
			"labels": ["language syntax"],
			"releases": [
				{
					"sublime_text": "*",
					"branch": "master"
				}
			]
		},
		{
			"name": "Scroll Other Pane",
			"details": "https://github.com/keisuke-nakata/ScrollOtherPane",
			"releases": [
				{
					"sublime_text": "*",
					"branch": "master"
				}
			]
		},
		{
			"name": "ScrollAlternative",
			"details": "https://github.com/shagabutdinov/sublime-scroll-enhanced",
			"donate": "https://github.com/shagabutdinov/sublime-enhanced/blob/master/readme-donations.md",
			"labels": ["sublime-enhanced", "text navigation"],
			"releases": [
				{
					"sublime_text": "*",
					"branch": "master"
				}
			]
		},
		{
			"details": "https://github.com/SublimeText/ScrollOffset",
			"releases": [
				{
					"sublime_text": "*",
					"branch": "master"
				}
			]
		},
		{
			"name": "ScrollToCursor",
			"details": "https://github.com/SelimJB/ScrollToCursor",
			"releases": [
				{
					"sublime_text": "*",
					"tags": true
				}
			]
		},
		{
			"name": "SCSS Compiler",
			"details": "https://github.com/mattarnster/scsscompiler",
			"releases": [
				{
					"sublime_text": "*",
					"tags": true
				}
			]
		},
		{
			"name": "SCSS Expander",
			"details": "https://github.com/garetht/sublime-scss-expander",
			"labels": ["language syntax"],
			"releases": [
				{
					"sublime_text": "*",
					"tags": true
				}
			]
		},
		{
			"name": "SCSS Snippets",
			"details": "https://github.com/npostulart/SCSS-Snippets",
			"labels": ["snippets"],
			"releases": [
				{
					"sublime_text": "*",
					"branch": "master"
				}
			]
		},
		{
			"name": "SCSS Snippets Complete",
			"details": "https://github.com/onhernandes/sublime-scss-snippets",
			"labels": ["snippets"],
			"releases": [
				{
					"sublime_text": "*",
					"tags": true
				}
			]
		},
		{
			"name": "Scuggest",
			"details": "https://github.com/ssanj/Scuggest",
			"labels": ["imports", "scala"],
			"releases": [
				{
					"sublime_text": ">=3083",
					"tags": true
				}
			]
		},
		{
			"name": "ScummC",
			"details": "https://github.com/idleberg/sublime-scummc",
			"labels": ["auto-complete"],
			"releases": [
				{
					"sublime_text": "<3103",
					"tags": "st2-"
				},
				{
					"sublime_text": ">=3103",
					"tags": "st3-"
				}
			]
		},
		{
			"name": "SDC Constraints",
			"details": "https://github.com/leoheck/sublime-synopsys-constraints",
			"releases": [
				{
					"sublime_text": "*",
					"tags": true
				}
			]
		},
		{
			"name": "SDLang",
			"details": "https://github.com/s-ludwig/sublime-sdlang",
			"releases": [
				{
					"sublime_text": "*",
					"tags": true
				}
			]
		},
		{
			"name": "Search Anywhere",
			"details": "https://github.com/ericmartel/Sublime-Text-2-Search-Anywhere-Plugin",
			"releases": [
				{
					"sublime_text": "*",
					"branch": "master"
				}
			]
		},
		{
			"name": "Search in Project",
			"details": "https://github.com/leonid-shevtsov/SearchInProject_SublimeText",
			"labels": ["search"],
			"previous_names": ["SearchInProject"],
			"releases": [
				{
					"sublime_text": "*",
					"tags": true
				}
			]
		},
		{
			"name": "Search Stack Overflow",
			"details": "https://github.com/ericmartel/Sublime-Text-2-Stackoverflow-Plugin",
			"releases": [
				{
					"sublime_text": "*",
					"branch": "master"
				}
			]
		},
		{
			"name": "Search WordPress Codex or QueryPosts",
			"details": "https://github.com/tripflex/SublimeWordpressCodexQueryPosts",
			"labels": ["st3", "wordpress", "queryposts", "codex"],
			"releases": [
				{
<<<<<<< HEAD
					"sublime_text": "*",
=======
					"sublime_text": ">=3000",
>>>>>>> ab16793c
					"branch": "master"
				}
			]
		},
		{
			"name": "SearchPanelEnhanced",
			"details": "https://github.com/shagabutdinov/sublime-search-panel-enhanced",
			"donate": "https://github.com/shagabutdinov/sublime-enhanced/blob/master/readme-donations.md",
			"labels": ["sublime-enhanced", "utilities"],
			"releases": [
				{
					"sublime_text": "*",
					"branch": "master"
				}
			]
		},
		{
			"name": "Section Comment",
			"details": "https://github.com/gkhn/SectionComment",
			"releases": [
				{
					"sublime_text": "*",
					"tags": true
				}
			]
		},
		{
			"name": "Seeing Is Believing",
			"details": "https://github.com/JoshCheek/sublime-text-2-and-3-seeing-is-believing",
			"releases": [
				{
					"sublime_text": ">=2000",
					"tags": true
				}
			]
		},
		{
			"name": "Select all by current scope",
			"details": "https://github.com/mreq/sublime-select-all-by-current-scope",
			"releases": [
				{
					"sublime_text": "*",
					"tags": true
				}
			]
		},
		{
			"name": "Select By Regex",
			"details": "https://github.com/mvoidex/SublimeSelectByRegex",
			"releases": [
				{
					"sublime_text": "*",
					"tags": true
				}
			]
		},
		{
			"name": "Select Quoted",
			"details": "https://github.com/int3h/SublimeSelectQuoted",
			"releases": [
				{
					"sublime_text": "*",
					"tags": true
				}
			]
		},
		{
			"name": "SelectExact",
			"details": "https://github.com/spywhere/SelectExact",
			"releases": [
				{
					"sublime_text": "*",
					"tags": true
				}
			]
		},
		{
			"name": "Selection Evaluator",
			"details": "https://github.com/lengstrom/MathEvaluator",
			"labels": ["text manipulation"],
			"releases": [
				{
					"sublime_text": "*",
					"branch": "master"
				}
			]
		},
		{
			"name": "SelectionRubyEval",
			"details": "https://github.com/jcshih/SelectionRubyEval",
			"labels": ["text manipulation", "ruby"],
			"releases": [
				{
					"sublime_text": "*",
					"tags": true
				}
			]
		},
		{
			"name": "SelectionTools",
			"details": "https://github.com/simonrad/sublime-selection-tools",
			"releases": [
				{
					"sublime_text": "*",
					"branch": "master"
				}
			]
		},
		{
			"name": "SelectiveUppercase",
			"details": "https://github.com/Oukanina/selective-uppercase",
			"author": "guokeke",
			"labels": ["text manipulation"],
			"releases": [
				{
					"sublime_text": "*",
					"tags": true
				}
			]
		},
		{
			"name": "SelectNextNumber",
			"details": "https://github.com/defmech/SelectNextNumber-sublime-package",
			"releases": [
				{
					"sublime_text": "*",
					"tags": true
				}
			]
		},
		{
			"name": "SelectUntil",
			"details": "https://github.com/xavi-/sublime-selectuntil",
			"labels": ["text manipulation", "text navigation", "text selection"],
			"releases": [
				{
					"sublime_text": "*",
					"branch": "master"
				}
			]
		},
		{
			"name": "Selenium Snippets",
			"details": "https://github.com/sloria/sublime-selenium-snippets",
			"labels": ["snippets"],
			"releases": [
				{
					"sublime_text": "*",
					"branch": "master"
				}
			]
		},
		{
			"name": "Selenized Color Scheme",
			"details": "https://github.com/braver/Selenized",
			"donate": "https://paypal.me/koenlageveen",
			"labels": ["color scheme"],
			"releases": [
				{
					"sublime_text": ">=3000",
					"tags": true
				}
			]
		},
		{
			"name": "Semantic Highlighter",
			"details": "https://github.com/kapitanluffy/sublime-semantic-highlighter",
			"donate": "https://www.patreon.com/kapitanluffy",
			"labels": ["text navigation"],
			"releases": [
				{
					"sublime_text": "*",
					"tags": true
				}
			]
		},
		{
			"name": "Semantic UI",
			"details": "https://github.com/idleberg/sublime-semantic-ui",
			"labels": ["snippets", "html"],
			"releases": [
				{
					"sublime_text": "*",
					"tags": true
				}
			]
		},
		{
			"name": "Semi",
			"details": "https://github.com/yyx990803/semi-sublime",
			"labels": ["text manipulation"],
			"releases": [
				{
					"sublime_text": "*",
					"tags": true
				}
			]
		},
		{
			"name": "Semicolon",
			"details": "https://github.com/shagabutdinov/sublime-semicolon",
			"donate": "https://github.com/shagabutdinov/sublime-enhanced/blob/master/readme-donations.md",
			"labels": ["sublime-enhanced", "text manipulation"],
			"releases": [
				{
					"sublime_text": "*",
					"branch": "master"
				}
			]
		},
		{
			"name": "SemiStandardFormat",
			"details": "https://github.com/ppxu/sublime-semistandard-format",
			"labels": ["formatting", "javascript"],
			"releases": [
				{
					"sublime_text": "*",
					"platforms": ["osx"],
					"tags": true
				}
			]
		},
		{
			"name": "Sencha",
			"details": "https://github.com/rdougan/Sencha.sublime",
			"releases": [
				{
					"sublime_text": "*",
					"branch": "master"
				}
			]
		},
		{
			"name": "Send to 3ds Max",
			"details": "https://github.com/cb109/sublime3dsmax",
			"releases": [
				{
					"sublime_text": "*",
					"platforms": ["windows"],
					"tags": true
				}
			]
		},
		{
			"name": "Send To Sandbox",
			"details": "https://github.com/DavidGerva/SendToSandbox-SublimePlugin",
			"releases": [
				{
					"sublime_text": "*",
					"tags": true
				}
			]
		},
		{
			"name": "Send to Shell",
			"details": "https://github.com/Twizzledrizzle/Send-to-Shell",
			"labels": ["external", "terminal", "shell", "repl"],
			"releases": [
				{
					"sublime_text": "*",
					"platforms": ["windows"],
					"tags": true
				}
			]
		},
		{
			"details": "https://github.com/wch/SendText",
			"labels": ["terminal"],
			"releases": [
				{
					"sublime_text": "*",
					"branch": "master"
				}
			]
		},
		{
			"name": "SendToJsonBlob",
			"details": "https://github.com/abhishekchavan/sendtojsonblob",
			"releases": [
				{
					"sublime_text": "*",
					"tags": true
				}
			]
		},
		{
			"name": "SendToPasteBin",
			"details": "https://github.com/Xaro/SendToPasteBin",
			"releases": [
				{
					"sublime_text": "*",
					"branch": "master"
				}
			]
		},
		{
			"name": "SEPath",
			"details": "https://github.com/eudorokhov/SEPath",
			"releases": [
				{
					"sublime_text": "*",
					"tags": true
				}
			]
		},
		{
			"name": "Sepiarize Color Scheme",
			"details": "https://github.com/kn9ts/sepiarize",
			"labels": ["color scheme"],
			"releases": [
				{
					"sublime_text": "*",
					"tags": true
				}
			]
		},
		{
			"name": "SequentialBuilder",
			"details": "https://github.com/dkleinsmann/sublime_sequential_build",
			"releases": [
				{
					"sublime_text": "*",
					"tags": true
				}
			]
		},
		{
			"details": "https://github.com/facelessuser/SerializedDataConverter",
			"previous_names": ["PlistJsonConverter"],
			"releases": [
				{
					"sublime_text": "*",
					"tags": "st3-"
				}
			]
		},
		{
			"name": "Serpent Syntax",
			"details": "https://github.com/beaugunderson/serpent-syntax",
			"homepage": "https://github.com/beaugunderson/serpent-syntax",
			"author": ["beaugunderson"],
			"labels": ["serpent", "language syntax"],
			"releases": [
				{
					"sublime_text": "*",
					"tags": true
				}
			]
		},
		{
			"name": "Sesame",
			"previous_names": ["open-sesame"],
			"details": "https://github.com/gerardroche/sublime-sesame",
			"labels": ["project", "file navigation"],
			"releases": [
				{
					"sublime_text": "*",
					"tags": true
				}
			]
		},
		{
			"name": "Session Manager",
			"details": "https://github.com/sascha-wolf/sublime-SessionManager",
			"labels": ["workspace", "save", "window"],
			"releases": [
				{
					"sublime_text": "*",
					"tags": true
				}
			]
		},
		{
			"name": "Seth Color Scheme",
			"details": "https://github.com/bertolinimarco/Seth-Color-Scheme",
			"labels": ["color scheme"],
			"releases": [
				{
					"sublime_text": "*",
					"tags": true
				}
			]
		},
		{
			"name": "Seti_UI",
			"details": "https://github.com/ctf0/Seti_ST3",
			"labels": ["theme", "color scheme"],
			"releases": [
				{
					"sublime_text": "*",
					"tags": true
				}
			]
		},
		{
			"name": "Seti_UX",
			"details": "https://github.com/ctf0/Seti_UX",
			"labels": ["color scheme"],
			"releases": [
				{
					"sublime_text": "*",
					"tags": true
				}
			]
		},
		{
			"name": "SetlX Helper",
			"details": "https://github.com/LucaVazz/SetlXHelper",
			"releases": [
				{
					"sublime_text": "*",
					"tags": true
				}
			]
		},
		{
			"name": "SettingSwitcher",
			"details": "https://github.com/halfmoonvic/SettingSwitcher",
			"releases": [
				{
					"sublime_text": ">=3000",
					"tags": true
				}
			]
		},
		{
			"name": "SetWindowTitle",
			"details": "https://github.com/gwenzek/SublimeSetWindowTitle",
			"homepage": "https://github.com/gwenzek/SublimeSetWindowTitle",
			"author": "gwenzek",
			"releases": [
				{
					"platforms": ["linux", "windows"],
					"sublime_text": "*",
					"tags": true
				}
			]
		},
		{
			"name": "SEWL",
			"details": "https://github.com/SpotonNet/sublime-sewl",
			"labels" : ["language syntax", "snippets"],
			"releases": [
				{
					"sublime_text": "*",
					"tags": true
				}
			]
		},
		{
			"name": "SexySnippets",
			"details": "https://github.com/felquis/SexySnippets",
			"homepage": "https://github.com/felquis/SexySnippets",
			"author": "felquis",
			"labels": ["html", "javascript", "snippet", "pattern", "css"],
			"previous_names": ["Sexy Snippets"],
			"releases": [
				{
					"sublime_text": "*",
					"tags": true
				}
			]
		},
		{
			"name": "Sf4Helpers",
			"details": "https://github.com/HeyIAmBob/sublime-sf4helpers",
			"labels": ["symfony", "symfony4", "php"],
			"releases": [
				{
					"platforms": ["osx"],
					"sublime_text": "*",
					"tags": true
				}
			]
		},
		{
			"name": "Sfortzando",
			"details": "https://github.com/leesavide/Sfortzando",
			"releases": [
				{
					"sublime_text": "*",
					"tags": true
				}
			]
		},
		{
			"name": "SFV",
			"details": "https://github.com/idleberg/sublime-sfv",
			"releases": [
				{
					"sublime_text": "*",
					"tags": true
				}
			]
		},
		{
			"name": "Shader Syntax (GLSL HLSL Cg)",
			"details": "https://github.com/noct/sublime-shaders",
			"labels": ["language syntax"],
			"previous_names": ["SublimeSL"],
			"releases": [
				{
					"sublime_text": "*",
					"tags": true
				}
			]
		},
		{
			"name": "Shadowenv",
			"details": "https://github.com/Shopify/sublime-shadowenv",
			"releases": [
				{
					"sublime_text": "*",
					"tags": true
				}
			]
		},
		{
			"name": "SHARC or Blackfin DSP assembly highlighting",
			"details": "https://github.com/calculuswhiz/SHARC-assembly-Sublime-Syntax",
			"labels": ["language syntax", "sharc", "blackfin", "visualdsp"],
			"releases": [
				{
					"sublime_text": "*",
					"tags": true
				}
			]
		},
		{
			"name": "Share File",
			"details": "https://github.com/devdinu/ShareFile",
			"labels": ["share", "file", "code", "upload"],
			"releases": [
				{
					"sublime_text": "*",
					"tags": true
				}
			]
		},
		{
			"name": "Shell Exec",
			"details": "https://github.com/gbaptista/sublime-3-shell-exec",
			"releases": [
				{
					"sublime_text": "*",
					"tags": true
				}
			]
		},
		{
			"name": "Shell Turtlestein",
			"details": "https://github.com/misfo/Shell-Turtlestein",
			"releases": [
				{
<<<<<<< HEAD
					"sublime_text": "*",
=======
					"sublime_text": ">=3000",
>>>>>>> ab16793c
					"branch": "master"
				}
			]
		},
		{
			"name": "ShellCommand",
			"details": "https://github.com/markbirbeck/sublime-text-shell-command",
			"labels": ["shell", "emacs"],
			"previous_names": ["Shell Command"],
			"releases": [
				{
					"sublime_text": "*",
					"tags": true
				}
			]
		},
		{
			"name": "Sheller",
			"description": "A brand new package to work with Command Prompt without using Command Prompt.",
			"details": "https://github.com/bantya/Sheller",
			"labels": ["shell", "cmd", "directory", "files"],
			"releases": [
				{
					"sublime_text": "*",
					"platforms": ["windows"],
					"tags": true
				}
			]
		},
		{
			"name": "ShellStatus",
			"details": "https://github.com/shagabutdinov/sublime-shell-status",
			"donate": "https://github.com/shagabutdinov/sublime-enhanced/blob/master/readme-donations.md",
			"labels": ["sublime-enhanced", "theme"],
			"releases": [
				{
					"sublime_text": "*",
					"branch": "master"
				}
			]
		},
				{
			"name": "ShellVE",
			"details": "https://github.com/pykong/ShellVE",
			"labels": ["terminal", "python", "virtualenv"],
			"releases": [
				{
					"sublime_text": "*",
					"platforms": ["linux"],
					"tags": true
				}
			]
		},
		{
			"name": "Shen",
			"details": "https://github.com/rkoeninger/sublime-shen",
			"readme": "https://raw.githubusercontent.com/rkoeninger/sublime-shen/master/README.md",
			"author": "Robert Koeninger",
			"labels": ["language syntax", "snippets"],
			"releases": [
				{
					"sublime_text": "*",
					"tags": true
				}
			]
		},
		{
			"name": "ShenMa",
			"details": "https://github.com/molee1905/ShenMa",
			"releases": [
				{
					"sublime_text": "*",
					"platforms": ["osx"],
					"tags": true
				}
			]
		},
		{
			"name": "Sherumite - Color Scheme",
			"details": "https://github.com/gsheru/Sherumite-ColorScheme",
			"labels": ["color scheme"],
			"releases": [
				{
					"sublime_text": "*",
					"tags": true
				}
			]
		},
		{
			"name": "Shiftswitch",
			"details": "https://github.com/xsznix/sublime-shiftswitch",
			"releases": [
				{
					"sublime_text": "*",
					"tags": true
				}
			]
		},
		{
			"name": "Shinken",
			"details": "https://github.com/Frescha/shinken-sublime",
			"labels": ["language syntax", "snippets"],
			"releases": [
				{
					"sublime_text": "*",
					"tags": true
				}
			]
		},
		{
			"name": "Shlisp Syntax",
			"details": "https://github.com/mhetrick/sublime-shlisp",
			"labels": ["language syntax"],
			"releases": [
				{
					"sublime_text": "*",
					"branch": "master"
				}
			]
		},
		{
			"name": "shoulda-matchers Snippets",
			"details": "https://github.com/maxehmookau/shoulda-matchers-snippets",
			"releases": [
				{
					"sublime_text": "*",
					"tags": true
				}
			]
		},
		{
			"name": "ShouldjsSnippets",
			"details": "https://github.com/jmnsf/ShouldjsSnippets",
			"labels": ["snippets", "javascript", "shouldjs"],
			"releases": [
				{
					"sublime_text": "*",
					"tags": true
				}
			]
		},
		{
			"name": "Show Character Code",
			"details": "https://github.com/borislubimov/ShowCharacterCode",
			"labels": ["ascii", "unicode"],
			"releases": [
				{
					"sublime_text": "*",
					"tags": true
				}
			]
		},
		{
			"name": "Show Open Files",
			"details": "https://github.com/ticky/ShowOpenFiles",
			"labels": ["status", "file"],
			"releases": [
				{
					"sublime_text": "*",
					"branch": "master"
				}
			]
		},
		{
			"name": "Show Unicode Name",
			"details": "https://github.com/ned-martin/sublime-text-show-unicode-name",
			"labels": ["ascii", "unicode", "hexadecimal"],
			"releases": [
				{
					"sublime_text": "*",
					"tags": true
				}
			]
		},
		{
			"name": "ShowDefinitionEx",
			"description": "Visually showing definition",
			"details": "https://github.com/jk4837/ShowDefinitionEx",
			"releases": [
				{
					"sublime_text": ">=3124",
					"tags": true
				}
			]
		},
		{
			"name": "ShowTexdoc",
			"previous_names": ["Show Texdoc"],
			"details": "https://github.com/CareF/Show-Texdoc",
			"releases": [
				{
					"sublime_text": "*",
					"tags": true
				}
			]
		},
		{
			"name": "Shuffle",
			"details": "https://github.com/TiborIntelSoft/SublimeShuffle",
			"labels": ["language syntax"],
			"releases": [
				{
					"sublime_text": "*",
					"tags": true
				}
			]
		},
		{
			"name": "Side-by-Side Settings",
			"details": "https://github.com/jgbishop/sxs-settings",
			"donate": "https://www.paypal.com/cgi-bin/webscr?cmd=_s-xclick&hosted_button_id=4FJM9Y54FV6E4",
			"labels": ["utilities"],
			"previous_names": ["SxS Settings"],
			"releases": [
				{
					"sublime_text": "*",
					"tags": true
				}
			]
		},
		{
			"name": "SideBarEnhancements",
			"details": "https://github.com/titoBouzout/SideBarEnhancements",
			"readme": "https://raw.githubusercontent.com/SideBarEnhancements-org/SideBarEnhancements/st3/readme.md",
			"donate": "https://www.paypal.com/cgi-bin/webscr?cmd=_s-xclick&hosted_button_id=DD4SL2AHYJGBW",
			"labels": ["sidebar", "folder", "directory", "file", "clipboard"],
			"releases": [
				{
					"sublime_text": "*",
					"tags": true
				}
			]
		},
		{
			"name": "SideBarHider",
			"previous_names": ["Hide Sidebar When Not Focussed"],
			"details": "https://github.com/akrabat/SideBarHider",
			"releases": [
				{
					"sublime_text": ">=3098",
					"tags": true
				}
			]
		},
		{
			"name": "SidebarHoverToggle",
			"details": "https://github.com/Skullsneeze/SidebarHoverToggle",
			"labels": ["sidebar", "utilities"],
			"releases": [
				{
					"sublime_text": ">=3124",
					"tags": true
				}
			]
		},
		{
			"name": "SideBarMenuAdvanced",
			"details": "https://github.com/wisdman/SideBarMenuAdvanced",
			"donate": "https://www.paypal.me/wisdman",
			"labels": ["sidebar", "clipboard", "utilities", "folder", "directory", "file"],
			"releases": [
				{
					"sublime_text": ">=3100",
					"tags": true
				}
			]
		},
		{
			"name": "SidebarSeparator",
			"details": "https://github.com/ekazyam/SidebarSeparator",
			"labels": ["sidebar", "utilities"],
			"releases": [
				{
					"sublime_text": "*",
					"tags": true
				}
			]
		},
		{
			"name": "SideBarTools",
			"details": "https://github.com/braver/SideBarTools",
			"labels": ["sidebar", "utilities", "folder", "directory", "file"],
			"releases": [
				{
					"sublime_text": "3100 - 3999",
					"tags": "st3-"
				},
				{
					"sublime_text": ">4000",
					"tags": true
				}
			]
		},
		{
			"name": "Sightly",
			"details": "https://github.com/gerardvh/ST3-sightly-language",
			"labels": ["aem", "sightly", "htl", "html", "template", "language"],
			"releases": [
				{
					"sublime_text": "*",
					"tags": true
				}
			]
		},
		{
			"name": "Signet Bookmarks",
			"details": "https://github.com/cepthomas/SbotSignet",
			"labels": ["bookmark", "navigation"],
			"releases": [
				{
					"sublime_text": ">=4000",
					"platforms": "*",
					"tags": true
				}
			]
		},
		{
			"details": "https://github.com/321hendrik/SikuliTools",
			"author": "Hendrik Elsner (321hendrik@gmail.com)",
			"labels": ["sikuli", "gui", "test", "automation", "app", "web", "image", "capture"],
			"releases": [
				{
					"platforms": ["osx"],
					"sublime_text": "*",
					"tags": true
				}
			]
		},
		{
			"name": "Silence Color Scheme",
			"details": "https://github.com/iuliantatarascu/silence-theme",
			"labels": ["color scheme"],
			"releases": [
				{
					"sublime_text": "*",
					"tags": true
				}
			]
		},
		{
			"name": "Silex Snippets",
			"details": "https://github.com/franciscosantamaria/sublime-silex",
			"labels": ["snippets"],
			"releases": [
				{
					"sublime_text": "*",
					"branch": "master"
				}
			]
		},
		{
			"name": "Silk Web Toolkit Snippets",
			"details": "https://github.com/silk-web-toolkit/SILK-snippets",
			"labels": ["snippets"],
			"releases": [
				{
					"sublime_text": "*",
					"branch": "master"
				}
			]
		},
		{
			"name": "Silky Jump",
			"details": "https://github.com/lanbin/silkyjump",
			"releases": [
				{
					"sublime_text": "*",
					"branch": "master"
				}
			]
		},
		{
			"name": "SilverStripe",
			"details": "https://github.com/benjamin-smith/sublime-text-silverstripe",
			"labels": ["language syntax"],
			"releases": [
				{
					"sublime_text": "*",
					"branch": "master"
				}
			]
		},
		{
			"name": "SIMPL+ Syntax Highlight",
			"author": "Adelyte Company (Taylor Zane Glaeser)",
			"details": "https://github.com/adelyte/simpl-plus-syntax-highlight",
			"labels": ["crestron", "simpl", "simpl plus", "splus"],
			"releases": [{
				"sublime_text": "*",
				"tags": true
			}]
		},
		{
			"name": "Simplates",
			"details": "https://github.com/AspenWeb/sublime-simplates",
			"labels": ["aspen", "simplates", "python simplate"],
			"releases": [
				{
					"sublime_text": "*",
					"tags": true
				}
			]
		},
		{
			"name": "Simple FTP Deploy",
			"details": "https://github.com/HexRx/simple-ftp-deploy",
			"labels": ["ftp"],
			"releases": [
				{
					"sublime_text": "*",
					"tags": true
				}
			]
		},
		{
			"name": "Simple Fuzzy",
			"details": "https://github.com/ukyouz/SublimeText-SimpleFuzzy",
			"releases": [
				{
					"sublime_text": ">=4107",
					"tags": true
				}
			]
		},
		{
			"name": "Simple Ifdef",
			"details": "https://github.com/rumly111/simpleifdef",
			"releases": [
				{
					"sublime_text": "*",
					"tags": true
				}
			]
		},
		{
			"name": "Simple Import",
			"details": "https://github.com/vinpac/sublime-simple-import",
			"releases": [
				{
					"sublime_text": "*",
					"tags": true
				}
			]
		},
		{
			"name": "Simple Indent",
			"details": "https://github.com/zharkomi/SimpleIndent",
			"author": "zharkomi",
			"labels": ["indent", "bracket"],
			"releases": [
				{
					"sublime_text": "*",
					"tags": true
				}
			]
		},
		{
			"name": "Simple JSX",
			"details": "https://github.com/ccampbell/sublime-jsx",
			"labels": ["javascript", "jsx", "react", "language syntax"],
			"releases": [
				{
					"sublime_text": ">=3106",
					"tags": true
				}
			]
		},
		{
			"name": "Simple math",
			"details": "https://github.com/Pau1R/simpleMath/",
			"releases": [
				{
					"sublime_text": "*",
					"tags": true
				}
			]
		},
		{
			"name": "Simple Print Function",
			"details": "https://github.com/svenax/SublimePrint",
			"labels": ["printing"],
			"releases": [
				{
					"sublime_text": "*",
					"branch": "master"
				}
			]
		},
		{
			"name": "SimpleAdd",
			"details": "https://github.com/fsaad/Sublime-SimpleAdd",
			"releases": [
				{
					"sublime_text": "*",
					"tags": true
				}
			]
		},
		{
			"name": "SimpleClone",
			"details": "https://github.com/mikefowler/simple-clone",
			"releases": [
				{
					"sublime_text": "*",
					"branch": "master"
				}
			]
		},
		{
			"name": "SimpleCov",
			"details": "https://github.com/sentience/SublimeSimpleCov",
			"labels": ["testing", "ruby"],
			"releases": [
				{
					"sublime_text": "*",
					"tags": true
				}
			]
		},
		{
			"name": "SimpleMarker",
			"details": "https://github.com/jugyo/SublimeSimpleMarker",
			"releases": [
				{
					"sublime_text": "*",
					"branch": "master"
				}
			]
		},
		{
			"name": "Simplenote",
			"details": "https://github.com/RedAtman/simplenote",
			"author": "redatman",
			"labels": ["simplenote", "note", "markdown", "todo", "php", "html", "quote"],
			"releases": [
				{
<<<<<<< HEAD
					"sublime_text": "<3000",
					"tags": "st2-"
				},
				{
					"sublime_text": "*",
=======
					"sublime_text": "3000 - 3999",
>>>>>>> ab16793c
					"tags": "st3-"
				},
				{
					"sublime_text": ">=4000",
					"tags": "st4-"
				}
			]
		},
		{
			"name": "SimplePHPSpec",
			"details": "https://github.com/antoniofrignani/SimplePHPSpec-for-Sublime-Text",
			"releases": [
				{
					"sublime_text": "*",
					"branch": "master"
				}
			]
		},
		{
			"name": "SimplePHPUnit",
			"details": "https://github.com/evgeny-golubev/SimplePHPUnit-for-Sublime-Text",
			"donate": "https://www.paypal.com/cgi-bin/webscr?cmd=_s-xclick&hosted_button_id=SZ6YWJUGFM9J8",
			"releases": [
				{
					"sublime_text": "*",
					"branch": "master"
				}
			]
		},
		{
			"name": "SimpleSession",
			"details": "https://github.com/woodruffw/SimpleSession",
			"labels": ["workspace", "save", "session", "manager", "window"],
			"releases": [
				{
					"sublime_text": "*",
					"tags": true
				}
			]
		},
		{
			"name": "SimpleStateManager Snippets",
			"details": "https://github.com/jonathan-fielding/SimpleStateManager-Snippets",
			"releases": [
				{
					"sublime_text": "*",
					"tags": true
				}
			]
		},
		{
			"name": "SimplestDebugger",
			"details": "https://github.com/KELiON/SimplestDebugger",
			"releases": [
				{
					"sublime_text": "*",
					"branch": "master"
				}
			]
		},
		{
			"details": "https://github.com/hydralien/SimpleSync",
			"releases": [
				{
					"sublime_text": "*",
					"branch": "master"
				}
			]
		},
		{
			"name": "SimpleSyntax",
			"details": "https://github.com/budlabs/SimpleSyntax",
			"description": "Comment syntax for config files",
			"author": "Nils Kvist",
			"labels": ["configfile", "language syntax"],
			"releases": [
				{
					"sublime_text": "*",
					"tags": true
				}
			]
		},
		{
			"name": "SimpleTesting",
			"details": "https://github.com/coder-mike/SimpleTestingSublime",
			"releases": [
				{
					"sublime_text": "*",
					"branch": "master"
				}
			]
		},
		{
			"name": "SimpleTODO",
			"details": "https://github.com/jugyo/SublimeSimpleTODO",
			"releases": [
				{
					"sublime_text": "*",
					"branch": "master"
				}
			]
		},
		{
			"name": "Simutrans dat Syntax",
			"details": "https://github.com/An-dz/SimutransDatSyntax",
			"releases": [
				{
					"sublime_text": "*",
					"tags": true
				}
			]
		},
		{
			"name": "SingleTrailingNewLine",
			"details": "https://github.com/mattst/sublime-single-trailing-new-line",
			"releases": [
				{
					"sublime_text": "*",
					"tags": true
				}
			]
		},
		{
			"name": "Singularity Definition File Syntax",
			"details": "https://github.com/MorganRodgers/singularity_definition_file_syntax",
			"labels": ["language syntax"],
			"releases": [
				{
					"sublime_text": "*",
					"tags": true
				}
			]
		},
		{
			"name": "SingularitySnippets",
			"details": "https://github.com/blcook223/SingularitySnippets",
			"releases": [
				{
					"sublime_text": "*",
					"tags": true
				}
			]
		},
		{
			"name": "Sinon",
			"details": "https://github.com/mokkabonna/sublime-sinon",
			"labels": ["sinon", "completions"],
			"releases": [
				{
					"sublime_text": "*",
					"tags": true
				}
			]
		},
		{
			"name": "Siteleaf Liquid Syntax",
			"details": "https://github.com/siteleaf/liquid-syntax-mode",
			"releases": [
				{
					"sublime_text": "*",
					"tags": true
				}
			]
		},
		{
			"name": "Six",
			"description": "Advanced Vim emulation.",
			"author": "Guillermo López-Anglada",
			"homepage": "http://www.sublimesix.com",
			"buy": "http://www.sublimesix.com/buy.html",
			"details": "https://github.com/guillermooo/six",
			"readme": "https://raw.githubusercontent.com/guillermooo/Six/master/README.md",
			"labels": ["vim", "vi", "vintage", "vintageous", "emulation", "emulator", "editor emulation"],
			"releases": [
				{
					"sublime_text": ">=3124",
					"tags": true
				}
			]
		},
		{
			"name": "Six - Future JavaScript Syntax",
			"details": "https://github.com/matthewrobb/Six.tmLanguage",
			"labels": ["language syntax"],
			"previous_names": ["Six: Future JavaScript Syntax"],
			"releases": [
				{
					"sublime_text": "*",
					"branch": "master"
				}
			]
		},
		{
			"name": "SJSON",
			"details": "https://github.com/jims/sublime-sjson",
			"labels": ["language syntax"],
			"releases": [
				{
					"sublime_text": "*",
					"branch": "master"
				}
			]
		},
		{
			"name": "Sketch.js",
			"details": "https://github.com/dmnsgn/sublime-sketchjs",
			"labels": ["auto-complete", "snippets"],
			"releases": [
				{
					"sublime_text": "*",
					"tags": true
				}
			]
		},
		{
			"name": "SKILL from Cadence",
			"details": "https://github.com/leoheck/sublime-cadence-skill",
			"previous_names": ["Cadence Skill"],
			"releases": [
				{
					"sublime_text": "*",
					"tags": true
				}
			]
		},
		{
			"name": "Skins",
			"details": "https://github.com/deathaxe/sublime-skins",
			"labels": ["themes", "utilities"],
			"releases": [
				{
					"sublime_text": "*",
					"tags": true
				}
			]
		},
		{
			"name": "SkoolkitZ80",
			"details": "https://github.com/mrcook/SkoolkitZ80",
			"labels": ["language syntax", "z80", "assembly"],
			"releases": [
				{
					"sublime_text": "*",
					"tags": true
				}
			]
		},
		{
			"name": "SLAB",
			"details": "https://github.com/increpare/slab-markup-sublime",
			"labels": ["language syntax"],
			"releases": [
				{
					"sublime_text": "*",
					"tags": true
				}
			]
		},
		{
			"name": "Slack",
			"details": "https://github.com/simion/sublime-slack-integration",
			"releases": [
				{
					"sublime_text": "*",
					"tags": true
				}
			]
		},
		{
			"name": "Slate",
			"details": "https://github.com/kvs/ST2Slate",
			"releases": [
				{
					"sublime_text": "*",
					"branch": "master"
				}
			]
		},
		{
			"name": "SLAX",
			"details": "https://github.com/dgjnpr/subl.slax.package",
			"labels": ["language syntax"],
			"releases": [
				{
					"sublime_text": "*",
					"branch": "master"
				}
			]
		},
		{
			"name": "Sleet",
			"details": "https://github.com/ice/sleet",
			"labels": ["language syntax"],
			"releases": [
				{
					"sublime_text": "*",
					"tags": true
				}
			]
		},
		{
			"name": "Slice",
			"details": "https://github.com/zeroc-ice/sublime-slice",
			"labels": ["language syntax"],
			"releases": [
				{
					"sublime_text": "*",
					"tags": true
				}
			]
		},
		{
			"name": "SlideNav",
			"details": "https://github.com/enteleform-releases/SublimeText--SlideNav",
			"labels": ["presentation", "lightning talk", "slide", "slides", "slideshow", "navigation", "code navigation", "file manager", "launcher", "file launcher", "open files", "remote control"],
			"releases": [
				{
<<<<<<< HEAD
					"sublime_text": "*",
=======
					"sublime_text": ">=3000",
>>>>>>> ab16793c
					"tags": true
				}
			]
		},
		{
			"name": "Slime",
			"details": "https://github.com/hedgesky/slime.tmbundle",
			"releases": [
				{
					"sublime_text": "*",
					"tags": true
				}
			]
		},
		{
			"name": "Slugify",
			"details": "https://github.com/alimony/sublime-slugify",
			"labels": ["text manipulation"],
			"previous_names": ["Slug"],
			"releases": [
				{
					"sublime_text": "*",
					"branch": "master"
				}
			]
		},
		{
			"name": "Slyblime",
			"details": "https://github.com/s-clerc/slyblime",
			"labels": ["lisp", "auto-complete", "repl", "references"],
			"releases": [
				{
					"sublime_text": ">=4099",
					"tags": "ST-"
				},
				{
					"sublime_text": "<4099",
					"tags": true
				}
			]
		},
		{
			"name": "SM RAD",
			"details": "https://github.com/setap/sm-rad",
			"labels": ["language syntax"],
			"releases": [
				{
					"sublime_text": "*",
					"branch": "master"
				}
			]
		},
		{
			"name": "Smali",
			"details": "https://github.com/QuinnWilton/sublime-smali",
			"labels": ["language syntax"],
			"releases": [
				{
					"sublime_text": "*",
					"branch": "master"
				}
			]
		},
		{
			"name": "Smart Backspace",
			"details": "https://github.com/awhite/sublime-smart-backspace",
			"labels": ["text navigation"],
			"releases": [
				{
					"sublime_text": "*",
					"tags": true
				}
			]
		},
		{
			"name": "Smart Delete",
			"details": "https://github.com/mac2000/sublime-smart-delete",
			"releases": [
				{
					"sublime_text": "*",
					"branch": "master"
				}
			]
		},
		{
			"name": "Smart Duplicate",
			"details": "https://github.com/roboshoes/SmartDuplicate-Sublime",
			"releases": [
				{
					"sublime_text": "*",
					"branch": "master"
				}
			]
		},
		{
			"name": "Smart Indent",
			"details": "https://github.com/YKZDY/SmartIndent-sublime",
			"releases": [
				{
					"sublime_text": "*",
					"tags": true
				}
			]
		},
		{
			"name": "Smart Match",
			"details": "https://github.com/ccampbell/sublime-smart-match",
			"releases": [
				{
					"sublime_text": "*",
					"branch": "master"
				}
			]
		},
		{
			"name": "Smart Path Copy",
			"details": "https://github.com/santi-h/SmartPathCopy",
			"labels": ["clipboard", "copy", "path"],
			"releases": [
				{
					"sublime_text": "*",
					"tags": true
				}
			]
		},
		{
			"name": "Smart Region",
			"details": "https://github.com/gbaptista/sublime-3-smart-region",
			"releases": [
				{
					"sublime_text": "*",
					"tags": true
				}
			]
		},
		{
			"name": "Smart Title Case",
			"details": "https://github.com/mattstevens/sublime-titlecase",
			"releases": [
				{
					"sublime_text": "*",
					"tags": true
				}
			]
		},
		{
			"name": "Smart VHDL",
			"description": "Syntax Highlighting, Snippets, code navigation and more for VHDL",
			"details": "https://github.com/TheClams/SmartVHDL",
			"issues": "https://bitbucket.org/Clams/smartvhdl/issues",
			"labels": ["language syntax", "snippets"],
			"releases": [
				{
					"sublime_text": "*",
					"tags": true
				}
			]
		},
		{
			"name": "SmarterLineMoves",
			"details": "https://github.com/trych/SmarterLineMoves",
			"labels": ["text manipulation", "formatting"],
			"releases": [
				{
					"sublime_text": "*",
					"tags": true
				}
			]
		},
		{
			"name": "smartifdef",
			"details": "https://github.com/robinchenyu/smartifdef",
			"releases": [
				{
					"sublime_text": "*",
					"tags": true
				}
			]
		},
		{
			"name": "SmartIM",
			"details": "https://github.com/icymind/SmartIM",
			"description": "reset input method to us when enter normal_mode, and restore previous input method when you enter insert_mode",
			"releases": [
				{
					"sublime_text": "*",
					"platforms": ["osx"],
					"tags": true
				}
			]
		},
		{
			"name": "Smartisan",
			"details": "https://github.com/ericmartel/Smartisan",
			"releases": [
				{
					"sublime_text": "*",
					"branch": "master"
				}
			]
		},
		{
			"details": "https://github.com/demon386/SmartMarkdown",
			"releases": [
				{
					"sublime_text": "*",
					"branch": "master"
				}
			]
		},
		{
			"name": "SmartNewWindow",
			"details": "https://github.com/maliayas/SublimeText_SmartNewWindow",
			"labels": ["window", "workspace", "project", "sidebar"],
			"releases": [
				{
					"sublime_text": "*",
					"tags": true
				}
			]
		},
		{
			"name": "Smarty",
			"details": "https://github.com/amitsnyderman/sublime-smarty",
			"labels": ["language syntax"],
			"releases": [
				{
					"sublime_text": "*",
					"tags": true
				}
			]
		},
		{
			"name": "Smithy",
			"description": "Syntax Support for Smithy IDL.",
			"details": "https://github.com/albe-rosado/sublime-smithy",
			"labels": ["language syntax"],
			"releases": [
				{
					"sublime_text": "*",
					"tags": true
				}
			]
		},
		{
			"name": "SML (Standard ML)",
			"details": "https://github.com/seanjames777/SML-Language-Definition",
			"labels": ["language syntax"],
			"releases": [
				{
					"sublime_text": "*",
					"branch": "master"
				}
			]
		},
		{
			"name": "SmojSubmit",
			"details": "https://github.com/YanWQ-monad/SmojSubmit",
			"releases": [
				{
					"sublime_text": "*",
					"tags": true
				}
			]
		},
		{
			"name": "SMPL",
			"details": "https://github.com/ofekih/smpl-sublime",
			"labels": ["smpl", "language syntax"],
			"releases": [
				{
					"sublime_text": "*",
					"tags": true
				}
			]
		},
		{
			"name": "SmPL (Coccinelle)",
			"details": "https://github.com/jtojnar/Sublime-SmPL-Syntax",
			"labels": ["smpl", "coccinelle", "language syntax"],
			"releases": [
				{
					"sublime_text": "*",
					"tags": true
				}
			]
		},
		{
			"name": "Snake",
			"details": "https://github.com/jonfinerty/sublime-snake",
			"releases": [
				{
					"sublime_text": "*",
					"tags": true
				}
			]
		},
		{
			"name": "Snakecasts-theme",
			"details": "https://github.com/nicoschuele/snakecasts-theme",
			"releases": [
				{
					"sublime_text": "*",
					"tags": true
				}
			]
		},
		{
			"name": "Snappy",
			"details": "https://github.com/chenditc/sublime-snappy",
			"labels": ["snappy"],
			"releases": [
				{
					"sublime_text": "*",
					"platforms": ["osx", "linux"],
					"tags": true
				}
			]
		},
		{
			"name": "Snazzy Color Scheme",
			"details": "https://github.com/Briles/snazzy-sublime",
			"labels": ["color scheme"],
			"releases": [
				{
					"sublime_text": ">=3170",
					"tags": true
				}
			]
		},
		{
			"name": "Snippet Destroyer",
			"details": "https://github.com/twolfson/sublime-snippet-destroyer",
			"labels": ["snippet", "delete", "destroy"],
			"releases": [
				{
					"sublime_text": "*",
					"tags": true
				}
			]
		},
		{
			"name": "SnippetCaller",
			"details": "https://github.com/shagabutdinov/sublime-snippet-caller",
			"donate": "https://github.com/shagabutdinov/sublime-enhanced/blob/master/readme-donations.md",
			"labels": ["sublime-enhanced", "snippets", "text manipulation"],
			"releases": [
				{
					"sublime_text": "*",
					"branch": "master"
				}
			]
		},
		{
			"name": "SnippetIndex",
			"details": "https://github.com/omkarjc27/sublime-snipet-index",
			"donate": "https://github.com/omkarjc27/Snippet-Index",
			"labels": ["module", "snippets", "code-reuse", "modular"],
			"releases": [
				{
					"sublime_text": "*",
					"tags": true
				}
			]
		},
		{
			"name": "SnippetMaker",
			"details": "https://github.com/jugyo/SublimeSnippetMaker",
			"labels": ["snippets"],
			"releases": [
				{
					"sublime_text": "*",
					"tags": true
				}
			]
		},
		{
			"name": "SnippetManager",
			"details": "https://github.com/shagabutdinov/sublime-snippet-manager",
			"donate": "https://github.com/shagabutdinov/sublime-enhanced/blob/master/readme-donations.md",
			"labels": ["sublime-enhanced", "snippets"],
			"releases": [
				{
					"sublime_text": "*",
					"branch": "master"
				}
			]
		},
		{
			"name": "SnippetSkydragon",
			"details": "https://github.com/wghust/snippetSkydragon",
			"labels": ["snippets"],
			"releases": [
				{
					"sublime_text": "*",
					"tags": true
				}
			]
		},
		{
			"name": "SnippetX",
			"details": "https://github.com/ColinRyan/SnippetX",
			"labels": ["text manipulation", "snippets"],
			"releases": [
				{
					"sublime_text": "*",
					"tags": true
				}
			]
		},
		{
			"name": "SnipTeX",
			"description": "A collection of 90+ LaTeX snippets",
			"details": "https://github.com/CharbelAD/SnipTeX",
			"labels": ["latex","snippets"],
			"releases" :[
				{
					"sublime_text": "*",
					"tags": true
				}
			]
		},
		{
			"name": "SNMP MIB Syntax",
			"description": "Syntax Highlighting for SNMP MIB files (SMIv2)",
			"details": "https://github.com/stevenkaras/Sublime-SNMP-MIB",
			"labels": ["language syntax"],
			"releases": [
				{
					"sublime_text": "*",
					"tags": true
				}
			]
		},
		{
			"name": "Snowball Syntax",
			"description": "Syntax Highlighting for Snowball framwork destinated to stemming",
			"details": "https://github.com/assem-ch/snowball-sublime-syntax",
			"labels": ["language syntax"],
			"releases": [
				{
					"sublime_text": "*",
					"tags": true
				}
			]
		},
		{
			"name": "Snowflake",
			"details": "https://github.com/okeeffdp/snowflake-sublime-text",
			"labels": ["language syntax"],
			"releases": [
				{
					"sublime_text": "*",
					"tags": true
				}
			]
		},
		{
			"name": "Soar Tools",
			"details": "https://github.com/garfieldnate/Sublime-Soar-Tools",
			"labels": ["language syntax", "snippets"],
			"releases": [
				{
					"sublime_text": "*",
					"tags": true
				}
			]
		},
		{
			"name": "Solarized Color Scheme",
			"details": "https://github.com/braver/Solarized",
			"donate": "https://paypal.me/koenlageveen",
			"labels": ["color scheme"],
			"releases": [
				{
					"sublime_text": "*",
					"tags": true
				}
			]
		},
		{
			"name": "Solarized OKLab Color Scheme",
			"details": "https://github.com/Rayraegah/solarized-lab",
			"labels": ["color scheme"],
			"releases": [
				{
					"sublime_text": "*",
					"tags": true
				}
			]
		},
		{
			"name": "Solidity Docstring Generator",
			"details": "https://github.com/matt-lough/solidity-docstring-generator",
			"releases": [
				{
					"sublime_text": "*",
					"tags": true
				}
			]
		},
		{
			"name": "Solisp",
			"details": "https://github.com/stuin/solisp-sublime",
			"releases": [
				{
					"sublime_text": "*",
					"tags": true
				}
			]
		},
		{
			"name": "Solium Gutter",
			"details": "https://github.com/sey/sublime-solium-gutter",
			"releases": [
				{
					"sublime_text": "*",
					"tags": true
				}
			]
		},
		{
			"name": "Sonic Pi",
			"details": "https://github.com/fbehrens/sublime_sonic_pi",
			"labels": ["music"],
			"releases": [
				{
					"sublime_text": "*",
					"tags": true
				}
			]
		},
		{
			"name": "Sophia",
			"details": "https://github.com/aeternity/sublime-sophia",
			"labels": ["blockchain", "contracts", "aeternity"],
			"releases": [
				{
					"sublime_text": "*",
					"tags": true
				}
			]
		},
		{
			"name": "Sort JavaScript Imports",
			"details": "https://github.com/insin/sublime-sort-javascript-imports",
			"releases": [
				{
					"sublime_text": "*",
					"tags": true
				}
			]
		},
		{
			"name": "Sort Lines (Numerically)",
			"details": "https://github.com/alimony/sublime-sort-numerically",
			"releases": [
				{
					"sublime_text": "*",
					"tags": true
				}
			]
		},
		{
			"name": "Sort Lines By Selection",
			"details": "https://github.com/sascha-wolf/sublime-SortLinesBySelection",
			"releases": [
				{
					"sublime_text": "*",
					"tags": true
				}
			]
		},
		{
			"name": "SortBy",
			"details": "https://github.com/Doi9t/SortBy",
			"labels": ["sort", "sorting"],
			"releases": [
				{
					"sublime_text": "3000 - 3999",
					"tags": "st3-"
				},
				{
					"sublime_text": ">=4000",
					"tags": "st4-"
				}
			]
		},
		{
			"name": "SortList",
			"details": "https://github.com/kylebebak/sublime_sort_list",
			"releases": [
				{
					"sublime_text": "*",
					"tags": true
				}
			]
		},
		{
			"details": "https://github.com/bizoo/SortTabs",
			"releases": [
				{
					"sublime_text": "*",
					"branch": "master"
				}
			]
		},
		{
			"name": "Soulburn Color Scheme",
			"details": "https://github.com/caffo/soulburn",
			"author": "Rodrigo Franco",
			"labels": ["color scheme"],
			"releases": [
				{
					"sublime_text": "*",
					"tags": true
				}
			]
		},
		{
			"name": "Sound",
			"details": "https://github.com/airtoxin/Sublime-Sound",
			"releases": [
				{
					"platforms": "osx",
<<<<<<< HEAD
					"sublime_text": "*",
=======
					"sublime_text": ">=3000",
>>>>>>> ab16793c
					"tags": "st3-osx-"
				},
				{
					"platforms": "linux",
					"sublime_text": "*",
					"tags": "st3-linux-"
				},
				{
					"platforms": "windows",
					"sublime_text": "*",
					"tags": "st3-windows-"
				}
			]
		},
		{
			"name": "SourceDown",
			"details": "https://github.com/bordaigorl/sublime-sourcedown",
			"labels": ["markdown", "blog"],
			"releases": [
				{
					"sublime_text": "*",
					"tags": true
				}
			]
		},
		{
			"name": "Sourcegraph",
			"details": "https://github.com/sourcegraph/sourcegraph-sublime",
			"labels": ["go"],
			"releases": [
				{
					"sublime_text": "*",
					"tags": true
				}
			]
		},
		{
			"name": "SourcePawn Completions",
			"details": "https://github.com/ppalex7/SourcePawnCompletions",
			"description": "SourcePawn auto-completion and build-system",
			"readme": "https://raw.githubusercontent.com/ppalex7/SourcePawnCompletions/master/README.md",
			"labels": ["auto-complete", "build system"],
			"releases": [
				{
					"sublime_text": "*",
					"tags": true
				}
			]
		},
		{
			"name": "SourcePawn Syntax Highlighting",
			"details": "https://github.com/Dillonb/SublimeSourcePawn",
			"labels": ["language syntax"],
			"releases": [
				{
					"sublime_text": "*",
					"branch": "master"
				}
			]
		},
		{
			"name": "SourceSharer",
			"details": "https://github.com/geekpradd/sublime-sourcesharer-plugin",
			"releases": [
				{
					"sublime_text": "*",
					"tags": true
				}
			]
		},
		{
			"name": "SourceTalk",
			"details": "https://github.com/malroc/sourcetalk_st2",
			"labels": ["code sharing", "remote collaboration"],
			"previous_names": ["SoucreTalk (real time code discussions)"],
			"releases": [
				{
					"sublime_text": "*",
					"tags": true
				}
			]
		},
		{
			"name": "Sourcetrail",
			"previous_names": ["coati"],
			"details": "https://github.com/CoatiSoftware/sublime-sourcetrail",
			"labels": ["utilities"],
			"releases": [
				{
					"sublime_text": "*",
					"tags": true
				}
			]
		},
		{
			"name": "SourceTree",
			"details": "https://bitbucket.org/PhillSparks/sublimesourcetree",
			"releases": [
				{
					"sublime_text": "*",
					"branch": "master"
				}
			]
		},
		{
			"name": "SourceTreeCommands",
			"details": "https://github.com/gdeOo/sublime-sourcetree",
			"releases": [
				{
					"sublime_text": "*",
					"tags": true
				}
			]
		},
		{
			"name": "Soy",
			"details": "https://github.com/Medium/soy-sublime",
			"labels": ["language syntax"],
			"releases": [
				{
					"sublime_text": "*",
					"tags": true
				}
			]
		},
		{
			"name": "SpaceDuck Color Scheme",
			"details": "https://github.com/ZhongXiLu/SpaceDuck-SublimeText",
			"labels": ["color scheme"],
			"releases": [
				{
					"sublime_text": "*",
					"tags": true
				}
			]
		},
		{
			"name": "SpaceSnippets",
			"details": "https://github.com/shagabutdinov/sublime-space-snippets",
			"donate": "https://github.com/shagabutdinov/sublime-enhanced/blob/master/readme-donations.md",
			"labels": ["sublime-enhanced", "text manipulation"],
			"releases": [
				{
					"sublime_text": "*",
					"tags": true
				}
			]
		},
		{
			"name": "SPARC Assembly",
			"details": "https://github.com/ProtractorNinja/SPARC-sublime",
			"labels": ["language syntax"],
			"releases": [
				{
					"sublime_text": "*",
					"branch": "master"
				}
			]
		},
		{
			"name": "SPARQL",
			"details": "https://github.com/patchspace/sparql-sublime",
			"releases": [
				{
					"sublime_text": "*",
					"tags": true
				}
			]
		},
		{
			"name": "SPARQL Runner",
			"details": "https://github.com/hevp/sublime-sparql-runner",
			"releases": [
				{
					"sublime_text": "*",
					"tags": true
				}
			]
		},
		{
			"name": "Spec Finder",
			"details": "https://github.com/rogeriochaves/sublime-spec-finder",
			"releases": [
				{
					"sublime_text": "*",
					"tags": true
				}
			]
		},
		{
			"name": "Spec Focuser",
			"details": "https://github.com/wireframe/sublime-spec-focuser",
			"releases": [
				{
					"sublime_text": "*",
					"branch": "master"
				}
			]
		},
		{
			"name": "Specman",
			"details": "https://github.com/tsvi/specman-sublime-grammar",
			"labels": ["language syntax"],
			"releases": [
				{
					"sublime_text": ">=3187",
					"tags": true
				}
			]
		},
		{
			"name": "SpectreCSS Snippets",
			"details": "https://github.com/code-reaper08/SpectreCSS-Sublime-Snippets",
			"labels": ["spectrecss", "snippets", "css"],
			"releases": [
				{
					"sublime_text": "*",
					"tags": true
				}
			]
		},
		{
			"name": "Sphere Online Judge",
			"details": "https://github.com/geekpradd/Sphere-Online-Judge-Sublime",
			"releases": [
				{
					"sublime_text": "*",
					"tags": true
				}
			]
		},
		{
			"name": "Sphinx Ref Helper",
			"details": "https://github.com/intelkevinputnam/sphinx-ref-helper",
			"labels": ["sphinx"],
			"releases": [
				{
					"sublime_text": "*",
					"tags": true
				}
			]
		},
		{
			"name": "SphinxRefmate",
			"details": "https://github.com/phughes3866/SphinxRefmate",
			"labels": ["sphinx"],
			"releases": [
				{
					"sublime_text": "*",
					"tags": true
				}
			]
		},
		{
			"name": "SPICE Circuit Simulator",
			"details": "https://github.com/leoheck/sublime-spice",
			"labels": ["circuit simulator"],
			"previous_names": ["Spice"],
			"releases": [
				{
					"sublime_text": "*",
					"tags": true
				}
			]
		},
		{
			"name": "SpiderScript",
			"details": "https://github.com/Namek/Spider-Sublime-Plugin",
			"labels": ["language syntax"],
			"releases": [
				{
					"sublime_text": "*",
					"tags": true
				}
			]
		},
		{
			"name": "SPIP",
			"details": "https://github.com/phenix-factory/Sublime-SPIP",
			"releases": [
				{
					"sublime_text": "*",
					"branch": "master"
				}
			]
		},
		{
			"name": "Spirit Color Scheme",
			"details": "https://github.com/unknownuser88/Spirit",
			"author": "David Bekoyan",
			"labels": ["color scheme"],
			"releases": [
				{
					"sublime_text": "*",
					"tags": true
				}
			]
		},
		{
			"name": "Split Line",
			"details": "https://github.com/stevebasher/Split-Line-Sublime-Plugin",
			"author": "Steve Basher",
			"releases": [
				{
					"sublime_text": "*",
					"tags": true
				}
			]
		},
		{
			"name": "Splunk Conf File Syntax Highlighting",
			"details": "https://github.com/shakeelmohamed/sublime-splunk-conf-highlighting",
			"author": "Shakeel Mohamed",
			"labels": ["language syntax"],
			"releases": [
				{
					"sublime_text": "*",
					"tags": true
				}
			]
		},
		{
			"name": "Splunk Format",
			"details": "https://github.com/mew1033/Splunk-Format",
			"releases": [
				{
					"sublime_text": "*",
					"tags": true
				}
			]
		},
		{
			"name": "Splunk Syntax",
			"details": "https://github.com/aarongraham/splunk-syntax-sublime",
			"labels": ["language", "syntax"],
			"releases": [
				{
					"sublime_text": "*",
					"tags": true
				}
			]
		},
		{
			"name": "Spotify",
			"details": "https://github.com/smpanaro/sublime-spotify",
			"labels": ["music"],
			"previous_names": ["Spotify Control"],
			"releases": [
				{
					"sublime_text": "*",
					"platforms": "osx",
					"tags": true
				}
			]
		},
		{
			"name": "spotify-control",
			"details": "https://github.com/fcannizzaro/spotify-control",
			"description": "View and Control your Spotify experience without leaving Sublime Text",
			"labels": ["spotify", "music"],
			"releases": [
				{
					"sublime_text": "*",
					"platforms": ["windows"],
					"tags": true
				}
			]
		},
		{
			"name": "SpotifyPlayer (Ubuntu)",
			"details": "https://github.com/zokis/SpotifySublime",
			"labels": ["music", "spotify"],
			"author": "Marcelo Fonseca Tambalo (Zokis)",
			"releases": [
				{
					"sublime_text": ">2999",
					"platforms": ["linux"],
					"tags": true
				}
			]
		},
		{
			"name": "SpotifyWeb",
			"details": "https://github.com/DevInsideYou/SpotifyWeb",
			"labels": ["spotify", "music"],
			"releases": [
				{
					"sublime_text": "*",
					"platforms": "*",
					"tags": true
				}
			]
		},
		{
			"name": "Sprak Syntax & Completions for else Heartbreak()",
			"details": "https://github.com/Eforen/sublime-syntax-sprak",
			"author": "Eforen (Ariel Lothlorien)",
			"labels": ["language syntax", "snippets", "completions", "game"],
			"releases": [
				{
					"sublime_text": "*",
					"tags": true
				}
			]
		},
		{
			"name": "Spreadsheet Formula",
			"details": "https://github.com/axemonk/Spreadsheet-Formula",
			"author": ["axemonk", "michaelblyons"],
			"labels": ["language syntax", "snippets", "completions"],
			"previous_names": ["Excel formula"],
			"releases": [
				{
					"sublime_text": "3092 - 4074",
					"tags": "st3-"
				},
				{
					"sublime_text": ">=4075",
					"tags": "st4-"
				}
			]
		},
		{
			"name": "SproutCore Snippets and JSHint Integration",
			"details": "https://github.com/sproutcore/sproutcore-sublime-text-2-package",
			"labels": ["snippets"],
			"releases": [
				{
					"sublime_text": "*",
					"branch": "master"
				}
			]
		},
		{
			"name": "SPWN Language",
			"details": "https://github.com/camden314/spwn-sublime",
			"releases": [
				{
					"sublime_text": "*",
					"tags": true
				}
			]
		},
		{
			"name": "SQF for VBS3",
			"details": "https://github.com/zahngol/SQF-VBS3",
			"releases": [
				{
					"sublime_text": "*",
					"tags": true
				}
			]
		},
		{
			"name": "SQF Language",
			"details": "https://github.com/jonbons/Sublime-SQF-Language",
			"labels": ["language syntax"],
			"releases": [
				{
					"sublime_text": "*",
					"branch": "master"
				}
			]
		},
		{
			"name": "SQL (simple-db-migrate)",
			"details": "https://github.com/caiogondim/simple-db-migrate-sublime-syntax-highlight",
			"releases": [
				{
					"sublime_text": "*",
					"branch": "master"
				}
			]
		},
		{
			"name": "sql-formatter",
			"details": "https://github.com/kufii/sublime-sql-formatter",
			"releases": [
				{
					"sublime_text": "*",
					"tags": true
				}
			]
		},
		{
			"name": "SqlBeautifier",
			"details": "https://github.com/zsong/SqlBeautifier",
			"labels": ["sql", "formatting", "formatter"],
			"releases": [
				{
					"sublime_text": "*",
					"tags": true
				}
			]
		},
		{
			"name": "SQLExec",
			"details": "https://github.com/jum4/sublime-sqlexec",
			"releases": [
				{
					"sublime_text": "*",
					"branch": "master"
				}
			]
		},
		{
			"name": "SQLPlus",
			"details": "https://github.com/bofm/sublime_sqlplus",
			"releases": [
				{
					"sublime_text": ">=3065",
					"tags": true
				}
			]
		},
		{
			"name": "SQLTools",
			"details": "https://github.com/mtxr/SublimeText-SQLTools",
			"labels": ["sql", "formatting", "formatter", "tools", "completions"],
			"releases": [
				{
					"sublime_text": "*",
					"tags": true
				}
			]
		},
		{
			"name": "Sqlx Builder",
			"details": "https://github.com/taojy123/SublimeText-Sqlx",
			"labels": ["sql", "sqlx", "extension", "build system", "tools"],
			"releases": [
				{
					"sublime_text": "*",
					"tags": true
				}
			]
		},
		{
			"name": "Squib Snippets",
			"details": "https://github.com/andymeneely/sublime-squib",
			"labels": ["snippets", "dsl", "ruby"],
			"releases": [
				{
					"sublime_text": "*",
					"tags": true
				}
			]
		},
		{
			"name": "Squiggle",
			"details": "https://github.com/squiggle-lang/squiggle-sublime",
			"labels": ["language syntax"],
			"releases": [
				{
					"sublime_text": "*",
					"tags": true
				}
			]
		},
		{
			"name": "Squirrel",
			"details": "https://github.com/Enduriel/Sublime-Squirrel",
			"author": ["Enduriel", "micheg", "Roland Piirsoo"],
			"labels": ["language syntax", "snippets", "completions", "squirrel"],
			"releases": [
				{
					"sublime_text": ">=4107",
					"tags": true
				}
			]
		},
		{
			"name": "SRT",
			"details": "https://github.com/SalGnt/Sublime-SRT",
			"author": "Salvatore Gentile",
			"labels": ["language syntax"],
			"releases": [
				{
					"sublime_text": "*",
					"tags": true
				}
			]
		},
		{
			"name": "SSE & AVX Intrinsics",
			"details": "https://github.com/ilya-lavrenov/sublime-sse-avx",
			"author": "Ilya Lavrenov",
			"labels": ["snippets", "completions"],
			"releases": [
				{
					"sublime_text": "*",
					"branch": "master"
				}
			]
		},
		{
			"name": "SSH Config",
			"details": "https://github.com/robballou/sublimetext-sshconfig",
			"author": ["michaelblyons", "robballou"],
			"labels": ["language syntax", "snippets", "completions"],
			"releases": [
				{
					"sublime_text": "3000 - 3155",
					"tags": "st3.0-"
				},
				{
					"sublime_text": "3156 - 4074",
					"tags": "st3-"
				},
				{
					"sublime_text": ">=4075",
					"tags": "st4-"
				}
			]
		},
		{
			"name": "SSH-Panel",
			"details": "https://github.com/Haiquan-27/SSH-Panel",
			"author": "Haiquan",
			"labels": ["file navigation", "file creation", "remote"],
			"releases": [
				{
					"sublime_text": ">=3211",
					"tags": true
				}
			]
		},
		{
			"name": "SSHubl",
			"details": "https://github.com/HorlogeSkynet/SSHubl",
			"labels": ["forward", "remote", "ssh", "terminal"],
			"releases": [
				{
					"sublime_text": ">=4081",
					"tags": true
				}
			]
		},
		{
			"name": "ST_AWK",
			"details": "https://github.com/qiuxiafei/st_awk",
			"releases": [
				{
					"sublime_text": "*",
					"tags": true
				}
			]
		},
		{
			"name": "Stack Overflow Snippets",
			"details": "https://github.com/rinas7/StackOverflowSnippets",
			"releases": [
				{
					"sublime_text": "*",
					"tags": true
				}
			]
		},
		{
			"name": "StackMob JS Snippets",
			"details": "https://github.com/wyne/sublime-stackmob-js-snippets",
			"labels": ["snippets"],
			"releases": [
				{
					"sublime_text": "*",
					"branch": "master"
				}
			]
		},
		{
			"name": "Stackoverflow Debug Helper",
			"details": "https://github.com/debugginator/SO-debug-helper",
			"releases": [
				{
					"sublime_text": "*",
					"tags": true
				}
			]
		},
		{
			"name": "StackTracer",
			"details": "https://github.com/zhangqibupt/stacktracer",
			"labels": ["ruby"],
			"releases": [
				{
					"sublime_text": "*",
					"tags": true
				}
			]
		},
		{
			"name": "Stan",
			"details": "https://github.com/dougalsutherland/sublime-stan",
			"releases": [
				{
					"sublime_text": "*",
					"branch": "master"
				}
			]
		},
		{
			"name": "StandardFormat",
			"details": "https://github.com/bcomnes/sublime-standard-format",
			"labels": ["formatting", "javascript"],
			"releases": [
				{
					"sublime_text": "*",
					"platforms": "*",
					"tags": true
				}
			]
		},
		{
			"name": "StandardSnippets",
			"details": "https://github.com/vkhitev/sublime-standardjs-snippets",
			"labels": ["snippets", "completions", "javascript"],
			"releases": [
				{
					"sublime_text": "*",
					"tags": true
				}
			]
		},
		{
			"name": "Stanza Syntax",
			"details": "https://github.com/dwnusbaum/stanza-syntax",
			"labels": ["language syntax"],
			"releases": [
				{
					"sublime_text": "*",
					"tags": true
				}
			]
		},
		{
			"name": "Starbound Lua",
			"details": "https://github.com/UnknownX7/Sublime-Starbound-Lua-Syntax",
			"labels": ["language syntax"],
			"releases": [
				{
					"sublime_text": "*",
					"tags": true
				}
			]
		},
		{
			"name": "Starlark",
			"details": "https://github.com/Vasfed/sublime_starlark",
			"labels": ["language syntax"],
			"releases": [
				{
					"sublime_text": "*",
					"tags": true
				}
			]
		},
		{
			"name": "Startup Files",
			"details": "https://github.com/voltavidTony/Startup-Files",
			"labels": ["file", "open", "startup"],
			"releases":
			[
				{
					"sublime_text": "*",
					"tags": true
				}
			]
		},
		{
			"name": "Stata Enhanced",
			"details": "https://github.com/andrewheiss/SublimeStataEnhanced",
			"labels": ["stata"],
			"previous_names": ["Stata 13"],
			"releases": [
				{
					"sublime_text": "*",
					"platforms": ["osx", "windows"],
					"tags": true
				}
			]
		},
		{
			"name": "Stata Improved Editor",
			"details": "https://github.com/zizhongyan/StataImproved",
			"labels": ["stata"],
			"releases": [
				{
					"sublime_text": "*",
					"platforms": ["osx"],
					"tags": true
				}
			]
		},
		{
			"name": "StataEditor",
			"details": "https://github.com/mattiasnordin/StataEditor",
			"labels": ["stata"],
			"releases": [
				{
					"sublime_text": "*",
					"platforms": "windows",
					"tags": true
				}
			]
		},
		{
			"name": "StataLinux",
			"details": "https://github.com/acarril/StataLinux",
			"labels": ["stata"],
			"releases": [
				{
					"sublime_text": "*",
					"platforms": ["linux"],
					"tags": true
				}
			]
		},
		{
			"name": "Statement",
			"details": "https://github.com/shagabutdinov/sublime-statement",
			"donate": "https://github.com/shagabutdinov/sublime-enhanced/blob/master/readme-donations.md",
			"labels": ["sublime-enhanced", "text manipulation", "utilities"],
			"releases": [
				{
					"sublime_text": "*",
					"branch": "master"
				}
			]
		},
		{
			"name": "Status Bar Clock",
			"details": "https://github.com/lukstep/StatusBarClock",
			"labels": ["status bar", "clock"],
			"releases": [
				{
					"sublime_text": ">=4107",
					"tags": true
				}
			]
		},
		{
			"name": "Status Bar File Size",
			"details": "https://github.com/SublimeText/StatusBarFileSize",
			"releases": [
				{
					"sublime_text": "*",
					"tags": true
				}
			]
		},
		{
			"name": "Status Bar JsonPath",
			"details": "https://github.com/akirk/StatusBarJsonPath",
			"author": "Alex Kirk",
			"labels": ["status bar", "json", "jsonpath"],
			"releases": [
				{
					"sublime_text": "*",
					"tags": true
				}
			]
		},
		{
			"name": "Status Bar Time",
			"details": "https://github.com/lowliet/sublimetext-StatusBarTime",
			"releases": [
				{
					"sublime_text": "*",
					"branch": "master"
				}
			]
		},
		{
			"name": "Status Bar Weather",
			"details": "https://github.com/lowliet/sublimetext-StatusBarWeather",
			"labels": ["status bar", "weather", "info", "utilities"],
			"releases": [
				{
					"sublime_text": "*",
					"tags": true
				}
			]
		},
		{
			"name": "Statusbar Path",
			"details": "https://github.com/unphased/SublimeStatusbarPath",
			"releases": [
				{
					"sublime_text": "*",
					"branch": "master"
				}
			]
		},
		{
			"name": "StatusBarSymbols",
			"details": "https://github.com/OdinTech3/StatusBarSymbols",
			"releases": [
				{
					"sublime_text": "*",
					"tags": true
				}
			]
		},
		{
			"name": "StatusMessage",
			"details": "https://github.com/shagabutdinov/sublime-status-message",
			"donate": "https://github.com/shagabutdinov/sublime-enhanced/blob/master/readme-donations.md",
			"labels": ["sublime-enhanced", "theme"],
			"releases": [
				{
					"sublime_text": "*",
					"branch": "master"
				}
			]
		},
		{
			"name": "Steadfast Color Scheme",
			"details": "https://github.com/serogers/steadfast_color_scheme",
			"labels": ["color scheme"],
			"releases": [
				{
					"sublime_text": "*",
					"tags": true
				}
			]
		},
		{
			"name": "Stencil",
			"details": "https://github.com/kgston/stencil-syntax-sublime",
			"labels": ["language syntax", "stencil"],
			"releases": [
				{
					"sublime_text": "*",
					"tags": true
				}
			]
		},
		{
			"name": "StGitlab",
			"details": "https://github.com/tosher/StGitlab",
			"labels": ["gitlab", "project", "management"],
			"releases": [
				{
					"sublime_text": ">=3118",
					"tags": true
				}
			]
		},
		{
			"name": "StickWithMarkdownSnippets",
			"details": "https://github.com/UniFreak/SublimeMdSnippets",
			"releases": [
				{
					"sublime_text": "*",
					"tags": true
				}
			]
		},
		{
			"name": "StickySearch",
			"details": "https://github.com/vim-zz/StickySearch",
			"releases": [
				{
					"sublime_text": "*",
					"tags": true
				}
			]
		},
		{
			"name": "StoryScript Highlight",
			"details": "https://github.com/swwind/StoryScript-Highlight",
			"labels": ["language syntax"],
			"releases": [
				{
					"sublime_text": "*",
					"tags": true
				}
			]
		},
		{
			"details": "https://github.com/gravejester/stposh",
			"labels": ["language syntax"],
			"releases": [
				{
					"sublime_text": "*",
					"branch": "master"
				}
			]
		},
		{
			"name": "Strace Syntax",
			"details": "https://github.com/djuretic/SublimeStrace",
			"labels": ["language syntax"],
			"releases": [
				{
					"sublime_text": ">=3103",
					"tags": true
				}
			]
		},
		{
			"name": "Strapdown Markdown Preview",
			"details": "https://github.com/michfield/sublime-strapdown-preview",
			"previous_names": ["Strapdown.js Markdown Preview"],
			"releases": [
				{
					"sublime_text": "*",
					"branch": "master"
				}
			]
		},
		{
			"name": "StrapdownJS Boilerplate",
			"details": "https://github.com/sonokamome/StrapdownJS-Boilerplate",
			"labels" : ["markdown", "strapdownjs", "boilerplate", "snippet", "snippets"],
			"releases": [
				{
					"sublime_text": "*",
					"platforms": "*",
					"tags": true
				}
			]
		},
		{
			"name": "Streamer Mode",
			"details": "https://github.com/nicholastay/Sublime-StreamerMode",
			"releases": [
				{
					"sublime_text": ">=3116",
					"tags": true
				}
			]
		},
		{
			"name": "Streamlit",
			"details": "https://github.com/futureprogrammer360/Sublime-Streamlit",
			"labels": ["snippets", "auto-complete", "build system", "completions", "python", "documentation"],
			"releases": [
				{
					"sublime_text": "*",
					"tags": true
				}
			]
		},
		{
			"name": "String 2 Lower Hyphen",
			"details": "https://github.com/jielimanyili/sublime_string2_lower_hyphen",
			"releases": [
				{
					"sublime_text": "*",
					"branch": "master"
				}
			]
		},
		{
			"name": "Stringify",
			"details": "https://github.com/BurnerPat/sublimetext-stringify",
			"releases": [
				{
					"sublime_text": "*",
					"tags": true
				}
			]
		},
		{
			"name": "Strings Resource File",
			"previous_names": ["Xcode Strings"],
			"details": "https://github.com/p4t5h3/strings-resource-file-language-for-sublime-text",
			"labels": ["language syntax"],
			"releases": [
				{
					"sublime_text": ">3092",
					"tags": true
				}
			]
		},
		{
			"name": "StringUtilities",
			"details": "https://github.com/akalongman/sublimetext-stringutilities",
			"labels": ["utilities"],
			"author": "Avtandil Kikabidze aka LONGMAN",
			"releases": [
				{
					"sublime_text": "*",
					"tags": true
				}
			]
		},
		{
			"name": "Strip Whitespace Lines",
			"details": "https://github.com/p3lim/sublime-strip-whitespace-lines",
			"releases": [
				{
					"sublime_text": "*",
					"tags": true
				}
			]
		},
		{
			"details": "https://github.com/jbrooksuk/StripHTML",
			"releases": [
				{
					"sublime_text": "*",
					"branch": "master"
				}
			]
		},
		{
			"name": "StrongView",
			"details": "https://github.com/jzipperle/strongview-sublime",
			"releases": [
				{
					"sublime_text": "*",
					"branch": "master"
				}
			]
		},
		{
			"name": "Stupid Indent",
			"details": "https://github.com/tzvetkoff/sublime_stupid_indent",
			"releases": [
				{
					"sublime_text": "*",
					"tags": true
				}
			]
		},
		{
			"name": "STVenvWrapper",
			"details": "https://github.com/nvanwitt/STVenvWrapper",
			"releases": [
				{
					"sublime_text": "*",
					"tags": true
				}
			]
		},
		{
			"name": "Stylefmt",
			"previous_names": ["CSSfmt"],
			"details": "https://github.com/dmnsgn/sublime-stylefmt",
			"labels": ["style", "css", "formatting"],
			"releases": [
				{
					"sublime_text": "*",
					"tags": true
				}
			]
		},
		{
			"name": "StyleSorter",
			"details": "https://github.com/AndreasBackx/StyleSorter",
			"releases": [
				{
					"sublime_text": "*",
					"tags": true
				}
			]
		},
		{
			"name": "StyleToken",
			"details": "https://github.com/vcharnahrebel/style-token",
			"releases": [
				{
					"sublime_text": "*",
					"branch": "master"
				}
			]
		},
		{
			"details": "https://github.com/billymoon/Stylus",
			"releases": [
				{
					"sublime_text": "*",
					"branch": "master"
				}
			]
		},
		{
			"name": "Stylus Clean Completions",
			"details": "https://github.com/lnikell/stylus-clean-completions",
			"releases": [
				{
					"sublime_text": "*",
					"tags": true
				}
			]
		},
		{
			"details": "https://github.com/billymoon/Stylus-Snippets",
			"releases": [
				{
					"sublime_text": "*",
					"branch": "master"
				}
			]
		},
		{
			"name": "Subclim",
			"details": "https://github.com/JulianEberius/Subclim",
			"releases": [
				{
					"sublime_text": "*",
					"branch": "master"
				}
			]
		},
		{
			"name": "SubDpaste",
			"details": "https://github.com/bartTC/SubDpaste",
			"releases": [
				{
<<<<<<< HEAD
					"sublime_text": "*",
=======
					"sublime_text": ">=3000",
>>>>>>> ab16793c
					"branch": "sublime-3-stable"
				}
			]
		},
		{
			"details": "https://github.com/kostajh/subDrush",
			"releases": [
				{
					"sublime_text": "*",
					"branch": "master"
				}
			]
		},
		{
			"name": "Subforce - Perforce for Sublime",
			"details": "https://github.com/claytonlemons/Subforce",
			"labels": ["vcs", "perforce", "p4"],
			"releases": [
				{
					"sublime_text": "*",
					"platforms": ["windows"],
					"tags": true
				}
			]
		},
		{
			"name": "Subhub",
			"details": "https://github.com/mechio/subhub",
			"releases": [
				{
					"sublime_text": "*",
					"branch": "master"
				}
			]
		},
		{
			"name": "sublack",
			"details": "https://github.com/jgirardet/sublack",
			"author": "jgirardet",
			"releases": [
				{
					"sublime_text": "*",
					"tags": true
				}
			]
		},
		{
			"details": "https://github.com/yrammos/SubLilyPond",
			"releases": [
				{
					"sublime_text": "*",
					"branch": "master"
				}
			]
		},
		{
			"name": "Sublimall",
			"details": "https://github.com/toxinu/Sublimall",
			"releases": [
				{
					"sublime_text": "*",
					"tags": true
				}
			]
		},
		{
			"name": "Sublime Bookmarks",
			"details": "https://github.com/bollu/sublimeBookmark",
			"releases": [
				{
					"sublime_text": "*",
					"branch": "st3"
				}
			]
		},
		{
			"name": "Sublime convert colorcode",
			"details": "https://github.com/tgfjt/Sublime-convert-colorcode",
			"releases": [
				{
					"sublime_text": "*",
					"branch": "master"
				}
			]
		},
		{
			"name": "Sublime ES7 React Redux ReactNative JS snippets",
			"details": "https://github.com/lassegit/sublime-es7-javascript-react-snippets",
			"labels": ["react", "es7", "javascript"],
			"releases": [
				{
					"sublime_text": "*",
					"tags": true
				}
			]
		},
		{
			"name": "Sublime Files",
			"details": "https://github.com/al63/SublimeFiles",
			"labels": ["open file", "file navigation"],
			"releases": [
				{
					"sublime_text": "*",
					"branch": "master"
				}
			]
		},
		{
			"name": "Sublime Input",
			"details": "https://github.com/mavidser/SublimeInput",
			"releases": [
				{
					"sublime_text": "*",
					"tags": true
				}
			]
		},
		{
			"name": "Sublime JS",
			"details": "https://github.com/75team/SublimeJS",
			"releases": [
				{
					"sublime_text": "*",
					"branch": "master"
				}
			]
		},
		{
			"name": "Sublime Text API Helper",
			"details": "https://github.com/jugyo/SublimeTextAPIHelper",
			"releases": [
				{
					"sublime_text": "*",
					"branch": "master"
				}
			]
		},
		{
			"name": "Sublime TFS",
			"details": "https://github.com/CDuke/sublime-tfs",
			"labels": ["tfs"],
			"releases": [
				{
					"sublime_text": "*",
					"platforms": ["windows"],
					"branch": "master"
				}
			]
		},
		{
			"name": "Sublime Tutor",
			"details": "https://github.com/jaipandya/SublimeTutor",
			"releases": [
				{
					"sublime_text": "*",
					"platforms": "osx",
					"tags": "osx-"
				},
				{
					"sublime_text": ">=3065",
					"platforms": "windows",
					"tags": "win-"
				},
				{
					"sublime_text": "*",
					"platforms": "linux",
					"tags": "linux-"
				}
			]
		},
		{
			"name": "Sublime Tweet",
			"details": "https://github.com/rozboris/Sublime-Tweet",
			"releases": [
				{
					"sublime_text": "*",
					"tags": true
				}
			]
		},
		{
			"name": "Sublime wxapp",
			"details": "https://github.com/springlong/Sublime-wxapp",
			"homepage": "https://github.com/springlong/Sublime-wxapp",
			"author": "sprintlong",
			"releases": [
				{
					"sublime_text": "*",
					"tags": true
				}
			]
		},
		{
			"details": "https://github.com/bgreenlee/sublime-github",
			"releases": [
				{
					"sublime_text": "*",
					"tags": true
				}
			]
		},
		{
			"details": "https://github.com/aaronpowell/Sublime-KnockoutJS-Snippets",
			"labels": ["snippets"],
			"releases": [
				{
					"sublime_text": "*",
					"branch": "master"
				}
			]
		},
		{
			"details": "https://github.com/ccreutzig/sublime-MuPAD",
			"releases": [
				{
					"sublime_text": "*",
					"branch": "master"
				}
			]
		},
		{
			"name": "SublimeAnarchy",
			"details": "https://github.com/AnarchyTools/SublimeAnarchy",
			"homepage": "http://anarchytools.org",
			"author": ["drewcrawford", "dunkelstern"],
			"labels": ["build system", "auto-complete", "language syntax"],
			"releases": [
				{
					"platforms": ["osx", "linux"],
					"sublime_text": ">=3103",
					"tags": true
				}
			]
		},
		{
			"name": "SublimeAnarchyDebug",
			"details": "https://github.com/AnarchyTools/SublimeAnarchyDebug",
			"homepage": "http://anarchytools.org",
			"author": "dunkelstern",
			"labels": ["debugger"],
			"releases": [
				{
					"platforms": ["osx", "linux"],
					"sublime_text": ">=3103",
					"tags": true
				}
			]
		},
		{
			"details": "https://github.com/ckaznocha/SublimeAxosoft/",
			"homepage": "http://ckaznocha.github.io/SublimeAxosoft/",
			"labels": ["axosoft", "ontime", "issue tracker"],
			"releases": [
				{
					"sublime_text": "*",
					"tags": true
				}
			]
		},
		{
			"name": "SublimeCodeIntel",
			"author": "Kronuz",
			"description": "Full-featured code intelligence and smart autocomplete engine",
			"details": "https://github.com/SublimeCodeIntel/SublimeCodeIntel",
			"homepage": "https://sublimecodeintel.github.io/",
			"donate": "https://sublimecodeintel.github.io/donate.html",
			"labels": ["codeintel", "intellisense", "autocomplete", "code-intel", "intelli-sense", "auto-complete", "code navigation", "snippets"],
			"releases": [
				{
					"sublime_text": "*",
					"tags": true
				},
				{
<<<<<<< HEAD
					"sublime_text": "*",
=======
					"sublime_text": ">=3000",
>>>>>>> ab16793c
					"tags": "st3-v"
				}
			]
		},
		{
			"name": "SublimeEnhancedUtilitiesSet",
			"details": "https://github.com/shagabutdinov/sublime-utilities",
			"donate": "https://github.com/shagabutdinov/sublime-enhanced/blob/master/readme-donations.md",
			"labels": ["sublime-enhanced", "utilities"],
			"releases": [
				{
					"sublime_text": "*",
					"branch": "master"
				}
			]
		},
		{
			"name": "SublimeERB",
			"details": "https://github.com/eddorre/SublimeERB",
			"labels": ["text_manipulation", "formatting", "snippets"],
			"previous_names": ["ERB Insert and Toggle Commands"],
			"releases": [
				{
					"sublime_text": "*",
					"branch": "master"
				}
			]
		},
		{
			"details": "https://github.com/quarnster/SublimeGDB",
			"releases": [
				{
					"sublime_text": "*",
					"branch": "master"
				}
			]
		},
		{
			"name": "SublimeGerrit",
			"author": "Borys Forytarz",
			"details": "https://github.com/borysf/SublimeGerrit",
			"releases": [
				{
					"sublime_text": "*",
					"tags": true
				}
			],
			"labels": ["git", "gerrit", "code review"]
		},
		{
			"name": "SublimeGit",
			"details": "https://github.com/SublimeGit/SublimeGit",
			"releases": [
				{
					"sublime_text": "*",
					"tags": true
				}
			]
		},
		{
			"details": "https://github.com/a1fred/SublimeGoogle",
			"releases": [
				{
					"sublime_text": "*",
					"branch": "master"
				}
			]
		},
		{
			"details": "https://github.com/SublimeHaskell/SublimeHaskell",
			"labels": ["haskell"],
			"releases": [
				{
					"sublime_text": "*",
					"tags": true
				}
			]
		},
		{
			"details": "https://github.com/lunixbochs/sublimelint",
			"labels": ["linting"],
			"releases": [
				{
<<<<<<< HEAD
					"sublime_text": "*",
=======
					"sublime_text": ">=3000",
>>>>>>> ab16793c
					"branch": "st3"
				}
			]
		},
		{
			"name": "SublimeLinter Inline Errors",
			"details": "https://github.com/alexkuz/SublimeLinter-inline-errors",
			"releases": [
				{
					"sublime_text": ">3000",
					"tags": true
				}
			]
		},
		{
			"name": "SublimeLinter_CatGutterTheme",
			"details": "https://github.com/m10l/SublimeLinter-CatGutterTheme",
			"labels": ["linting"],
			"releases": [
				{
					"sublime_text": ">3000",
					"tags": true
				}
			]
		},
		{
			"details": "https://github.com/yrammos/SublimeLog",
			"releases": [
				{
					"sublime_text": "*",
					"branch": "master"
				}
			]
		},
		{
			"details": "https://github.com/minism/SublimeLove",
			"releases": [
				{
					"sublime_text": "*",
					"branch": "master"
				}
			]
		},
		{
			"name": "SublimeMagic",
			"details": "https://github.com/mreq/SublimeMagic",
			"releases": [
				{
					"sublime_text": "*",
					"tags": true
				}
			]
		},
		{
			"name": "SublimeNFDToNFCPaste",
			"details": "https://github.com/astronaughts/SublimeNFDToNFCPaste",
			"labels": ["multi-byte", "strings"],
			"releases": [
				{
					"sublime_text": "*",
					"platforms": "osx",
					"tags": true
				}
			]
		},
		{
			"details": "https://github.com/alexnj/SublimeOnSaveBuild",
			"releases": [
				{
					"sublime_text": "*",
					"branch": "master"
				}
			]
		},
		{
			"details": "https://github.com/erbridge/SublimePackageSync",
			"releases": [
				{
					"sublime_text": "*",
					"branch": "main"
				}
			]
		},
		{
			"details": "https://github.com/jlegewie/SublimePeek",
			"releases": [
				{
<<<<<<< HEAD
					"sublime_text": "*",
=======
					"sublime_text": ">=3000",
>>>>>>> ab16793c
					"branch": "ST3"
				}
			]
		},
		{
			"details": "https://github.com/jlegewie/SublimePeek-R-help",
			"releases": [
				{
					"sublime_text": "*",
					"branch": "master"
				}
			]
		},
		{
			"details": "https://github.com/JulianEberius/SublimePythonIDE",
			"labels": ["python", "auto-complete", "linting", "refactoring"],
			"previous_names": ["Python IDE"],
			"releases": [
				{
					"sublime_text": "*",
					"tags": true
				}
			]
		},
		{
			"details": "https://github.com/jarhart/SublimeSBT",
			"labels": ["repl", "scala", "testing"],
			"releases": [
				{
					"sublime_text": "*",
					"branch": "master"
				}
			]
		},
		{
			"name": "SublimeServer",
			"details": "https://github.com/learning/SublimeServer",
			"releases": [
				{
					"sublime_text": "*",
					"tags": true
				}
			]
		},
		{
			"name": "SublimeSmartBASIC",
			"details": "https://github.com/eriklins/sublimetext-smartbasic-syntax",
			"labels": ["language syntax"],
			"releases": [
				{
					"sublime_text": "*",
					"tags": true
				}
			]
		},
		{
			"name": "SublimeTextAPICompletions",
			"details": "https://github.com/gerardroche/sublime-api-completions",
			"labels": ["completions", "auto-complete"],
			"releases": [
				{
					"sublime_text": "*",
					"tags": true
				}
			]
		},
		{
			"details": "https://github.com/fabiocorneti/SublimeTextGitX",
			"releases": [
				{
					"sublime_text": "*",
					"branch": "master"
				}
			]
		},
		{
			"details": "https://github.com/jbrooksuk/SublimeWebColors",
			"releases": [
				{
					"sublime_text": "*",
					"branch": "master"
				}
			]
		},
		{
			"details": "https://github.com/lunixbochs/SublimeXiki",
			"releases": [
				{
<<<<<<< HEAD
					"sublime_text": "*",
=======
					"sublime_text": ">=3000",
>>>>>>> ab16793c
					"branch": "st3"
				}
			]
		},
		{
			"name": "sublimious",
			"details": "https://github.com/dvcrn/sublimious",
			"releases": [
				{
					"sublime_text": "*",
					"tags": true,
					"platforms": ["osx", "linux"]
				}
			]
		},
		{
			"name": "Sublitesse Color Scheme",
			"details": "https://github.com/hhofner/sublitesse",
			"labels": ["color scheme"],
			"releases": [
				{
					"sublime_text": ">=3100",
					"tags": true
				}
			]
		},
		{
			"name": "Sublundo",
			"details": "https://github.com/libundo/Sublundo",
			"releases": [
				{
					"sublime_text": "*",
					"tags": true
				}
			]
		},
		{
			"details": "https://github.com/facelessuser/SubNotify",
			"releases": [
				{
					"sublime_text": "*",
					"tags": "st3-"
				}
			]
		},
		{
			"name": "Subpry",
			"details": "https://github.com/harizibarak/subpry",
			"labels": ["pry", "debugger"],
			"releases": [
				{
					"sublime_text": "*",
					"tags": true
				}
			]
		},
		{
			"name": "SubRed",
			"details": "https://github.com/noma4i/subred",
			"releases": [
				{
					"sublime_text": "*",
					"tags": true
				}
			]
		},
		{
			"name": "SubTexting",
			"details": "https://github.com/willbrazil/SubTexting",
			"releases": [
				{
					"sublime_text": "*",
					"tags": "st3-"
				}
			]
		},
		{
			"name": "SubVal",
			"details": "https://github.com/verrev/SubVal",
			"releases": [
				{
					"sublime_text": "*",
					"tags": true
				}
			]
		},
		{
			"name": "subversion_for_sublime_txt3",
			"details": "https://github.com/xiewandongqq/subversion_for_sublime_txt3",
			"releases": [
				{
					"sublime_text": "*",
					"platforms": ["linux"],
					"tags": true
				}
			]
		},
		{
			"name": "Subway Color Schemes",
			"details": "https://github.com/idleberg/Subway.tmTheme",
			"labels": ["color scheme"],
			"releases": [
				{
					"sublime_text": "*",
					"branch": "master"
				}
			]
		},
		{
			"name": "SUCC Syntax Highlighting",
			"details": "https://github.com/pipe01/Sublime-SUCC",
			"releases": [
				{
					"sublime_text": "*",
					"tags": true
				}
			]
		},
		{
			"name": "Sudden Death",
			"details": "https://github.com/fukayatsu/SublimeSuddenDeath",
			"releases": [
				{
					"sublime_text": "*",
					"branch": "master"
				}
			]
		},
		{
			"name": "Summary",
			"details": "https://github.com/geekpradd/Summary-Sublime",
			"labels": ["text manipulation"],
			"releases": [
				{
					"sublime_text": "*",
					"tags": true
				}
			]
		},
		{
			"name": "Summerfruit Color Scheme",
			"details": "https://github.com/thgie/Summerfruit",
			"labels": ["color scheme"],
			"releases": [
				{
					"sublime_text": "*",
					"branch": "master"
				}
			]
		},
		{
			"name": "SummitEditor",
			"details": "https://github.com/corvisa/SummitEditor",
			"releases": [
				{
					"sublime_text": ">3000",
					"tags": true
				}
			]
		},
		{
			"name": "SummitLinter",
			"details": "https://github.com/corvisa/SummitLinter",
			"releases": [
				{
					"sublime_text": ">3000",
					"tags": true
				}
			]
		},
		{
			"name": "SumoSwissKnife",
			"details": "https://github.com/scrummastermind/SumoSwissKnife",
			"releases": [
				{
					"sublime_text": "*",
					"tags": true
				}
			]
		},
		{
			"name": "SunCycle",
			"details": "https://github.com/smhg/sublime-suncycle",
			"labels": ["sunset", "sunrise", "location"],
			"releases": [
				{
					"sublime_text": ">3000",
					"tags": true
				}
			]
		},
		{
			"name": "Sunnyvale Color Scheme",
			"details": "https://github.com/mateusortiz/sunnyvale-theme",
			"labels": ["color scheme"],
			"releases": [
				{
					"sublime_text": "*",
					"branch": "master"
				}
			]
		},
		{
			"name": "Sunrise Theme",
			"details": "https://github.com/jgroac/Sunrise-theme",
			"labels": ["theme", "color scheme"],
			"releases": [
				{
					"sublime_text": "*",
					"tags": true
				}
			]
		},
		{
			"name": "Super Ant",
			"details": "https://github.com/aphex/SuperAnt",
			"releases": [
				{
					"sublime_text": "*",
					"branch": "master"
				}
			]
		},
		{
			"name": "Super Calculator",
			"details": "https://github.com/Pephers/Super-Calculator",
			"releases": [
				{
					"sublime_text": "*",
					"branch": "master"
				}
			]
		},
		{
			"name": "Super Templates",
			"details": "https://github.com/WiseLibs/super-templates-syntax",
			"labels": ["language syntax", "html", "template"],
			"releases": [
				{
					"sublime_text": ">=3211",
					"tags": true
				}
			]
		},
		{
			"name": "Super-Awesome Paste",
			"details": "https://github.com/huntie/super-awesome-paste",
			"labels": ["text manipulation", "formatting"],
			"releases": [
				{
					"sublime_text": "*",
					"tags": true
				}
			]
		},
		{
			"name": "SuperCollider ST3",
			"details": "https://github.com/acarabott/supercollider-sublime",
			"labels": ["language syntax", "snippets"],
			"releases": [
				{
					"sublime_text": "*",
					"tags": true
				}
			]
		},
		{
			"name": "SuperElixir",
			"details": "https://github.com/edelvalle/SuperElixir",
			"author": ["edelvalle"],
			"labels": ["auto-complete", "code navigation", "linting"],
			"releases": [
				{
					"sublime_text": ">=3126",
					"tags": true,
					"platforms": ["osx", "linux"]
				}
			]
		},
		{
			"name": "Superlime",
			"details": "https://github.com/azubr/Superlime",
			"releases": [
				{
					"sublime_text": "*",
					"platforms": ["windows", "linux"],
					"tags": true
				}
			]
		},
		{
			"name": "Superman Color Scheme",
			"details": "https://github.com/justindmartin/superman-color-scheme",
			"labels": ["color scheme"],
			"releases": [
				{
					"sublime_text": "*",
					"branch": "master"
				}
			]
		},
		{
			"name": "SuperNavigator",
			"details": "https://github.com/jugyo/SublimeSuperNavigator",
			"releases": [
				{
					"sublime_text": "*",
					"branch": "master"
				}
			]
		},
		{
			"name": "SuperPython",
			"details": "https://github.com/clarabstract/SuperPython",
			"releases": [
				{
					"sublime_text": "*",
					"tags": true
				}
			]
		},
		{
			"name": "SuperSelect",
			"details": "https://github.com/manafire/SublimeSuperSelect",
			"releases": [
				{
					"sublime_text": "*",
					"branch": "master"
				}
			]
		},
		{
			"name": "SuperSettings",
			"details": "https://github.com/TobyGiacometti/SublimeSuperSettings",
			"previous_names": ["Directory Settings"],
			"releases": [
				{
					"sublime_text": "*",
					"tags": true
				}
			]
		},
		{
			"name": "Suricate",
			"details": "https://github.com/nsubiron/SublimeSuricate",
			"labels": [
				"commands",
				"diff",
				"duckduckgo",
				"file navigation",
				"git",
				"google",
				"search",
				"surround scm",
				"svn",
				"tooltips",
				"utilities",
				"vcs"
			],
			"releases": [
				{
					"sublime_text": "*",
					"tags": true
				}
			]
		},
		{
			"name": "Surround",
			"details": "https://github.com/jcartledge/sublime-surround",
			"releases": [
				{
					"sublime_text": "*",
					"branch": "master"
				}
			]
		},
		{
			"name": "Susy 2 Snippets",
			"details": "https://github.com/kyleshevlin/susy-snippets",
			"labels": ["snippets"],
			"releases": [
				{
					"sublime_text": "*",
					"tags": true
				}
			]
		},
		{
			"name": "Susy Snippets",
			"details": "https://github.com/pyronaur/Sublime-Susy",
			"labels": ["snippets"],
			"releases": [
				{
					"sublime_text": "*",
					"branch": "master"
				}
			]
		},
		{
			"name": "Svelte",
			"details": "https://github.com/corneliusio/svelte-sublime",
			"releases": [
				{
					"sublime_text": ">=4143",
					"tags": "st4143-"
				},
				{
					"sublime_text": "4000 - 4142",
					"tags": "st4-"
				},
				{
					"sublime_text": "<4000",
					"tags": "st3-"
				}
			]
		},
		{
			"name": "Svelte Snippets",
			"details": "https://github.com/PierBover/svelte-snippets",
			"releases": [
				{
					"sublime_text": ">=3153",
					"tags": true
				}
			]
		},
		{
			"name": "SVG Icon Snippets",
			"details": "https://github.com/idleberg/sublime-svg-icons",
			"labels": ["snippets", "auto-complete", "svg", "svg icons"],
			"releases": [
				{
					"sublime_text": "*",
					"tags": true
				}
			]
		},
		{
			"name": "SVG Icons",
			"details": "https://github.com/s10wen/Sublime-Text-SVG-Icon-Snippets",
			"labels": ["svg", "icon", "snippets"],
			"releases": [
				{
					"sublime_text": "*",
					"tags": true
				}
			]
		},
		{
			"name": "SVG Preview",
			"details": "https://github.com/chunqiuyiyu/sublime-svg-preview",
			"labels": ["svg", "preview"],
			"releases": [
				{
					"sublime_text": ">3000",
					"tags": true
				}
			]
		},
		{
			"name": "SVG to JSX",
			"details": "https://github.com/scitech/sublime-svg-to-jsx",
			"labels": ["svg", "jsx", "react"],
			"releases": [
				{
					"sublime_text": "*",
					"tags": true
				}
			]
		},
		{
			"name": "SVG Viewer",
			"details": "https://github.com/YariKartoshe4ka/sublime-svg-viewer",
			"labels": ["svg", "view", "image"],
			"releases": [
				{
					"sublime_text": "*",
					"tags": true
				}
			]
		},
		{
			"name": "SVG-Snippets",
			"details": "https://github.com/jorgeatgu/SVG-Snippets",
			"labels": ["snippets"],
			"releases": [
				{
					"sublime_text": "*",
					"tags": true
				}
			]
		},
		{
			"name": "SVGO",
			"details": "https://github.com/1000ch/Sublime-svgo",
			"labels": ["svg", "formatting"],
			"releases": [
				{
					"sublime_text": "*",
					"tags": true
				}
			]
		},
		{
			"name": "Swan",
			"details": "https://github.com/efe-blue/Swan",
			"labels": ["swan", "miniapp", "autocomplete", "smartprogramer"],
			"releases": [
				{
					"sublime_text": ">=3143",
					"tags": true
				}
			]
		},
		{
			"name": "Swap Selections",
			"details": "https://github.com/gillibrand/sublimetext-swap-selections",
			"labels": ["text manipulation"],
			"previous_names": ["SwapSelection"],
			"releases": [
				{
					"sublime_text": "*",
					"tags": true
				}
			]
		},
		{
			"name": "SwapStrings",
			"details": "https://github.com/philippotto/Sublime-SwapStrings",
			"labels": ["text manipulation"],
			"releases": [
				{
					"sublime_text": "*",
					"tags": true
				}
			]
		},
		{
			"name": "Swift",
			"details": "https://github.com/quiqueg/Swift-Sublime-Package",
			"labels": ["language syntax"],
			"releases": [
				{
					"sublime_text": "*",
					"tags": true
				}
			]
		},
		{
			"name": "Swift Autocomplete",
			"details": "https://github.com/Dan2552/SublimeTextSwiftAutocomplete",
			"labels": ["auto-complete", "completions", "documentation", "swift"],
			"releases": [
				{
					"sublime_text": "*",
					"platforms": ["osx", "linux"],
					"tags": true
				}
			]
		},
		{
			"name": "Swift Completion",
			"details": "https://github.com/tushortz/Swift-Completion",
			"labels": ["completions", "snippets"],
			"releases": [
				{
					"sublime_text": "*",
					"tags": true
				}
			]
		},
		{
			"name": "Swift Format",
			"details": "https://github.com/aerobounce/Sublime-Swift-Format",
			"labels": ["swift", "format", "formatting", "formatter", "pretty", "prettify"],
			"releases": [
				{
					"sublime_text": "*",
					"platforms": ["osx", "linux"],
					"tags": true
				}
			]
		},
		{
			"name": "Swift Foundation Completions",
			"details": "https://github.com/hatunike/Swift-Foundation-Sublime-Autocomplete-Package",
			"labels": ["snippets"],
			"releases": [
				{
					"sublime_text": "*",
					"tags": true
				}
			]
		},
		{
			"name": "Swift Next",
			"details": "https://github.com/Swift-Next/Swift-Next",
			"labels": ["language syntax"],
			"releases": [
				{
					"sublime_text": ">=4000",
					"tags": true
				}
			]
		},
		{
			"name": "SwiftKitten",
			"details": "https://github.com/johncsnyder/SwiftKitten",
			"labels": ["auto-complete", "swift"],
			"releases": [
				{
					"sublime_text": "*",
					"tags": true
				}
			]
		},
		{
			"name": "Swig",
			"details": "https://github.com/enagorny/sublime-swig",
			"releases": [
				{
					"sublime_text": "*",
					"tags": true
				}
			]
		},
		{
			"name": "SwigSnippets",
			"details": "https://github.com/thecodechef/sublime-swig-snippets",
			"labels": ["snippets"],
			"releases": [
				{
					"sublime_text": "*",
					"tags": true
				}
			]
		},
		{
			"name": "Switch File Deluxe",
			"details": "https://github.com/jturcotte/SublimeSwitchFileDeluxe",
			"releases": [
				{
					"sublime_text": "*",
					"branch": "master"
				}
			]
		},
		{
			"name": "Switch View in Group",
			"details": "https://github.com/adamchainz/SublimeSwitchViewInGroup",
			"releases": [
				{
					"sublime_text": "*",
					"tags": true
				}
			]
		},
		{
			"name": "Switch Window",
			"details": "https://github.com/SublimeText/SwitchWindow",
			"labels": ["navigation"],
			"releases": [
				{
					"sublime_text": ">=4107",
					"tags": true
				}
			]
		},
		{
			"name": "SwitchDictionary",
			"details": "https://github.com/Naereen/SublimeText3_SwitchDictionary",
			"releases": [
				{
					"sublime_text": "*",
					"platforms": ["osx", "linux"],
					"tags": true
				}
			]
		},
		{
			"name": "SwitchPanel",
			"description": "Switch which ouput panel to display",
			"details": "https://github.com/stoivo/sublime_switch_panel",
			"labels": ["panel"],
			"releases": [
				{
					"sublime_text": "*",
					"tags": true
				}
			]
		},
		{
			"name": "SymbolBalloon",
			"details": "https://github.com/matsukido/SymbolBalloon",
			"releases": [
				{
					"sublime_text": ">=4000",
					"tags": true
				}
			]
		},
		{
			"name": "Symfony2 Override",
			"details": "https://github.com/igormukhingmailcom/sublimetext3-symfony2-override-package",
			"releases": [
				{
					"sublime_text": "*",
					"tags": true,
					"platforms": ["linux", "osx"]
				}
			]
		},
		{
			"name": "Symfony2 Snippets",
			"details": "https://github.com/raulfraile/sublime-symfony2",
			"labels": ["snippets"],
			"releases": [
				{
					"sublime_text": "*",
					"branch": "master"
				}
			]
		},
		{
			"name": "Symitar",
			"details": "https://github.com/lxcodes/Symitar",
			"releases": [
				{
					"sublime_text": "*",
					"tags": true
				}
			]
		},
		{
			"name": "Sync Merge Scheme",
			"description": "Sync UI Schemes between Sublime Text and Sublime Merge",
			"details": "https://github.com/rafmjr/SyncMergeScheme",
			"labels": ["color scheme", "merge", "utilities", "diff/merge"],
			"releases": [
				{
					"sublime_text": "*",
					"tags": true
				}
			]
		},
		{
			"name": "Sync Settings",
			"details": "https://github.com/mfuentesg/SyncSettings",
			"releases": [
				{
					"sublime_text": "*",
					"tags": true
				}
			]
		},
		{
			"name": "Sync View Scroll",
			"details": "https://github.com/zzjin/syncViewScroll",
			"releases": [
				{
					"sublime_text": "*",
					"tags": true
				}
			]
		},
		{
			"name": "SyncedSideBar",
			"details": "https://github.com/TheSpyder/SyncedSideBar",
			"releases": [
				{
					"sublime_text": "<4050",
					"tags": "st3-"
				},
				{
					"sublime_text": ">=4050",
					"tags": true
				}
			]
		},
		{
			"name": "SyncedSidebarBg",
			"details": "https://github.com/aziz/SublimeSyncedSidebarBg",
			"releases": [
				{
					"sublime_text": "*",
					"branch": "master"
				}
			]
		},
		{
			"name": "SyncFileYouWant",
			"details": "https://github.com/Lanceshi2/SyncFileYouWant",
			"releases": [
				{
					"sublime_text": "*",
					"branch": "master"
				}
			]
		},
		{
			"name": "Syncrow",
			"description": "Create and Sync Snippets.",
			"details": "https://github.com/Afzal7/syncrow",
			"homepage": "https://syncrow.herokuapp.com",
			"author": "Afzal7",
			"labels": ["syncrow", "create", "synchronize", "snippets"],
			"releases": [
				{
					"sublime_text": "*",
					"tags": true
				}
			]
		},
		{
			"name": "Synesthesia",
			"details": "https://github.com/dariusf/synesthesia",
			"releases": [
				{
					"sublime_text": "*",
					"tags": true
				}
			]
		},
		{
			"name": "Synonymizer",
			"details": "https://github.com/A5308Y/sublime-synonymizer",
			"author": "A5308Y",
			"labels": ["naming"],
			"releases": [
				{
					"sublime_text": "*",
					"tags": true
				}
			]
		},
		{
			"name": "Syntax gRally",
			"details": "https://github.com/ghiboz/syntax-gRally",
			"labels": ["language syntax"],
			"releases": [
				{
					"sublime_text": "*",
					"tags": true
				}
			]
		},
		{
			"name": "Syntax Highlighting for SSS SugarSS",
			"details": "https://github.com/aazcast/Syntax-SugarSS-SublimeText",
			"labels": ["language syntax"],
			"releases": [
				{
					"sublime_text": "*",
					"tags": true
				}
			]
		},
		{
			"name": "Syntax Highlighting Scopes Showroom",
			"details": "https://github.com/baleyko/syntax-highlighting-scopes-showroom",
			"releases": [
				{
					"sublime_text": "*",
					"tags": true
				}
			]
		},
		{
			"name": "Syntax History",
			"details": "https://github.com/malexer/SyntaxHistory",
			"labels": ["syntax", "syntax highlight"],
			"releases": [
				{
					"sublime_text": "*",
					"tags": true
				}
			]
		},
		{
			"name": "Syntax ProtoList",
			"details": "https://github.com/lvzixun/sublime-protolist-syntax",
			"releases": [
				{
					"sublime_text": "*",
					"tags": true
				}
			]
		},
		{
			"name": "Syntax QBasic",
			"details": "https://github.com/nemoDreamer/sublime-syntax-qbasic",
			"releases": [
				{
					"sublime_text": "*",
					"tags": true
				}
			]
		},
		{
			"name": "Syntax Sproto",
			"details": "https://github.com/lvzixun/sublime-sproto-syntax",
			"releases": [
				{
					"sublime_text": "*",
					"tags": true
				}
			]
		},
		{
			"name": "SyntaxFold",
			"details": "https://github.com/jamalsenouci/sublimetext-syntaxfold",
			"releases": [
				{
					"sublime_text": "*",
					"tags": true
				}
			]
		},
		{
			"name": "SyntaxHighlighter Reloaded Color Scheme",
			"details": "https://github.com/unitmatrix/sublime-syntaxhighlighter",
			"labels": ["color scheme"],
			"releases": [
				{
					"sublime_text": "*",
					"tags": true
				}
			]
		},
		{
			"name": "SynthWave 84 - Color Scheme",
			"details": "https://github.com/lucasvscn/synthwave-sublime",
			"labels": ["color scheme"],
			"releases": [
				{
					"sublime_text": "*",
					"tags": true
				}
			]
		},
		{
			"name": "SysLog",
			"details": "https://github.com/gregschoen/sublimetext-syslog",
			"labels": ["color scheme"],
			"releases": [
				{
					"sublime_text": "*",
					"tags": true
				}
			]
		},
		{
			"name": "SystemRDL",
			"details": "https://github.com/deanMaker/sublime-language-systemrdl",
			"releases": [
				{
					"sublime_text": "*",
					"tags": true
				}
			]
		},
		{
			"name": "SystemVerilog",
			"description": "Syntax Highlighting, smart snippets, autocompletion, code navigation and more for Verilog and SystemVerilog",
			"details": "https://github.com/TheClams/SystemVerilog",
			"homepage": "http://sv-doc.readthedocs.org/en/latest",
			"labels": ["language syntax", "snippets", "completion"],
			"releases": [
				{
					"sublime_text": ">=4000",
					"tags": "st4-"
				},
				{
					"sublime_text": "<4000",
					"tags": "st3-"
				}
			]
		}
	]
}<|MERGE_RESOLUTION|>--- conflicted
+++ resolved
@@ -136,11 +136,7 @@
 			"labels": ["snippets"],
 			"releases": [
 				{
-<<<<<<< HEAD
-					"sublime_text": "*",
-=======
-					"sublime_text": ">=3000",
->>>>>>> ab16793c
+					"sublime_text": "*",
 					"tags": true
 				}
 			]
@@ -740,11 +736,7 @@
 			"labels": ["st3", "wordpress", "queryposts", "codex"],
 			"releases": [
 				{
-<<<<<<< HEAD
-					"sublime_text": "*",
-=======
-					"sublime_text": ">=3000",
->>>>>>> ab16793c
+					"sublime_text": "*",
 					"branch": "master"
 				}
 			]
@@ -1299,11 +1291,7 @@
 			"details": "https://github.com/misfo/Shell-Turtlestein",
 			"releases": [
 				{
-<<<<<<< HEAD
-					"sublime_text": "*",
-=======
-					"sublime_text": ">=3000",
->>>>>>> ab16793c
+					"sublime_text": "*",
 					"branch": "master"
 				}
 			]
@@ -1840,15 +1828,7 @@
 			"labels": ["simplenote", "note", "markdown", "todo", "php", "html", "quote"],
 			"releases": [
 				{
-<<<<<<< HEAD
-					"sublime_text": "<3000",
-					"tags": "st2-"
-				},
-				{
-					"sublime_text": "*",
-=======
-					"sublime_text": "3000 - 3999",
->>>>>>> ab16793c
+					"sublime_text": "<4000",
 					"tags": "st3-"
 				},
 				{
@@ -2166,11 +2146,7 @@
 			"labels": ["presentation", "lightning talk", "slide", "slides", "slideshow", "navigation", "code navigation", "file manager", "launcher", "file launcher", "open files", "remote control"],
 			"releases": [
 				{
-<<<<<<< HEAD
-					"sublime_text": "*",
-=======
-					"sublime_text": ">=3000",
->>>>>>> ab16793c
+					"sublime_text": "*",
 					"tags": true
 				}
 			]
@@ -2796,11 +2772,7 @@
 			"releases": [
 				{
 					"platforms": "osx",
-<<<<<<< HEAD
-					"sublime_text": "*",
-=======
-					"sublime_text": ">=3000",
->>>>>>> ab16793c
+					"sublime_text": "*",
 					"tags": "st3-osx-"
 				},
 				{
@@ -4013,11 +3985,7 @@
 			"details": "https://github.com/bartTC/SubDpaste",
 			"releases": [
 				{
-<<<<<<< HEAD
-					"sublime_text": "*",
-=======
-					"sublime_text": ">=3000",
->>>>>>> ab16793c
+					"sublime_text": "*",
 					"branch": "sublime-3-stable"
 				}
 			]
@@ -4291,11 +4259,7 @@
 					"tags": true
 				},
 				{
-<<<<<<< HEAD
-					"sublime_text": "*",
-=======
-					"sublime_text": ">=3000",
->>>>>>> ab16793c
+					"sublime_text": "*",
 					"tags": "st3-v"
 				}
 			]
@@ -4379,11 +4343,7 @@
 			"labels": ["linting"],
 			"releases": [
 				{
-<<<<<<< HEAD
-					"sublime_text": "*",
-=======
-					"sublime_text": ">=3000",
->>>>>>> ab16793c
+					"sublime_text": "*",
 					"branch": "st3"
 				}
 			]
@@ -4471,11 +4431,7 @@
 			"details": "https://github.com/jlegewie/SublimePeek",
 			"releases": [
 				{
-<<<<<<< HEAD
-					"sublime_text": "*",
-=======
-					"sublime_text": ">=3000",
->>>>>>> ab16793c
+					"sublime_text": "*",
 					"branch": "ST3"
 				}
 			]
@@ -4564,11 +4520,7 @@
 			"details": "https://github.com/lunixbochs/SublimeXiki",
 			"releases": [
 				{
-<<<<<<< HEAD
-					"sublime_text": "*",
-=======
-					"sublime_text": ">=3000",
->>>>>>> ab16793c
+					"sublime_text": "*",
 					"branch": "st3"
 				}
 			]
