{
	"schema_version": "3.0.0",
	"packages": [
		{
			"details": "https://github.com/ayonix/sablecc-syntax",
			"releases": [
				{
					"sublime_text": "*",
					"tags": true
				}
			]
		},
		{
			"details": "https://github.com/khiltd/Saccades",
			"releases": [
				{
					"sublime_text": "<3000",
					"branch": "master"
				}
			]
		},
		{
			"name": "Sail Color Scheme",
			"details": "https://github.com/dennistimmermann/sail-scheme",
			"labels": ["color scheme"],
			"releases": [
				{
					"sublime_text": "*",
					"branch": "master"
				}
			]
		},
		{
			"name": "Sails Snippets",
			"details": "https://github.com/odtorres/Sails-Sublime-Snippets",
			"releases": [
				{
					"sublime_text": "*",
					"tags": true
				}
			]
		},
		{
			"name": "Salesforce Reference",
			"details": "https://github.com/Oblongmana/sublime-salesforce-reference",
			"releases": [
				{
					"sublime_text": ">=3000",
					"tags": true
				}
			]
		},
		{
			"name": "SalesforceXyTools",
			"details": "https://github.com/exiahuang/SalesforceXyTools",
			"releases": [
				{
					"sublime_text": ">=3000",
					"tags": true
				}
			]
		},
		{
			"name": "SaltStack-related syntax highlighting and snippets",
			"details": "https://github.com/saltstack/sublime-text",
			"releases": [
				{
					"sublime_text": "*",
					"tags": true
				}
			]
		},
		{
			"name": "SaltUI",
			"description": "SaltUI Component Snippets for Sublime",
			"details": "https://github.com/recore/salt-snippet-plugin-for-sublime",
			"issues": "https://github.com/recore/salt-snippet-plugin-for-sublime/issues",
			"labels": ["SaltUI", "snippets"],
			"releases": [
				{
					"sublime_text": "*",
					"tags": true
				}
			]
		},
		{
			"name": "San Syntax Highlight",
			"details": "https://github.com/kekee000/san-sublime",
			"labels": ["san syntax highlight", "snippets"],
			"releases": [
				{
					"sublime_text": "*",
					"tags": true
				}
			]
		},
		{
			"name": "Sandor's Glowfish Colour Scheme",
			"details": "https://github.com/czettnersandor/st3-glowfish-theme",
			"labels": ["color scheme"],
			"releases": [
				{
					"sublime_text": "*",
					"branch": "master"
				}
			]
		},
		{
			"name": "SaneSnippets",
			"details": "https://github.com/bobthecow/sublime-sane-snippets",
			"labels": ["snippets"],
			"releases": [
				{
					"sublime_text": "*",
					"branch": "master"
				}
			]
		},
		{
			"name": "SAS Programming",
			"description": "For using SAS Institute's Analytics & Data Management system.",
			"details": "https://github.com/rpardee/sas",
			"labels": ["language syntax", "build-system", "snippets"],
			"author": ["rpardee", "friedegg", "seemack"],
			"releases": [
				{
					"sublime_text": ">=3000",
					"tags": true
				}
			]
		},
		{
			"name": "SAS Syntax and Theme",
			"description": "A Sublime Text 3 package for SAS syntax highlighting and the corresponding SAS Theme" ,
			"details": "https://github.com/77QingLiu/SAS-Syntax-and-Theme",
			"homepage": "https://github.com/77QingLiu/SAS-Syntax-and-Theme",
			"labels": ["language syntax", "Theme", "build-system", "snippets"],
			"author": ["Qing"],
			"releases": [
				{
					"sublime_text": ">=3092",
					"tags": true
				}
			]
		},
		{
			"name": "SashaSublime",
			"previous_names": ["SashaS"],
			"description": "Theme and color scheme, where all elements are good visible",
			"donate": "http://kristinita.ru/Sublime-Text/SashaSublime#donate",
			"homepage": "http://kristinita.ru/Sublime-Text/SashaSublime",
			"details": "https://github.com/Kristinita/SashaSublime",
			"author": "Sasha Chernykh",
			"labels": ["theme", "color scheme"],
			"releases": [
				{
					"sublime_text": ">=3114",
					"tags": "st3-"
				}
			]
		},
		{
			"name": "Sass",
			"details": "https://github.com/P233/Syntax-highlighting-for-Sass",
			"previous_names": ["Syntax Highlighting for Sass"],
			"labels": ["language syntax"],
			"releases": [
				{
					"sublime_text": "<3103",
					"branch": "ST2"
				},
				{
					"sublime_text": ">=3103",
					"tags": true
				}
			]
		},
		{
			"name": "SASS Build",
			"details": "https://github.com/jaumefontal/SASS-Build-SublimeText2",
			"releases": [
				{
					"sublime_text": "*",
					"branch": "master"
				}
			]
		},
		{
			"name": "SASS Snippets",
			"details": "https://github.com/sublimebrasil/sublime-snippets-sass",
			"labels": ["snippets"],
			"releases": [
				{
					"sublime_text": "*",
					"tags": true
				}
			]
		},
		{
			"name": "Sass-Director",
			"previous_names": ["SassDirector"],
			"details": "https://github.com/Sass-Director/Sass-Director_Sublime",
			"labels": ["sass", "director", "manifest"],
			"releases": [
				{
					"sublime_text": "*",
					"tags": true
				}
			]
		},
		{
			"name": "SassBeautify",
			"details": "https://github.com/badsyntax/SassBeautify",
			"labels": ["sass", "formatting"],
			"releases": [
				{
					"sublime_text": "*",
					"tags": true
				}
			]
		},
		{
			"details": "https://github.com/bnlucas/SassBuilder",
			"releases": [
				{
					"sublime_text": "<3000",
					"branch": "master"
				}
			]
		},
		{
			"details": "https://github.com/ahmedam55/SassSolution",
			"releases": [
				{
					"sublime_text": "*",
					"tags": true
				}
			]
		},
		{
			"name": "Sassy Comments",
			"details": "https://github.com/danieldafoe/Sassy_Comments",
			"releases": [
				{
					"sublime_text": "*",
					"tags": true
				}
			]
		},
		{
			"name": "Save Copy As",
			"details": "https://github.com/theskyliner/SaveCopyAs",
			"releases": [
				{
					"sublime_text": "*",
					"tags": true
				}
			]
		},
		{
			"name": "SBT Runner",
			"details": "https://github.com/chiappone/Sublime-SBT-Runner",
			"releases": [
				{
					"sublime_text": "<3000",
					"branch": "master"
				}
			]
		},
		{
			"name": "Scaffolder",
			"details": "https://github.com/whalenut/SublimeScaffolder",
			"releases": [
				{
					"sublime_text": "<3000",
					"branch": "master"
				}
			]
		},
		{
			"name": "Scaffolding",
			"details": "https://github.com/balajithota85/sublime_scaffolding",
			"releases": [
				{
					"sublime_text": "<3000",
					"branch": "master"
				}
			]
		},
		{
			"name": "Scala Snippets",
			"details": "https://github.com/iDev0urer/sublime-scala-snippets",
			"labels": ["snippets", "scala"],
			"releases": [
				{
					"sublime_text": "*",
					"tags": true
				}
			]
		},
		{
			"name": "Scala Syntax",
			"details": "https://github.com/gwenzek/scalaSublimeSyntax",
			"labels": ["language syntax", "scala"],
			"releases": [
				{
					"sublime_text": ">=3084",
					"tags": true
				}
			]
		},
		{
			"name": "Scalafmt",
			"details": "https://github.com/fedragon/sublime-scalafmt",
			"labels": ["scala", "format", "formatting", "formatter", "scalafmt"],
			"releases": [
				{
					"sublime_text": ">=3000",
					"tags": true
				}
			]
		},
		{
			"name": "ScalaProjectGeneratorFacade",
			"details": "https://github.com/lgmerek/ScalaProjectGeneratorFacade",
			"labels": ["scala", "automation"],
			"releases": [
				{
					"sublime_text": ">=3000",
					"platforms": "osx",
					"tags": true
				}
			]
		},
		{
			"name": "Scalariver",
			"details": "https://github.com/dohzya/sublime_scalariver",
			"releases": [
				{
					"sublime_text": "*",
					"branch": "master"
				}
			]
		},
		{
			"name": "ScalaScript",
			"details": "https://github.com/ciasia/sublime-scalascript",
			"labels": ["language syntax"],
			"releases": [
				{
					"sublime_text": ">=3092",
					"tags": true
				}
			]
		},
		{
			"name": "ScalaTest",
			"details": "https://github.com/patgannon/sublimetext-scalatest",
			"releases": [
				{
					"sublime_text": "<3000",
					"branch": "master"
				}
			]
		},
		{
			"details": "https://bitbucket.org/inkytonik/scalaworksheet",
			"releases": [
				{
					"sublime_text": ">=3000",
					"branch": "default"
				}
			]
		},
		{
			"name": "Scalex Documentation Search",
			"details": "https://github.com/pkukielka/SublimeScalex",
			"releases": [
				{
					"sublime_text": ">=3000",
					"tags": true
				}
			]
		},
		{
			"name": "Schema Validator",
			"details": "https://github.com/ligershark/SchemaValidator",
			"releases": [
				{
					"sublime_text": ">=3000",
					"platforms": ["osx", "windows"],
					"branch": "master"
				}
			]
		},
		{
			"name": "Scheme",
			"details": "https://github.com/egrachev/sublime-scheme",
			"labels": ["language syntax", "snippets"],
			"releases": [
				{
					"sublime_text": "*",
					"branch": "master"
				}
			]
		},
		{
			"name": "SchemeCycler",
			"details": "https://github.com/rrerolle/sublime-scheme-cycler",
			"releases": [
				{
					"sublime_text": "<3000",
					"branch": "master"
				}
			]
		},
		{
			"details": "https://github.com/benweier/Schemr",
			"labels": ["color scheme"],
			"releases": [
				{
					"sublime_text": "*",
					"branch": "master"
				}
			]
		},
		{
			"name": "Scilab",
			"details": "https://github.com/holgern/sublime-scilab",
			"labels": ["language syntax", "snippets"],
			"releases": [
				{
					"sublime_text": "*",
					"tags": true
				}
			]
		},
		{
			"name": "Scoggle",
			"details": "https://github.com/ssanj/Scoggle",
			"labels": ["testing", "scala"],
			"releases": [
				{
					"sublime_text": ">=3083",
					"tags": true
				}
			]
		},
		{
			"name": "Scold",
			"details": "https://github.com/Xion/SublimeScold",
			"labels": ["code_sharing", "email", "remote_collaboration"],
			"releases": [
				{
					"sublime_text": "<3000",
					"tags": true
				}
			]
		},
		{
			"name": "ScopeAlways",
			"details": "https://github.com/yaworsw/Sublime-ScopeAlways",
			"releases": [
				{
					"sublime_text": "*",
					"tags": true
				}
			]
		},
		{
			"name": "ScopeContext",
			"details": "https://github.com/shagabutdinov/sublime-scope-context",
			"donate": "https://github.com/shagabutdinov/sublime-enhanced/blob/master/readme-donations.md",
			"labels": ["sublime-enhanced", "utilities"],
			"releases": [
				{
					"sublime_text": "*",
					"branch": "master"
				}
			]
		},
		{
			"details": "https://github.com/facelessuser/ScopeHunter",
			"releases": [
				{
					"sublime_text": "<3000",
					"tags": "st2-"
				},
				{
					"sublime_text": ">=3000",
					"tags": "st3-"
				}
			]
		},
		{
			"details": "https://github.com/willurd/ScopeStatus",
			"releases": [
				{
					"sublime_text": "<3000",
					"branch": "master"
				}
			]
		},
		{
			"name": "SCRAPfy",
			"details": "https://github.com/hashdog/scrapfy-sublime-plugin",
			"labels": ["collaborative", "editor", "p2p", "share", "pair"],
			"releases": [
				{
					"sublime_text": "*",
					"branch": "master"
				}
			]
		},
		{
			"name": "Scrapy",
			"details": "https://github.com/marco-lavagnino/scrapy-sublime-plugin",
			"releases": [
				{
					"sublime_text": "*",
					"tags": true
				}
			]
		},
		{
			"name": "Scratch",
			"details": "https://github.com/jschonberg/Scratch",
			"labels": ["snippets notes notepad scratchpad"],
			"releases": [
				{
					"sublime_text": "*",
					"tags": true
				}
			]
		},
		{
			"name": "Scratchpad",
			"details": "https://github.com/i-anunay/sublime_scratchpad",
			"labels": ["quick", "notes", "notepad", "scratchpad"],
			"releases": [
				{
					"sublime_text": "*",
					"tags": true
				}
			]
		},
		{
			"name": "scriptcs",
			"details": "https://github.com/scriptcs/scriptcs-sublime",
			"labels": ["language syntax"],
			"releases": [
				{
					"sublime_text": "*",
					"branch": "master"
				}
			]
		},
		{
			"details": "https://github.com/scttcper/Scriptogram",
			"releases": [
				{
					"sublime_text": "<3000",
					"branch": "master"
				}
			]
		},
		{
			"details": "https://github.com/blastmann/ScriptOgrSender",
			"releases": [
				{
					"sublime_text": "<3000",
					"branch": "master"
				}
			]
		},
		{
			"name": "Scroll Other Pane",
			"details": "https://github.com/keisuke-nakata/ScrollOtherPane",
			"releases": [
				{
					"sublime_text": "*",
					"branch": "master"
				}
			]
		},
		{
			"name": "ScrollAlternative",
			"details": "https://github.com/shagabutdinov/sublime-scroll-enhanced",
			"donate": "https://github.com/shagabutdinov/sublime-enhanced/blob/master/readme-donations.md",
			"labels": ["sublime-enhanced", "text navigation"],
			"releases": [
				{
					"sublime_text": "*",
					"branch": "master"
				}
			]
		},
		{
			"details": "https://github.com/SublimeText/ScrollOffset",
			"releases": [
				{
					"sublime_text": "*",
					"branch": "master"
				}
			]
		},
		{
			"name": "SCSS",
			"details": "https://github.com/MarioRicalde/SCSS.tmbundle/tree/SublimeText2",
			"labels": ["language syntax"],
			"releases": [
				{
					"sublime_text": "*",
					"base": "https://github.com/MarioRicalde/SCSS.tmbundle",
					"branch": "SublimeText2"
				}
			]
		},
		{
			"name": "SCSS Compiler",
			"details": "https://github.com/mattarnster/scsscompiler",
			"releases": [
				{
					"sublime_text": "*",
					"tags": true
				}
			]
		},
		{
			"name": "SCSS Expander",
			"details": "https://github.com/garetht/sublime-scss-expander",
			"labels": ["language syntax"],
			"releases": [
				{
					"sublime_text": "*",
					"tags": true
				}
			]
		},
		{
			"name": "SCSS Snippets",
			"details": "https://github.com/npostulart/SCSS-Snippets",
			"labels": ["snippets"],
			"releases": [
				{
					"sublime_text": "*",
					"branch": "master"
				}
			]
		},
		{
			"name": "SCSS Snippets Complete",
			"details": "https://github.com/mhernandes/sublime-scss-snippets",
			"labels": ["snippets"],
			"releases": [
				{
					"sublime_text": "*",
					"tags": true
				}
			]
		},
		{
			"name": "Scuggest",
			"details": "https://github.com/ssanj/Scuggest",
			"labels": ["imports", "scala"],
			"releases": [
				{
					"sublime_text": ">=3083",
					"tags": true
				}
			]
		},
		{
			"name": "ScummC",
			"details": "https://github.com/idleberg/sublime-scummc",
			"labels": ["auto-complete"],
			"releases": [
				{
					"sublime_text": "<3103",
					"tags": "st2-"
				},
				{
					"sublime_text": ">=3103",
					"tags": "st3-"
				}
			]
		},
		{
			"name": "SDC Constraints",
			"details": "https://github.com/leoheck/sublime-synopsys-constraints",
			"releases": [
				{
					"sublime_text": "*",
					"branch": "master"
				}
			]
		},
		{
			"name": "SDLang",
			"details": "https://github.com/s-ludwig/sublime-sdlang",
			"releases": [
				{
					"sublime_text": "*",
					"tags": true
				}
			]
		},
		{
			"name": "Se7en Color Schemes",
			"details": "https://github.com/csknklc/se7en",
			"labels": ["color scheme"],
			"previous_names": ["Se7en"],
			"releases": [
				{
					"sublime_text": "*",
					"tags": true
				}
			]
		},
		{
			"name": "Search Anywhere",
			"details": "https://github.com/ericmartel/Sublime-Text-2-Search-Anywhere-Plugin",
			"releases": [
				{
					"sublime_text": "*",
					"branch": "master"
				}
			]
		},
		{
			"name": "Search in Project",
			"details": "https://github.com/leonid-shevtsov/SearchInProject_SublimeText",
			"labels": ["search"],
			"previous_names": ["SearchInProject"],
			"releases": [
				{
					"sublime_text": "*",
					"tags": true
				}
			]
		},
		{
			"name": "Search Stack Overflow",
			"details": "https://github.com/ericmartel/Sublime-Text-2-Stackoverflow-Plugin",
			"releases": [
				{
					"sublime_text": "*",
					"branch": "master"
				}
			]
		},
		{
			"name": "Search Valve Wiki",
			"details": "https://github.com/yogensia/SublimeValveWiki",
			"releases": [
				{
					"sublime_text": "<3000",
					"tags": true
				}
			]
		},
		{
			"name": "Search WordPress Codex",
			"details": "https://github.com/welovewordpress/SublimeWordPressCodex",
			"releases": [
				{
					"sublime_text": "<3000",
					"branch": "master"
				}
			]
		},
		{
			"name": "Search WordPress Codex or QueryPosts",
			"details": "https://github.com/tripflex/SublimeWordpressCodexQueryPosts",
			"labels": ["st3", "wordpress", "queryposts", "codex"],
			"releases": [
				{
					"sublime_text": ">=3000",
					"branch": "master"
				}
			]
		},
		{
			"details": "https://github.com/Pugsworth/SearchGmodWiki",
			"releases": [
				{
					"sublime_text": "<3000",
					"branch": "master"
				}
			]
		},
		{
			"name": "SearchPanelEnhanced",
			"details": "https://github.com/shagabutdinov/sublime-search-panel-enhanced",
			"donate": "https://github.com/shagabutdinov/sublime-enhanced/blob/master/readme-donations.md",
			"labels": ["sublime-enhanced", "utilities"],
			"releases": [
				{
					"sublime_text": "*",
					"branch": "master"
				}
			]
		},
		{
			"name": "Section Comment",
			"details": "https://github.com/gkhn/SectionComment",
			"releases": [
				{
					"sublime_text": "*",
					"tags": true
				}
			]
		},
		{
			"name": "Seeing Is Believing",
			"details": "https://github.com/JoshCheek/sublime-text-2-seeing-is-believing",
			"releases": [
				{
					"sublime_text": "<3000",
					"branch": "master"
				}
			]
		},
		{
			"name": "Select all by current scope",
			"details": "https://github.com/mreq/sublime-select-all-by-current-scope",
			"releases": [
				{
					"sublime_text": "*",
					"tags": true
				}
			]
		},
		{
			"name": "Select By Regex",
			"details": "https://github.com/mvoidex/SublimeSelectByRegex",
			"releases": [
				{
					"sublime_text": "*",
					"tags": true
				}
			]
		},
		{
			"name": "Select Multi Lines",
			"details": "https://github.com/a112121788/SelectMultiLines",
			"releases": [
				{
					"sublime_text": "*",
					"tags": true
				}
			]
		},
		{
			"name": "Select Quoted",
			"details": "https://github.com/int3h/SublimeSelectQuoted",
			"releases": [
				{
					"sublime_text": "*",
					"tags": true
				}
			]
		},
		{
			"name": "SelectExact",
			"details": "https://github.com/spywhere/SelectExact",
			"releases": [
				{
					"sublime_text": ">=3000",
					"tags": true
				}
			]
		},
		{
			"name": "Selection Evaluator",
			"details": "https://github.com/lengstrom/MathEvaluator",
			"labels": ["text manipulation"],
			"releases": [
				{
					"sublime_text": "*",
					"branch": "master"
				}
			]
		},
		{
			"name": "SelectionRubyEval",
			"details": "https://github.com/jcshih/SelectionRubyEval",
			"labels": ["text manipulation", "ruby"],
			"releases": [
				{
					"sublime_text": "*",
					"tags": true
				}
			]
		},
		{
			"name": "SelectionTools",
			"details": "https://github.com/simonrad/sublime-selection-tools",
			"releases": [
				{
					"sublime_text": "*",
					"branch": "master"
				}
			]
		},
		{
			"name": "SelectiveUppercase",
			"details": "https://github.com/guokeke/selective-uppercase",
			"author": "guokeke",
			"labels": ["text manipulation"],
			"releases": [
				{
					"sublime_text": "*",
					"tags": true
				}
			]
		},
		{
			"name": "SelectNextNumber",
			"details": "https://github.com/defmech/SelectNextNumber-sublime-package",
			"releases": [
				{
					"sublime_text": "*",
					"tags": true
				}
			]
		},
		{
			"name": "Selector",
			"details": "https://github.com/tomdickin/sublime_selector",
			"releases": [
				{
					"sublime_text": "<3000",
					"tags": true
				}
			]
		},
		{
			"name": "SelectUntil",
			"details": "https://github.com/xavi-/sublime-selectuntil",
			"labels": ["text manipulation", "text navigation", "text selection"],
			"releases": [
				{
					"sublime_text": "*",
					"branch": "master"
				}
			]
		},
		{
			"name": "Selenium Snippets",
			"details": "https://github.com/sloria/sublime-selenium-snippets",
			"labels": ["snippets"],
			"releases": [
				{
					"sublime_text": "*",
					"branch": "master"
				}
			]
		},
		{
			"name": "Semantic UI",
			"details": "https://github.com/idleberg/Semantic-UI-Sublime-Text",
			"labels": ["snippets", "html"],
			"releases": [
				{
					"sublime_text": "*",
					"tags": true
				}
			]
		},
		{
			"name": "Semi",
			"details": "https://github.com/yyx990803/semi-sublime",
			"labels": ["text manipulation"],
			"releases": [
				{
					"sublime_text": ">=3000",
					"tags": true
				}
			]
		},
		{
			"name": "Semicolon",
			"details": "https://github.com/shagabutdinov/sublime-semicolon",
			"donate": "https://github.com/shagabutdinov/sublime-enhanced/blob/master/readme-donations.md",
			"labels": ["sublime-enhanced", "text manipulation"],
			"releases": [
				{
					"sublime_text": "*",
					"branch": "master"
				}
			]
		},
		{
			"name": "SemiStandardFormat",
			"details": "https://github.com/ppxu/sublime-semistandard-format",
			"labels": ["formatting", "javascript"],
			"releases": [
				{
					"sublime_text": ">=3000",
					"platforms": ["osx"],
					"tags": true
				}
			]
		},
		{
			"name": "Sencha",
			"details": "https://github.com/rdougan/Sencha.sublime",
			"releases": [
				{
					"sublime_text": "*",
					"branch": "master"
				}
			]
		},
		{
			"name": "Send by Mail",
			"details": "https://github.com/tdebarochez/sublime-mailto",
			"releases": [
				{
					"sublime_text": "<3000",
					"branch": "master"
				}
			]
		},
		{
			"name": "Send to 3ds Max",
			"details": "https://github.com/cb109/sublime3dsmax",
			"releases": [
				{
					"sublime_text": "*",
					"platforms": ["windows"],
					"tags": true
				}
			]
		},
		{
			"name": "Send To Sandbox",
			"details": "https://github.com/DavidGerva/SendToSandbox-SublimePlugin",
			"releases": [
				{
					"sublime_text": ">=3000",
					"tags": true
				}
			]
		},
		{
			"name": "Send to Shell",
			"details": "https://github.com/Twizzledrizzle/Send-to-Shell",
			"labels": ["external", "terminal", "shell", "repl"],
			"releases": [
				{
					"sublime_text": ">=3000",
					"platforms": ["windows"],
					"tags": true
				}
			]
		},
		{
			"details": "https://github.com/wch/SendText",
			"labels": ["terminal"],
			"releases": [
				{
					"sublime_text": "*",
					"branch": "master"
				}
			]
		},
		{
			"name": "SendToJsonBlob",
			"details": "https://github.com/abhishekchavan/sendtojsonblob",
			"releases": [
				{
					"sublime_text": ">=3000",
					"tags": true
				}
			]
		},
		{
			"name": "SendToPasteBin",
			"details": "https://github.com/Xaro/SendToPasteBin",
			"releases": [
				{
					"sublime_text": "*",
					"branch": "master"
				}
			]
		},
		{
			"name": "Sepiarize Color Scheme",
			"details": "https://github.com/kn9ts/sepiarize",
			"labels": ["color scheme"],
			"releases": [
				{
					"sublime_text": "*",
					"tags": true
				}
			]
		},
		{
			"name": "SequentialBuilder",
			"details": "https://github.com/dkleinsmann/sublime_sequential_build",
			"releases": [
				{
					"sublime_text": "*",
					"tags": true
				}
			]
		},
		{
			"details": "https://github.com/facelessuser/SerializedDataConverter",
			"previous_names": ["PlistJsonConverter"],
			"releases": [
				{
					"sublime_text": "<3000",
					"tags": "st2-"
				},
				{
					"sublime_text": ">=3000",
					"tags": "st3-"
				}
			]
		},
		{
			"name": "Serpent Syntax",
			"details": "https://github.com/beaugunderson/serpent-syntax",
			"homepage": "https://github.com/beaugunderson/serpent-syntax",
			"author": ["beaugunderson"],
			"labels": ["serpent", "language-syntax"],
			"releases": [
				{
					"sublime_text": ">=3092",
					"tags": true
				}
			]
		},
		{
			"name": "ServiceNow API Autocompletion",
			"details": "https://github.com/dancigrang/servicenow-autocomplete",
			"releases": [
				{
					"sublime_text": "*",
					"tags": true
				}
			]
		},
		{
			"name": "Sesame",
			"details": "https://github.com/gerardroche/sublime-sesame",
			"labels": ["open folders", "open projects", "power user", "project", "project management", "window", "workspace"],
			"previous_names": ["open-sesame"],
			"releases": [
				{
					"sublime_text": ">=3000",
					"tags": true
				}
			]
		},
		{
			"name": "Session Manager",
			"details": "https://github.com/Zeeker/sublime-SessionManager",
			"donate": "https://gratipay.com/Zeeker",
			"labels": ["workspace", "save", "window"],
			"releases": [
				{
					"sublime_text": ">=3000",
					"tags": true
				}
			]
		},
		{
			"name": "SetDjangoSyntax",
			"details": "https://bitbucket.org/pjv/setdjangosyntax",
			"releases": [
				{
					"sublime_text": "<3000",
					"branch": "default"
				}
			]
		},
		{
			"name": "Seth Color Scheme",
			"details": "https://github.com/bertolinimarco/Seth-Color-Scheme",
			"labels": ["color scheme"],
			"releases": [
				{
					"sublime_text": "*",
					"tags": true
				}
			]
		},
		{
			"name": "Seti_UI",
			"details": "https://github.com/ctf0/Seti_ST3",
			"labels": ["theme", "color scheme"],
			"releases": [
				{
					"sublime_text": ">=3000",
					"tags": true
				}
			]
		},
		{
			"name": "Seti_UX",
			"details": "https://github.com/ctf0/Seti_UX",
			"labels": ["color scheme"],
			"releases": [
				{
					"sublime_text": "*",
					"tags": true
				}
			]
		},
		{
			"name": "SetlX Helper",
			"details": "https://github.com/LucaVazz/SetlXHelper",
			"releases": [
				{
					"sublime_text": "*",
					"tags": true
				}
			]
		},
		{
			"name": "SetWindowTitle",
			"details": "https://github.com/gwenzek/SublimeSetWindowTitle",
			"homepage": "https://github.com/gwenzek/SublimeSetWindowTitle",
			"author": "gwenzek",
			"releases": [
				{
					"platforms": ["linux", "windows"],
					"sublime_text": ">=3000",
					"tags": true
				}
			]
		},
		{
			"name": "SexySnippets",
			"details": "https://github.com/felquis/SexySnippets",
			"homepage": "https://github.com/felquis/SexySnippets",
			"author": "felquis",
			"labels": ["HTML", "javascript", "snippet", "pattern", "CSS"],
			"previous_names": ["Sexy Snippets"],
			"releases": [
				{
					"sublime_text": "*",
					"tags": true
				}
			]
		},
		{
			"name": "SfCommand",
			"details": "https://github.com/jtwebb/sfcommand",
			"releases": [
				{
					"sublime_text": ">=3000",
					"branch": "master"
				}
			]
		},
		{
			"name": "Sfortzando",
			"details": "https://github.com/leesavide/Sfortzando",
			"releases": [
				{
					"sublime_text": ">=3000",
					"tags": true
				}
			]
		},
		{
			"name": "Shader Syntax (GLSL HLSL Cg)",
			"details": "https://github.com/noct/sublime-shaders",
			"labels": ["language syntax"],
			"previous_names": ["SublimeSL"],
			"releases": [
				{
					"sublime_text": "*",
					"tags": true
				}
			]
		},
		{
			"name": "ShaderLanguages",
			"details": "https://bitbucket.org/asmodai/shaderlanguages",
			"labels": ["language syntax"],
			"releases": [
				{
					"sublime_text": "*",
					"tags": true
				}
			]
		},
		{
			"name": "SHARC or Blackfin DSP assembly highlighting",
			"details": "https://github.com/calculuswhiz/SHARC-assembly-Sublime-Syntax",
			"labels": ["language syntax", "SHARC", "Blackfin", "VisualDSP"],
			"releases": [
				{
					"sublime_text": "*",
					"tags": true
				}
			]
		},
		{
			"name": "Share File",
			"details": "https://github.com/dineshkumar-cse/ShareFile",
			"labels": ["share", "file", "code", "upload"],
			"releases": [
				{
					"sublime_text": "*",
					"tags": true
				}
			]
		},
		{
			"name": "Shebang",
			"details": "https://github.com/samizdatco/sublime-text-shebang",
			"releases": [
				{
					"sublime_text": "<3000",
					"branch": "master"
				}
			]
		},
		{
			"name": "Shell Exec",
			"details": "https://github.com/gbaptista/sublime-3-shell-exec",
			"releases": [
				{
					"sublime_text": ">=3000",
					"tags": true
				}
			]
		},
		{
			"name": "Shell Turtlestein",
			"details": "https://github.com/misfo/Shell-Turtlestein",
			"releases": [
				{
					"sublime_text": "<3000",
					"branch": "sublime-text-2"
				},
				{
					"sublime_text": ">=3000",
					"branch": "master"
				}
			]
		},
		{
			"name": "ShellCommand",
			"details": "https://github.com/markbirbeck/sublime-text-shell-command",
			"labels": ["shell", "emacs"],
			"previous_names": ["Shell Command"],
			"releases": [
				{
					"sublime_text": ">=3000",
					"tags": true
				}
			]
		},
		{
			"name": "ShellScriptImproved",
			"details": "https://github.com/jfcherng/Sublime-ShellScriptImproved",
			"labels": ["language syntax"],
			"releases": [
				{
					"sublime_text": ">=3092",
					"tags": true
				}
			]
		},
		{
			"name": "ShellStatus",
			"details": "https://github.com/shagabutdinov/sublime-shell-status",
			"donate": "https://github.com/shagabutdinov/sublime-enhanced/blob/master/readme-donations.md",
			"labels": ["sublime-enhanced", "theme"],
			"releases": [
				{
					"sublime_text": "*",
					"branch": "master"
				}
			]
		},
				{
			"name": "ShellVE",
			"details": "https://github.com/pyking2/ShellVE",
			"labels": ["terminal", "python", "Virtualenv"],
			"releases": [
				{
					"sublime_text": ">=3092",
					"platforms": ["linux"],
					"tags": true
				}
			]
		},
		{
			"name": "Shen",
			"details": "https://github.com/rkoeninger/sublime-shen",
			"readme": "https://raw.githubusercontent.com/rkoeninger/sublime-shen/master/README.md",
			"author": "Robert Koeninger",
			"labels": ["language syntax", "snippets"],
			"releases": [
				{
					"sublime_text": ">=3000",
					"tags": true
				}
			]
		},
		{
			"name": "ShenMa",
			"details": "https://github.com/molee1905/ShenMa",
			"releases": [
				{
					"sublime_text": ">=3000",
					"platforms": ["osx"],
					"tags": true
				}
			]
		},
		{
			"name": "Sherumite - Color Scheme",
			"details": "https://github.com/gsheru/Sherumite-ColorScheme",
			"releases": [
				{
					"sublime_text": "*",
					"tags": true
				}
			]
		},
		{
			"name": "Shiftswitch",
			"details": "https://github.com/xsznix/sublime-shiftswitch",
			"releases": [
				{
					"sublime_text": "*",
					"tags": true
				}
			]
		},
		{
			"name": "Shinken",
			"details": "https://github.com/Frescha/shinken-sublime",
			"labels": ["language syntax", "snippets"],
			"releases": [
				{
					"sublime_text": "*",
					"tags": true
				}
			]
		},
		{
			"name": "Shlisp Syntax",
			"details": "https://github.com/mhetrick/sublime-shlisp",
			"labels": ["language syntax"],
			"releases": [
				{
					"sublime_text": "*",
					"branch": "master"
				}
			]
		},
		{
			"name": "shoulda-matchers Snippets",
			"details": "https://github.com/maxehmookau/shoulda-matchers-snippets",
			"releases": [
				{
					"sublime_text": "*",
					"tags": true
				}
			]
		},
		{
			"name": "ShouldjsSnippets",
			"details": "https://github.com/jmnsf/ShouldjsSnippets",
			"labels": ["snippets", "javascript", "shouldjs"],
			"releases": [
				{
					"sublime_text": "*",
					"tags": true
				}
			]
		},
		{
			"name": "Show Character Code",
			"details": "https://github.com/borislubimov/ShowCharacterCode",
			"labels": ["ascii", "unicode"],
			"releases": [
				{
					"sublime_text": "*",
					"tags": true
				}
			]
		},
		{
			"name": "Show Open Files",
			"details": "https://github.com/grapegravity/ShowOpenFiles",
			"labels": ["status", "file"],
			"releases": [
				{
					"sublime_text": "*",
					"branch": "master"
				}
			]
		},
		{
			"details": "https://github.com/grapegravity/ShowEncoding",
			"releases": [
				{
					"sublime_text": "<3000",
					"branch": "master"
				}
			]
		},
		{
			"name": "ShowTexdoc",
			"previous_names": ["Show Texdoc"],
			"details": "https://github.com/CareF/Show-Texdoc",
			"releases": [
				{
					"sublime_text": "*",
					"tags": true
				}
			]
		},
		{
			"name": "Shrink Whitespaces",
			"details": "https://github.com/dacap/sublime-shrink-whitespaces",
			"releases": [
				{
					"sublime_text": "<3000",
					"branch": "master"
				}
			]
		},
		{
			"name": "Shuffle",
			"details": "https://github.com/TiborIntelSoft/SublimeShuffle",
			"labels": ["language syntax"],
			"releases": [
				{
					"sublime_text": "*",
					"tags": true
				}
			]
		},
		{
			"name": "Side-by-Side Settings",
			"details": "https://github.com/jgbishop/sxs-settings",
			"donate": "https://www.paypal.com/cgi-bin/webscr?cmd=_s-xclick&hosted_button_id=4FJM9Y54FV6E4",
			"labels": ["utilities"],
			"previous_names": ["SxS Settings"],
			"releases": [
				{
					"sublime_text": ">=3000",
					"tags": true
				}
			]
		},
		{
			"name": "SideBarEnhancements",
			"details": "https://github.com/SideBarEnhancements-org/SideBarEnhancements",
			"readme": "https://raw.githubusercontent.com/SideBarEnhancements-org/SideBarEnhancements/st3/readme.md",
			"donate": "https://www.paypal.com/cgi-bin/webscr?cmd=_s-xclick&hosted_button_id=DD4SL2AHYJGBW",
			"labels": ["sidebar", "folder", "directory", "file", "clipboard"],
			"releases": [
				{
					"sublime_text": ">=3000",
					"tags": true
				}
			]
		},
		{
			"name": "SideBarHider",
			"previous_names": ["Hide Sidebar When Not Focussed"],
			"details": "https://github.com/akrabat/SideBarHider",
			"releases": [
				{
					"sublime_text": ">=3098",
					"tags": true
				}
			]
		},
		{
			"name": "SidebarHoverToggle",
			"details": "https://github.com/Skullsneeze/SidebarHoverToggle",
			"labels": ["sidebar", "utilities"],
			"releases": [
				{
					"sublime_text": ">=3124",
					"tags": true
				}
			]
		},
		{
			"name": "SidebarSeparator",
			"details": "https://github.com/ekazyam/SidebarSeparator",
			"labels": ["sidebar", "utilities"],
			"releases": [
				{
					"sublime_text": ">=3000",
					"tags": true
				}
			]
		},
		{
			"name": "SideBarTools",
			"details": "https://github.com/braver/SideBarTools",
			"labels": ["sidebar", "utilities", "folder", "directory", "file"],
			"releases": [
				{
					"sublime_text": ">3100",
					"tags": true
				}
			]
		},
		{
			"name": "Sightly",
			"details": "https://github.com/gerardvh/ST3-sightly-language",
			"labels": ["aem", "sightly", "HTL", "HTML", "template", "language"],
			"releases": [
				{
					"sublime_text": ">=3092",
					"tags": true
				}
			]
		},
		{
			"details": "https://github.com/hendrikelsner/SikuliTools",
			"author": "Hendrik Elsner (321hendrik@gmail.com)",
			"labels": ["sikuli", "gui", "test", "automation", "app", "web", "image", "capture"],
			"releases": [
				{
					"platforms": ["osx"],
					"sublime_text": "*",
					"tags": true
				}
			]
		},
		{
			"name": "Silex Snippets",
			"details": "https://github.com/franciscosantamaria/sublime-silex",
			"labels": ["snippets"],
			"releases": [
				{
					"sublime_text": "*",
					"branch": "master"
				}
			]
		},
		{
			"name": "Silk Web Toolkit Snippets",
			"details": "https://github.com/silk-web-toolkit/SILK-snippets",
			"labels": ["snippets"],
			"releases": [
				{
					"sublime_text": "*",
					"branch": "master"
				}
			]
		},
		{
			"name": "Silky Jump",
			"details": "https://github.com/lanbin/silkyjump",
			"releases": [
				{
					"sublime_text": "*",
					"branch": "master"
				}
			]
		},
		{
			"name": "SilverStripe",
			"details": "https://github.com/benjamin-smith/sublime-text-silverstripe",
			"labels": ["language syntax"],
			"releases": [
				{
					"sublime_text": "*",
					"branch": "master"
				}
			]
		},
		{
			"name": "SIMPL+ Syntax Highlight",
			"author": "Adelyte Company (Taylor Zane Glaeser)",
			"details": "https://github.com/adelyte/simpl-plus-syntax-highlight",
			"labels": ["crestron", "simpl", "simpl plus", "splus"],
			"releases": [{
				"sublime_text": ">=3092",
				"tags": true
			}]
		},
		{
			"name": "Simplates",
			"details": "https://github.com/rohitpaulk/sublime-simplates",
			"labels": ["aspen", "simplates", "python simplate"],
			"releases": [
				{
					"sublime_text": ">=3092",
					"tags": true
				}
			]
		},
		{
			"name": "Simple Ember.js Navigator",
			"details": "https://github.com/noklesta/SublimeEmberNav",
			"releases": [
				{
					"sublime_text": "<3000",
					"branch": "master"
				}
			]
		},
		{
			"name": "Simple FTP Deploy",
			"details": "https://github.com/HexRx/simple-ftp-deploy",
			"labels": ["ftp"],
			"releases": [
				{
					"sublime_text": ">=3000",
					"tags": true
				}
			]
		},
		{
			"name": "Simple Ifdef",
			"details": "https://github.com/rumly111/simpleifdef",
			"releases": [
				{
					"sublime_text": ">=3000",
					"tags": true
				}
			]
		},
		{
			"name": "Simple Import",
			"details": "https://github.com/vini175pa/sublime-simple-import",
			"releases": [
				{
					"sublime_text": ">=3000",
					"tags": true
				}
			]
		},
		{
			"name": "Simple JSX",
			"details": "https://github.com/ccampbell/sublime-jsx",
			"labels": ["JavaScript", "JSX", "React"],
			"releases": [
				{
					"sublime_text": ">=3106",
					"tags": true
				}
			]
		},
		{
			"name": "Simple MVC Framework Snippets",
			"details": "https://github.com/simple-mvc-framework/SMVC-Snippets",
			"labels": ["snippets"],
			"previous_names": ["SMVC-Snippets"],
			"releases": [
				{
					"sublime_text": "*",
					"branch": "master"
				}
			]
		},
		{
			"name": "Simple Print Function",
			"details": "https://github.com/svenax/SublimePrint",
			"labels": ["printing"],
			"releases": [
				{
					"sublime_text": "*",
					"branch": "master"
				}
			]
		},
		{
			"name": "Simple Rails Navigator",
			"details": "https://github.com/noklesta/SublimeRailsNav",
			"releases": [
				{
					"sublime_text": "<3000",
					"branch": "master"
				}
			]
		},
		{
			"name": "simple_ConTeXt",
			"details": "https://github.com/equiva1ence/simple_ConTeXt",
			"releases": [
				{
					"sublime_text": ">=3124",
					"tags": true
				}
			]
		},
		{
			"name": "SimpleClone",
			"details": "https://github.com/mikefowler/simple-clone",
			"releases": [
				{
					"sublime_text": "*",
					"branch": "master"
				}
			]
		},
		{
			"name": "SimpleCov",
			"details": "https://github.com/sentience/SublimeSimpleCov",
			"labels": ["testing", "ruby"],
			"releases": [
				{
					"sublime_text": ">=3000",
					"tags": true
				}
			]
		},
		{
			"name": "SimpleMarker",
			"details": "https://github.com/jugyo/SublimeSimpleMarker",
			"releases": [
				{
					"sublime_text": "*",
					"branch": "master"
				}
			]
		},
		{
			"name": "SimplePHPSpec",
			"details": "https://github.com/antoniofrignani/SimplePHPSpec-for-Sublime-Text",
			"releases": [
				{
					"sublime_text": ">=3000",
					"branch": "master"
				}
			]
		},
		{
			"name": "SimplePHPUnit",
			"details": "https://github.com/evgeny-golubev/SimplePHPUnit-for-Sublime-Text",
			"donate": "https://www.paypal.com/cgi-bin/webscr?cmd=_s-xclick&hosted_button_id=SZ6YWJUGFM9J8",
			"releases": [
				{
					"sublime_text": ">=3000",
					"branch": "master"
				}
			]
		},
		{
			"name": "SimpleSession",
			"details": "https://github.com/woodruffw/SimpleSession",
			"labels": ["workspace", "save", "session", "manager", "window"],
			"releases": [
				{
					"sublime_text": ">=3000",
					"tags": true
				}
			]
		},
		{
			"name": "SimpleStateManager Snippets",
			"details": "https://github.com/SimpleStateManager/SimpleStateManager-Snippets",
			"releases": [
				{
					"sublime_text": "*",
					"tags": true
				}
			]
		},
		{
			"name": "SimplestDebugger",
			"details": "https://github.com/KELiON/SimplestDebugger",
			"releases": [
				{
					"sublime_text": "*",
					"branch": "master"
				}
			]
		},
		{
			"details": "https://github.com/hydralien/SimpleSync",
			"releases": [
				{
					"sublime_text": "*",
					"branch": "master"
				}
			]
		},
		{
			"name": "SimpleSyntax",
			"details": "https://github.com/budRich/SimpleSyntax",
			"description": "Comment syntax for config files",
			"author": "Nils Kvist",
			"labels": ["configfile", "syntax"],
			"releases": [
				{
					"sublime_text": "*",
					"tags": true
				}
			]
		},
		{
			"name": "SimpleTesting",
			"details": "https://github.com/coretick/SimpleTestingSublime",
			"releases": [
				{
					"sublime_text": "*",
					"branch": "master"
				}
			]
		},
		{
			"name": "SimpleTODO",
			"details": "https://github.com/jugyo/SublimeSimpleTODO",
			"releases": [
				{
					"sublime_text": "*",
					"branch": "master"
				}
			]
		},
		{
			"name": "Simutrans dat Syntax",
			"details": "https://github.com/An-dz/SimutransDatSyntax",
			"releases": [
				{
					"sublime_text": "*",
					"tags": true
				}
			]
		},
		{
			"name": "SingleTrailingNewLine",
			"details": "https://github.com/mattst/sublime-single-trailing-new-line",
			"releases": [
				{
					"sublime_text": "*",
					"tags": true
				}
			]
		},
		{
			"name": "SingularitySnippets",
			"details": "https://github.com/blcook223/SingularitySnippets",
			"releases": [
				{
					"sublime_text": "*",
					"tags": true
				}
			]
		},
		{
			"name": "Sinon",
			"details": "https://github.com/mokkabonna/sublime-sinon",
			"labels": ["sinon", "completions"],
			"releases": [
				{
					"sublime_text": "*",
					"tags": true
				}
			]
		},
		{
			"name": "Siteleaf Liquid Syntax",
			"details": "https://github.com/siteleaf/liquid-syntax-mode",
			"releases": [
				{
					"sublime_text": "*",
					"tags": true
				}
			]
		},
		{
			"name": "Six",
			"description": "Advanced Vim emulation.",
			"author": "Guillermo López-Anglada",
			"homepage": "http://www.sublimesix.com",
			"buy": "http://www.sublimesix.com/buy.html",
			"details": "https://github.com/guillermooo/six",
			"readme": "https://raw.githubusercontent.com/guillermooo/Six/master/README.md",
			"labels": ["vim", "vi", "vintage", "vintageous", "emulation", "emulator", "editor emulation"],
			"releases": [
				{
					"sublime_text": ">=3124",
					"tags": true
				}
			]
		},
		{
			"name": "Six - Future JavaScript Syntax",
			"details": "https://github.com/matthewrobb/Six.tmLanguage",
			"labels": ["language syntax"],
			"previous_names": ["Six: Future JavaScript Syntax"],
			"releases": [
				{
					"sublime_text": "*",
					"branch": "master"
				}
			]
		},
		{
			"name": "SJSON",
			"details": "https://github.com/jims/sublime-sjson",
			"labels": ["language syntax"],
			"releases": [
				{
					"sublime_text": "*",
					"branch": "master"
				}
			]
		},
		{
			"name": "Sketch.js",
			"details": "https://github.com/dmnsgn/sublime-sketchjs",
			"labels": ["auto-complete", "snippets"],
			"releases": [
				{
					"sublime_text": "*",
					"tags": true
				}
			]
		},
		{
			"name": "SKILL from Cadence",
			"details": "https://github.com/leoheck/sublime-cadence-skill",
			"previous_names": ["Cadence Skill"],
			"releases": [
				{
					"sublime_text": "*",
					"tags": true
				}
			]
		},
		{
			"name": "Skins",
			"details": "https://github.com/deathaxe/sublime-skins",
			"labels": ["themes", "utilities"],
			"releases": [
				{
					"sublime_text": ">=3000",
					"tags": true
				}
			]
		},
		{
			"name": "SkoolkitZ80",
			"details": "https://github.com/mrcook/SkoolkitZ80",
			"labels": ["language syntax", "z80", "assembly"],
			"releases": [
				{
					"sublime_text": ">=3092",
					"tags": true
				}
			]
		},
		{
			"name": "SLAB",
			"details": "https://github.com/increpare/slab-markup-sublime",
			"labels": ["language syntax"],
			"releases": [
				{
					"sublime_text": "*",
					"tags": true
				}
			]
		},
		{
			"name": "Slack",
			"details": "https://github.com/simion/sublime-slack-integration",
			"releases": [
				{
					"sublime_text": ">=3000",
					"tags": true
				}
			]
		},
		{
			"name": "Slate",
			"details": "https://github.com/kvs/ST2Slate",
			"releases": [
				{
					"sublime_text": "*",
					"branch": "master"
				}
			]
		},
		{
			"name": "SLAX",
			"details": "https://github.com/dgjnpr/subl.slax.package",
			"labels": ["language syntax"],
			"releases": [
				{
					"sublime_text": "*",
					"branch": "master"
				}
			]
		},
		{
			"name": "Sleet",
			"details": "https://github.com/ice/sleet",
			"labels": ["language syntax"],
			"releases": [
				{
					"sublime_text": "*",
					"tags": true
				}
			]
		},
		{
			"name": "Slice",
			"details": "https://github.com/zeroc-ice/sublime-slice",
			"labels": ["language syntax"],
			"releases": [
				{
					"sublime_text": ">=3092",
					"tags": true
				}
			]
		},
		{
			"name": "SlideNav",
			"details": "https://github.com/Enteleform/ST_SlideNav",
			"labels": ["presentation", "lightning talk", "slide", "slides", "slideshow", "navigation", "code navigation", "file manager", "launcher", "file launcher", "open files", "remote control"],
			"releases": [
				{
					"sublime_text": ">=3000",
					"tags": true
				}
			]
		},
		{
			"name": "SlideShow(S9)",
			"details": "https://github.com/Seasons7/sublime-slideshow",
			"releases": [
				{
					"sublime_text": "<3000",
					"tags": true
				}
			]
		},
		{
			"name": "Slime",
			"details": "https://github.com/hedgesky/slime.tmbundle",
			"releases": [
				{
					"sublime_text": "*",
					"tags": true
				}
			]
		},
		{
			"name": "Slugify",
			"details": "https://github.com/alimony/sublime-slugify",
			"labels": ["text manipulation"],
			"previous_names": ["Slug"],
			"releases": [
				{
					"sublime_text": "*",
					"branch": "master"
				}
			]
		},
		{
			"name": "SM RAD",
			"details": "https://github.com/setap/sm-rad",
			"labels": ["language syntax"],
			"releases": [
				{
					"sublime_text": "*",
					"branch": "master"
				}
			]
		},
		{
			"name": "Smali",
			"details": "https://github.com/ShaneWilton/sublime-smali",
			"labels": ["language syntax"],
			"releases": [
				{
					"sublime_text": "*",
					"branch": "master"
				}
			]
		},
		{
			"name": "Smart Backspace",
			"details": "https://github.com/awhite/sublime-smart-backspace",
			"labels": ["text navigation"],
			"releases": [
				{
					"sublime_text": ">=3000",
					"tags": true
				}
			]
		},
		{
			"name": "Smart Delete",
			"details": "https://github.com/mac2000/sublime-smart-delete",
			"releases": [
				{
					"sublime_text": "*",
					"branch": "master"
				}
			]
		},
		{
			"name": "Smart Duplicate",
			"details": "https://github.com/MathiasPaumgarten/SmartDuplicate-Sublime",
			"releases": [
				{
					"sublime_text": "*",
					"branch": "master"
				}
			]
		},
		{
			"name": "Smart Indent",
			"details": "https://github.com/YKZDY/SmartIndent-sublime",
			"releases": [
				{
					"sublime_text": "*",
					"tags": true
				}
			]
		},
		{
			"name": "Smart Match",
			"details": "https://github.com/ccampbell/sublime-smart-match",
			"releases": [
				{
					"sublime_text": "*",
					"branch": "master"
				}
			]
		},
		{
			"name": "Smart Path Copy",
			"details": "https://github.com/santi-h/SmartPathCopy",
			"labels": ["clipboard", "copy", "path"],
			"releases": [
				{
					"sublime_text": "*",
					"tags": true
				}
			]
		},
		{
			"name": "Smart Region",
			"details": "https://github.com/gbaptista/sublime-3-smart-region",
			"releases": [
				{
					"sublime_text": ">=3000",
					"tags": true
				}
			]
		},
		{
			"name": "Smart Repeat",
			"details": "https://github.com/poucotm/Smart-Repeat",
			"labels": ["formatting"],
			"releases": [
				{
					"sublime_text": "*",
					"tags": true
				}
			]
		},
		{
			"name": "Smart Title Case",
			"details": "https://github.com/mattstevens/sublime-titlecase",
			"releases": [
				{
					"sublime_text": "*",
					"tags": true
				}
			]
		},
		{
			"name": "Smart VHDL",
			"description": "Syntax Highlighting, Snippets, code navigation and more for VHDL",
			"details": "https://github.com/TheClams/SmartVHDL",
			"issues": "https://bitbucket.org/Clams/smartvhdl/issues",
			"labels": ["language syntax", "snippets"],
			"releases": [
				{
					"sublime_text": ">=3092",
					"tags": true
				}
			]
		},
		{
			"details": "https://github.com/iiAtlas/SmartGoogle",
			"releases": [
				{
					"sublime_text": "<3000",
					"branch": "master"
				}
			]
		},
		{
			"name": "smartifdef",
			"details": "https://github.com/robinchenyu/smartifdef",
			"releases": [
				{
					"sublime_text": ">=3000",
					"tags": true
				}
			]
		},
		{
			"name": "SmartIM",
			"details": "https://github.com/icymind/SmartIM",
			"description": "reset input method to us when enter normal_mode, and restore previous input method when you enter insert_mode",
			"homepage": "https://github.com/icymind/SmartIM",
			"issues": "https://github.com/icymind/SmartIM/issues",
			"releases": [
				{
					"sublime_text": "*",
					"platforms": ["osx"],
					"tags": true
				}
			]
		},
		{
			"name": "Smartisan",
			"details": "https://github.com/ericmartel/Smartisan",
			"releases": [
				{
					"sublime_text": "*",
					"branch": "master"
				}
			]
		},
		{
			"details": "https://github.com/demon386/SmartMarkdown",
			"releases": [
				{
					"sublime_text": "*",
					"branch": "master"
				}
			]
		},
		{
			"details": "https://bitbucket.org/do/smartmovetotheeol",
			"releases": [
				{
					"sublime_text": "<3000",
					"branch": "master"
				}
			]
		},
		{
			"name": "SmartNewWindow",
			"details": "https://github.com/maliayas/SublimeText_SmartNewWindow",
			"labels": ["window", "workspace", "project", "sidebar"],
			"releases": [
				{
					"sublime_text": ">=3000",
					"tags": true
				}
			]
		},
		{
			"name": "Smarty",
			"details": "https://github.com/amitsnyderman/sublime-smarty",
			"labels": ["language syntax"],
			"releases": [
				{
					"sublime_text": "*",
					"branch": "master"
				}
			]
		},
		{
			"name": "SML (Standard ML)",
			"details": "https://github.com/seanjames777/SML-Language-Definition",
			"labels": ["language syntax"],
			"releases": [
				{
					"sublime_text": "*",
					"branch": "master"
				}
			]
		},
		{
			"name": "Snake",
			"details": "https://github.com/jonfinerty/sublime-snake",
			"releases": [
				{
					"sublime_text": "*",
					"tags": true
				}
			]
		},
		{
			"name": "snake_case",
			"details": "https://github.com/vbali/sublime-snakecase",
			"releases": [
				{
					"sublime_text": "<3000",
					"branch": "master"
				}
			]
		},
		{
			"name": "Snakecasts-theme",
			"details": "https://github.com/nicoschuele/snakecasts-theme",
			"releases": [
				{
					"sublime_text": "*",
					"tags": true
				}
			]
		},
		{
			"name": "Snippet Destroyer",
			"details": "https://github.com/twolfson/sublime-snippet-destroyer",
			"labels": ["snippet", "delete", "destroy"],
			"releases": [
				{
					"sublime_text": "*",
					"tags": true
				}
			]
		},
		{
			"name": "SnippetCaller",
			"details": "https://github.com/shagabutdinov/sublime-snippet-caller",
			"donate": "https://github.com/shagabutdinov/sublime-enhanced/blob/master/readme-donations.md",
			"labels": ["sublime-enhanced", "snippets", "text manipulation"],
			"releases": [
				{
					"sublime_text": "*",
					"branch": "master"
				}
			]
		},
		{
			"name": "SnippetMaker",
			"details": "https://github.com/jugyo/SublimeSnippetMaker",
			"labels": ["snippets"],
			"releases": [
				{
					"sublime_text": "*",
					"tags": true
				}
			]
		},
		{
			"name": "SnippetManager",
			"details": "https://github.com/shagabutdinov/sublime-snippet-manager",
			"donate": "https://github.com/shagabutdinov/sublime-enhanced/blob/master/readme-donations.md",
			"labels": ["sublime-enhanced", "snippets"],
			"releases": [
				{
					"sublime_text": "*",
					"branch": "master"
				}
			]
		},
		{
			"name": "SnippetX",
			"details": "https://github.com/ColinRyan/SnippetX",
			"labels": ["text manipulation", "snippets"],
			"releases": [
				{
					"sublime_text": ">=3000",
					"tags": true
				}
			]
		},
		{
			"details": "https://github.com/jonasdp/Snipplr",
			"releases": [
				{
					"sublime_text": "<3000",
					"branch": "master"
				}
			]
		},
		{
			"name": "Snipt Snippet Fetcher",
			"details": "https://github.com/SubZane/Sublime-Snipt-Snippet-Fetcher",
			"releases": [
				{
					"sublime_text": "<3000",
					"branch": "master"
				}
			]
		},
		{
			"name": "Snipt.net",
			"details": "https://github.com/Taecho/Sublime-Snipt",
			"releases": [
				{
					"sublime_text": "<3000",
					"branch": "master"
				}
			]
		},
		{
			"name": "Snowball Syntax",
			"description": "Syntax Highlighting for Snowball framwork destinated to stemming",
			"details": "https://github.com/assem-ch/snowball-sublime-syntax",
			"labels": ["language syntax"],
			"releases": [
				{
					"sublime_text": ">=3092",
					"tags": true
				}
			]
		},
		{
			"name": "Soar Tools",
			"details": "https://github.com/garfieldnate/Sublime-Soar-Tools",
			"labels": ["language syntax", "snippets"],
			"releases": [
				{
					"sublime_text": "*",
					"tags": true
				}
			]
		},
		{
			"name": "Solarized Color Scheme",
			"details": "https://github.com/braver/Solarized",
			"labels": ["color scheme"],
			"releases": [
				{
					"sublime_text": "*",
					"branch": "master"
				}
			]
		},
		{
			"name": "Solium Gutter",
			"details": "https://github.com/sey/sublime-solium-gutter",
			"releases": [
				{
					"sublime_text": ">=3000",
					"tags": true
				}
			]
		},
		{
			"name": "Solo Snippets",
			"details": "https://github.com/zeusLeeJh/solo-snippets",
			"releases": [
				{
					"sublime_text": "*",
					"tags": true
				}
			]
		},
		{
			"name": "Sonic Pi",
			"details": "https://github.com/fbehrens/sublime_sonic_pi",
			"labels": ["music"],
			"releases": [
				{
					"sublime_text": ">=3000",
					"tags": true
				}
			]
		},
		{
			"name": "Sort JavaScript Imports",
			"details": "https://github.com/insin/sublime-sort-javascript-imports",
			"releases": [
				{
					"sublime_text": "*",
					"tags": true
				}
			]
		},
		{
			"name": "Sort Lines (Numerically)",
			"details": "https://github.com/alimony/sublime-sort-numerically",
			"releases": [
				{
					"sublime_text": "*",
					"tags": true
				}
			]
		},
		{
			"name": "Sort Lines By Selection",
			"details": "https://github.com/Zeeker/sublime-SortLinesBySelection",
			"releases": [
				{
					"sublime_text": ">=3000",
					"tags": true
				}
			]
		},
		{
			"name": "SortBy",
			"details": "https://github.com/Doi9t/SortBy",
			"releases": [
				{
					"sublime_text": "*",
					"branch": "master"
				}
			]
		},
		{
			"details": "https://github.com/Kentzo/SortLinesByColumn",
			"releases": [
				{
					"sublime_text": "<3000",
					"branch": "master"
				}
			]
		},
		{
			"name": "SortList",
			"details": "https://github.com/kylebebak/sublime_sort_list",
			"releases": [
				{
					"sublime_text": "*",
					"tags": true
				}
			]
		},
		{
			"details": "https://github.com/bizoo/SortTabs",
			"releases": [
				{
					"sublime_text": "*",
					"branch": "master"
				}
			]
		},
		{
			"name": "Soulburn Color Scheme",
			"details": "https://github.com/caffo/soulburn",
			"author": "Rodrigo Franco",
			"labels": ["color scheme"],
			"releases": [
				{
					"sublime_text": "*",
					"tags": true
				}
			]
		},
		{
			"name": "Sound",
			"details": "https://github.com/airtoxin/Sublime-Sound",
			"releases": [
				{
					"platforms": "osx",
					"sublime_text": "<3000",
					"tags": "st2-osx-"
				},
				{
					"platforms": "linux",
					"sublime_text": "<3000",
					"tags": "st2-linux-"
				},
				{
					"platforms": "osx",
					"sublime_text": ">=3000",
					"tags": "st3-osx-"
				},
				{
					"platforms": "linux",
					"sublime_text": ">=3000",
					"tags": "st3-linux-"
				},
				{
					"platforms": "windows",
					"sublime_text": ">=3000",
					"tags": "st3-windows-"
				}
			]
		},
		{
			"name": "SourceDown",
			"details": "https://github.com/bordaigorl/sublime-sourcedown",
			"labels": ["markdown", "blog"],
			"releases": [
				{
					"sublime_text": "*",
					"tags": true
				}
			]
		},
		{
			"name": "Sourcegraph",
			"details": "https://github.com/sourcegraph/sourcegraph-sublime",
			"labels": ["go"],
			"releases": [
				{
					"sublime_text": ">=3000",
					"tags": true
				}
			]
		},
		{
			"name": "SourcePawn Completions",
			"details": "https://github.com/ppalex7/SourcePawnCompletions",
			"description": "SourcePawn auto-completion and build-system",
			"readme": "https://raw.githubusercontent.com/ppalex7/SourcePawnCompletions/master/README.md",
			"labels": ["auto-complete", "build system"],
			"releases": [
				{
					"sublime_text": ">=3000",
					"tags": true
				}
			]
		},
		{
			"name": "SourcePawn Syntax Highlighting",
			"details": "https://github.com/Dillonb/SublimeSourcePawn",
			"labels": ["language syntax"],
			"releases": [
				{
					"sublime_text": "*",
					"branch": "master"
				}
			]
		},
		{
			"name": "SourceSharer",
			"details": "https://github.com/geekpradd/sublime-sourcesharer-plugin",
			"releases": [
				{
					"sublime_text": ">=3000",
					"tags": true
				}
			]
		},
		{
			"name": "SourceTalk",
			"details": "https://github.com/malroc/sourcetalk_st2",
			"labels": ["code sharing", "remote collaboration"],
			"previous_names": ["SoucreTalk (real time code discussions)"],
			"releases": [
				{
					"sublime_text": "*",
					"tags": true
				}
			]
		},
		{
			"name": "Sourcetrail",
			"previous_names": ["coati"],
			"details": "https://github.com/CoatiSoftware/sublime-sourcetrail",
			"labels": ["utilities"],
			"releases": [
				{
					"sublime_text": "*",
					"tags": true
				}
			]
		},
		{
			"name": "SourceTree",
			"details": "https://bitbucket.org/PhillSparks/sublimesourcetree",
			"releases": [
				{
					"sublime_text": "*",
					"branch": "master"
				}
			]
		},
		{
			"name": "SourceTree.app Menu",
			"details": "https://github.com/jocelynmallon/sublime-text-2-sourcetree",
			"releases": [
				{
					"sublime_text": "<3000",
					"branch": "master"
				}
			]
		},
		{
			"name": "SourceTreeCommands",
			"details": "https://github.com/gdeOo/sublime-sourcetree",
			"releases": [
				{
					"sublime_text": "*",
					"tags": true
				}
			]
		},
		{
			"name": "Soy",
			"details": "https://github.com/Medium/soy-sublime",
			"labels": ["language syntax"],
			"releases": [
				{
					"sublime_text": "*",
					"tags": true
				}
			]
		},
		{
			"name": "SpaceSnippets",
			"details": "https://github.com/shagabutdinov/sublime-space-snippets",
			"donate": "https://github.com/shagabutdinov/sublime-enhanced/blob/master/readme-donations.md",
			"labels": ["sublime-enhanced", "text manipulation"],
			"releases": [
				{
					"sublime_text": "*",
					"tags": true
				}
			]
		},
		{
			"name": "Spandoc",
			"details": "https://github.com/geniusupgrader/Spandoc/",
			"releases": [
				{
					"sublime_text": ">=3000",
					"tags": true
				}
			]
		},
		{
			"name": "SPARC Assembly",
			"details": "https://github.com/ProtractorNinja/SPARC-sublime",
			"labels": ["language syntax"],
			"releases": [
				{
					"sublime_text": "*",
					"branch": "master"
				}
			]
		},
		{
			"name": "Spark",
			"details": "https://github.com/AlexanderBrevig/sublime-Spark",
			"releases": [
				{
					"sublime_text": "*",
					"branch": "master"
				}
			]
		},
		{
			"name": "SPARQL",
			"details": "https://github.com/patchspace/sparql-sublime",
			"releases": [
				{
					"sublime_text": "*",
					"tags": true
				}
			]
		},
		{
			"name": "SPARQL Runner",
			"details": "https://github.com/cezarsa/sublime-sparql-runner",
			"releases": [
				{
					"sublime_text": "*",
					"tags": true
				}
			]
		},
		{
			"name": "Spec Finder",
			"details": "https://github.com/rogeriochaves/sublime-spec-finder",
			"releases": [
				{
					"sublime_text": "*",
					"tags": true
				}
			]
		},
		{
			"name": "Spec Focuser",
			"details": "https://github.com/wireframe/sublime-spec-focuser",
			"releases": [
				{
					"sublime_text": "*",
					"branch": "master"
				}
			]
		},
		{
			"name": "Sphere Online Judge",
			"details": "https://github.com/geekpradd/Sphere-Online-Judge-Sublime",
			"releases": [
				{
					"sublime_text": "*",
					"tags": true
				}
			]
		},
		{
			"name": "SPICE Circuit Simulator",
			"details": "https://github.com/leoheck/sublime-spice",
			"labels": ["circuit simulator"],
			"previous_names": ["Spice"],
			"releases": [
				{
					"sublime_text": "*",
					"tags": true
				}
			]
		},
		{
			"name": "SpiderScript",
			"details": "https://github.com/Namek/Spider-Sublime-Plugin",
			"labels": ["language syntax"],
			"releases": [
				{
					"sublime_text": "*",
					"tags": true
				}
			]
		},
		{
			"name": "SPIP",
			"details": "https://github.com/phenix-factory/Sublime-SPIP",
			"releases": [
				{
					"sublime_text": "*",
					"branch": "master"
				}
			]
		},
		{
			"name": "Spirit Color Scheme",
			"details": "https://github.com/unknownuser88/Spirit",
			"author": "David Bekoyan",
			"labels": ["color scheme"],
			"releases": [
				{
					"sublime_text": "*",
					"tags": true
				}
			]
		},
		{
			"name": "Split Line",
			"details": "https://github.com/stevebasher/Split-Line-Sublime-Plugin",
			"author": "Steve Basher",
			"releases": [
				{
					"sublime_text": "*",
					"tags": true
				}
			]
		},
		{
			"name": "Split To Buffer",
			"details": "https://github.com/berendbaas/sublime_splittobuffer",
			"releases": [
				{
					"sublime_text": "<3000",
					"branch": "master"
				}
			]
		},
		{
			"name": "SplitScreen",
			"details": "https://github.com/spadgos/sublime-SplitScreen",
			"releases": [
				{
					"sublime_text": "<3000",
					"branch": "master"
				}
			]
		},
		{
			"name": "SplitScreen-Resizer",
			"details": "https://github.com/iamjessu/sublime-SplitScreen-Resizer",
			"releases": [
				{
					"sublime_text": "<3000",
					"branch": "master"
				}
			]
		},
		{
			"name": "Splunk Conf File Syntax Highlighting",
			"details": "https://github.com/shakeelmohamed/sublime-splunk-conf-highlighting",
			"author": "Shakeel Mohamed",
			"labels": ["language", "syntax"],
			"releases": [
				{
					"sublime_text": "*",
					"tags": true
				}
			]
		},
		{
			"name": "Splunk Format",
			"details": "https://github.com/mew1033/Splunk-Format",
			"releases": [
				{
					"sublime_text": "*",
					"tags": true
				}
			]
		},
		{
			"name": "Splunk Syntax",
			"details": "https://github.com/aarongraham/splunk-syntax-sublime",
			"labels": ["language", "syntax"],
			"releases": [
				{
					"sublime_text": "*",
					"tags": true
				}
			]
		},
		{
			"name": "Spotify",
			"details": "https://github.com/smpanaro/sublime-spotify",
			"labels": ["music"],
			"previous_names": ["Spotify Control"],
			"releases": [
				{
					"sublime_text": "*",
					"platforms": "osx",
					"tags": true
				}
			]
		},
		{
			"name": "spotify-control",
			"details": "https://github.com/fcannizzaro/spotify-control",
			"description": "View and Control your Spotify experience without leaving Sublime Text",
			"labels": ["spotify", "music"],
			"releases": [
				{
					"sublime_text": ">=3000",
					"platforms": ["windows"],
					"tags": true
				}
			]
		},
		{
			"name": "SpotifyWeb",
			"details": "https://github.com/DevInsideYou/SpotifyWeb",
			"labels": ["spotify", "music"],
			"releases": [
				{
					"sublime_text": ">=3000",
					"platforms": "*",
					"tags": true
				}
			]
		},
		{
			"name": "Sprak Syntax & Completions for else Heartbreak()",
			"details": "https://github.com/Eforen/sublime-syntax-sprak",
			"author": "Eforen (Ariel Lothlorien)",
			"labels": ["language", "syntax", "snippets", "completions", "game"],
			"releases": [
				{
					"sublime_text": "*",
					"tags": true
				}
			]
		},
		{
			"name": "SproutCore Snippets and JSHint Integration",
			"details": "https://github.com/sproutcore/sproutcore-sublime-text-2-package",
			"labels": ["snippets"],
			"releases": [
				{
					"sublime_text": "*",
					"branch": "master"
				}
			]
		},
		{
			"name": "SQF for VBS3",
			"details": "https://github.com/zahngol/SQF-VBS3",
			"releases": [
				{
					"sublime_text": "*",
					"tags": true
				}
			]
		},
		{
			"name": "SQF Language",
			"details": "https://github.com/jonbons/Sublime-SQF-Language",
			"labels": ["language syntax"],
			"releases": [
				{
					"sublime_text": "*",
					"branch": "master"
				}
			]
		},
		{
			"name": "SQL (simple-db-migrate)",
			"details": "https://github.com/caiogondim/simple-db-migrate-sublime-syntax-highlight",
			"releases": [
				{
					"sublime_text": "*",
					"branch": "master"
				}
			]
		},
		{
			"name": "SqlBeautifier",
			"details": "https://github.com/zsong/SqlBeautifier",
			"labels": ["sql", "formatting", "formatter"],
			"releases": [
				{
					"sublime_text": "*",
					"tags": true
				}
			]
		},
		{
			"name": "SQLExec",
			"details": "https://github.com/jum4/sublime-sqlexec",
			"releases": [
				{
					"sublime_text": ">=3000",
					"branch": "master"
				}
			]
		},
		{
			"name": "SQLPlus",
			"details": "https://github.com/bofm/sublime_sqlplus",
			"releases": [
				{
					"sublime_text": ">=3065",
					"tags": true
				}
			]
		},
		{
			"name": "SQLTools",
			"details": "https://github.com/mtxr/SQLTools",
			"labels": ["sql", "formatting", "formatter", "tools", "completions"],
			"releases": [
				{
					"sublime_text": ">=3000",
					"tags": true
				}
			]
		},
		{
			"name": "Squib Snippets",
			"details": "https://github.com/andymeneely/sublime-squib",
			"labels": ["snippets", "dsl", "ruby"],
			"releases": [
				{
					"sublime_text": "*",
					"tags": true
				}
			]
		},
		{
			"name": "Squiggle",
			"details": "https://github.com/wavebeem/squiggle-sublime",
			"labels": ["language syntax"],
			"releases": [
				{
					"sublime_text": "*",
					"tags": true
				}
			]
		},
		{
			"name": "Squirrel",
			"details": "https://github.com/iAmRoland/Sublime-Squirrel",
			"author": ["micheg", "Roland Piirsoo"],
			"labels": ["language", "syntax", "snippets", "completions", "squirrel"],
			"releases": [
				{
					"sublime_text": "*",
					"tags": true
				}
			]
		},
		{
			"name": "SRT",
			"details": "https://github.com/SalGnt/Sublime-SRT",
			"author": "Salvatore Gentile",
			"labels": ["language", "syntax"],
			"releases": [
				{
					"sublime_text": "*",
					"tags": true
				}
			]
		},
		{
			"name": "SSE & AVX Intrinsics",
			"details": "https://github.com/ilya-lavrenov/sublime-sse-avx",
			"author": "Ilya Lavrenov",
			"labels": ["snippets", "completions"],
			"releases": [
				{
					"sublime_text": "*",
					"branch": "master"
				}
			]
		},
		{
			"name": "SSH Config",
			"details": "https://github.com/robballou/sublimetext-sshconfig",
			"releases": [
				{
					"sublime_text": "*",
					"branch": "master"
				}
			]
		},
		{
			"details": "https://github.com/bmc/ST2SyntaxFromFileName",
			"releases": [
				{
					"sublime_text": "<3000",
					"branch": "master"
				}
			]
		},
		{
			"name": "ST_AWK",
			"details": "https://github.com/qiuxiafei/st_awk",
			"releases": [
				{
					"sublime_text": "*",
					"tags": true
				}
			]
		},
		{
			"name": "Stack Overflow Snippets",
			"details": "https://github.com/rinas7/StackOverflowSnippets",
			"releases": [
				{
					"sublime_text": "*",
					"tags": true
				}
			]
		},
		{
			"name": "StackExchangeQuery",
			"details": "https://github.com/anhmv/stackexchangequery",
			"releases": [
				{
					"sublime_text": "*",
					"tags": true
				}
			]
		},
		{
			"name": "StackMob JS Snippets",
			"details": "https://github.com/wyne/sublime-stackmob-js-snippets",
			"labels": ["snippets"],
			"releases": [
				{
					"sublime_text": "*",
					"branch": "master"
				}
			]
		},
		{
			"name": "StackTracer",
			"details": "https://github.com/zhangqibupt/stacktracer",
			"labels": ["ruby"],
			"releases": [
				{
					"sublime_text": ">=3000",
					"tags": true
				}
			]
		},
		{
			"name": "Stan",
			"details": "https://github.com/dougalsutherland/sublime-stan",
			"releases": [
				{
					"sublime_text": "*",
					"branch": "master"
				}
			]
		},
		{
			"name": "StandardFormat",
			"details": "https://github.com/bcomnes/sublime-standard-format",
			"labels": ["formatting", "javascript"],
			"releases": [
				{
					"sublime_text": ">=3000",
					"platforms": "*",
					"tags": true
				}
			]
		},
		{
			"name": "StandardSnippets",
			"details": "https://github.com/vkhitev/sublime-standardjs-snippets",
			"labels": ["snippets", "completions", "javascript"],
			"releases": [
				{
					"sublime_text": "*",
					"tags": true
				}
			]
		},
		{
			"name": "Stanza Syntax",
			"details": "https://github.com/dwnusbaum/stanza-syntax",
			"labels": ["language syntax"],
			"releases": [
				{
					"sublime_text": "*",
					"tags": true
				}
			]
		},
		{
			"name": "Starbound Lua",
			"details": "https://github.com/UnknownX7/Sublime-Starbound-Lua-Syntax",
			"labels": ["language syntax"],
			"releases": [
				{
					"sublime_text": "*",
					"tags": true
				}
			]
		},
		{
			"name": "Startup Files",
			"details": "https://github.com/voltavidTony/Startup-Files",
			"labels": ["file", "open", "startup"],
			"releases":
			[
				{
					"sublime_text": "*",
					"tags": true
				}
			]
		},
		{
			"name": "Stata Enhanced",
			"details": "https://github.com/andrewheiss/SublimeStataEnhanced",
			"labels": ["stata"],
			"previous_names": ["Stata 13"],
			"releases": [
				{
					"sublime_text": "*",
					"platforms": ["osx", "windows"],
					"tags": true
				}
			]
		},
		{
			"name": "Stata Improved Editor",
			"details": "https://github.com/zizhongyan/StataImproved",
			"labels": ["stata"],
			"releases": [
				{
					"sublime_text": "*",
					"platforms": ["osx"],
					"tags": true
				}
			]
		},
		{
			"name": "StataEditor",
			"details": "https://github.com/mattiasnordin/StataEditor",
			"labels": ["stata"],
			"releases": [
				{
					"sublime_text": ">=3000",
					"platforms": "windows",
					"tags": true
				}
			]
		},
		{
			"name": "Statement",
			"details": "https://github.com/shagabutdinov/sublime-statement",
			"donate": "https://github.com/shagabutdinov/sublime-enhanced/blob/master/readme-donations.md",
			"labels": ["sublime-enhanced", "text manipulation", "utilities"],
			"releases": [
				{
					"sublime_text": "*",
					"branch": "master"
				}
			]
		},
		{
			"name": "Status Bar Extension",
			"details": "https://bitbucket.org/trooper/statusbarextension",
			"releases": [
				{
					"sublime_text": "*",
					"branch": "default"
				}
			]
		},
		{
			"name": "Status Bar File Size",
			"details": "https://github.com/SublimeText/StatusBarFileSize",
			"releases": [
				{
					"sublime_text": ">=3000",
					"tags": true
				}
			]
		},
		{
			"name": "Status Bar Time",
			"details": "https://github.com/lowliet/sublimetext-StatusBarTime",
			"releases": [
				{
					"sublime_text": "*",
					"branch": "master"
				}
			]
		},
		{
			"name": "Status Bar Weather",
			"details": "https://github.com/lowliet/sublimetext-StatusBarWeather",
			"labels": ["status bar", "weather", "info", "utilities"],
			"releases": [
				{
					"sublime_text": ">=3000",
					"tags": true
				}
			]
		},
		{
			"name": "Statusbar Path",
			"details": "https://github.com/unphased/SublimeStatusbarPath",
			"releases": [
				{
					"sublime_text": "*",
					"branch": "master"
				}
			]
		},
		{
			"name": "StatusMessage",
			"details": "https://github.com/shagabutdinov/sublime-status-message",
			"donate": "https://github.com/shagabutdinov/sublime-enhanced/blob/master/readme-donations.md",
			"labels": ["sublime-enhanced", "theme"],
			"releases": [
				{
					"sublime_text": "*",
					"branch": "master"
				}
			]
		},
		{
			"name": "Steadfast Color Scheme",
			"details": "https://github.com/serogers/steadfast_color_scheme",
			"labels": ["color scheme"],
			"releases": [
				{
					"sublime_text": "*",
					"tags": true
				}
			]
		},
		{
			"name": "Stencil",
			"details": "https://github.com/kgston/stencil-syntax-sublime",
			"labels": ["language", "syntax", "stencil"],
			"releases": [
				{
					"sublime_text": "*",
					"tags": true
				}
			]
		},
		{
			"details": "https://github.com/dhodges/StepList",
			"releases": [
				{
					"sublime_text": "<3000",
					"branch": "master"
				}
			]
		},
		{
			"name": "StGitlab",
			"details": "https://github.com/tosher/StGitlab",
			"labels": ["Gitlab", "project", "management"],
			"releases": [
				{
					"sublime_text": ">=3118",
					"tags": true
				}
			]
		},
		{
			"name": "StickySearch",
			"details": "https://github.com/vim-zz/StickySearch",
			"releases": [
				{
					"sublime_text": ">=3000",
					"tags": true
				}
			]
		},
		{
			"details": "https://github.com/gravejester/stposh",
			"labels": ["language syntax"],
			"releases": [
				{
					"sublime_text": "*",
					"branch": "master"
				}
			]
		},
		{
			"details": "https://github.com/bit101/STProjectMaker",
			"releases": [
				{
					"sublime_text": "*",
					"branch": "master"
				}
			]
		},
		{
			"name": "Strace Syntax",
			"details": "https://github.com/djuretic/SublimeStrace",
			"labels": ["language syntax"],
			"releases": [
				{
					"sublime_text": ">=3103",
					"tags": true
				}
			]
		},
		{
			"name": "Strapdown Markdown Preview",
			"details": "https://github.com/michfield/sublime-strapdown-preview",
			"previous_names": ["Strapdown.js Markdown Preview"],
			"releases": [
				{
					"sublime_text": ">=3000",
					"branch": "master"
				}
			]
		},
		{
			"name": "StrapdownJS Boilerplate",
			"details": "https://github.com/sonokamome/StrapdownJS-Boilerplate",
			"homepage": "https://github.com/sonokamome/StrapdownJS-Boilerplate",
			"readme": "https://raw.githubusercontent.com/sonokamome/StrapdownJS-Boilerplate/master/README.md",
			"labels": ["Markdown", "StrapdownJS", "boilerplate", "snippet", "snippets"],
			"releases": [
				{
					"sublime_text": "*",
					"platforms": "*",
					"tags": true
				}
			]
		},
		{
			"name": "Streamer Mode",
			"details": "https://github.com/nicholastay/Sublime-StreamerMode",
			"releases": [
				{
					"sublime_text": ">=3116",
					"tags": true
				}
			]
		},
		{
			"name": "String 2 Lower Hyphen",
			"details": "https://github.com/jielimanyili/sublime_string2_lower_hyphen",
			"releases": [
				{
					"sublime_text": "*",
					"branch": "master"
				}
			]
		},
		{
			"name": "Stringify",
			"details": "https://github.com/BurnerPat/sublimetext-stringify",
			"releases": [
				{
					"sublime_text": "*",
					"tags": true
				}
			]
		},
		{
			"name": "StringUtilities",
			"details": "https://github.com/akalongman/sublimetext-stringutilities",
			"labels": ["utilities"],
			"author": "Avtandil Kikabidze aka LONGMAN",
			"releases": [
				{
					"sublime_text": "*",
					"tags": true
				}
			]
		},
		{
			"name": "Strip Whitespace Lines",
			"details": "https://github.com/p3lim/sublime-strip-whitespace-lines",
			"releases": [
				{
					"sublime_text": ">=3000",
					"tags": true
				}
			]
		},
		{
			"details": "https://github.com/jbrooksuk/StripHTML",
			"releases": [
				{
					"sublime_text": ">=3000",
					"branch": "master"
				}
			]
		},
		{
			"name": "StrongView",
			"details": "https://github.com/jzipperle/strongview-sublime",
			"releases": [
				{
					"sublime_text": "*",
					"branch": "master"
				}
			]
		},
		{
			"name": "Stupid Indent",
			"details": "https://github.com/tzvetkoff/sublime_stupid_indent",
			"releases": [
				{
					"sublime_text": "*",
					"tags": true
				}
			]
		},
		{
			"name": "Stylefmt",
			"previous_names": ["CSSfmt"],
			"details": "https://github.com/dmnsgn/sublime-stylefmt",
			"labels": ["style", "css", "formatting"],
			"releases": [
				{
					"sublime_text": "*",
					"tags": true
				}
			]
		},
		{
			"name": "StyleSorter",
			"details": "https://github.com/AndreasBackx/StyleSorter",
			"releases": [
				{
					"sublime_text": ">=3000",
					"tags": true
				}
			]
		},
		{
			"name": "StyleToken",
			"details": "https://github.com/vcharnahrebel/style-token",
			"releases": [
				{
					"sublime_text": "*",
					"branch": "master"
				}
			]
		},
		{
			"name": "StylishHaskell",
			"details": "https://github.com/hairyhum/SublimeStylishHaskell",
			"releases": [
				{
					"sublime_text": "<3000",
					"branch": "master"
				}
			]
		},
		{
			"details": "https://github.com/billymoon/Stylus",
			"releases": [
				{
					"sublime_text": "*",
					"branch": "master"
				}
			]
		},
		{
			"name": "Stylus Clean Completions",
			"details": "https://github.com/lnikell/stylus-clean-completions",
			"releases": [
				{
					"sublime_text": ">=3000",
					"tags": true
				}
			]
		},
		{
			"details": "https://github.com/billymoon/Stylus-Snippets",
			"releases": [
				{
					"sublime_text": "*",
					"branch": "master"
				}
			]
		},
		{
			"name": "Subclim",
			"details": "https://github.com/JulianEberius/Subclim",
			"releases": [
				{
					"sublime_text": "*",
					"branch": "master"
				}
			]
		},
		{
			"name": "SubDpaste",
			"details": "https://github.com/bartTC/SubDpaste",
			"releases": [
				{
					"sublime_text": "<3000",
					"branch": "sublime-2-stable"
				},
				{
					"sublime_text": ">=3000",
					"branch": "sublime-3-stable"
				}
			]
		},
		{
			"details": "https://github.com/kostajh/subDrush",
			"releases": [
				{
					"sublime_text": ">=3000",
					"branch": "master"
				}
			]
		},
		{
			"name": "Subforce - Perforce for Sublime",
			"details": "https://github.com/MrElusive/Subforce",
			"labels": ["vcs", "perforce", "p4"],
			"releases": [
				{
					"sublime_text": ">=3000",
					"platforms": ["windows"],
					"tags": true
				}
			]
		},
		{
			"name": "Subhub",
			"details": "https://github.com/mechio/subhub",
			"releases": [
				{
					"sublime_text": ">=3000",
					"branch": "master"
				}
			]
		},
		{
			"details": "https://github.com/yrammos/SubLilyPond",
			"releases": [
				{
					"sublime_text": "*",
					"branch": "master"
				}
			]
		},
		{
			"name": "Sublimall",
			"details": "https://github.com/socketubs/sublimall",
			"releases": [
				{
					"sublime_text": ">=3000",
					"tags": true
				}
			]
		},
		{
			"details": "https://github.com/NorthIsUp/Sublimation",
			"releases": [
				{
					"sublime_text": "<3000",
					"branch": "master"
				}
			]
		},
		{
			"name": "Sublime Bookmarks",
			"details": "https://github.com/bollu/sublimeBookmark",
			"releases": [
				{
					"sublime_text": ">=3000",
					"branch": "st3"
				},
				{
					"sublime_text": "<3000",
					"branch": "st2"
				}
			]
		},
		{
			"name": "Sublime convert colorcode",
			"details": "https://github.com/tgfjt/Sublime-convert-colorcode",
			"releases": [
				{
					"sublime_text": "*",
					"branch": "master"
				}
			]
		},
		{
			"name": "Sublime Files",
			"details": "https://github.com/al63/SublimeFiles",
			"labels": ["open file", "file navigation"],
			"releases": [
				{
					"sublime_text": "*",
					"branch": "master"
				}
			]
		},
		{
			"name": "Sublime Input",
			"details": "https://github.com/mavidser/SublimeInput",
			"releases": [
				{
					"sublime_text": "*",
					"tags": true
				}
			]
		},
		{
			"name": "Sublime JS",
			"details": "https://github.com/akira-cn/SublimeJS",
			"releases": [
				{
					"sublime_text": ">=3000",
					"branch": "master"
				}
			]
		},
		{
			"name": "Sublime Text API Helper",
			"details": "https://github.com/jugyo/SublimeTextAPIHelper",
			"releases": [
				{
					"sublime_text": ">=3000",
					"branch": "master"
				}
			]
		},
		{
			"name": "Sublime TFS",
			"details": "https://github.com/CDuke/sublime-tfs",
			"labels": ["tfs"],
			"releases": [
				{
					"sublime_text": "*",
					"platforms": ["windows"],
					"branch": "master"
				}
			]
		},
		{
			"name": "Sublime Tutor",
			"details": "https://github.com/jaipandya/SublimeTutor",
			"releases": [
				{
					"sublime_text": ">=3000",
					"platforms": "osx",
					"tags": "osx-"
				},
				{
					"sublime_text": ">=3065",
					"platforms": "windows",
					"tags": "win-"
				},
				{
					"sublime_text": ">=3000",
					"platforms": "linux",
					"tags": "linux-"
				}
			]
		},
		{
			"name": "Sublime Tweet",
			"details": "https://github.com/rozboris/Sublime-Tweet",
			"releases": [
				{
					"sublime_text": ">=3000",
					"tags": true
				}
			]
		},
		{
			"name": "Sublime V8",
			"details": "https://github.com/akira-cn/sublime-v8",
			"releases": [
				{
					"sublime_text": "<3000",
					"branch": "master"
				}
			]
		},
		{
			"details": "https://github.com/rjcoelho/sublime-clearcase",
			"releases": [
				{
					"sublime_text": "<3000",
					"branch": "master"
				}
			]
		},
		{
			"details": "https://github.com/fbzhong/sublime-closure-linter",
			"labels": ["linting"],
			"releases": [
				{
					"sublime_text": "<3000",
					"branch": "master"
				}
			]
		},
		{
			"details": "https://github.com/spadgos/sublime-csspecific",
			"releases": [
				{
					"sublime_text": "<3000",
					"branch": "master"
				}
			]
		},
		{
			"details": "https://github.com/bgreenlee/sublime-github",
			"releases": [
				{
					"sublime_text": "*",
					"tags": true
				}
			]
		},
		{
			"details": "https://github.com/ThisIsJohnBrown/Sublime-Hhhhold",
			"releases": [
				{
					"sublime_text": "<3000",
					"branch": "master"
				}
			]
		},
		{
			"details": "https://github.com/fbzhong/sublime-jslint",
			"labels": ["linting"],
			"releases": [
				{
					"sublime_text": "<3000",
					"branch": "master"
				}
			]
		},
		{
			"details": "https://github.com/aaronpowell/Sublime-KnockoutJS-Snippets",
			"labels": ["snippets"],
			"releases": [
				{
					"sublime_text": "*",
					"branch": "master"
				}
			]
		},
		{
			"details": "https://github.com/ccreutzig/sublime-MuPAD",
			"releases": [
				{
					"sublime_text": "*",
					"branch": "master"
				}
			]
		},
		{
			"details": "https://github.com/oleander/sublime-split-navigation",
			"releases": [
				{
					"sublime_text": "<3000",
					"branch": "master"
				}
			]
		},
		{
			"details": "https://github.com/nucleartux/sublime-symfony",
			"releases": [
				{
					"sublime_text": "<3000",
					"branch": "master"
				}
			]
		},
		{
			"details": "https://github.com/rctay/sublime-text-2-buildview",
			"releases": [
				{
					"sublime_text": "*",
					"branch": "master"
				}
			]
		},
		{
			"name": "SublimeAnarchy",
			"details": "https://github.com/AnarchyTools/SublimeAnarchy",
			"homepage": "http://anarchytools.org",
			"author": ["drewcrawford", "dunkelstern"],
			"labels": ["build-system", "auto-complete", "language-syntax"],
			"releases": [
				{
					"platforms": ["osx", "linux"],
					"sublime_text": ">=3103",
					"tags": true
				}
			]
		},
		{
			"name": "SublimeAnarchyDebug",
			"details": "https://github.com/AnarchyTools/SublimeAnarchyDebug",
			"homepage": "http://anarchytools.org",
			"author": "dunkelstern",
			"labels": ["debugger"],
			"releases": [
				{
					"platforms": ["osx", "linux"],
					"sublime_text": ">=3103",
					"tags": true
				}
			]
		},
		{
			"details": "https://github.com/ckaznocha/SublimeAxosoft/",
			"homepage": "http://ckaznocha.github.io/SublimeAxosoft/",
			"labels": ["axosoft", "ontime", "issue tracker"],
			"releases": [
				{
					"sublime_text": ">=3000",
					"tags": true
				}
			]
		},
		{
			"details": "https://github.com/SublimeText/SublimeBlockCursor",
			"releases": [
				{
					"sublime_text": "<3000",
					"branch": "master"
				}
			]
		},
		{
			"details": "https://github.com/minism/SublimeBufmod",
			"releases": [
				{
					"sublime_text": "<3000",
					"branch": "master"
				}
			]
		},
		{
			"details": "https://github.com/TobiasRaeder/SublimeClosure",
			"releases": [
				{
					"sublime_text": "<3000",
					"branch": "master"
				}
			]
		},
		{
			"details": "https://github.com/SublimeText/SublimeCMD",
			"releases": [
				{
					"sublime_text": "<3000",
					"branch": "master"
				}
			]
		},
		{
			"name": "SublimeCodeIntel",
			"author": "Kronuz",
			"description": "Full-featured code intelligence and smart autocomplete engine",
			"details": "https://github.com/SublimeCodeIntel/SublimeCodeIntel",
			"homepage": "https://sublimecodeintel.github.io/",
			"donate": "https://sublimecodeintel.github.io/donate.html",
			"labels": ["codeintel", "intellisense", "autocomplete", "code-intel", "intelli-sense", "auto-complete", "code navigation", "snippets"],
			"releases": [
				{
					"sublime_text": "*",
					"tags": true
				},
				{
					"sublime_text": "<3000",
					"tags": "st2-v"
				},
				{
					"sublime_text": ">=3000",
					"tags": "st3-v"
				}
			]
		},
		{
			"details": "https://github.com/Ky6uk/SublimeDancer",
			"releases": [
				{
					"sublime_text": "*",
					"branch": "master"
				}
			]
		},
		{
			"name": "SublimeEnhancedUtilitiesSet",
			"details": "https://github.com/shagabutdinov/sublime-utilities",
			"donate": "https://github.com/shagabutdinov/sublime-enhanced/blob/master/readme-donations.md",
			"labels": ["sublime-enhanced", "utilities"],
			"releases": [
				{
					"sublime_text": "*",
					"branch": "master"
				}
			]
		},
		{
			"name": "SublimeERB",
			"details": "https://github.com/eddorre/SublimeERB",
			"labels": ["text_manipulation", "formatting", "snippets"],
			"previous_names": ["ERB Insert and Toggle Commands"],
			"releases": [
				{
					"sublime_text": "*",
					"branch": "master"
				}
			]
		},
		{
			"details": "https://github.com/jamiesun/SublimeEvernote",
			"releases": [
				{
					"sublime_text": "<3000",
					"branch": "master"
				}
			]
		},
		{
			"details": "https://github.com/quarnster/SublimeGDB",
			"releases": [
				{
					"sublime_text": "*",
					"branch": "master"
				}
			]
		},
		{
			"name": "SublimeGerrit",
			"author": "Borys Forytarz",
			"details": "https://github.com/borysf/SublimeGerrit",
			"releases": [
				{
					"sublime_text": ">=3000",
					"tags": true
				}
			],
			"labels": ["git", "gerrit", "code review"]
		},
		{
			"name": "SublimeGit",
			"details": "https://github.com/SublimeGit/SublimeGit",
			"releases": [
				{
					"sublime_text": "*",
					"tags": true
				}
			]
		},
		{
			"details": "https://github.com/a1fred/SublimeGoogle",
			"releases": [
				{
					"sublime_text": "*",
					"branch": "master"
				}
			]
		},
		{
			"details": "https://github.com/remcoder/SublimeHandcraft",
			"releases": [
				{
					"sublime_text": "<3000",
					"branch": "master"
				}
			]
		},
		{
			"details": "https://github.com/SublimeHaskell/SublimeHaskell",
			"labels": ["haskell"],
			"releases": [
				{
					"sublime_text": ">=3000",
					"tags": true
				}
			]
		},
		{
			"details": "https://github.com/lunixbochs/sublimelint",
			"labels": ["linting"],
			"releases": [
				{
					"sublime_text": "<3000",
					"branch": "master"
				},
				{
					"sublime_text": ">=3000",
					"branch": "st3"
				}
			]
		},
		{
			"name": "SublimeLinter Inline Errors",
			"details": "https://github.com/alexkuz/SublimeLinter-inline-errors",
			"releases": [
				{
					"sublime_text": ">3000",
					"tags": true
				}
			]
		},
		{
			"name": "SublimeLinter_CatGutterTheme",
			"details": "https://github.com/m10l/SublimeLinter-CatGutterTheme",
			"labels": ["linting"],
			"releases": [
				{
					"sublime_text": ">3000",
					"tags": true
				}
			]
		},
		{
			"details": "https://github.com/yrammos/SublimeLog",
			"releases": [
				{
					"sublime_text": "*",
					"branch": "master"
				}
			]
		},
		{
			"details": "https://github.com/kliu/SublimeLogHelper",
			"releases": [
				{
					"sublime_text": "<3000",
					"branch": "master"
				}
			]
		},
		{
			"details": "https://github.com/minism/SublimeLove",
			"releases": [
				{
					"sublime_text": "*",
					"branch": "master"
				}
			]
		},
		{
			"name": "SublimeMagic",
			"details": "https://github.com/mreq/SublimeMagic",
			"releases": [
				{
					"sublime_text": "*",
					"tags": true
				}
			]
		},
		{
			"name": "SublimeNFDToNFCPaste",
			"details": "https://github.com/astronaughts/SublimeNFDToNFCPaste",
			"labels": ["multi-byte", "strings"],
			"releases": [
				{
					"sublime_text": "*",
					"platforms": "osx",
					"tags": true
				}
			]
		},
		{
			"details": "https://github.com/alexnj/SublimeOnSaveBuild",
			"releases": [
				{
					"sublime_text": "*",
					"branch": "master"
				}
			]
		},
		{
			"details": "https://github.com/erbridge/SublimePackageSync",
			"releases": [
				{
					"sublime_text": ">=3000",
					"branch": "master"
				}
			]
		},
		{
			"details": "https://github.com/robcowie/SublimePaster",
			"releases": [
				{
					"sublime_text": "<3000",
					"branch": "master"
				}
			]
		},
		{
			"details": "https://github.com/jlegewie/SublimePeek",
			"releases": [
				{
					"sublime_text": "<3000",
					"branch": "master"
				},
				{
					"sublime_text": ">=3000",
					"branch": "ST3"
				}
			]
		},
		{
			"details": "https://github.com/jlegewie/SublimePeek-R-help",
			"releases": [
				{
					"sublime_text": "*",
					"branch": "master"
				}
			]
		},
		{
			"details": "https://github.com/JulianEberius/SublimePythonIDE",
			"labels": ["Python", "auto-complete", "linting", "refactoring"],
			"previous_names": ["Python IDE"],
			"releases": [
				{
					"sublime_text": ">=3000",
					"tags": true
				}
			]
		},
		{
			"details": "https://github.com/ostinelli/SublimErl",
			"releases": [
				{
					"sublime_text": "<3000",
					"branch": "package"
				}
			]
		},
		{
			"details": "https://github.com/JulianEberius/SublimeRope",
			"releases": [
				{
					"sublime_text": "<3000",
					"branch": "master"
				}
			]
		},
		{
			"details": "https://github.com/jarhart/SublimeSBT",
			"labels": ["repl", "scala", "testing"],
			"releases": [
				{
					"sublime_text": "*",
					"branch": "master"
				}
			]
		},
		{
			"name": "SublimeServer",
			"details": "https://github.com/learning/SublimeServer",
			"releases": [
				{
					"sublime_text": "*",
					"tags": true
				}
			]
		},
		{
			"details": "https://github.com/jamiesun/SublimeTalkincode",
			"releases": [
				{
					"sublime_text": "<3000",
					"branch": "master"
				}
			]
		},
		{
			"name": "SublimeTextAPICompletions",
			"details": "https://github.com/gerardroche/sublime-api-completions",
			"labels": ["completions"],
			"releases": [
				{
					"sublime_text": ">=3000",
					"tags": true
				}
			]
		},
		{
			"details": "https://github.com/fabiocorneti/SublimeTextGitX",
			"releases": [
				{
					"sublime_text": "*",
					"branch": "master"
				}
			]
		},
		{
			"details": "https://github.com/R3AL/SublimeTransporter",
			"releases": [
				{
					"sublime_text": "<3000",
					"branch": "master"
				}
			]
		},
		{
			"details": "https://github.com/jbrooksuk/SublimeWebColors",
			"releases": [
				{
					"sublime_text": "*",
					"branch": "master"
				}
			]
		},
		{
			"name": "SublimeWeibo",
			"details": "https://github.com/ivershuo/sublime-sublimeweibo",
			"releases": [
				{
					"sublime_text": "<3000",
					"branch": "master"
				}
			]
		},
		{
			"details": "https://github.com/lunixbochs/SublimeXiki",
			"releases": [
				{
					"sublime_text": "<3000",
					"branch": "master"
				},
				{
					"sublime_text": ">=3000",
					"branch": "st3"
				}
			]
		},
		{
			"details": "https://github.com/nlloyd/SubliminalCollaborator",
			"releases": [
				{
					"sublime_text": "<3000",
					"branch": "master"
				}
			]
		},
		{
			"name": "sublimious",
			"details": "https://github.com/dvcrn/sublimious",
			"releases": [
				{
					"sublime_text": ">=3000",
					"tags": true,
					"platforms": ["osx", "linux"]
				}
			]
		},
		{
			"details": "https://github.com/cyrilf/Sublimipsum",
			"releases": [
				{
					"sublime_text": "<3000",
					"branch": "master"
				}
			]
		},
		{
			"details": "https://github.com/mrcharles/sublove2d",
			"releases": [
				{
					"sublime_text": "<3000",
					"branch": "master"
				}
			]
		},
		{
			"details": "https://github.com/helmutgranda/sublpress",
			"releases": [
				{
					"sublime_text": "<3000",
					"tags": true
				}
			]
		},
		{
			"name": "Sublundo",
			"details": "https://github.com/libundo/Sublundo",
			"releases": [
				{
					"sublime_text": ">=3092",
					"tags": true
				}
			]
		},
		{
			"details": "https://github.com/facelessuser/SubNotify",
			"releases": [
				{
					"sublime_text": ">=3000",
					"tags": "st3-"
				}
			]
		},
		{
			"name": "Subpry",
			"details": "https://github.com/BarakHarizi/subpry",
			"labels": ["pry", "debugger"],
			"releases": [
				{
					"sublime_text": "*",
					"tags": true
				}
			]
		},
		{
			"name": "SubRed",
			"details": "https://github.com/noma4i/subred",
			"releases": [
				{
					"sublime_text": ">=3000",
					"tags": true
				}
			]
		},
		{
			"name": "SubTexting",
			"details": "https://github.com/wguedes01/SubTexting",
			"releases": [
				{
					"sublime_text": ">=3000",
					"tags": "st3-"
				}
			]
		},
		{
			"name": "Subtitle Sync",
			"details": "https://github.com/apiad/sublime-subtitle-sync",
			"releases": [
				{
					"sublime_text": "<3000",
					"branch": "master"
				}
			]
		},
		{
			"name": "SubVal",
			"details": "https://github.com/verrev/SubVal",
			"releases": [
				{
					"sublime_text": "*",
					"tags": true
				}
			]
		},
		{
			"name": "subversion_for_sublime_txt3",
			"details": "https://github.com/xiewandongqq/subversion_for_sublime_txt3",
			"releases": [
				{
					"sublime_text": ">=3000",
					"platforms": ["linux"],
					"tags": true
				}
			]
		},
		{
			"name": "Subway Color Schemes",
			"details": "https://github.com/idleberg/Subway.tmTheme",
			"labels": ["color scheme"],
			"releases": [
				{
					"sublime_text": "*",
					"branch": "master"
				}
			]
		},
		{
			"name": "Sudden Death",
			"details": "https://github.com/fukayatsu/SublimeSuddenDeath",
			"releases": [
				{
					"sublime_text": ">=3000",
					"branch": "master"
				}
			]
		},
		{
			"name": "SuiteCommerce-Advanced",
			"details": "https://github.com/venda/SCA-SublimeText/",
			"releases": [
				{
					"sublime_text": "*",
					"tags": true
				}
			]
		},
		{
			"name": "Summary",
			"details": "https://github.com/geekpradd/Summary-Sublime",
			"labels": ["text manipulation"],
			"releases": [
				{
					"sublime_text": "*",
					"tags": true
				}
			]
		},
		{
			"name": "Summerfruit Color Scheme",
			"details": "https://github.com/thgie/Summerfruit",
			"labels": ["color scheme"],
			"releases": [
				{
					"sublime_text": "*",
					"branch": "master"
				}
			]
		},
		{
			"name": "SummitEditor",
			"details": "https://github.com/corvisa/SummitEditor",
			"releases": [
				{
					"sublime_text": ">3000",
					"tags": true
				}
			]
		},
		{
			"name": "SummitLinter",
			"details": "https://github.com/corvisa/SummitLinter",
			"releases": [
				{
					"sublime_text": ">3000",
					"tags": true
				}
			]
		},
		{
			"name": "SunCycle",
			"details": "https://github.com/smhg/sublime-suncycle",
			"labels": ["sunset", "sunrise", "location"],
			"releases": [
				{
					"sublime_text": ">3000",
					"tags": true
				}
			]
		},
		{
			"name": "Sunnyvale Color Scheme",
			"details": "https://github.com/mateusortiz/sunnyvale-theme",
			"labels": ["color scheme"],
			"releases": [
				{
					"sublime_text": "*",
					"branch": "master"
				}
			]
		},
		{
			"name": "Sunrise Theme",
			"details": "https://github.com/jgroac/Sunrise-theme",
			"labels": ["theme", "color scheme"],
			"releases": [
				{
					"sublime_text": ">=3000",
					"tags": true
				}
			]
		},
		{
			"name": "Super Ant",
			"details": "https://github.com/aphex/SuperAnt",
			"releases": [
				{
					"sublime_text": "*",
					"branch": "master"
				}
			]
		},
		{
			"name": "Super Calculator",
			"details": "https://github.com/Pephers/Super-Calculator",
			"releases": [
				{
					"sublime_text": "*",
					"branch": "master"
				}
			]
		},
		{
			"name": "Super-Awesome Paste",
			"details": "https://github.com/huntie/super-awesome-paste",
			"labels": ["text manipulation", "formatting"],
			"releases": [
				{
					"sublime_text": ">=3000",
					"tags": true
				}
			]
		},
		{
			"name": "SuperCollider",
			"details": "https://github.com/geoffroymontel/supercollider-package-for-sublime-text",
			"releases": [
				{
					"sublime_text": "<3000",
					"branch": "master"
				}
			]
		},
		{
			"name": "SuperCollider ST3",
			"details": "https://github.com/acarabott/supercollider-sublime",
			"labels": ["language syntax", "snippets"],
			"releases": [
				{
					"sublime_text": ">=3000",
					"tags": true
				}
			]
		},
		{
			"name": "SuperElixir",
			"details": "https://github.com/edelvalle/SuperElixir",
			"author": ["edelvalle"],
			"labels": ["auto-complete", "code navigation", "linting"],
			"releases": [
				{
					"sublime_text": ">=3126",
					"tags": true,
					"platforms": ["osx", "linux"]
				}
			]
		},
		{
			"name": "Superlime",
			"details": "https://github.com/azubr/Superlime",
			"releases": [
				{
					"sublime_text": "*",
					"platforms": ["windows", "linux"],
					"tags": true
				}
			]
		},
		{
			"name": "Superman Color Scheme",
			"details": "https://github.com/justindmartin1/superman-color-scheme",
			"labels": ["color scheme"],
			"releases": [
				{
					"sublime_text": "*",
					"branch": "master"
				}
			]
		},
		{
			"name": "SuperNavigator",
			"details": "https://github.com/jugyo/SublimeSuperNavigator",
			"releases": [
				{
					"sublime_text": "*",
					"branch": "master"
				}
			]
		},
		{
			"name": "SuperPython",
			"details": "https://github.com/rubyruy/SuperPython",
			"releases": [
				{
					"sublime_text": "*",
					"tags": true
				}
			]
		},
		{
			"name": "SuperSelect",
			"details": "https://github.com/manafire/SublimeSuperSelect",
			"releases": [
				{
					"sublime_text": "*",
					"branch": "master"
				}
			]
		},
		{
			"name": "Suricate",
			"details": "https://github.com/nsubiron/SublimeSuricate",
			"labels": [
				"commands",
				"diff",
				"duckduckgo",
				"file navigation",
				"git",
				"google",
				"search",
				"surround scm",
				"svn",
				"tooltips",
				"utilities",
				"vcs"
			],
			"releases": [
				{
					"sublime_text": ">=3000",
					"tags": true
				}
			]
		},
		{
			"name": "Surround",
			"details": "https://github.com/jcartledge/sublime-surround",
			"releases": [
				{
					"sublime_text": "*",
					"branch": "master"
				}
			]
		},
		{
			"name": "Susy 2 Snippets",
			"details": "https://github.com/kyleshevlin/susy-snippets",
			"labels": ["snippets"],
			"releases": [
				{
					"sublime_text": "*",
					"tags": true
				}
			]
		},
		{
			"name": "Susy Snippets",
			"details": "https://github.com/justnorris/Sublime-Susy",
			"labels": ["snippets"],
			"releases": [
				{
					"sublime_text": "*",
					"branch": "master"
				}
			]
		},
		{
			"name": "SVG Icon Snippets",
			"details": "https://github.com/idleberg/sublime-svg-icons",
			"labels": ["snippets", "auto-complete", "svg", "svg icons"],
			"releases": [
				{
					"sublime_text": "*",
					"tags": true
				}
			]
		},
		{
			"name": "SVG Icons",
			"details": "https://github.com/s10wen/Sublime-Text-SVG-Icon-Snippets",
			"labels": ["svg", "icon", "snippets"],
			"releases": [
				{
					"sublime_text": "*",
					"tags": true
				}
			]
		},
		{
			"name": "SVG to JSX",
			"details": "https://github.com/tylergould/sublime-svg-to-jsx",
			"labels": ["svg", "jsx", "react"],
			"releases": [
				{
					"sublime_text": "*",
					"tags": true
				}
			]
		},
		{
			"name": "SVG-SMIL-Snippets",
			"details": "https://github.com/jorgeatgu/SVG-SMIL-Snippets",
			"labels": ["snippets"],
			"releases": [
				{
					"sublime_text": "*",
					"tags": true
				}
			]
		},
		{
			"name": "SVG-Snippets",
			"details": "https://github.com/jorgeatgu/SVG-Snippets",
			"labels": ["snippets"],
			"releases": [
				{
					"sublime_text": "*",
					"tags": true
				}
			]
		},
		{
			"name": "SVGO",
			"details": "https://github.com/1000ch/Sublime-svgo",
			"releases": [
				{
					"sublime_text": "*",
					"tags": true
				}
			]
		},
		{
			"name": "Swap Selections",
			"details": "https://github.com/gillibrand/sublimetext-swap-selections",
			"labels": ["text manipulation"],
			"previous_names": ["SwapSelection"],
			"releases": [
				{
					"sublime_text": "*",
					"tags": true
				}
			]
		},
		{
			"name": "SwapStrings",
			"details": "https://github.com/philippotto/Sublime-SwapStrings",
			"labels": ["text manipulation"],
			"releases": [
				{
					"sublime_text": "*",
					"tags": true
				}
			]
		},
		{
			"name": "Swift",
			"details": "https://github.com/quiqueg/Swift-Sublime-Package",
			"labels": ["language syntax"],
			"releases": [
				{
					"sublime_text": "*",
					"tags": true
				}
			]
		},
		{
			"name": "Swift Autocomplete",
			"details": "https://github.com/Dan2552/SublimeTextSwiftAutocomplete",
			"labels": ["auto-complete", "completions", "documentation", "swift"],
			"releases": [
				{
					"sublime_text": "*",
					"platforms": ["osx", "linux"],
					"tags": true
				}
			]
		},
		{
			"name": "Swift Completion",
			"details": "https://github.com/tushortz/Swift-Completion",
			"labels": ["completions", "snippets", "completion", "Completion"],
			"releases": [
				{
					"sublime_text": "*",
					"tags": true
				}
			]
		},
		{
			"name": "Swift Foundation Completions",
			"details": "https://github.com/hatunike/Swift-Foundation-Sublime-Autocomplete-Package",
			"labels": ["snippets"],
			"releases": [
				{
					"sublime_text": "*",
					"tags": true
				}
			]
		},
		{
			"name": "SwiftKitten",
			"details": "https://github.com/johncsnyder/SwiftKitten",
			"labels": ["auto-complete", "swift"],
			"releases": [
				{
					"sublime_text": "*",
					"tags": true
				}
			]
		},
		{
			"name": "Swig",
			"details": "https://github.com/enagorny/sublime-swig",
			"releases": [
				{
					"sublime_text": "*",
					"tags": true
				}
			]
		},
		{
			"name": "SwigSnippets",
			"details": "https://github.com/thecodechef/sublime-swig-snippets",
			"labels": ["snippets"],
			"releases": [
				{
					"sublime_text": "*",
					"tags": true
				}
			]
		},
		{
			"name": "SwinGameCompletions",
			"details": "https://github.com/DunNZ/SwinGameCompletions",
			"releases": [
				{
					"sublime_text": "*",
					"branch": "master"
				}
			]
		},
		{
			"name": "Switch",
			"details": "https://github.com/robbl/sublime-switch",
			"releases": [
				{
					"sublime_text": "<3000",
					"branch": "master"
				}
			]
		},
		{
			"name": "Switch File Deluxe",
			"details": "https://github.com/jturcotte/SublimeSwitchFileDeluxe",
			"releases": [
				{
					"sublime_text": "*",
					"branch": "master"
				}
			]
		},
		{
			"name": "Switch Script",
			"details": "https://github.com/amireh/SwitchScript",
			"releases": [
				{
					"sublime_text": "<3000",
					"branch": "master"
				}
			]
		},
		{
			"name": "Switch Settings",
			"details": "https://github.com/t8m8/SwitchSettings",
			"releases": [
				{
					"sublime_text": ">=3000",
					"tags": true
				}
			]
		},
		{
			"name": "Switch View in Group",
			"details": "https://github.com/adamchainz/SublimeSwitchViewInGroup",
			"releases": [
				{
					"sublime_text": "*",
					"tags": true
				}
			]
		},
		{
			"name": "SwitchDictionary",
			"details": "https://github.com/Naereen/SublimeText3_SwitchDictionary",
			"releases": [
				{
					"sublime_text": ">=3000",
					"platforms": ["osx", "linux"],
					"tags": true
				}
			]
		},
		{
			"name": "SwitchLanguage",
			"details": "https://github.com/zerok/Sublime2-SwitchLanguage",
			"releases": [
				{
					"sublime_text": "<3000",
					"branch": "master"
				}
			]
		},
		{
			"name": "SwitchPanel",
			"description": "Switch which ouput panel to display",
			"details": "https://github.com/stoivo/sublime_switch_panel",
			"issues": "https://github.com/stoivo/sublime_switch_panel/issues",
			"labels": ["panel"],
			"releases": [
				{
					"sublime_text": "*",
					"tags": true
				}
			]
		},
		{
			"name": "Symfony2 Override",
			"details": "https://github.com/igormukhingmailcom/sublimetext3-symfony2-override-package",
			"releases": [
				{
					"sublime_text": ">=3000",
					"tags": true,
					"platforms": ["linux", "osx"]
				}
			]
		},
		{
			"name": "Symfony2 Snippets",
			"details": "https://github.com/raulfraile/sublime-symfony2",
			"labels": ["snippets"],
			"releases": [
				{
					"sublime_text": "*",
					"branch": "master"
				}
			]
		},
		{
			"name": "SymfonyCommander",
			"details": "https://github.com/pdaether/Sublime-SymfonyCommander",
			"releases": [
				{
					"sublime_text": "<3000",
					"branch": "master"
				}
			]
		},
		{
			"name": "SymfonyTools",
			"details": "https://bitbucket.org/ralmn/symfonytools-for-sublimetext-2",
			"releases": [
				{
					"sublime_text": "<3000",
					"branch": "master"
				}
			]
		},
		{
			"name": "Symitar",
			"details": "https://github.com/al3x-edge/Symitar",
			"releases": [
				{
					"sublime_text": "*",
					"tags": true
				}
			]
		},
		{
			"name": "Sync Settings",
			"details": "https://github.com/mfuentesg/SyncSettings",
			"releases": [
				{
					"sublime_text": "*",
					"tags": true
				}
			]
		},
		{
			"name": "Sync View Scroll",
			"details": "https://github.com/zzjin/syncViewScroll",
			"releases": [
				{
					"sublime_text": "*",
					"tags": true
				}
			]
		},
		{
			"name": "SyncedSideBar",
			"details": "https://github.com/TheSpyder/SyncedSideBar",
			"releases": [
				{
					"sublime_text": "*",
					"branch": "master"
				}
			]
		},
		{
			"name": "SyncedSidebarBg",
			"details": "https://github.com/aziz/SublimeSyncedSidebarBg",
			"releases": [
				{
					"sublime_text": ">=3000",
					"branch": "master"
				}
			]
		},
		{
			"name": "SyncFileYouWant",
			"details": "https://github.com/Lanceshi2/SyncFileYouWant",
			"releases": [
				{
					"sublime_text": "*",
					"branch": "master"
				}
			]
		},
		{
			"name": "Synchronized File Scrolling",
			"details": "https://github.com/pravka/SublimeSynchroScroll",
			"releases": [
				{
					"sublime_text": "<3000",
					"branch": "master"
				}
			]
		},
		{
			"name": "Syncrow",
			"description": "Create and Sync Snippets.",
			"details": "https://github.com/Afzal7/syncrow",
			"issues": "https://github.com/Afzal7/syncrow/issues",
<<<<<<< HEAD
			"homepage": "http://www.syncrow.in",
			"author": "Afzal7",
			"labels": ["syncrow", "create", "sync", "synchronize", "code", "snippets"],
			"releases": [
				{
					"sublime_text": ">=3000",
					"tags": true
				}
			]
		},
		{
			"name": "Synesthesia",
			"details": "https://github.com/dariusf/synesthesia",
=======
			"homepage": "https://syncrow.herokuapp.com",
			"author": "Afzal7",
			"labels": ["syncrow", "create", "synchronize", "snippets"],
>>>>>>> 59ebf9ca
			"releases": [
				{
					"sublime_text": ">=3000",
					"tags": true
				}
			]
		},
		{
			"name": "Synesthesia",
			"details": "https://github.com/dariusf/synesthesia",
			"releases": [
				{
					"sublime_text": ">=3000",
					"tags": true
				}
			]
		},
		{
			"name": "Syntax gRally",
			"details": "https://github.com/ghiboz/syntax-gRally",
			"labels": ["language syntax"],
			"releases": [
				{
					"sublime_text": "*",
					"tags": true
				}
			]
		},
		{
			"name": "Syntax Highlighting for PostCSS",
			"details": "https://github.com/hudochenkov/Syntax-highlighting-for-PostCSS",
			"labels": ["language syntax"],
			"releases": [
				{
					"sublime_text": "*",
					"tags": true
				}
			]
		},
		{
			"name": "Syntax Highlighting for SSS SugarSS",
			"details": "https://github.com/aazcast/Syntax-SugarSS-SublimeText",
			"labels": ["language syntax"],
			"releases": [
				{
					"sublime_text": "*",
					"tags": true
				}
			]
		},
		{
			"name": "Syntax History",
			"details": "https://github.com/malexer/SyntaxHistory",
			"labels": ["syntax", "syntax highlight"],
			"releases": [
				{
					"sublime_text": ">=3000",
					"tags": true
				}
			]
		},
		{
			"name": "Syntax Matcher",
			"details": "https://github.com/reinteractive-open/Syntax-Matcher",
			"releases": [
				{
					"sublime_text": "<3000",
					"branch": "master"
				}
			]
		},
		{
			"name": "Syntax ProtoList",
			"details": "https://github.com/lvzixun/sublime-protolist-syntax",
			"releases": [
				{
					"sublime_text": "*",
					"tags": true
				}
			]
		},
		{
			"name": "Syntax QBasic",
			"details": "https://github.com/nemoDreamer/sublime-syntax-qbasic",
			"releases": [
				{
					"sublime_text": "*",
					"tags": true
				}
			]
		},
		{
			"name": "Syntax Sproto",
			"details": "https://github.com/lvzixun/sublime-sproto-syntax",
			"releases": [
				{
					"sublime_text": "*",
					"tags": true
				}
			]
		},
		{
			"details": "https://github.com/srilumpa/SyntaxChecker",
			"releases": [
				{
					"sublime_text": "<3000",
					"branch": "master"
				}
			]
		},
		{
			"name": "SyntaxDefinitionHelper",
			"details": "https://github.com/matthew-dumas/syntax_definition_helper",
			"releases": [
				{
					"sublime_text": "<3000",
					"branch": "master"
				}
			]
		},
		{
			"name": "SyntaxFold",
			"details": "https://github.com/jamalsenouci/sublimetext-syntaxfold",
			"releases": [
				{
					"sublime_text": ">=3000",
					"tags": true
				}
			]
		},
		{
			"name": "SyntaxHighlighter Reloaded Color Scheme",
			"details": "https://github.com/unitmatrix/sublime-syntaxhighlighter",
			"labels": ["color scheme"],
			"releases": [
				{
					"sublime_text": "*",
					"tags": true
				}
			]
		},
		{
			"name": "SysLog",
			"details": "https://github.com/gregschoen/sublimetext-syslog",
			"labels": ["color scheme"],
			"releases": [
				{
					"sublime_text": "*",
					"tags": true
				}
			]
		},
		{
			"name": "SystemVerilog",
			"description": "Syntax Highlighting, smart snippets, autocompletion, code navigation and more for Verilog and SystemVerilog",
			"details": "https://github.com/TheClams/SystemVerilog",
			"homepage": "http://sv-doc.readthedocs.org/en/latest",
			"issues": "https://bitbucket.org/Clams/sublimesystemverilog/issues",
			"labels": ["language syntax", "snippets"],
			"releases": [
				{
					"sublime_text": "*",
					"tags": true
				}
			]
		}
	]
}<|MERGE_RESOLUTION|>--- conflicted
+++ resolved
@@ -5246,7 +5246,6 @@
 			"description": "Create and Sync Snippets.",
 			"details": "https://github.com/Afzal7/syncrow",
 			"issues": "https://github.com/Afzal7/syncrow/issues",
-<<<<<<< HEAD
 			"homepage": "http://www.syncrow.in",
 			"author": "Afzal7",
 			"labels": ["syncrow", "create", "sync", "synchronize", "code", "snippets"],
@@ -5260,11 +5259,6 @@
 		{
 			"name": "Synesthesia",
 			"details": "https://github.com/dariusf/synesthesia",
-=======
-			"homepage": "https://syncrow.herokuapp.com",
-			"author": "Afzal7",
-			"labels": ["syncrow", "create", "synchronize", "snippets"],
->>>>>>> 59ebf9ca
 			"releases": [
 				{
 					"sublime_text": ">=3000",
