{
	"$schema": "sublime://packagecontrol.io/schemas/repository",
	"schema_version": "4.0.0",
	"packages": [
		{
			"name": "S-Expressions Syntax",
			"details": "https://github.com/whitequark/Sublime-S-Expressions",
			"labels": ["language syntax"],
			"releases": [
				{
					"sublime_text": "*",
					"tags": true
				}
			]
		},
		{
			"details": "https://github.com/ayonix/sablecc-syntax",
			"labels": ["language syntax"],
			"releases": [
				{
					"sublime_text": "*",
					"tags": true
				}
			]
		},
		{
			"name": "SACS",
			"details": "https://github.com/ckunte/sacs_st",
			"labels": ["language syntax", "sacs"],
			"releases": [
				{
					"sublime_text": "*",
					"tags": true
				}
			]
		},
		{
			"name": "Sail Color Scheme",
			"details": "https://github.com/dennistimmermann/sail-scheme",
			"labels": ["color scheme"],
			"releases": [
				{
					"sublime_text": "*",
					"branch": "master"
				}
			]
		},
		{
			"name": "Sails Snippets",
			"details": "https://github.com/odtorres/Sails-Sublime-Snippets",
			"releases": [
				{
					"sublime_text": "*",
					"tags": true
				}
			]
		},
		{
			"name": "Salesforce Reference",
			"details": "https://github.com/Oblongmana/sublime-salesforce-reference",
			"releases": [
				{
					"sublime_text": "*",
					"tags": true
				}
			]
		},
		{
			"name": "SalesforceXyTools",
			"details": "https://github.com/exiahuang/SalesforceXyTools",
			"releases": [
				{
					"sublime_text": "*",
					"tags": true
				}
			]
		},
		{
			"name": "SaltStack-related syntax highlighting and snippets",
			"details": "https://github.com/saltstack/sublime-text",
			"labels": ["language syntax"],
			"releases": [
				{
					"sublime_text": "*",
					"tags": true
				}
			]
		},
		{
			"name": "SaltUI",
			"description": "SaltUI Component Snippets for Sublime",
			"details": "https://github.com/recurrying/salt-snippet-plugin-for-sublime",
			"labels": ["snippets", "saltui"],
			"releases": [
				{
					"sublime_text": "*",
					"tags": true
				}
			]
		},
		{
			"name": "SAMB",
			"description" : "SAMB (server assembly framework) syntax and snippets",
			"details": "https://github.com/cheikhshift/samb-sublime",
			"labels": ["language syntax", "snippets"],
			"releases": [
				{
					"sublime_text": ">=3126",
					"tags": true
				}
			]
		},
		{
			"name": "San Syntax Highlight",
			"details": "https://github.com/kekee000/san-sublime",
			"labels": ["language syntax", "snippets"],
			"releases": [
				{
					"sublime_text": "*",
					"tags": true
				}
			]
		},
		{
			"name": "Sandor's Glowfish Colour Scheme",
			"details": "https://github.com/czettnersandor/st3-glowfish-theme",
			"labels": ["color scheme"],
			"releases": [
				{
					"sublime_text": "*",
					"branch": "master"
				}
			]
		},
		{
			"name": "SaneSnippets",
			"details": "https://github.com/SublimeText/SaneSnippets",
			"author": ["bobthecow", "FichteFoll"],
			"labels": ["language syntax", "snippets"],
			"releases": [
				{
					"sublime_text": "*",
					"tags": true
				}
			]
		},
		{
			"name": "SAS Programming",
			"description": "For using SAS Institute's Analytics & Data Management system.",
			"details": "https://github.com/rpardee/sas",
			"author": ["rpardee", "friedegg", "seemack"],
			"labels": ["build system", "language syntax", "snippets"],
			"releases": [
				{
					"sublime_text": "*",
					"tags": true
				}
			]
		},
		{
			"name": "SAS Syntax and Theme",
			"description": "A Sublime Text 3 package for SAS syntax highlighting and the corresponding SAS Theme" ,
			"details": "https://github.com/77QingLiu/SAS-Syntax-and-Theme",
			"author": ["Qing"],
			"labels": ["build system", "color scheme", "language syntax", "snippets"],
			"releases": [
				{
					"sublime_text": "*",
					"tags": true
				}
			]
		},
		{
			"name": "Sass",
			"details": "https://github.com/SublimeText/Sass",
			"labels": ["completions", "language syntax", "snippets", "scss", "sass"],
			"previous_names": ["SCSS", "Syntax Highlighting for Sass"],
			"releases": [
				{
					"sublime_text": "<=4106",
					"tags": "st3-"
				},
				{
					"sublime_text": "4107 - 4133",
					"tags": "4107-"
				},
				{
					"sublime_text": "4134 - 4168",
					"tags": "4134-"
				},
				{
					"sublime_text": ">=4169",
					"tags": "4169-"
				}
			]
		},
		{
			"name": "SASS Build",
			"details": "https://github.com/jaumefontal/SASS-Build-SublimeText2",
			"labels": ["build system"],
			"releases": [
				{
					"sublime_text": "*",
					"branch": "master"
				}
			]
		},
		{
			"name": "SASS Snippets",
			"details": "https://github.com/sublimebrasil/sublime-snippets-sass",
			"labels": ["snippets"],
			"releases": [
				{
					"sublime_text": "*",
					"tags": true
				}
			]
		},
		{
			"name": "Sass-Director",
			"details": "https://github.com/Sass-Director/Sass-Director_Sublime",
			"labels": ["sass", "director", "manifest"],
			"releases": [
				{
					"sublime_text": "*",
					"tags": true
				}
			]
		},
		{
			"name": "SassBeautify",
			"details": "https://github.com/badsyntax/SassBeautify",
			"labels": ["formatting", "prettify", "sass"],
			"releases": [
				{
					"sublime_text": "*",
					"tags": true
				}
			]
		},
		{
			"details": "https://github.com/ahmedam55/SassSolution",
			"releases": [
				{
					"sublime_text": "*",
					"tags": true
				}
			]
		},
		{
			"name": "SasSubmit",
			"details": "https://github.com/sjiangDA/SasSubmit",
			"releases": [
				{
					"sublime_text": "*",
					"platforms": ["windows","osx"],
					"tags": true
				}
			]
		},
		{
			"name": "Sassy Comments",
			"details": "https://github.com/danieldafoe/Sassy_Comments",
			"releases": [
				{
					"sublime_text": "*",
					"tags": true
				}
			]
		},
		{
			"name": "Save Copy As",
			"details": "https://github.com/NickHatBoecker/SaveCopyAs",
			"releases": [
				{
					"sublime_text": "*",
					"tags": true
				}
			]
		},
		{
			"name": "Scala Snippets",
			"details": "https://github.com/watzon/sublime-scala-snippets",
			"labels": ["snippets", "scala"],
			"releases": [
				{
					"sublime_text": "*",
					"tags": true
				}
			]
		},
		{
			"name": "Scala Syntax",
			"details": "https://github.com/gwenzek/scalaSublimeSyntax",
			"labels": ["language syntax", "scala"],
			"releases": [
				{
					"sublime_text": ">=3084",
					"tags": true
				}
			]
		},
		{
			"name": "Scalafmt",
			"details": "https://github.com/fedragon/sublime-scalafmt",
			"labels": ["formatting", "scala"],
			"releases": [
				{
					"sublime_text": "*",
					"tags": true
				}
			]
		},
		{
			"name": "ScalafmtEnhanced",
			"details": "https://github.com/nitrotm/st3-scalafmt",
			"labels": ["formatting", "scala"],
			"releases": [
				{
					"sublime_text": "*",
					"tags": true
				}
			]
		},
		{
			"name": "ScalaFormat",
			"details": "https://github.com/timonwong/ScalaFormat",
			"homepage": "http://timonwong.github.io/ScalaFormat/",
			"author": "timonwong",
			"labels": ["formatting", "scala"],
			"releases": [
				{
					"sublime_text": "*",
					"tags": true
				}
			]
		},
		{
			"name": "ScalaProjectGeneratorFacade",
			"details": "https://github.com/lgmerek/ScalaProjectGeneratorFacade",
			"labels": ["scala", "automation"],
			"releases": [
				{
					"sublime_text": "*",
					"platforms": "osx",
					"tags": true
				}
			]
		},
		{
			"name": "Scalariver",
			"details": "https://github.com/dohzya/sublime_scalariver",
			"releases": [
				{
					"sublime_text": "*",
					"branch": "master"
				}
			]
		},
		{
			"name": "ScalaScript",
			"details": "https://github.com/ciasia/sublime-scalascript",
			"labels": ["language syntax"],
			"releases": [
				{
					"sublime_text": "*",
					"tags": true
				}
			]
		},
		{
			"name": "Scalex Documentation Search",
			"details": "https://github.com/pkukielka/SublimeScalex",
			"releases": [
				{
					"sublime_text": "*",
					"tags": true
				}
			]
		},
		{
			"name": "Scarpet",
			"details": "https://github.com/lucifiel1618/SublimeScarpetSyntax",
			"labels": ["completions", "language syntax"],
			"releases": [
				{
					"sublime_text": "*",
					"tags": true
				}
			]
		},
		{
			"name": "Scenic",
			"details": "https://github.com/UCSCFormalMethods/Scenic-tmLanguage",
			"labels": ["language syntax", "snippets"],
			"releases": [
				{
					"sublime_text": "*",
					"tags": true
				}
			]
		},
		{
			"name": "Schema Validator",
			"details": "https://github.com/ligershark/SchemaValidator",
			"releases": [
				{
					"sublime_text": "*",
					"platforms": ["osx", "windows"],
					"branch": "master"
				}
			]
		},
		{
			"name": "schema-rb",
			"details": "https://github.com/hedgesky/sublime-schema-rb",
			"labels": ["language syntax", "code navigation"],
			"releases": [
				{
					"sublime_text": "*",
					"tags": true
				}
			]
		},
		{
			"name": "Scheme",
			"details": "https://github.com/absop/ST-Scheme",
			"labels": ["build system", "code navigation", "language syntax", "formatting", "snippets", "lisp"],
			"author": ["absop", "jfcherng"],
			"releases": [
				{
					"sublime_text": ">=4099",
					"tags": true
				}
			]
		},
		{
			"details": "https://github.com/benweier/Schemr",
			"labels": ["color scheme"],
			"releases": [
				{
					"sublime_text": "*",
					"branch": "master"
				}
			]
		},
		{
			"name": "Schnapsum",
			"details": "https://github.com/airqz/schnapsum-sublime-text",
			"labels": ["keyword.control"],
			"releases": [
				{
					"sublime_text": "*",
					"tags": true
				}
			]
		},
		{
			"name": "Scilab",
			"details": "https://github.com/holgern/sublime-scilab",
			"labels": ["language syntax", "snippets"],
			"releases": [
				{
					"sublime_text": "*",
					"tags": true
				}
			]
		},
		{
			"name": "Scoggle",
			"details": "https://github.com/ssanj/Scoggle",
			"labels": ["testing", "scala"],
			"releases": [
				{
					"sublime_text": ">=3083",
					"tags": true
				}
			]
		},
		{
			"name": "ScopeAlways",
			"details": "https://github.com/yaworsw/Sublime-ScopeAlways",
			"releases": [
				{
					"sublime_text": "*",
					"tags": true
				}
			]
		},
		{
			"name": "ScopeContext",
			"details": "https://github.com/shagabutdinov/sublime-scope-context",
			"donate": "https://github.com/shagabutdinov/sublime-enhanced/blob/master/readme-donations.md",
			"labels": ["sublime-enhanced", "utilities"],
			"releases": [
				{
					"sublime_text": "*",
					"branch": "master"
				}
			]
		},
		{
			"details": "https://github.com/facelessuser/ScopeHunter",
			"releases": [
				{
					"sublime_text": "*",
					"tags": "st3-"
				}
			]
		},
		{
			"name": "Scopus Query Compiler",
			"details": "https://github.com/Syncrossus/Scopus-Query-Compiler",
			"releases": [
				{
					"sublime_text": "*",
					"tags": true
				}
			]
		},
		{
			"name": "Scopus Syntax Highlighter",
			"details": "https://github.com/Syncrossus/Scopus-Syntax-Highlighter",
			"labels": ["language syntax"],
			"releases": [
				{
					"sublime_text": "*",
					"tags": true
				}
			]
		},
		{
			"name": "SCRAPfy",
			"details": "https://github.com/hashdog/scrapfy-sublime-plugin",
			"labels": ["collaborative", "editor", "p2p", "share", "pair"],
			"releases": [
				{
					"sublime_text": "*",
					"branch": "master"
				}
			]
		},
		{
			"name": "Scrapy",
			"details": "https://github.com/marco-lavagnino/scrapy-sublime-plugin",
			"releases": [
				{
					"sublime_text": "*",
					"tags": true
				}
			]
		},
		{
			"name": "Scratch",
			"details": "https://github.com/jschonberg/Scratch",
			"labels": ["snippets notes notepad scratchpad"],
			"releases": [
				{
					"sublime_text": "*",
					"tags": true
				}
			]
		},
		{
			"name": "Scratchpad",
			"details": "https://github.com/ianunay/sublime_scratchpad",
			"labels": ["quick", "notes", "notepad", "scratchpad"],
			"releases": [
				{
					"sublime_text": "*",
					"tags": true
				}
			]
		},
		{
			"name": "scriptcs",
			"details": "https://github.com/scriptcs/scriptcs-sublime",
			"labels": ["language syntax"],
			"releases": [
				{
					"sublime_text": "*",
					"branch": "master"
				}
			]
		},
		{
			"name": "Scroll Other Pane",
			"details": "https://github.com/keisuke-nakata/ScrollOtherPane",
			"releases": [
				{
					"sublime_text": "*",
					"branch": "master"
				}
			]
		},
		{
			"name": "ScrollAlternative",
			"details": "https://github.com/shagabutdinov/sublime-scroll-enhanced",
			"donate": "https://github.com/shagabutdinov/sublime-enhanced/blob/master/readme-donations.md",
			"labels": ["sublime-enhanced", "text navigation"],
			"releases": [
				{
					"sublime_text": "*",
					"branch": "master"
				}
			]
		},
		{
			"details": "https://github.com/SublimeText/ScrollOffset",
			"releases": [
				{
					"sublime_text": "*",
					"branch": "master"
				}
			]
		},
		{
			"name": "ScrollToCursor",
			"details": "https://github.com/SelimJB/ScrollToCursor",
			"releases": [
				{
					"sublime_text": "*",
					"tags": true
				}
			]
		},
		{
			"name": "SCSS Compiler",
			"details": "https://github.com/mattarnster/scsscompiler",
			"releases": [
				{
					"sublime_text": "*",
					"tags": true
				}
			]
		},
		{
			"name": "SCSS Expander",
			"details": "https://github.com/garetht/sublime-scss-expander",
			"labels": ["language syntax"],
			"releases": [
				{
					"sublime_text": "*",
					"tags": true
				}
			]
		},
		{
			"name": "SCSS Snippets",
			"details": "https://github.com/npostulart/SCSS-Snippets",
			"labels": ["snippets"],
			"releases": [
				{
					"sublime_text": "*",
					"branch": "master"
				}
			]
		},
		{
			"name": "SCSS Snippets Complete",
			"details": "https://github.com/onhernandes/sublime-scss-snippets",
			"labels": ["snippets"],
			"releases": [
				{
					"sublime_text": "*",
					"tags": true
				}
			]
		},
		{
			"name": "Scuggest",
			"details": "https://github.com/ssanj/Scuggest",
			"labels": ["imports", "scala"],
			"releases": [
				{
					"sublime_text": ">=3083",
					"tags": true
				}
			]
		},
		{
			"name": "ScummC",
			"details": "https://github.com/idleberg/sublime-scummc",
			"labels": ["language syntax", "auto-complete"],
			"releases": [
				{
					"sublime_text": "<3103",
					"tags": "st2-"
				},
				{
					"sublime_text": ">=3103",
					"tags": "st3-"
				}
			]
		},
		{
			"name": "SDC Constraints",
			"details": "https://github.com/leoheck/sublime-synopsys-constraints",
			"labels": ["language syntax"],
			"releases": [
				{
					"sublime_text": "*",
					"tags": true
				}
			]
		},
		{
			"name": "SDLang",
			"details": "https://github.com/s-ludwig/sublime-sdlang",
			"labels": ["language syntax"],
			"releases": [
				{
					"sublime_text": "*",
					"tags": true
				}
			]
		},
		{
			"name": "Search Anywhere",
			"details": "https://github.com/ericmartel/Sublime-Text-2-Search-Anywhere-Plugin",
			"releases": [
				{
					"sublime_text": "*",
					"branch": "master"
				}
			]
		},
		{
			"name": "Search in Project",
			"details": "https://github.com/leonid-shevtsov/SearchInProject_SublimeText",
			"labels": ["search"],
			"releases": [
				{
					"sublime_text": "*",
					"tags": true
				}
			]
		},
		{
			"name": "Search Stack Overflow",
			"details": "https://github.com/ericmartel/Sublime-Text-2-Stackoverflow-Plugin",
			"releases": [
				{
					"sublime_text": "*",
					"branch": "master"
				}
			]
		},
		{
			"name": "Search WordPress Codex or QueryPosts",
			"details": "https://github.com/tripflex/SublimeWordpressCodexQueryPosts",
			"labels": ["st3", "wordpress", "queryposts", "codex"],
			"releases": [
				{
					"sublime_text": "*",
					"branch": "master"
				}
			]
		},
		{
			"name": "SearchPanelEnhanced",
			"details": "https://github.com/shagabutdinov/sublime-search-panel-enhanced",
			"donate": "https://github.com/shagabutdinov/sublime-enhanced/blob/master/readme-donations.md",
			"labels": ["sublime-enhanced", "utilities"],
			"releases": [
				{
					"sublime_text": "*",
					"branch": "master"
				}
			]
		},
		{
			"name": "Section Comment",
			"details": "https://github.com/gkhn/SectionComment",
			"releases": [
				{
					"sublime_text": "*",
					"tags": true
				}
			]
		},
		{
			"name": "Seeing Is Believing",
			"details": "https://github.com/JoshCheek/sublime-text-2-and-3-seeing-is-believing",
			"releases": [
				{
					"sublime_text": ">=2000",
					"tags": true
				}
			]
		},
		{
			"name": "Select all by current scope",
			"details": "https://github.com/mreq/sublime-select-all-by-current-scope",
			"releases": [
				{
					"sublime_text": "*",
					"tags": true
				}
			]
		},
		{
			"name": "Select By Regex",
			"details": "https://github.com/mvoidex/SublimeSelectByRegex",
			"releases": [
				{
					"sublime_text": "*",
					"tags": true
				}
			]
		},
		{
			"name": "Select Quoted",
			"details": "https://github.com/int3h/SublimeSelectQuoted",
			"releases": [
				{
					"sublime_text": "*",
					"tags": true
				}
			]
		},
		{
			"name": "SelectExact",
			"details": "https://github.com/spywhere/SelectExact",
			"releases": [
				{
					"sublime_text": "*",
					"tags": true
				}
			]
		},
		{
			"name": "Selection Evaluator",
			"details": "https://github.com/lengstrom/MathEvaluator",
			"labels": ["text manipulation"],
			"releases": [
				{
					"sublime_text": "*",
					"branch": "master"
				}
			]
		},
		{
			"name": "SelectionTools",
			"details": "https://github.com/simonrad/sublime-selection-tools",
			"releases": [
				{
					"sublime_text": "*",
					"branch": "master"
				}
			]
		},
		{
			"name": "SelectiveUppercase",
			"details": "https://github.com/Oukanina/selective-uppercase",
			"author": "guokeke",
			"labels": ["text manipulation"],
			"releases": [
				{
					"sublime_text": "*",
					"tags": true
				}
			]
		},
		{
			"name": "SelectNextNumber",
			"details": "https://github.com/defmech/SelectNextNumber-sublime-package",
			"releases": [
				{
					"sublime_text": "*",
					"tags": true
				}
			]
		},
		{
			"name": "SelectUntil",
			"details": "https://github.com/xavi-/sublime-selectuntil",
			"labels": ["text manipulation", "text navigation", "text selection"],
			"releases": [
				{
					"sublime_text": "*",
					"branch": "master"
				}
			]
		},
		{
			"name": "Selenium Snippets",
			"details": "https://github.com/sloria/sublime-selenium-snippets",
			"labels": ["snippets"],
			"releases": [
				{
					"sublime_text": "*",
					"branch": "master"
				}
			]
		},
		{
			"name": "Selenized Color Scheme",
			"details": "https://github.com/braver/Selenized",
			"donate": "https://paypal.me/koenlageveen",
			"labels": ["color scheme"],
			"releases": [
				{
					"sublime_text": ">=3000",
					"tags": true
				}
			]
		},
		{
			"name": "Semantic Highlighter",
			"details": "https://github.com/kapitanluffy/sublime-semantic-highlighter",
			"donate": "https://www.patreon.com/kapitanluffy",
			"labels": ["text navigation"],
			"releases": [
				{
					"sublime_text": "*",
					"tags": true
				}
			]
		},
		{
			"name": "Semantic UI",
			"details": "https://github.com/idleberg/sublime-semantic-ui",
			"labels": ["snippets", "html"],
			"releases": [
				{
					"sublime_text": "*",
					"tags": true
				}
			]
		},
		{
			"name": "Semi",
			"details": "https://github.com/yyx990803/semi-sublime",
			"labels": ["text manipulation"],
			"releases": [
				{
					"sublime_text": "*",
					"tags": true
				}
			]
		},
		{
			"name": "Semicolon",
			"details": "https://github.com/shagabutdinov/sublime-semicolon",
			"donate": "https://github.com/shagabutdinov/sublime-enhanced/blob/master/readme-donations.md",
			"labels": ["sublime-enhanced", "text manipulation"],
			"releases": [
				{
					"sublime_text": "*",
					"branch": "master"
				}
			]
		},
		{
			"name": "SemiStandardFormat",
			"details": "https://github.com/ppxu/sublime-semistandard-format",
			"labels": ["formatting", "javascript"],
			"releases": [
				{
					"sublime_text": "*",
					"platforms": ["osx"],
					"tags": true
				}
			]
		},
		{
			"name": "Sencha",
			"details": "https://github.com/rdougan/Sencha.sublime",
			"releases": [
				{
					"sublime_text": "*",
					"branch": "master"
				}
			]
		},
		{
			"name": "Send to 3ds Max",
			"details": "https://github.com/cb109/sublime3dsmax",
			"labels": ["language syntax"],
			"releases": [
				{
					"sublime_text": "*",
					"platforms": ["windows"],
					"tags": true
				}
			]
		},
		{
			"name": "Send To Sandbox",
			"details": "https://github.com/DavidGerva/SendToSandbox-SublimePlugin",
			"releases": [
				{
					"sublime_text": "*",
					"tags": true
				}
			]
		},
		{
			"name": "Send to Shell",
			"details": "https://github.com/Twizzledrizzle/Send-to-Shell",
			"labels": ["external", "terminal", "shell", "repl"],
			"releases": [
				{
					"sublime_text": "*",
					"platforms": ["windows"],
					"tags": true
				}
			]
		},
		{
			"details": "https://github.com/wch/SendText",
			"labels": ["terminal"],
			"releases": [
				{
					"sublime_text": "*",
					"branch": "master"
				}
			]
		},
		{
			"name": "SendToJsonBlob",
			"details": "https://github.com/abhishekchavan/sendtojsonblob",
			"releases": [
				{
					"sublime_text": "*",
					"tags": true
				}
			]
		},
		{
			"name": "SendToPasteBin",
			"details": "https://github.com/Xaro/SendToPasteBin",
			"releases": [
				{
					"sublime_text": "*",
					"branch": "master"
				}
			]
		},
		{
			"name": "SEPath",
			"details": "https://github.com/eudorokhov/SEPath",
			"releases": [
				{
					"sublime_text": "*",
					"tags": true
				}
			]
		},
		{
			"name": "Sepiarize Color Scheme",
			"details": "https://github.com/kn9ts/sepiarize",
			"labels": ["color scheme"],
			"releases": [
				{
					"sublime_text": "*",
					"tags": true
				}
			]
		},
		{
			"name": "SequentialBuilder",
			"details": "https://github.com/dkleinsmann/sublime_sequential_build",
			"releases": [
				{
					"sublime_text": "*",
					"tags": true
				}
			]
		},
		{
			"details": "https://github.com/facelessuser/SerializedDataConverter",
			"releases": [
				{
					"sublime_text": "*",
					"tags": "st3-"
				}
			]
		},
		{
			"name": "Serpent Syntax",
			"details": "https://github.com/beaugunderson/serpent-syntax",
			"homepage": "https://github.com/beaugunderson/serpent-syntax",
			"author": ["beaugunderson"],
			"labels": ["serpent", "language syntax"],
			"releases": [
				{
					"sublime_text": "*",
					"tags": true
				}
			]
		},
		{
			"name": "Sesame",
			"details": "https://github.com/gerardroche/sublime-sesame",
			"labels": ["project", "file navigation"],
			"releases": [
				{
					"sublime_text": "*",
					"tags": true
				}
			]
		},
		{
			"name": "Session Manager",
			"details": "https://github.com/sascha-wolf/sublime-SessionManager",
			"labels": ["workspace", "save", "window"],
			"releases": [
				{
					"sublime_text": "*",
					"tags": true
				}
			]
		},
		{
			"name": "Seth Color Scheme",
			"details": "https://github.com/bertolinimarco/Seth-Color-Scheme",
			"labels": ["color scheme"],
			"releases": [
				{
					"sublime_text": "*",
					"tags": true
				}
			]
		},
		{
			"name": "Seti_UI",
			"details": "https://github.com/ctf0/Seti_ST3",
			"labels": ["theme", "color scheme"],
			"releases": [
				{
					"sublime_text": "*",
					"tags": true
				}
			]
		},
		{
			"name": "Seti_UX",
			"details": "https://github.com/ctf0/Seti_UX",
			"labels": ["color scheme"],
			"releases": [
				{
					"sublime_text": "*",
					"tags": true
				}
			]
		},
		{
			"name": "SetlX Helper",
			"details": "https://github.com/LucaVazz/SetlXHelper",
			"labels": ["language syntax"],
			"releases": [
				{
					"sublime_text": "*",
					"tags": true
				}
			]
		},
		{
			"name": "SettingSwitcher",
			"details": "https://github.com/halfmoonvic/SettingSwitcher",
			"releases": [
				{
					"sublime_text": ">=3000",
					"tags": true
				}
			]
		},
		{
			"name": "SetWindowTitle",
			"details": "https://github.com/gwenzek/SublimeSetWindowTitle",
			"homepage": "https://github.com/gwenzek/SublimeSetWindowTitle",
			"author": "gwenzek",
			"releases": [
				{
					"platforms": ["linux", "windows"],
					"sublime_text": "*",
					"tags": true
				}
			]
		},
		{
			"name": "SEWL",
			"details": "https://github.com/SpotonNet/sublime-sewl",
			"labels" : ["language syntax", "snippets"],
			"releases": [
				{
					"sublime_text": "*",
					"tags": true
				}
			]
		},
		{
			"name": "SexySnippets",
			"details": "https://github.com/felquis/SexySnippets",
			"homepage": "https://github.com/felquis/SexySnippets",
			"author": "felquis",
			"labels": ["snippets", "css", "html", "javascript"],
			"releases": [
				{
					"sublime_text": "*",
					"tags": true
				}
			]
		},
		{
			"name": "Sf4Helpers",
			"details": "https://github.com/HeyIAmBob/sublime-sf4helpers",
			"labels": ["symfony", "symfony4", "php"],
			"releases": [
				{
					"platforms": ["osx"],
					"sublime_text": "*",
					"tags": true
				}
			]
		},
		{
			"name": "Sfortzando",
			"details": "https://github.com/leesavide/Sfortzando",
			"labels": ["language syntax"],
			"releases": [
				{
					"sublime_text": "*",
					"tags": true
				}
			]
		},
		{
			"name": "SFV",
			"details": "https://github.com/idleberg/sublime-sfv",
			"labels": ["language syntax"],
			"releases": [
				{
					"sublime_text": "*",
					"tags": true
				}
			]
		},
		{
			"name": "Shader Syntax (GLSL HLSL Cg)",
			"details": "https://github.com/noct/sublime-shaders",
			"labels": ["language syntax"],
			"releases": [
				{
					"sublime_text": "*",
					"tags": true
				}
			]
		},
		{
			"name": "Shadowenv",
			"details": "https://github.com/Shopify/sublime-shadowenv",
			"releases": [
				{
					"sublime_text": "*",
					"tags": true
				}
			]
		},
		{
			"name": "SHARC or Blackfin DSP assembly highlighting",
			"details": "https://github.com/calculuswhiz/SHARC-assembly-Sublime-Syntax",
			"labels": ["language syntax", "sharc", "blackfin", "visualdsp"],
			"releases": [
				{
					"sublime_text": "*",
					"tags": true
				}
			]
		},
		{
			"name": "Share File",
			"details": "https://github.com/devdinu/ShareFile",
			"labels": ["share", "file", "code", "upload"],
			"releases": [
				{
					"sublime_text": "*",
					"tags": true
				}
			]
		},
		{
			"name": "Shell Exec",
			"details": "https://github.com/gbaptista/sublime-3-shell-exec",
			"releases": [
				{
					"sublime_text": "*",
					"tags": true
				}
			]
		},
		{
			"name": "Shell Turtlestein",
			"details": "https://github.com/misfo/Shell-Turtlestein",
			"releases": [
				{
					"sublime_text": "*",
					"branch": "master"
				}
			]
		},
		{
			"name": "ShellCommand",
			"details": "https://github.com/markbirbeck/sublime-text-shell-command",
			"labels": ["shell", "emacs"],
			"releases": [
				{
					"sublime_text": "*",
					"tags": true
				}
			]
		},
		{
			"name": "Sheller",
			"description": "A brand new package to work with Command Prompt without using Command Prompt.",
			"details": "https://github.com/bantya/Sheller",
			"labels": ["shell", "cmd", "directory", "files"],
			"releases": [
				{
					"sublime_text": "*",
					"platforms": ["windows"],
					"tags": true
				}
			]
		},
		{
			"name": "ShellStatus",
			"details": "https://github.com/shagabutdinov/sublime-shell-status",
			"donate": "https://github.com/shagabutdinov/sublime-enhanced/blob/master/readme-donations.md",
			"labels": ["sublime-enhanced", "theme"],
			"releases": [
				{
					"sublime_text": "*",
					"branch": "master"
				}
			]
		},
		{
			"name": "ShellVE",
			"details": "https://github.com/pykong/ShellVE",
			"labels": ["terminal", "python", "virtualenv"],
			"releases": [
				{
					"sublime_text": "*",
					"platforms": ["linux"],
					"tags": true
				}
			]
		},
		{
			"name": "Shen",
			"details": "https://github.com/rkoeninger/sublime-shen",
			"readme": "https://raw.githubusercontent.com/rkoeninger/sublime-shen/master/README.md",
			"author": "Robert Koeninger",
			"labels": ["language syntax", "snippets"],
			"releases": [
				{
					"sublime_text": "*",
					"tags": true
				}
			]
		},
		{
			"name": "ShenMa",
			"details": "https://github.com/molee1905/ShenMa",
			"releases": [
				{
					"sublime_text": "*",
					"platforms": ["osx"],
					"tags": true
				}
			]
		},
		{
			"name": "Sherumite - Color Scheme",
			"details": "https://github.com/gsheru/Sherumite-ColorScheme",
			"labels": ["color scheme"],
			"releases": [
				{
					"sublime_text": "*",
					"tags": true
				}
			]
		},
		{
			"name": "Shiftswitch",
			"details": "https://github.com/xsznix/sublime-shiftswitch",
			"releases": [
				{
					"sublime_text": "*",
					"tags": true
				}
			]
		},
		{
			"name": "Shinken",
			"details": "https://github.com/Frescha/shinken-sublime",
			"labels": ["language syntax", "snippets"],
			"releases": [
				{
					"sublime_text": "*",
					"tags": true
				}
			]
		},
		{
			"name": "Shlisp Syntax",
			"details": "https://github.com/mhetrick/sublime-shlisp",
			"labels": ["language syntax"],
			"releases": [
				{
					"sublime_text": "*",
					"branch": "master"
				}
			]
		},
		{
			"name": "shoulda-matchers Snippets",
			"details": "https://github.com/maxehmookau/shoulda-matchers-snippets",
			"releases": [
				{
					"sublime_text": "*",
					"tags": true
				}
			]
		},
		{
			"name": "ShouldjsSnippets",
			"details": "https://github.com/jmnsf/ShouldjsSnippets",
			"labels": ["snippets", "javascript", "shouldjs"],
			"releases": [
				{
					"sublime_text": "*",
					"tags": true
				}
			]
		},
		{
			"name": "Show Character Code",
			"details": "https://github.com/borislubimov/ShowCharacterCode",
			"labels": ["ascii", "unicode"],
			"releases": [
				{
					"sublime_text": "*",
					"tags": true
				}
			]
		},
		{
			"name": "Show Open Files",
			"details": "https://github.com/ticky/ShowOpenFiles",
			"labels": ["status", "file"],
			"releases": [
				{
					"sublime_text": "*",
					"branch": "master"
				}
			]
		},
		{
			"name": "Show Unicode Name",
			"details": "https://github.com/ned-martin/sublime-text-show-unicode-name",
			"labels": ["ascii", "unicode", "hexadecimal"],
			"releases": [
				{
					"sublime_text": "*",
					"tags": true
				}
			]
		},
		{
			"name": "ShowDefinitionEx",
			"description": "Visually showing definition",
			"details": "https://github.com/jk4837/ShowDefinitionEx",
			"releases": [
				{
					"sublime_text": ">=3124",
					"tags": true
				}
			]
		},
		{
			"name": "ShowTexdoc",
			"details": "https://github.com/CareF/Show-Texdoc",
			"releases": [
				{
					"sublime_text": "*",
					"tags": true
				}
			]
		},
		{
			"name": "Shuffle",
			"details": "https://github.com/TiborIntelSoft/SublimeShuffle",
			"labels": ["language syntax"],
			"releases": [
				{
					"sublime_text": "*",
					"tags": true
				}
			]
		},
		{
			"name": "Side-by-Side Settings",
			"details": "https://github.com/jgbishop/sxs-settings",
			"donate": "https://www.paypal.com/cgi-bin/webscr?cmd=_s-xclick&hosted_button_id=4FJM9Y54FV6E4",
			"labels": ["utilities"],
			"releases": [
				{
					"sublime_text": "*",
					"tags": true
				}
			]
		},
		{
			"name": "SideBarEnhancements",
			"details": "https://github.com/titoBouzout/SideBarEnhancements",
			"readme": "https://raw.githubusercontent.com/SideBarEnhancements-org/SideBarEnhancements/st3/readme.md",
			"donate": "https://www.paypal.com/cgi-bin/webscr?cmd=_s-xclick&hosted_button_id=DD4SL2AHYJGBW",
			"labels": ["sidebar", "folder", "directory", "file", "clipboard"],
			"releases": [
				{
					"sublime_text": "*",
					"tags": true
				}
			]
		},
		{
			"name": "SideBarHider",
			"details": "https://github.com/akrabat/SideBarHider",
			"releases": [
				{
					"sublime_text": ">=3098",
					"tags": true
				}
			]
		},
		{
			"name": "SidebarHoverToggle",
			"details": "https://github.com/Skullsneeze/SidebarHoverToggle",
			"labels": ["sidebar", "utilities"],
			"releases": [
				{
					"sublime_text": ">=3124",
					"tags": true
				}
			]
		},
		{
			"name": "SideBarMenuAdvanced",
			"details": "https://github.com/wisdman/SideBarMenuAdvanced",
			"donate": "https://www.paypal.me/wisdman",
			"labels": ["sidebar", "clipboard", "utilities", "folder", "directory", "file"],
			"releases": [
				{
					"sublime_text": ">=3100",
					"tags": true
				}
			]
		},
		{
			"name": "SidebarSeparator",
			"details": "https://github.com/ekazyam/SidebarSeparator",
			"labels": ["sidebar", "utilities"],
			"releases": [
				{
					"sublime_text": "*",
					"tags": true
				}
			]
		},
		{
			"name": "SideBarTools",
			"details": "https://github.com/braver/SideBarTools",
			"labels": ["sidebar", "utilities", "folder", "directory", "file"],
			"releases": [
				{
					"sublime_text": "3100 - 3999",
					"tags": "st3-"
				},
				{
					"sublime_text": ">4000",
					"tags": true
				}
			]
		},
		{
			"name": "Sightly",
			"details": "https://github.com/gerardvh/ST3-sightly-language",
			"labels": ["language syntax", "aem", "sightly", "htl", "html", "template"],
			"releases": [
				{
					"sublime_text": "*",
					"tags": true
				}
			]
		},
		{
			"name": "Signet Bookmarks",
			"details": "https://github.com/cepthomas/SbotSignet",
			"labels": ["bookmark", "navigation"],
			"releases": [
				{
					"sublime_text": ">=4000",
					"platforms": "*",
					"tags": true
				}
			]
		},
		{
			"details": "https://github.com/321hendrik/SikuliTools",
			"author": "Hendrik Elsner (321hendrik@gmail.com)",
			"labels": ["sikuli", "gui", "test", "automation", "app", "web", "image", "capture"],
			"releases": [
				{
					"platforms": ["osx"],
					"sublime_text": "*",
					"tags": true
				}
			]
		},
		{
			"name": "Silence Color Scheme",
			"details": "https://github.com/iuliantatarascu/silence-theme",
			"labels": ["color scheme"],
			"releases": [
				{
					"sublime_text": "*",
					"tags": true
				}
			]
		},
		{
			"name": "Silex Snippets",
			"details": "https://github.com/franciscosantamaria/sublime-silex",
			"labels": ["snippets"],
			"releases": [
				{
					"sublime_text": "*",
					"branch": "master"
				}
			]
		},
		{
			"name": "Silk Web Toolkit Snippets",
			"details": "https://github.com/silk-web-toolkit/SILK-snippets",
			"labels": ["snippets"],
			"releases": [
				{
					"sublime_text": "*",
					"branch": "master"
				}
			]
		},
		{
			"name": "Silky Jump",
			"details": "https://github.com/lanbin/silkyjump",
			"releases": [
				{
					"sublime_text": "*",
					"branch": "master"
				}
			]
		},
		{
			"name": "SilverStripe",
			"details": "https://github.com/benjamin-smith/sublime-text-silverstripe",
			"labels": ["language syntax"],
			"releases": [
				{
					"sublime_text": "*",
					"branch": "master"
				}
			]
		},
		{
			"name": "SIMPL+ Syntax Highlight",
			"author": "Adelyte Company (Taylor Zane Glaeser)",
			"details": "https://github.com/adelyte/simpl-plus-syntax-highlight",
			"labels": ["language syntax", "crestron", "simpl", "simpl plus", "splus"],
			"releases": [{
				"sublime_text": "*",
				"tags": true
			}]
		},
		{
			"name": "Simplates",
			"details": "https://github.com/AspenWeb/sublime-simplates",
			"labels": ["language syntax", "aspen", "simplates", "python simplate"],
			"releases": [
				{
					"sublime_text": "*",
					"tags": true
				}
			]
		},
		{
			"name": "Simple FTP Deploy",
			"details": "https://github.com/HexRx/simple-ftp-deploy",
			"labels": ["ftp"],
			"releases": [
				{
					"sublime_text": "*",
					"tags": true
				}
			]
		},
		{
			"name": "Simple Fuzzy",
			"details": "https://github.com/ukyouz/SublimeText-SimpleFuzzy",
			"releases": [
				{
					"sublime_text": ">=4107",
					"tags": true
				}
			]
		},
		{
			"name": "Simple Ifdef",
			"details": "https://github.com/rumly111/simpleifdef",
			"releases": [
				{
					"sublime_text": "*",
					"tags": true
				}
			]
		},
		{
			"name": "Simple Import",
			"details": "https://github.com/vinpac/sublime-simple-import",
			"releases": [
				{
					"sublime_text": "*",
					"tags": true
				}
			]
		},
		{
			"name": "Simple Indent",
			"details": "https://github.com/zharkomi/SimpleIndent",
			"author": "zharkomi",
			"labels": ["indent", "bracket"],
			"releases": [
				{
					"sublime_text": "*",
					"tags": true
				}
			]
		},
		{
			"name": "Simple JSX",
			"details": "https://github.com/ccampbell/sublime-jsx",
			"labels": ["javascript", "jsx", "react", "language syntax"],
			"releases": [
				{
					"sublime_text": ">=3106",
					"tags": true
				}
			]
		},
		{
			"name": "Simple math",
			"details": "https://github.com/Pau1R/simpleMath/",
			"releases": [
				{
					"sublime_text": "*",
					"tags": true
				}
			]
		},
		{
			"name": "Simple Print Function",
			"details": "https://github.com/svenax/SublimePrint",
			"labels": ["printing"],
			"releases": [
				{
					"sublime_text": "*",
					"branch": "master"
				}
			]
		},
		{
			"name": "SimpleAdd",
			"details": "https://github.com/fsaad/Sublime-SimpleAdd",
			"releases": [
				{
					"sublime_text": "*",
					"tags": true
				}
			]
		},
		{
			"name": "SimpleClone",
			"details": "https://github.com/mikefowler/simple-clone",
			"releases": [
				{
					"sublime_text": "*",
					"branch": "master"
				}
			]
		},
		{
			"name": "SimpleCov",
			"details": "https://github.com/sentience/SublimeSimpleCov",
			"labels": ["testing", "ruby"],
			"releases": [
				{
					"sublime_text": "*",
					"tags": true
				}
			]
		},
		{
			"name": "SimpleMarker",
			"details": "https://github.com/jugyo/SublimeSimpleMarker",
			"releases": [
				{
					"sublime_text": "*",
					"branch": "master"
				}
			]
		},
		{
			"name": "Simplenote",
			"details": "https://github.com/RedAtman/simplenote",
			"author": "redatman",
			"labels": ["simplenote", "note", "markdown", "todo", "php", "html", "quote"],
			"releases": [
				{
					"sublime_text": "<4000",
					"tags": "st3-"
				},
				{
					"sublime_text": ">=4000",
					"tags": "st4-"
				}
			]
		},
		{
			"name": "SimplePHPSpec",
			"details": "https://github.com/antoniofrignani/SimplePHPSpec-for-Sublime-Text",
			"releases": [
				{
					"sublime_text": "*",
					"branch": "master"
				}
			]
		},
		{
			"name": "SimplePHPUnit",
			"details": "https://github.com/evgeny-golubev/SimplePHPUnit-for-Sublime-Text",
			"donate": "https://www.paypal.com/cgi-bin/webscr?cmd=_s-xclick&hosted_button_id=SZ6YWJUGFM9J8",
			"releases": [
				{
					"sublime_text": "*",
					"branch": "master"
				}
			]
		},
		{
			"name": "SimpleSession",
			"details": "https://github.com/woodruffw/SimpleSession",
			"labels": ["workspace", "save", "session", "manager", "window"],
			"releases": [
				{
					"sublime_text": "*",
					"tags": true
				}
			]
		},
		{
			"name": "SimpleStateManager Snippets",
			"details": "https://github.com/jonathan-fielding/SimpleStateManager-Snippets",
			"releases": [
				{
					"sublime_text": "*",
					"tags": true
				}
			]
		},
		{
			"name": "SimplestDebugger",
			"details": "https://github.com/KELiON/SimplestDebugger",
			"releases": [
				{
					"sublime_text": "*",
					"branch": "master"
				}
			]
		},
		{
			"details": "https://github.com/hydralien/SimpleSync",
			"releases": [
				{
					"sublime_text": "*",
					"branch": "master"
				}
			]
		},
		{
			"name": "SimpleSyntax",
			"details": "https://github.com/budlabs/SimpleSyntax",
			"description": "Comment syntax for config files",
			"author": "Nils Kvist",
			"labels": ["configfile", "language syntax"],
			"releases": [
				{
					"sublime_text": "*",
					"tags": true
				}
			]
		},
		{
			"name": "SimpleTesting",
			"details": "https://github.com/coder-mike/SimpleTestingSublime",
			"labels": ["language syntax"],
			"releases": [
				{
					"sublime_text": "*",
					"branch": "master"
				}
			]
		},
		{
			"name": "SimpleTODO",
			"details": "https://github.com/jugyo/SublimeSimpleTODO",
			"releases": [
				{
					"sublime_text": "*",
					"branch": "master"
				}
			]
		},
		{
			"name": "Simutrans dat Syntax",
			"details": "https://github.com/An-dz/SimutransDatSyntax",
			"labels": ["language syntax"],
			"releases": [
				{
					"sublime_text": "*",
					"tags": true
				}
			]
		},
		{
			"name": "SingleTrailingNewLine",
			"details": "https://github.com/mattst/sublime-single-trailing-new-line",
			"releases": [
				{
					"sublime_text": "*",
					"tags": true
				}
			]
		},
		{
			"name": "Singularity Definition File Syntax",
			"details": "https://github.com/MorganRodgers/singularity_definition_file_syntax",
			"labels": ["language syntax"],
			"releases": [
				{
					"sublime_text": "*",
					"tags": true
				}
			]
		},
		{
			"name": "SingularitySnippets",
			"details": "https://github.com/blcook223/SingularitySnippets",
			"releases": [
				{
					"sublime_text": "*",
					"tags": true
				}
			]
		},
		{
			"name": "Sinon",
			"details": "https://github.com/mokkabonna/sublime-sinon",
			"labels": ["language syntax", "completions", "sinon"],
			"releases": [
				{
					"sublime_text": "*",
					"tags": true
				}
			]
		},
		{
			"name": "Siteleaf Liquid Syntax",
			"details": "https://github.com/siteleaf/liquid-syntax-mode",
			"labels": ["language syntax"],
			"releases": [
				{
					"sublime_text": "*",
					"tags": true
				}
			]
		},
		{
			"name": "Six",
			"description": "Advanced Vim emulation.",
			"author": "Guillermo López-Anglada",
			"homepage": "http://www.sublimesix.com",
			"buy": "http://www.sublimesix.com/buy.html",
			"details": "https://github.com/guillermooo/six",
			"readme": "https://raw.githubusercontent.com/guillermooo/Six/master/README.md",
			"labels": ["vim", "vi", "vintage", "vintageous", "emulation", "emulator", "editor emulation"],
			"releases": [
				{
					"sublime_text": ">=3124",
					"tags": true
				}
			]
		},
		{
			"name": "Six - Future JavaScript Syntax",
			"details": "https://github.com/matthewrobb/Six.tmLanguage",
			"labels": ["language syntax"],
			"releases": [
				{
					"sublime_text": "*",
					"branch": "master"
				}
			]
		},
		{
			"name": "SJSON",
			"details": "https://github.com/jims/sublime-sjson",
			"labels": ["language syntax"],
			"releases": [
				{
					"sublime_text": "*",
					"branch": "master"
				}
			]
		},
		{
			"name": "Sketch.js",
			"details": "https://github.com/dmnsgn/sublime-sketchjs",
			"labels": ["auto-complete", "snippets"],
			"releases": [
				{
					"sublime_text": "*",
					"tags": true
				}
			]
		},
		{
			"name": "SKILL from Cadence",
			"details": "https://github.com/leoheck/sublime-cadence-skill",
			"labels": ["language syntax"],
			"releases": [
				{
					"sublime_text": "*",
					"tags": true
				}
			]
		},
		{
			"name": "Skins",
			"details": "https://github.com/deathaxe/sublime-skins",
			"labels": ["themes", "utilities"],
			"releases": [
				{
					"sublime_text": "*",
					"tags": true
				}
			]
		},
		{
			"name": "SkoolkitZ80",
			"details": "https://github.com/mrcook/SkoolkitZ80",
			"labels": ["language syntax", "z80", "assembly"],
			"releases": [
				{
					"sublime_text": "*",
					"tags": true
				}
			]
		},
		{
			"name": "SLAB",
			"details": "https://github.com/increpare/slab-markup-sublime",
			"labels": ["language syntax"],
			"releases": [
				{
					"sublime_text": "*",
					"tags": true
				}
			]
		},
		{
			"name": "Slack",
			"details": "https://github.com/simion/sublime-slack-integration",
			"releases": [
				{
					"sublime_text": "*",
					"tags": true
				}
			]
		},
		{
			"name": "Slate",
			"details": "https://github.com/kvs/ST2Slate",
			"labels": ["language syntax"],
			"releases": [
				{
					"sublime_text": "*",
					"branch": "master"
				}
			]
		},
		{
			"name": "SLAX",
			"details": "https://github.com/dgjnpr/subl.slax.package",
			"labels": ["language syntax"],
			"releases": [
				{
					"sublime_text": "*",
					"branch": "master"
				}
			]
		},
		{
			"name": "Sleet",
			"details": "https://github.com/ice/sleet",
			"labels": ["language syntax"],
			"releases": [
				{
					"sublime_text": "*",
					"tags": true
				}
			]
		},
		{
			"name": "Slice",
			"details": "https://github.com/zeroc-ice/sublime-slice",
			"labels": ["language syntax"],
			"releases": [
				{
					"sublime_text": "*",
					"tags": true
				}
			]
		},
		{
			"name": "SlideNav",
			"details": "https://github.com/enteleform-releases/SublimeText--SlideNav",
			"labels": ["presentation", "lightning talk", "slide", "slides", "slideshow", "navigation", "code navigation", "file manager", "launcher", "file launcher", "open files", "remote control"],
			"releases": [
				{
					"sublime_text": "*",
					"tags": true
				}
			]
		},
		{
			"name": "Slime",
			"details": "https://github.com/hedgesky/slime.tmbundle",
			"labels": ["language syntax"],
			"releases": [
				{
					"sublime_text": "*",
					"tags": true
				}
			]
		},
		{
			"name": "Slugify",
			"details": "https://github.com/alimony/sublime-slugify",
			"labels": ["text manipulation"],
			"releases": [
				{
					"sublime_text": "*",
					"branch": "master"
				}
			]
		},
		{
			"name": "Slyblime",
			"details": "https://github.com/s-clerc/slyblime",
			"labels": ["language syntax", "auto-complete", "lisp", "repl", "references"],
			"releases": [
				{
					"sublime_text": ">=4099",
					"tags": "ST-"
				},
				{
					"sublime_text": "<4099",
					"tags": true
				}
			]
		},
		{
			"name": "SM RAD",
			"details": "https://github.com/setap/sm-rad",
			"labels": ["language syntax"],
			"releases": [
				{
					"sublime_text": "*",
					"branch": "master"
				}
			]
		},
		{
			"name": "Smali",
			"details": "https://github.com/QuinnWilton/sublime-smali",
			"labels": ["language syntax"],
			"releases": [
				{
					"sublime_text": "*",
					"branch": "master"
				}
			]
		},
		{
			"name": "Smart Backspace",
			"details": "https://github.com/awhite/sublime-smart-backspace",
			"labels": ["text navigation"],
			"releases": [
				{
					"sublime_text": "*",
					"tags": true
				}
			]
		},
		{
			"name": "Smart Delete",
			"details": "https://github.com/mac2000/sublime-smart-delete",
			"releases": [
				{
					"sublime_text": "*",
					"branch": "master"
				}
			]
		},
		{
			"name": "Smart Duplicate",
			"details": "https://github.com/roboshoes/SmartDuplicate-Sublime",
			"releases": [
				{
					"sublime_text": "*",
					"branch": "master"
				}
			]
		},
		{
			"name": "Smart Indent",
			"details": "https://github.com/YKZDY/SmartIndent-sublime",
			"releases": [
				{
					"sublime_text": "*",
					"tags": true
				}
			]
		},
		{
			"name": "smart less build",
			"details": "https://github.com/thecotne/smart_less_build",
			"labels": ["build system", "css", "less"],
			"releases": [
				{
					"sublime_text": ">=3000",
					"platforms": ["windows"],
					"tags": true
				}
			]
		},
		{
			"name": "Smart Match",
			"details": "https://github.com/ccampbell/sublime-smart-match",
			"releases": [
				{
					"sublime_text": "*",
					"branch": "master"
				}
			]
		},
		{
			"name": "Smart Path Copy",
			"details": "https://github.com/santi-h/SmartPathCopy",
			"labels": ["clipboard", "copy", "path"],
			"releases": [
				{
					"sublime_text": "*",
					"tags": true
				}
			]
		},
		{
			"name": "Smart Region",
			"details": "https://github.com/gbaptista/sublime-3-smart-region",
			"releases": [
				{
					"sublime_text": "*",
					"tags": true
				}
			]
		},
		{
			"name": "Smart Title Case",
			"details": "https://github.com/mattstevens/sublime-titlecase",
			"releases": [
				{
					"sublime_text": "*",
					"tags": true
				}
			]
		},
		{
			"name": "Smart VHDL",
			"description": "Syntax Highlighting, Snippets, code navigation and more for VHDL",
			"details": "https://github.com/TheClams/SmartVHDL",
			"issues": "https://bitbucket.org/Clams/smartvhdl/issues",
			"labels": ["language syntax", "snippets"],
			"releases": [
				{
					"sublime_text": "*",
					"tags": true
				}
			]
		},
		{
			"name": "SmarterLineMoves",
			"details": "https://github.com/trych/SmarterLineMoves",
			"labels": ["formatting", "text manipulation"],
			"releases": [
				{
					"sublime_text": "*",
					"tags": true
				}
			]
		},
		{
			"name": "smartifdef",
			"details": "https://github.com/robinchenyu/smartifdef",
			"releases": [
				{
					"sublime_text": "*",
					"tags": true
				}
			]
		},
		{
			"name": "SmartIM",
			"details": "https://github.com/icymind/SmartIM",
			"description": "reset input method to us when enter normal_mode, and restore previous input method when you enter insert_mode",
			"releases": [
				{
					"sublime_text": "*",
					"platforms": ["osx"],
					"tags": true
				}
			]
		},
		{
			"name": "Smartisan",
			"details": "https://github.com/ericmartel/Smartisan",
			"releases": [
				{
					"sublime_text": "*",
					"branch": "master"
				}
			]
		},
		{
			"details": "https://github.com/demon386/SmartMarkdown",
			"releases": [
				{
					"sublime_text": "*",
					"branch": "master"
				}
			]
		},
		{
			"name": "SmartNewWindow",
			"details": "https://github.com/maliayas/SublimeText_SmartNewWindow",
			"labels": ["window", "workspace", "project", "sidebar"],
			"releases": [
				{
					"sublime_text": "*",
					"tags": true
				}
			]
		},
		{
			"name": "Smarty",
			"details": "https://github.com/amitsnyderman/sublime-smarty",
			"labels": ["language syntax"],
			"releases": [
				{
					"sublime_text": "*",
					"tags": true
				}
			]
		},
		{
			"name": "Smithy",
			"description": "Syntax Support for Smithy IDL.",
			"details": "https://github.com/albe-rosado/sublime-smithy",
			"labels": ["language syntax"],
			"releases": [
				{
					"sublime_text": "*",
					"tags": true
				}
			]
		},
		{
			"name": "SML (Standard ML)",
			"details": "https://github.com/seanjames777/SML-Language-Definition",
			"labels": ["language syntax"],
			"releases": [
				{
					"sublime_text": "*",
					"branch": "master"
				}
			]
		},
		{
			"name": "SmojSubmit",
			"details": "https://github.com/YanWQ-monad/SmojSubmit",
			"releases": [
				{
					"sublime_text": "*",
					"tags": true
				}
			]
		},
		{
			"name": "SMPL",
			"details": "https://github.com/ofekih/smpl-sublime",
			"labels": ["smpl", "language syntax"],
			"releases": [
				{
					"sublime_text": "*",
					"tags": true
				}
			]
		},
		{
			"name": "SmPL (Coccinelle)",
			"details": "https://github.com/jtojnar/Sublime-SmPL-Syntax",
			"labels": ["smpl", "coccinelle", "language syntax"],
			"releases": [
				{
					"sublime_text": "*",
					"tags": true
				}
			]
		},
		{
			"name": "Snake",
			"details": "https://github.com/jonfinerty/sublime-snake",
			"releases": [
				{
					"sublime_text": "*",
					"tags": true
				}
			]
		},
		{
			"name": "Snakecasts-theme",
			"details": "https://github.com/nicoschuele/snakecasts-theme",
			"releases": [
				{
					"sublime_text": "*",
					"tags": true
				}
			]
		},
		{
			"name": "Snappy",
			"details": "https://github.com/chenditc/sublime-snappy",
			"labels": ["snappy"],
			"releases": [
				{
					"sublime_text": "*",
					"platforms": ["osx", "linux"],
					"tags": true
				}
			]
		},
		{
			"name": "Snazzy Color Scheme",
			"details": "https://github.com/Briles/snazzy-sublime",
			"labels": ["color scheme"],
			"releases": [
				{
					"sublime_text": ">=3170",
					"tags": true
				}
			]
		},
		{
			"name": "Snippet Destroyer",
			"details": "https://github.com/twolfson/sublime-snippet-destroyer",
			"labels": ["snippets", "delete", "destroy"],
			"releases": [
				{
					"sublime_text": "*",
					"tags": true
				}
			]
		},
		{
			"name": "SnippetCaller",
			"details": "https://github.com/shagabutdinov/sublime-snippet-caller",
			"donate": "https://github.com/shagabutdinov/sublime-enhanced/blob/master/readme-donations.md",
			"labels": ["snippets", "sublime-enhanced", "text manipulation"],
			"releases": [
				{
					"sublime_text": "*",
					"branch": "master"
				}
			]
		},
		{
			"name": "SnippetIndex",
			"details": "https://github.com/omkarjc27/sublime-snipet-index",
			"donate": "https://github.com/omkarjc27/Snippet-Index",
			"labels": ["snippets", "module", "code-reuse", "modular"],
			"releases": [
				{
					"sublime_text": "*",
					"tags": true
				}
			]
		},
		{
			"name": "SnippetMaker",
			"details": "https://github.com/jugyo/SublimeSnippetMaker",
			"labels": ["snippets"],
			"releases": [
				{
					"sublime_text": "*",
					"tags": true
				}
			]
		},
		{
			"name": "SnippetManager",
			"details": "https://github.com/shagabutdinov/sublime-snippet-manager",
			"donate": "https://github.com/shagabutdinov/sublime-enhanced/blob/master/readme-donations.md",
			"labels": ["snippets", "sublime-enhanced"],
			"releases": [
				{
					"sublime_text": "*",
					"branch": "master"
				}
			]
		},
		{
			"name": "SnippetSkydragon",
			"details": "https://github.com/wghust/snippetSkydragon",
			"labels": ["snippets"],
			"releases": [
				{
					"sublime_text": "*",
					"tags": true
				}
			]
		},
		{
			"name": "SnippetX",
			"details": "https://github.com/ColinRyan/SnippetX",
			"labels": ["snippets", "text manipulation"],
			"releases": [
				{
					"sublime_text": "*",
					"tags": true
				}
			]
		},
		{
			"name": "SnipTeX",
			"description": "A collection of 90+ LaTeX snippets",
			"details": "https://github.com/CharbelAD/SnipTeX",
			"labels": ["snippets", "latex"],
			"releases" :[
				{
					"sublime_text": "*",
					"tags": true
				}
			]
		},
		{
			"name": "SNMP MIB Syntax",
			"description": "Syntax Highlighting for SNMP MIB files (SMIv2)",
			"details": "https://github.com/stevenkaras/Sublime-SNMP-MIB",
			"labels": ["language syntax"],
			"releases": [
				{
					"sublime_text": "*",
					"tags": true
				}
			]
		},
		{
			"name": "Snowball Syntax",
			"description": "Syntax Highlighting for Snowball framwork destinated to stemming",
			"details": "https://github.com/assem-ch/snowball-sublime-syntax",
			"labels": ["language syntax"],
			"releases": [
				{
					"sublime_text": "*",
					"tags": true
				}
			]
		},
		{
			"name": "Snowflake",
			"details": "https://github.com/okeeffdp/snowflake-sublime-text",
			"labels": ["language syntax"],
			"releases": [
				{
					"sublime_text": "*",
					"tags": true
				}
			]
		},
		{
			"name": "Soar Tools",
			"details": "https://github.com/garfieldnate/Sublime-Soar-Tools",
			"labels": ["language syntax", "snippets"],
			"releases": [
				{
					"sublime_text": "*",
					"tags": true
				}
			]
		},
		{
			"name": "Solarized Color Scheme",
			"details": "https://github.com/braver/Solarized",
			"donate": "https://paypal.me/koenlageveen",
			"labels": ["color scheme"],
			"releases": [
				{
					"sublime_text": "*",
					"tags": true
				}
			]
		},
		{
			"name": "Solarized OKLab Color Scheme",
			"details": "https://github.com/Rayraegah/solarized-lab",
			"labels": ["color scheme"],
			"releases": [
				{
					"sublime_text": "*",
					"tags": true
				}
			]
		},
		{
			"name": "Solarized Toggle",
			"details": "https://github.com/damccull/sublimetext-SolarizedToggle",
			"labels": ["color scheme", "theme", "toggle"],
			"releases": [
				{
					"sublime_text": "*",
					"tags": true
				}
			]
		},
		{
			"name": "Solidity Docstring Generator",
			"details": "https://github.com/matt-lough/solidity-docstring-generator",
			"releases": [
				{
					"sublime_text": "*",
					"tags": true
				}
			]
		},
		{
			"name": "Solisp",
			"details": "https://github.com/stuin/solisp-sublime",
			"labels": ["language syntax"],
			"releases": [
				{
					"sublime_text": "*",
					"tags": true
				}
			]
		},
		{
			"name": "Solium Gutter",
			"details": "https://github.com/sey/sublime-solium-gutter",
			"releases": [
				{
					"sublime_text": "*",
					"tags": true
				}
			]
		},
		{
			"name": "Sonic Pi",
			"details": "https://github.com/fbehrens/sublime_sonic_pi",
			"labels": ["music"],
			"releases": [
				{
					"sublime_text": "*",
					"tags": true
				}
			]
		},
		{
			"name": "Sophia",
			"details": "https://github.com/aeternity/sublime-sophia",
			"labels": ["language syntax", "blockchain", "contracts", "aeternity"],
			"releases": [
				{
					"sublime_text": "*",
					"tags": true
				}
			]
		},
		{
			"name": "Sort JavaScript Imports",
			"details": "https://github.com/insin/sublime-sort-javascript-imports",
			"releases": [
				{
					"sublime_text": "*",
					"tags": true
				}
			]
		},
		{
			"name": "Sort Lines (Numerically)",
			"details": "https://github.com/alimony/sublime-sort-numerically",
			"releases": [
				{
					"sublime_text": "*",
					"tags": true
				}
			]
		},
		{
			"name": "Sort Lines By Selection",
			"details": "https://github.com/sascha-wolf/sublime-SortLinesBySelection",
			"releases": [
				{
					"sublime_text": "*",
					"tags": true
				}
			]
		},
		{
			"name": "SortBy",
			"details": "https://github.com/Doi9t/SortBy",
			"labels": ["sort", "sorting"],
			"releases": [
				{
					"sublime_text": "3000 - 3999",
					"tags": "st3-"
				},
				{
					"sublime_text": ">=4000",
					"tags": "st4-"
				}
			]
		},
		{
			"name": "SortList",
			"details": "https://github.com/kylebebak/sublime_sort_list",
			"releases": [
				{
					"sublime_text": "*",
					"tags": true
				}
			]
		},
		{
			"details": "https://github.com/bizoo/SortTabs",
			"releases": [
				{
					"sublime_text": "*",
					"branch": "master"
				}
			]
		},
		{
			"name": "Soulburn Color Scheme",
			"details": "https://github.com/caffo/soulburn",
			"author": "Rodrigo Franco",
			"labels": ["color scheme"],
			"releases": [
				{
					"sublime_text": "*",
					"tags": true
				}
			]
		},
		{
			"name": "Sound",
			"details": "https://github.com/airtoxin/Sublime-Sound",
			"releases": [
				{
					"platforms": "osx",
					"sublime_text": "*",
					"tags": "st3-osx-"
				},
				{
					"platforms": "linux",
					"sublime_text": "*",
					"tags": "st3-linux-"
				},
				{
					"platforms": "windows",
					"sublime_text": "*",
					"tags": "st3-windows-"
				}
			]
		},
		{
			"name": "SourceDown",
			"details": "https://github.com/bordaigorl/sublime-sourcedown",
			"labels": ["markdown", "blog"],
			"releases": [
				{
					"sublime_text": "*",
					"tags": true
				}
			]
		},
		{
			"name": "Sourcegraph",
			"details": "https://github.com/sourcegraph/sourcegraph-sublime",
			"labels": ["go"],
			"releases": [
				{
					"sublime_text": "*",
					"tags": true
				}
			]
		},
		{
			"name": "SourcePawn Completions",
			"details": "https://github.com/ppalex7/SourcePawnCompletions",
			"description": "SourcePawn auto-completion and build-system",
			"readme": "https://raw.githubusercontent.com/ppalex7/SourcePawnCompletions/master/README.md",
			"labels": ["auto-complete", "build system"],
			"releases": [
				{
					"sublime_text": "*",
					"tags": true
				}
			]
		},
		{
			"name": "SourcePawn Syntax Highlighting",
			"details": "https://github.com/Dillonb/SublimeSourcePawn",
			"labels": ["language syntax"],
			"releases": [
				{
					"sublime_text": "*",
					"branch": "master"
				}
			]
		},
		{
			"name": "SourceSharer",
			"details": "https://github.com/geekpradd/sublime-sourcesharer-plugin",
			"releases": [
				{
					"sublime_text": "*",
					"tags": true
				}
			]
		},
		{
			"name": "SourceTalk",
			"details": "https://github.com/malroc/sourcetalk_st2",
			"labels": ["code sharing", "remote collaboration"],
			"releases": [
				{
					"sublime_text": "*",
					"tags": true
				}
			]
		},
		{
			"name": "Sourcetrail",
			"details": "https://github.com/CoatiSoftware/sublime-sourcetrail",
			"labels": ["utilities"],
			"releases": [
				{
					"sublime_text": "*",
					"tags": true
				}
			]
		},
		{
			"name": "SourceTree",
			"details": "https://bitbucket.org/PhillSparks/sublimesourcetree",
			"releases": [
				{
					"sublime_text": "*",
					"branch": "master"
				}
			]
		},
		{
			"name": "SourceTreeCommands",
			"details": "https://github.com/gdeOo/sublime-sourcetree",
			"releases": [
				{
					"sublime_text": "*",
					"tags": true
				}
			]
		},
		{
			"name": "Soy",
			"details": "https://github.com/Medium/soy-sublime",
			"labels": ["language syntax"],
			"releases": [
				{
					"sublime_text": "*",
					"tags": true
				}
			]
		},
		{
			"name": "SpaceDuck Color Scheme",
			"details": "https://github.com/ZhongXiLu/SpaceDuck-SublimeText",
			"labels": ["color scheme"],
			"releases": [
				{
					"sublime_text": "*",
					"tags": true
				}
			]
		},
		{
			"name": "SpaceSnippets",
			"details": "https://github.com/shagabutdinov/sublime-space-snippets",
			"donate": "https://github.com/shagabutdinov/sublime-enhanced/blob/master/readme-donations.md",
			"labels": ["sublime-enhanced", "text manipulation"],
			"releases": [
				{
					"sublime_text": "*",
					"tags": true
				}
			]
		},
		{
			"name": "SPARC Assembly",
			"details": "https://github.com/ProtractorNinja/SPARC-sublime",
			"labels": ["language syntax"],
			"releases": [
				{
					"sublime_text": "*",
					"branch": "master"
				}
			]
		},
		{
			"name": "SPARQL",
			"details": "https://github.com/patchspace/sparql-sublime",
			"labels": ["language syntax"],
			"releases": [
				{
					"sublime_text": "*",
					"tags": true
				}
			]
		},
		{
			"name": "SPARQL Runner",
			"details": "https://github.com/hevp/sublime-sparql-runner",
			"releases": [
				{
					"sublime_text": "*",
					"tags": true
				}
			]
		},
		{
			"name": "Spec Finder",
			"details": "https://github.com/rogeriochaves/sublime-spec-finder",
			"releases": [
				{
					"sublime_text": "*",
					"tags": true
				}
			]
		},
		{
			"name": "Spec Focuser",
			"details": "https://github.com/wireframe/sublime-spec-focuser",
			"releases": [
				{
					"sublime_text": "*",
					"branch": "master"
				}
			]
		},
		{
			"name": "Specman",
			"details": "https://github.com/tsvi/specman-sublime-grammar",
			"labels": ["language syntax"],
			"releases": [
				{
					"sublime_text": ">=3187",
					"tags": true
				}
			]
		},
		{
			"name": "SpectreCSS Snippets",
			"details": "https://github.com/code-reaper08/SpectreCSS-Sublime-Snippets",
			"labels": ["snippets", "css", "spectrecss"],
			"releases": [
				{
					"sublime_text": "*",
					"tags": true
				}
			]
		},
		{
			"name": "Sphere Online Judge",
			"details": "https://github.com/geekpradd/Sphere-Online-Judge-Sublime",
			"releases": [
				{
					"sublime_text": "*",
					"tags": true
				}
			]
		},
		{
			"name": "Sphinx Ref Helper",
			"details": "https://github.com/intelkevinputnam/sphinx-ref-helper",
			"labels": ["sphinx"],
			"releases": [
				{
					"sublime_text": "*",
					"tags": true
				}
			]
		},
		{
			"name": "SphinxRefmate",
			"details": "https://github.com/phughes3866/SphinxRefmate",
			"labels": ["sphinx"],
			"releases": [
				{
					"sublime_text": "*",
					"tags": true
				}
			]
		},
		{
			"name": "SPICE Circuit Simulator",
			"details": "https://github.com/leoheck/sublime-spice",
			"labels": ["language syntax", "circuit simulator", "spice"],
			"releases": [
				{
					"sublime_text": "*",
					"tags": true
				}
			]
		},
		{
			"name": "SpiderScript",
			"details": "https://github.com/Namek/Spider-Sublime-Plugin",
			"labels": ["language syntax"],
			"releases": [
				{
					"sublime_text": "*",
					"tags": true
				}
			]
		},
		{
			"name": "SPIP",
			"details": "https://github.com/phenix-factory/Sublime-SPIP",
			"labels": ["language syntax"],
			"releases": [
				{
					"sublime_text": "*",
					"branch": "master"
				}
			]
		},
		{
			"name": "Spirit Color Scheme",
			"details": "https://github.com/unknownuser88/Spirit",
			"author": "David Bekoyan",
			"labels": ["color scheme"],
			"releases": [
				{
					"sublime_text": "*",
					"tags": true
				}
			]
		},
		{
			"name": "Split Line",
			"details": "https://github.com/stevebasher/Split-Line-Sublime-Plugin",
			"author": "Steve Basher",
			"releases": [
				{
					"sublime_text": "*",
					"tags": true
				}
			]
		},
		{
			"name": "Splunk Conf File Syntax Highlighting",
			"details": "https://github.com/shakeelmohamed/sublime-splunk-conf-highlighting",
			"author": "Shakeel Mohamed",
			"labels": ["language syntax"],
			"releases": [
				{
					"sublime_text": "*",
					"tags": true
				}
			]
		},
		{
			"name": "Splunk Format",
			"details": "https://github.com/mew1033/Splunk-Format",
			"releases": [
				{
					"sublime_text": "*",
					"tags": true
				}
			]
		},
		{
			"name": "Splunk Syntax",
			"details": "https://github.com/aarongraham/splunk-syntax-sublime",
			"labels": ["language syntax", "splunk"],
			"releases": [
				{
					"sublime_text": "*",
					"tags": true
				}
			]
		},
		{
			"name": "Spotify",
			"details": "https://github.com/smpanaro/sublime-spotify",
			"labels": ["music"],
			"releases": [
				{
					"sublime_text": "*",
					"platforms": "osx",
					"tags": true
				}
			]
		},
		{
			"name": "spotify-control",
			"details": "https://github.com/fcannizzaro/spotify-control",
			"description": "View and Control your Spotify experience without leaving Sublime Text",
			"labels": ["spotify", "music"],
			"releases": [
				{
					"sublime_text": "*",
					"platforms": ["windows"],
					"tags": true
				}
			]
		},
		{
			"name": "SpotifyPlayer (Ubuntu)",
			"details": "https://github.com/zokis/SpotifySublime",
			"labels": ["music", "spotify"],
			"author": "Marcelo Fonseca Tambalo (Zokis)",
			"releases": [
				{
					"sublime_text": ">2999",
					"platforms": ["linux"],
					"tags": true
				}
			]
		},
		{
			"name": "SpotifyWeb",
			"details": "https://github.com/DevInsideYou/SpotifyWeb",
			"labels": ["spotify", "music"],
			"releases": [
				{
					"sublime_text": "*",
					"platforms": "*",
					"tags": true
				}
			]
		},
		{
			"name": "Sprak Syntax & Completions for else Heartbreak()",
			"details": "https://github.com/Eforen/sublime-syntax-sprak",
			"author": "Eforen (Ariel Lothlorien)",
			"labels": ["completions", "language syntax", "snippets", "game"],
			"releases": [
				{
					"sublime_text": "*",
					"tags": true
				}
			]
		},
		{
			"name": "Spreadsheet Formula",
			"details": "https://github.com/axemonk/Spreadsheet-Formula",
			"author": ["axemonk", "michaelblyons"],
			"labels": ["completions", "language syntax", "snippets"],
			"releases": [
				{
					"sublime_text": "3092 - 4074",
					"tags": "st3-"
				},
				{
					"sublime_text": ">=4075",
					"tags": "st4-"
				}
			]
		},
		{
			"name": "SproutCore Snippets and JSHint Integration",
			"details": "https://github.com/sproutcore/sproutcore-sublime-text-2-package",
			"labels": ["snippets"],
			"releases": [
				{
					"sublime_text": "*",
					"branch": "master"
				}
			]
		},
		{
			"name": "SPWN Language",
			"details": "https://github.com/camden314/spwn-sublime",
			"labels": ["language syntax"],
			"releases": [
				{
					"sublime_text": "*",
					"tags": true
				}
			]
		},
		{
			"name": "SQF for VBS3",
			"details": "https://github.com/zahngol/SQF-VBS3",
			"releases": [
				{
					"sublime_text": "*",
					"tags": true
				}
			]
		},
		{
			"name": "SQF Language",
			"details": "https://github.com/jonbons/Sublime-SQF-Language",
			"labels": ["language syntax"],
			"releases": [
				{
					"sublime_text": "*",
					"branch": "master"
				}
			]
		},
		{
			"name": "SQL (simple-db-migrate)",
			"details": "https://github.com/caiogondim/simple-db-migrate-sublime-syntax-highlight",
			"labels": ["language syntax"],
			"releases": [
				{
					"sublime_text": "*",
					"branch": "master"
				}
			]
		},
		{
			"name": "sql-formatter",
			"details": "https://github.com/kufii/sublime-sql-formatter",
			"releases": [
				{
					"sublime_text": "*",
					"tags": true
				}
			]
		},
		{
			"name": "SqlBeautifier",
			"details": "https://github.com/zsong/SqlBeautifier",
			"labels": ["formatting", "prettify", "sql"],
			"releases": [
				{
					"sublime_text": "*",
					"tags": true
				}
			]
		},
		{
			"name": "SQLExec",
			"details": "https://github.com/jum4/sublime-sqlexec",
			"releases": [
				{
					"sublime_text": "*",
					"branch": "master"
				}
			]
		},
		{
			"name": "SQLPlus",
			"details": "https://github.com/bofm/sublime_sqlplus",
			"labels": ["language syntax"],
			"releases": [
				{
					"sublime_text": ">=3065",
					"tags": true
				}
			]
		},
		{
			"name": "SQLTools",
			"details": "https://github.com/mtxr/SublimeText-SQLTools",
			"labels": ["completions", "formatting", "utilities", "sql"],
			"releases": [
				{
					"sublime_text": "*",
					"tags": true
				}
			]
		},
		{
			"name": "Sqlx Builder",
			"details": "https://github.com/taojy123/SublimeText-Sqlx",
			"labels": ["language syntax", "build system", "utilities", "sql", "sqlx"],
			"releases": [
				{
					"sublime_text": "*",
					"tags": true
				}
			]
		},
		{
			"name": "Squib Snippets",
			"details": "https://github.com/andymeneely/sublime-squib",
			"labels": ["snippets", "dsl", "ruby"],
			"releases": [
				{
					"sublime_text": "*",
					"tags": true
				}
			]
		},
		{
			"name": "Squiggle",
			"details": "https://github.com/squiggle-lang/squiggle-sublime",
			"labels": ["language syntax"],
			"releases": [
				{
					"sublime_text": "*",
					"tags": true
				}
			]
		},
		{
			"name": "Squirrel",
			"details": "https://github.com/Enduriel/Sublime-Squirrel",
			"author": ["Enduriel", "micheg", "Roland Piirsoo"],
			"labels": ["completions", "language syntax", "snippets", "squirrel"],
			"releases": [
				{
					"sublime_text": ">=4107",
					"tags": true
				}
			]
		},
		{
			"name": "SRT",
			"details": "https://github.com/SalGnt/Sublime-SRT",
			"author": "Salvatore Gentile",
			"labels": ["language syntax"],
			"releases": [
				{
					"sublime_text": "*",
					"tags": true
				}
			]
		},
		{
			"name": "SSE & AVX Intrinsics",
			"details": "https://github.com/ilya-lavrenov/sublime-sse-avx",
			"author": "Ilya Lavrenov",
			"labels": ["completions", "snippets"],
			"releases": [
				{
					"sublime_text": "*",
					"branch": "master"
				}
			]
		},
		{
			"name": "SSH Config",
			"details": "https://github.com/robballou/sublimetext-sshconfig",
			"author": ["michaelblyons", "robballou"],
			"labels": ["completions", "language syntax", "snippets"],
			"releases": [
				{
					"sublime_text": "3000 - 3155",
					"tags": "st3.0-"
				},
				{
					"sublime_text": "3156 - 4074",
					"tags": "st3-"
				},
				{
					"sublime_text": ">=4075",
					"tags": "st4-"
				}
			]
		},
		{
			"name": "SSH-Panel",
			"details": "https://github.com/Haiquan-27/SSH-Panel",
			"author": "Haiquan",
			"labels": ["file navigation", "file creation", "remote"],
			"releases": [
				{
					"sublime_text": ">=3211",
					"tags": true
				}
			]
		},
		{
			"name": "SSHubl",
			"details": "https://github.com/HorlogeSkynet/SSHubl",
			"labels": ["forward", "remote", "ssh", "terminal"],
			"releases": [
				{
					"sublime_text": ">=4081",
					"tags": true
				}
			]
		},
		{
			"name": "ST_AWK",
			"details": "https://github.com/qiuxiafei/st_awk",
			"releases": [
				{
					"sublime_text": "*",
					"tags": true
				}
			]
		},
		{
			"name": "Stack Overflow Snippets",
			"details": "https://github.com/rinas7/StackOverflowSnippets",
			"releases": [
				{
					"sublime_text": "*",
					"tags": true
				}
			]
		},
		{
			"name": "StackMob JS Snippets",
			"details": "https://github.com/wyne/sublime-stackmob-js-snippets",
			"labels": ["snippets"],
			"releases": [
				{
					"sublime_text": "*",
					"branch": "master"
				}
			]
		},
		{
			"name": "Stackoverflow Debug Helper",
			"details": "https://github.com/debugginator/SO-debug-helper",
			"releases": [
				{
					"sublime_text": "*",
					"tags": true
				}
			]
		},
		{
			"name": "StackTracer",
			"details": "https://github.com/zhangqibupt/stacktracer",
			"labels": ["ruby"],
			"releases": [
				{
					"sublime_text": "*",
					"tags": true
				}
			]
		},
		{
			"name": "Stan",
			"details": "https://github.com/dougalsutherland/sublime-stan",
			"labels": ["language syntax"],
			"releases": [
				{
					"sublime_text": "*",
					"branch": "master"
				}
			]
		},
		{
			"name": "StandardFormat",
			"details": "https://github.com/bcomnes/sublime-standard-format",
			"labels": ["formatting", "javascript"],
			"releases": [
				{
					"sublime_text": "*",
					"platforms": "*",
					"tags": true
				}
			]
		},
		{
			"name": "StandardSnippets",
			"details": "https://github.com/vkhitev/sublime-standardjs-snippets",
			"labels": ["completions", "snippets", "javascript"],
			"releases": [
				{
					"sublime_text": "*",
					"tags": true
				}
			]
		},
		{
			"name": "Stanza Syntax",
			"details": "https://github.com/dwnusbaum/stanza-syntax",
			"labels": ["language syntax"],
			"releases": [
				{
					"sublime_text": "*",
					"tags": true
				}
			]
		},
		{
			"name": "Starbound Lua",
			"details": "https://github.com/UnknownX7/Sublime-Starbound-Lua-Syntax",
			"labels": ["language syntax"],
			"releases": [
				{
					"sublime_text": "*",
					"tags": true
				}
			]
		},
		{
			"name": "Starlark",
			"details": "https://github.com/Vasfed/sublime_starlark",
			"labels": ["language syntax"],
			"releases": [
				{
					"sublime_text": "*",
					"tags": true
				}
			]
		},
		{
			"name": "Startup Files",
			"details": "https://github.com/voltavidTony/Startup-Files",
			"labels": ["file", "open", "startup"],
			"releases":
			[
				{
					"sublime_text": "*",
					"tags": true
				}
			]
		},
		{
			"name": "Stata Enhanced",
			"details": "https://github.com/andrewheiss/SublimeStataEnhanced",
			"labels": ["language syntax", "stata"],
			"releases": [
				{
					"sublime_text": "*",
					"platforms": ["osx", "windows"],
					"tags": true
				}
			]
		},
		{
			"name": "Stata Improved Editor",
			"details": "https://github.com/zizhongyan/StataImproved",
			"labels": ["language syntax", "stata"],
			"releases": [
				{
					"sublime_text": "*",
					"platforms": ["osx"],
					"tags": true
				}
			]
		},
		{
			"name": "StataEditor",
			"details": "https://github.com/mattiasnordin/StataEditor",
			"labels": ["language syntax", "stata"],
			"releases": [
				{
					"sublime_text": "*",
					"platforms": "windows",
					"tags": true
				}
			]
		},
		{
			"name": "StataLinux",
			"details": "https://github.com/acarril/StataLinux",
			"labels": ["language syntax", "stata"],
			"releases": [
				{
					"sublime_text": "*",
					"platforms": ["linux"],
					"tags": true
				}
			]
		},
		{
			"name": "Statement",
			"details": "https://github.com/shagabutdinov/sublime-statement",
			"donate": "https://github.com/shagabutdinov/sublime-enhanced/blob/master/readme-donations.md",
			"labels": ["sublime-enhanced", "text manipulation", "utilities"],
			"releases": [
				{
					"sublime_text": "*",
					"branch": "master"
				}
			]
		},
		{
			"name": "Status Bar Clock",
			"details": "https://github.com/lukstep/StatusBarClock",
			"labels": ["status bar", "clock"],
			"releases": [
				{
					"sublime_text": ">=4107",
					"tags": true
				}
			]
		},
		{
			"name": "Status Bar File Size",
			"details": "https://github.com/SublimeText/StatusBarFileSize",
			"releases": [
				{
					"sublime_text": "*",
					"tags": true
				}
			]
		},
		{
			"name": "Status Bar JsonPath",
			"details": "https://github.com/akirk/StatusBarJsonPath",
			"author": "Alex Kirk",
			"labels": ["status bar", "json", "jsonpath"],
			"releases": [
				{
					"sublime_text": "*",
					"tags": true
				}
			]
		},
		{
			"name": "Status Bar Time",
			"details": "https://github.com/lowliet/sublimetext-StatusBarTime",
			"releases": [
				{
					"sublime_text": "*",
					"branch": "master"
				}
			]
		},
		{
			"name": "Status Bar Weather",
			"details": "https://github.com/lowliet/sublimetext-StatusBarWeather",
			"labels": ["status bar", "weather", "info", "utilities"],
			"releases": [
				{
					"sublime_text": "*",
					"tags": true
				}
			]
		},
		{
			"name": "Statusbar Path",
			"details": "https://github.com/unphased/SublimeStatusbarPath",
			"releases": [
				{
					"sublime_text": "*",
					"branch": "master"
				}
			]
		},
		{
			"name": "StatusBarSymbols",
			"details": "https://github.com/OdinTech3/StatusBarSymbols",
			"releases": [
				{
					"sublime_text": "*",
					"tags": true
				}
			]
		},
		{
			"name": "StatusMessage",
			"details": "https://github.com/shagabutdinov/sublime-status-message",
			"donate": "https://github.com/shagabutdinov/sublime-enhanced/blob/master/readme-donations.md",
			"labels": ["sublime-enhanced", "theme"],
			"releases": [
				{
					"sublime_text": "*",
					"branch": "master"
				}
			]
		},
		{
			"name": "Steadfast Color Scheme",
			"details": "https://github.com/serogers/steadfast_color_scheme",
			"labels": ["color scheme"],
			"releases": [
				{
					"sublime_text": "*",
					"tags": true
				}
			]
		},
		{
			"name": "Stencil",
			"details": "https://github.com/kgston/stencil-syntax-sublime",
			"labels": ["language syntax", "stencil"],
			"releases": [
				{
					"sublime_text": "*",
					"tags": true
				}
			]
		},
		{
			"name": "StGitlab",
			"details": "https://github.com/tosher/StGitlab",
			"labels": ["gitlab", "project", "management"],
			"releases": [
				{
					"sublime_text": ">=3118",
					"tags": true
				}
			]
		},
		{
			"name": "StickWithMarkdownSnippets",
			"details": "https://github.com/UniFreak/SublimeMdSnippets",
			"releases": [
				{
					"sublime_text": "*",
					"tags": true
				}
			]
		},
		{
			"name": "StickySearch",
			"details": "https://github.com/vim-zz/StickySearch",
			"releases": [
				{
					"sublime_text": "*",
					"tags": true
				}
			]
		},
		{
			"name": "StoryScript Highlight",
			"details": "https://github.com/swwind/StoryScript-Highlight",
			"labels": ["language syntax"],
			"releases": [
				{
					"sublime_text": "*",
					"tags": true
				}
			]
		},
		{
			"details": "https://github.com/gravejester/stposh",
			"labels": ["language syntax"],
			"releases": [
				{
					"sublime_text": "*",
					"branch": "master"
				}
			]
		},
		{
			"name": "Strace Syntax",
			"details": "https://github.com/djuretic/SublimeStrace",
			"labels": ["language syntax"],
			"releases": [
				{
					"sublime_text": ">=3103",
					"tags": true
				}
			]
		},
		{
			"name": "Strapdown Markdown Preview",
			"details": "https://github.com/michfield/sublime-strapdown-preview",
			"releases": [
				{
					"sublime_text": "*",
					"branch": "master"
				}
			]
		},
		{
			"name": "StrapdownJS Boilerplate",
			"details": "https://github.com/sonokamome/StrapdownJS-Boilerplate",
			"labels" : ["snippets", "boilerplate", "markdown", "strapdownjs"],
			"releases": [
				{
					"sublime_text": "*",
					"platforms": "*",
					"tags": true
				}
			]
		},
		{
			"name": "Streamer Mode",
			"details": "https://github.com/nicholastay/Sublime-StreamerMode",
			"releases": [
				{
					"sublime_text": ">=3116",
					"tags": true
				}
			]
		},
		{
			"name": "Streamlit",
			"details": "https://github.com/futureprogrammer360/Sublime-Streamlit",
			"labels": ["auto-complete", "build system", "completions", "documentation", "snippets", "python"],
			"releases": [
				{
					"sublime_text": "*",
					"tags": true
				}
			]
		},
		{
			"name": "String 2 Lower Hyphen",
			"details": "https://github.com/jielimanyili/sublime_string2_lower_hyphen",
			"releases": [
				{
					"sublime_text": "*",
					"branch": "master"
				}
			]
		},
		{
			"name": "Stringify",
			"details": "https://github.com/BurnerPat/sublimetext-stringify",
			"releases": [
				{
					"sublime_text": "*",
					"tags": true
				}
			]
		},
		{
			"name": "Strings Resource File",
			"details": "https://github.com/p4t5h3/strings-resource-file-language-for-sublime-text",
			"labels": ["language syntax"],
			"releases": [
				{
					"sublime_text": ">3092",
					"tags": true
				}
			]
		},
		{
			"name": "StringUtilities",
			"details": "https://github.com/akalongman/sublimetext-stringutilities",
			"labels": ["utilities"],
			"author": "Avtandil Kikabidze aka LONGMAN",
			"releases": [
				{
					"sublime_text": "*",
					"tags": true
				}
			]
		},
		{
			"name": "Strip Whitespace Lines",
			"details": "https://github.com/p3lim/sublime-strip-whitespace-lines",
			"releases": [
				{
					"sublime_text": "*",
					"tags": true
				}
			]
		},
		{
			"details": "https://github.com/jbrooksuk/StripHTML",
			"releases": [
				{
					"sublime_text": "*",
					"branch": "master"
				}
			]
		},
		{
			"name": "StrongView",
			"details": "https://github.com/jzipperle/strongview-sublime",
			"labels": ["language syntax"],
			"releases": [
				{
					"sublime_text": "*",
					"branch": "master"
				}
			]
		},
		{
			"name": "Stupid Indent",
			"details": "https://github.com/tzvetkoff/sublime_stupid_indent",
			"releases": [
				{
					"sublime_text": "*",
					"tags": true
				}
			]
		},
		{
			"name": "STVenvWrapper",
			"details": "https://github.com/nvanwitt/STVenvWrapper",
			"releases": [
				{
					"sublime_text": "*",
					"tags": true
				}
			]
		},
		{
			"name": "Stylefmt",
			"details": "https://github.com/dmnsgn/sublime-stylefmt",
			"labels": ["formatting", "css", "style"],
			"releases": [
				{
					"sublime_text": "*",
					"tags": true
				}
			]
		},
		{
			"name": "StyleSorter",
			"details": "https://github.com/AndreasBackx/StyleSorter",
			"releases": [
				{
					"sublime_text": "*",
					"tags": true
				}
			]
		},
		{
			"name": "StyleToken",
			"details": "https://github.com/vcharnahrebel/style-token",
			"releases": [
				{
					"sublime_text": "*",
					"branch": "master"
				}
			]
		},
		{
			"details": "https://github.com/billymoon/Stylus",
			"labels": ["language syntax"],
			"releases": [
				{
					"sublime_text": "*",
					"branch": "master"
				}
			]
		},
		{
			"name": "Stylus Clean Completions",
			"details": "https://github.com/lnikell/stylus-clean-completions",
			"releases": [
				{
					"sublime_text": "*",
					"tags": true
				}
			]
		},
		{
			"details": "https://github.com/billymoon/Stylus-Snippets",
			"releases": [
				{
					"sublime_text": "*",
					"branch": "master"
				}
			]
		},
		{
			"name": "Subclim",
			"details": "https://github.com/JulianEberius/Subclim",
			"releases": [
				{
					"sublime_text": "*",
					"branch": "master"
				}
			]
		},
		{
			"name": "SubDpaste",
			"details": "https://github.com/bartTC/SubDpaste",
			"releases": [
				{
					"sublime_text": "*",
					"branch": "sublime-3-stable"
				}
			]
		},
		{
			"details": "https://github.com/kostajh/subDrush",
			"releases": [
				{
					"sublime_text": "*",
					"branch": "master"
				}
			]
		},
		{
			"name": "Subforce - Perforce for Sublime",
			"details": "https://github.com/claytonlemons/Subforce",
			"labels": ["vcs", "perforce", "p4"],
			"releases": [
				{
					"sublime_text": "*",
					"platforms": ["windows"],
					"tags": true
				}
			]
		},
		{
			"name": "Subhub",
			"details": "https://github.com/mechio/subhub",
			"releases": [
				{
					"sublime_text": "*",
					"branch": "master"
				}
			]
		},
		{
			"name": "subl protocol",
			"details": "https://github.com/thecotne/subl-protocol",
			"releases": [
				{
					"sublime_text": ">=3000",
					"platforms": ["windows", "linux"],
					"tags": true
				}
			]
		},
		{
			"name": "sublack",
			"details": "https://github.com/jgirardet/sublack",
			"author": "jgirardet",
			"releases": [
				{
					"sublime_text": "*",
					"tags": true
				}
			]
		},
		{
			"details": "https://github.com/yrammos/SubLilyPond",
			"labels": ["language syntax", "lilypond"],
			"releases": [
				{
					"sublime_text": "*",
					"branch": "master"
				}
			]
		},
		{
			"name": "Sublimall",
			"details": "https://github.com/toxinu/Sublimall",
			"releases": [
				{
					"sublime_text": "*",
					"tags": true
				}
			]
		},
		{
			"name": "Sublime Bookmarks",
			"details": "https://github.com/bollu/sublimeBookmark",
			"releases": [
				{
					"sublime_text": "*",
					"branch": "st3"
				}
			]
		},
		{
			"name": "Sublime convert colorcode",
			"details": "https://github.com/tgfjt/Sublime-convert-colorcode",
			"releases": [
				{
					"sublime_text": "*",
					"branch": "master"
				}
			]
		},
		{
			"name": "Sublime ES7 React Redux ReactNative JS snippets",
			"details": "https://github.com/lassegit/sublime-es7-javascript-react-snippets",
			"labels": ["react", "es7", "javascript"],
			"releases": [
				{
					"sublime_text": "*",
					"tags": true
				}
			]
		},
		{
			"name": "Sublime Files",
			"details": "https://github.com/al63/SublimeFiles",
			"labels": ["open file", "file navigation"],
			"releases": [
				{
					"sublime_text": "*",
					"branch": "master"
				}
			]
		},
		{
			"name": "Sublime Input",
			"details": "https://github.com/mavidser/SublimeInput",
			"releases": [
				{
					"sublime_text": "*",
					"tags": true
				}
			]
		},
		{
			"name": "Sublime JS",
			"details": "https://github.com/75team/SublimeJS",
			"releases": [
				{
					"sublime_text": "*",
					"branch": "master"
				}
			]
		},
		{
			"name": "Sublime Text API Helper",
			"details": "https://github.com/jugyo/SublimeTextAPIHelper",
			"releases": [
				{
					"sublime_text": "*",
					"branch": "master"
				}
			]
		},
		{
			"name": "Sublime TFS",
			"details": "https://github.com/CDuke/sublime-tfs",
			"labels": ["tfs"],
			"releases": [
				{
					"sublime_text": "*",
					"platforms": ["windows"],
					"branch": "master"
				}
			]
		},
		{
			"name": "Sublime Tutor",
			"details": "https://github.com/jaipandya/SublimeTutor",
			"releases": [
				{
					"sublime_text": "*",
					"platforms": "osx",
					"tags": "osx-"
				},
				{
					"sublime_text": ">=3065",
					"platforms": "windows",
					"tags": "win-"
				},
				{
					"sublime_text": "*",
					"platforms": "linux",
					"tags": "linux-"
				}
			]
		},
		{
			"name": "Sublime Tweet",
			"details": "https://github.com/rozboris/Sublime-Tweet",
			"releases": [
				{
					"sublime_text": "*",
					"tags": true
				}
			]
		},
		{
			"name": "Sublime wxapp",
			"details": "https://github.com/springlong/Sublime-wxapp",
			"author": "sprintlong",
			"labels": ["language syntax"],
			"releases": [
				{
					"sublime_text": "*",
					"tags": true
				}
			]
		},
		{
			"details": "https://github.com/bgreenlee/sublime-github",
			"releases": [
				{
					"sublime_text": "*",
					"tags": true
				}
			]
		},
		{
			"details": "https://github.com/aaronpowell/Sublime-KnockoutJS-Snippets",
			"labels": ["snippets"],
			"releases": [
				{
					"sublime_text": "*",
					"branch": "master"
				}
			]
		},
		{
			"details": "https://github.com/ccreutzig/sublime-MuPAD",
			"labels": ["language syntax"],
			"releases": [
				{
					"sublime_text": "*",
					"branch": "master"
				}
			]
		},
		{
<<<<<<< HEAD
=======
			"details": "https://github.com/oleander/sublime-split-navigation",
			"releases": [
				{
					"sublime_text": "<3000",
					"branch": "master"
				}
			]
		},
		{
			"name": "SublimeAlternate",
			"details": "https://github.com/timonwong/SublimeAlternate",
			"author": "timonwong",
			"releases": [
				{
					"sublime_text": "*",
					"tags": true
				}
			]
		},
		{
>>>>>>> afac612f
			"name": "SublimeAnarchy",
			"details": "https://github.com/AnarchyTools/SublimeAnarchy",
			"homepage": "http://anarchytools.org",
			"author": ["drewcrawford", "dunkelstern"],
			"labels": ["auto-complete", "build system", "language syntax"],
			"releases": [
				{
					"platforms": ["osx", "linux"],
					"sublime_text": ">=3103",
					"tags": true
				}
			]
		},
		{
			"name": "SublimeAnarchyDebug",
			"details": "https://github.com/AnarchyTools/SublimeAnarchyDebug",
			"homepage": "http://anarchytools.org",
			"author": "dunkelstern",
			"labels": ["debugger"],
			"releases": [
				{
					"platforms": ["osx", "linux"],
					"sublime_text": ">=3103",
					"tags": true
				}
			]
		},
		{
			"name": "SublimeAStyleFormatter",
			"details": "https://github.com/timonwong/SublimeAStyleFormatter",
			"homepage": "http://timonwong.github.io/SublimeAStyleFormatter/",
			"author": "timonwong",
			"labels": ["formatting"],
			"releases": [
				{
					"sublime_text": "*",
					"tags": true
				}
			]
		},
		{
			"details": "https://github.com/ckaznocha/SublimeAxosoft/",
			"homepage": "http://ckaznocha.github.io/SublimeAxosoft/",
			"labels": ["axosoft", "ontime", "issue tracker"],
			"releases": [
				{
					"sublime_text": "*",
					"tags": true
				}
			]
		},
		{
			"name": "SublimeCodeIntel",
			"author": "Kronuz",
			"description": "Full-featured code intelligence and smart autocomplete engine",
			"details": "https://github.com/SublimeCodeIntel/SublimeCodeIntel",
			"homepage": "https://sublimecodeintel.github.io/",
			"donate": "https://sublimecodeintel.github.io/donate.html",
			"labels": ["auto-complete", "code navigation", "snippets"],
			"releases": [
				{
					"sublime_text": "*",
					"tags": true
				},
				{
					"sublime_text": "*",
					"tags": "st3-v"
				}
			]
		},
		{
			"name": "SublimeEnhancedUtilitiesSet",
			"details": "https://github.com/shagabutdinov/sublime-utilities",
			"donate": "https://github.com/shagabutdinov/sublime-enhanced/blob/master/readme-donations.md",
			"labels": ["sublime-enhanced", "utilities"],
			"releases": [
				{
					"sublime_text": "*",
					"branch": "master"
				}
			]
		},
		{
			"name": "SublimeERB",
			"details": "https://github.com/eddorre/SublimeERB",
			"labels": ["formatting", "snippets", "text_manipulation"],
			"releases": [
				{
					"sublime_text": "*",
					"branch": "master"
				}
			]
		},
		{
			"details": "https://github.com/quarnster/SublimeGDB",
			"labels": ["language syntax"],
			"releases": [
				{
					"sublime_text": "*",
					"branch": "master"
				}
			]
		},
		{
			"name": "SublimeGerrit",
			"author": "Borys Forytarz",
			"details": "https://github.com/borysf/SublimeGerrit",
			"releases": [
				{
					"sublime_text": "*",
					"tags": true
				}
			],
			"labels": ["git", "gerrit", "code review"]
		},
		{
			"name": "SublimeGit",
			"details": "https://github.com/SublimeGit/SublimeGit",
			"releases": [
				{
					"sublime_text": "*",
					"tags": true
				}
			]
		},
		{
			"details": "https://github.com/a1fred/SublimeGoogle",
			"releases": [
				{
					"sublime_text": "*",
					"branch": "master"
				}
			]
		},
		{
			"details": "https://github.com/SublimeHaskell/SublimeHaskell",
			"labels": ["language syntax", "haskell"],
			"releases": [
				{
					"sublime_text": "*",
					"tags": true
				}
			]
		},
		{
			"details": "https://github.com/lunixbochs/sublimelint",
			"labels": ["linting"],
			"releases": [
				{
					"sublime_text": "*",
					"branch": "st3"
				}
			]
		},
		{
			"name": "SublimeLinter Inline Errors",
			"details": "https://github.com/alexkuz/SublimeLinter-inline-errors",
			"releases": [
				{
					"sublime_text": ">3000",
					"tags": true
				}
			]
		},
		{
			"name": "SublimeLinter_CatGutterTheme",
			"details": "https://github.com/m10l/SublimeLinter-CatGutterTheme",
			"labels": ["linting"],
			"releases": [
				{
					"sublime_text": ">3000",
					"tags": true
				}
			]
		},
		{
			"details": "https://github.com/yrammos/SublimeLog",
			"releases": [
				{
					"sublime_text": "*",
					"branch": "master"
				}
			]
		},
		{
			"details": "https://github.com/minism/SublimeLove",
			"labels": ["language syntax", "love", "lua"],
			"releases": [
				{
					"sublime_text": "*",
					"branch": "master"
				}
			]
		},
		{
			"name": "SublimeMagic",
			"details": "https://github.com/mreq/SublimeMagic",
			"releases": [
				{
					"sublime_text": "*",
					"tags": true
				}
			]
		},
		{
			"name": "SublimeManpage",
			"details" : "https://github.com/apophys/SublimeManpage",
			"releases" : [
				{
					"sublime_text" : "<3000",
					"tags": true
				},
				{
					"sublime_text" : ">=3000",
					"branch": "Sublime-Text-3"
				}
			]
		},
		{
			"name": "SublimeNFDToNFCPaste",
			"details": "https://github.com/astronaughts/SublimeNFDToNFCPaste",
			"labels": ["multi-byte", "strings"],
			"releases": [
				{
					"sublime_text": "*",
					"platforms": "osx",
					"tags": true
				}
			]
		},
		{
			"details": "https://github.com/alexnj/SublimeOnSaveBuild",
			"releases": [
				{
					"sublime_text": "*",
					"branch": "master"
				}
			]
		},
		{
			"details": "https://github.com/erbridge/SublimePackageSync",
			"releases": [
				{
					"sublime_text": "*",
					"branch": "main"
				}
			]
		},
		{
			"details": "https://github.com/jlegewie/SublimePeek",
			"releases": [
				{
					"sublime_text": "*",
					"branch": "ST3"
				}
			]
		},
		{
			"details": "https://github.com/jlegewie/SublimePeek-R-help",
			"releases": [
				{
					"sublime_text": "*",
					"branch": "master"
				}
			]
		},
		{
			"details": "https://github.com/JulianEberius/SublimePythonIDE",
			"labels": ["auto-complete", "linting", "refactoring", "python"],
			"releases": [
				{
					"sublime_text": "*",
					"tags": true
				}
			]
		},
		{
<<<<<<< HEAD
=======
			"name": "SublimeREPL",
			"details": "https://github.com/wuub/SublimeREPL",
			"releases": [
				{
					"sublime_text": "*",
					"tags": true
				}
			]
		},
		{
			"details": "https://github.com/ostinelli/SublimErl",
			"releases": [
				{
					"sublime_text": "<3000",
					"branch": "package"
				}
			]
		},
		{
			"details": "https://github.com/JulianEberius/SublimeRope",
			"releases": [
				{
					"sublime_text": "<3000",
					"branch": "master"
				}
			]
		},
		{
>>>>>>> afac612f
			"details": "https://github.com/jarhart/SublimeSBT",
			"labels": ["repl", "scala", "testing"],
			"releases": [
				{
					"sublime_text": "*",
					"branch": "master"
				}
			]
		},
		{
			"name": "SublimeServer",
			"details": "https://github.com/learning/SublimeServer",
			"releases": [
				{
					"sublime_text": "*",
					"tags": true
				}
			]
		},
		{
			"name": "SublimeSimpleSync",
			"author": ["tnhu", "gfreezy", "kairyou"],
			"details": "https://github.com/kairyou/SublimeSimpleSync",
			"donate": "https://www.paypal.me/kairyou",
			"releases": [
				{
					"sublime_text": "*",
					"tags": true
				}
			]
		},
		{
			"name": "SublimeSmartBASIC",
			"details": "https://github.com/eriklins/sublimetext-smartbasic-syntax",
			"labels": ["language syntax"],
			"releases": [
				{
					"sublime_text": "*",
					"tags": true
				}
			]
		},
		{
			"name": "SublimeTextAPICompletions",
			"details": "https://github.com/gerardroche/sublime-api-completions",
			"labels": ["auto-complete", "completions"],
			"releases": [
				{
					"sublime_text": "*",
					"tags": true
				}
			]
		},
		{
			"details": "https://github.com/fabiocorneti/SublimeTextGitX",
			"releases": [
				{
					"sublime_text": "*",
					"branch": "master"
				}
			]
		},
		{
<<<<<<< HEAD
=======
			"name": "SublimeTmpl",
			"details": "https://github.com/kairyou/SublimeTmpl",
			"donate": "https://www.paypal.me/kairyou",
			"labels": ["file creation"],
			"releases": [
				{
					"sublime_text": "*",
					"tags": true
				}
			]
		},
		{
			"details": "https://github.com/merisanualex/SublimeTransporter",
			"releases": [
				{
					"sublime_text": "<3000",
					"branch": "master"
				}
			]
		},
		{
>>>>>>> afac612f
			"details": "https://github.com/jbrooksuk/SublimeWebColors",
			"releases": [
				{
					"sublime_text": "*",
					"branch": "master"
				}
			]
		},
		{
			"details": "https://github.com/lunixbochs/SublimeXiki",
			"labels": ["language syntax", "xiki"],
			"releases": [
				{
					"sublime_text": "*",
					"branch": "st3"
				}
			]
		},
		{
			"name": "sublimious",
			"details": "https://github.com/dvcrn/sublimious",
			"releases": [
				{
					"sublime_text": "*",
					"tags": true,
					"platforms": ["osx", "linux"]
				}
			]
		},
		{
			"name": "Sublitesse Color Scheme",
			"details": "https://github.com/hhofner/sublitesse",
			"labels": ["color scheme"],
			"releases": [
				{
					"sublime_text": ">=3100",
					"tags": true
				}
			]
		},
		{
			"name": "Sublundo",
			"details": "https://github.com/libundo/Sublundo",
			"releases": [
				{
					"sublime_text": "*",
					"tags": true
				}
			]
		},
		{
			"details": "https://github.com/facelessuser/SubNotify",
			"releases": [
				{
					"sublime_text": "*",
					"tags": "st3-"
				}
			]
		},
		{
			"name": "Subpry",
			"details": "https://github.com/harizibarak/subpry",
			"labels": ["pry", "debugger"],
			"releases": [
				{
					"sublime_text": "*",
					"tags": true
				}
			]
		},
		{
			"name": "SubRed",
			"details": "https://github.com/noma4i/subred",
			"releases": [
				{
					"sublime_text": "*",
					"tags": true
				}
			]
		},
		{
			"name": "SubTexting",
			"details": "https://github.com/willbrazil/SubTexting",
			"releases": [
				{
					"sublime_text": "*",
					"tags": "st3-"
				}
			]
		},
		{
			"name": "SubVal",
			"details": "https://github.com/verrev/SubVal",
			"releases": [
				{
					"sublime_text": "*",
					"tags": true
				}
			]
		},
		{
			"name": "subversion_for_sublime_txt3",
			"details": "https://github.com/xiewandongqq/subversion_for_sublime_txt3",
			"releases": [
				{
					"sublime_text": "*",
					"platforms": ["linux"],
					"tags": true
				}
			]
		},
		{
			"name": "Subway Color Schemes",
			"details": "https://github.com/idleberg/Subway.tmTheme",
			"labels": ["color scheme"],
			"releases": [
				{
					"sublime_text": "*",
					"branch": "master"
				}
			]
		},
		{
			"name": "SUCC Syntax Highlighting",
			"details": "https://github.com/pipe01/Sublime-SUCC",
			"labels": ["language syntax"],
			"releases": [
				{
					"sublime_text": "*",
					"tags": true
				}
			]
		},
		{
			"name": "Sudden Death",
			"details": "https://github.com/fukayatsu/SublimeSuddenDeath",
			"releases": [
				{
					"sublime_text": "*",
					"branch": "master"
				}
			]
		},
		{
			"name": "Summary",
			"details": "https://github.com/geekpradd/Summary-Sublime",
			"labels": ["text manipulation"],
			"releases": [
				{
					"sublime_text": "*",
					"tags": true
				}
			]
		},
		{
			"name": "SummitEditor",
			"details": "https://github.com/corvisa/SummitEditor",
			"labels": ["language syntax"],
			"releases": [
				{
					"sublime_text": ">3000",
					"tags": true
				}
			]
		},
		{
			"name": "SummitLinter",
			"details": "https://github.com/corvisa/SummitLinter",
			"releases": [
				{
					"sublime_text": ">3000",
					"tags": true
				}
			]
		},
		{
			"name": "SumoSwissKnife",
			"details": "https://github.com/scrummastermind/SumoSwissKnife",
			"labels": ["language syntax", "sumo"],
			"releases": [
				{
					"sublime_text": "*",
					"tags": true
				}
			]
		},
		{
			"name": "SunCycle",
			"details": "https://github.com/smhg/sublime-suncycle",
			"labels": ["sunset", "sunrise", "location"],
			"releases": [
				{
					"sublime_text": ">3000",
					"tags": true
				}
			]
		},
		{
			"name": "Sunnyvale Color Scheme",
			"details": "https://github.com/mateusortiz/sunnyvale-theme",
			"labels": ["color scheme"],
			"releases": [
				{
					"sublime_text": "*",
					"branch": "master"
				}
			]
		},
		{
			"name": "Sunrise Theme",
			"details": "https://github.com/jgroac/Sunrise-theme",
			"labels": ["theme", "color scheme"],
			"releases": [
				{
					"sublime_text": "*",
					"tags": true
				}
			]
		},
		{
			"name": "Super Ant",
			"details": "https://github.com/aphex/SuperAnt",
			"releases": [
				{
					"sublime_text": "*",
					"branch": "master"
				}
			]
		},
		{
			"name": "Super Calculator",
			"details": "https://github.com/Pephers/Super-Calculator",
			"releases": [
				{
					"sublime_text": "*",
					"branch": "master"
				}
			]
		},
		{
			"name": "Super Templates",
			"details": "https://github.com/WiseLibs/super-templates-syntax",
			"labels": ["language syntax", "html", "template"],
			"releases": [
				{
					"sublime_text": ">=3211",
					"tags": true
				}
			]
		},
		{
			"name": "Super-Awesome Paste",
			"details": "https://github.com/huntie/super-awesome-paste",
			"labels": ["formatting", "text manipulation"],
			"releases": [
				{
					"sublime_text": "*",
					"tags": true
				}
			]
		},
		{
			"name": "SuperCollider ST3",
			"details": "https://github.com/acarabott/supercollider-sublime",
			"labels": ["language syntax", "snippets"],
			"releases": [
				{
					"sublime_text": "*",
					"tags": true
				}
			]
		},
		{
			"name": "SuperElixir",
			"details": "https://github.com/edelvalle/SuperElixir",
			"author": ["edelvalle"],
			"labels": ["auto-complete", "code navigation", "linting"],
			"releases": [
				{
					"sublime_text": ">=3126",
					"tags": true,
					"platforms": ["osx", "linux"]
				}
			]
		},
		{
			"name": "Superlime",
			"details": "https://github.com/azubr/Superlime",
			"releases": [
				{
					"sublime_text": "*",
					"platforms": ["windows", "linux"],
					"tags": true
				}
			]
		},
		{
			"name": "Superman Color Scheme",
			"details": "https://github.com/justindmartin/superman-color-scheme",
			"labels": ["color scheme"],
			"releases": [
				{
					"sublime_text": "*",
					"branch": "master"
				}
			]
		},
		{
			"name": "SuperNavigator",
			"details": "https://github.com/jugyo/SublimeSuperNavigator",
			"releases": [
				{
					"sublime_text": "*",
					"branch": "master"
				}
			]
		},
		{
			"name": "SuperPython",
			"details": "https://github.com/clarabstract/SuperPython",
			"releases": [
				{
					"sublime_text": "*",
					"tags": true
				}
			]
		},
		{
			"name": "SuperSelect",
			"details": "https://github.com/manafire/SublimeSuperSelect",
			"releases": [
				{
					"sublime_text": "*",
					"branch": "master"
				}
			]
		},
		{
			"name": "Suricate",
			"details": "https://github.com/nsubiron/SublimeSuricate",
			"labels": [
				"commands",
				"diff",
				"duckduckgo",
				"file navigation",
				"git",
				"google",
				"search",
				"surround scm",
				"svn",
				"tooltips",
				"utilities",
				"vcs"
			],
			"releases": [
				{
					"sublime_text": "*",
					"tags": true
				}
			]
		},
		{
			"name": "Surround",
			"details": "https://github.com/jcartledge/sublime-surround",
			"releases": [
				{
					"sublime_text": "*",
					"branch": "master"
				}
			]
		},
		{
			"name": "SurroundWith",
			"details": "https://github.com/Andr3as/Sublime-SurroundWith",
			"homepage": "http://andrano.de/SurroundWith/",
			"labels": ["text manipulation"],
			"releases": [
				{
					"sublime_text": "*",
					"branch": "master"
				}
			]
		},
		{
			"name": "Susy 2 Snippets",
			"details": "https://github.com/kyleshevlin/susy-snippets",
			"labels": ["snippets"],
			"releases": [
				{
					"sublime_text": "*",
					"tags": true
				}
			]
		},
		{
			"name": "Susy Snippets",
			"details": "https://github.com/pyronaur/Sublime-Susy",
			"labels": ["snippets"],
			"releases": [
				{
					"sublime_text": "*",
					"branch": "master"
				}
			]
		},
		{
			"name": "Svelte",
			"details": "https://github.com/corneliusio/svelte-sublime",
			"labels": ["language syntax", "svelte"],
			"releases": [
				{
					"sublime_text": ">=4143",
					"tags": "st4143-"
				},
				{
					"sublime_text": "4000 - 4142",
					"tags": "st4-"
				},
				{
					"sublime_text": "<4000",
					"tags": "st3-"
				}
			]
		},
		{
			"name": "Svelte Snippets",
			"details": "https://github.com/PierBover/svelte-snippets",
			"labels": ["snippets", "svelte"],
			"releases": [
				{
					"sublime_text": ">=3153",
					"tags": true
				}
			]
		},
		{
			"name": "SVG Icon Snippets",
			"details": "https://github.com/idleberg/sublime-svg-icons",
			"labels": ["auto-complete", "snippets", "svg", "svg icons"],
			"releases": [
				{
					"sublime_text": "*",
					"tags": true
				}
			]
		},
		{
			"name": "SVG Icons",
			"details": "https://github.com/s10wen/Sublime-Text-SVG-Icon-Snippets",
			"labels": ["snippets", "svg", "icon"],
			"releases": [
				{
					"sublime_text": "*",
					"tags": true
				}
			]
		},
		{
			"name": "SVG Preview",
			"details": "https://github.com/chunqiuyiyu/sublime-svg-preview",
			"labels": ["svg", "preview"],
			"releases": [
				{
					"sublime_text": ">3000",
					"tags": true
				}
			]
		},
		{
			"name": "SVG to JSX",
			"details": "https://github.com/scitech/sublime-svg-to-jsx",
			"labels": ["svg", "jsx", "react"],
			"releases": [
				{
					"sublime_text": "*",
					"tags": true
				}
			]
		},
		{
			"name": "SVG Viewer",
			"details": "https://github.com/YariKartoshe4ka/sublime-svg-viewer",
			"labels": ["svg", "view", "image"],
			"releases": [
				{
					"sublime_text": "*",
					"tags": true
				}
			]
		},
		{
			"name": "SVG-Snippets",
			"details": "https://github.com/jorgeatgu/SVG-Snippets",
			"labels": ["snippets"],
			"releases": [
				{
					"sublime_text": "*",
					"tags": true
				}
			]
		},
		{
			"name": "SVGO",
			"details": "https://github.com/1000ch/Sublime-svgo",
			"labels": ["formatting", "svg"],
			"releases": [
				{
					"sublime_text": "*",
					"tags": true
				}
			]
		},
		{
			"name": "Swan",
			"details": "https://github.com/efe-blue/Swan",
			"labels": ["language syntax", "auto-complete", "swan", "miniapp", "smartprogramer"],
			"releases": [
				{
					"sublime_text": ">=3143",
					"tags": true
				}
			]
		},
		{
			"name": "Swap Selections",
			"details": "https://github.com/gillibrand/sublimetext-swap-selections",
			"labels": ["text manipulation"],
			"releases": [
				{
					"sublime_text": "*",
					"tags": true
				}
			]
		},
		{
			"name": "SwapStrings",
			"details": "https://github.com/philippotto/Sublime-SwapStrings",
			"labels": ["text manipulation"],
			"releases": [
				{
					"sublime_text": "*",
					"tags": true
				}
			]
		},
		{
			"name": "Swift",
			"details": "https://github.com/quiqueg/Swift-Sublime-Package",
			"labels": ["language syntax"],
			"releases": [
				{
					"sublime_text": "*",
					"tags": true
				}
			]
		},
		{
			"name": "Swift Autocomplete",
			"details": "https://github.com/Dan2552/SublimeTextSwiftAutocomplete",
			"labels": ["auto-complete", "completions", "documentation", "swift"],
			"releases": [
				{
					"sublime_text": "*",
					"platforms": ["osx", "linux"],
					"tags": true
				}
			]
		},
		{
			"name": "Swift Completion",
			"details": "https://github.com/tushortz/Swift-Completion",
			"labels": ["completions", "snippets"],
			"releases": [
				{
					"sublime_text": "*",
					"tags": true
				}
			]
		},
		{
			"name": "Swift Format",
			"details": "https://github.com/aerobounce/Sublime-Swift-Format",
			"labels": ["formatting", "prettify", "swift"],
			"releases": [
				{
					"sublime_text": "*",
					"platforms": ["osx", "linux"],
					"tags": true
				}
			]
		},
		{
			"name": "Swift Foundation Completions",
			"details": "https://github.com/hatunike/Swift-Foundation-Sublime-Autocomplete-Package",
			"labels": ["snippets"],
			"releases": [
				{
					"sublime_text": "*",
					"tags": true
				}
			]
		},
		{
			"name": "Swift Next",
			"details": "https://github.com/Swift-Next/Swift-Next",
			"labels": ["language syntax"],
			"releases": [
				{
					"sublime_text": ">=4000",
					"tags": true
				}
			]
		},
		{
			"name": "SwiftKitten",
			"details": "https://github.com/johncsnyder/SwiftKitten",
			"labels": ["auto-complete", "swift"],
			"releases": [
				{
					"sublime_text": "*",
					"tags": true
				}
			]
		},
		{
			"name": "Swig",
			"details": "https://github.com/enagorny/sublime-swig",
			"labels": ["language syntax", "swig"],
			"releases": [
				{
					"sublime_text": "*",
					"tags": true
				}
			]
		},
		{
			"name": "SwigSnippets",
			"details": "https://github.com/thecodechef/sublime-swig-snippets",
			"labels": ["snippets", "swig"],
			"releases": [
				{
					"sublime_text": "*",
					"tags": true
				}
			]
		},
		{
			"name": "Switch File Deluxe",
			"details": "https://github.com/jturcotte/SublimeSwitchFileDeluxe",
			"releases": [
				{
					"sublime_text": "*",
					"branch": "master"
				}
			]
		},
		{
			"name": "Switch View in Group",
			"details": "https://github.com/adamchainz/SublimeSwitchViewInGroup",
			"releases": [
				{
					"sublime_text": "*",
					"tags": true
				}
			]
		},
		{
			"name": "Switch Window",
			"details": "https://github.com/SublimeText/SwitchWindow",
			"labels": ["navigation"],
			"releases": [
				{
					"sublime_text": ">=4107",
					"tags": true
				}
			]
		},
		{
			"name": "SwitchDictionary",
			"details": "https://github.com/Naereen/SublimeText3_SwitchDictionary",
			"releases": [
				{
					"sublime_text": "*",
					"platforms": ["osx", "linux"],
					"tags": true
				}
			]
		},
		{
			"name": "SwitchPanel",
			"description": "Switch which ouput panel to display",
			"details": "https://github.com/stoivo/sublime_switch_panel",
			"labels": ["panel"],
			"releases": [
				{
					"sublime_text": "*",
					"tags": true
				}
			]
		},
		{
			"name": "SymbolBalloon",
			"details": "https://github.com/matsukido/SymbolBalloon",
			"releases": [
				{
					"sublime_text": ">=4000",
					"tags": true
				}
			]
		},
		{
			"name": "Symfony2 Override",
			"details": "https://github.com/igormukhingmailcom/sublimetext3-symfony2-override-package",
			"releases": [
				{
					"sublime_text": "*",
					"tags": true,
					"platforms": ["linux", "osx"]
				}
			]
		},
		{
			"name": "Symfony2 Snippets",
			"details": "https://github.com/raulfraile/sublime-symfony2",
			"labels": ["snippets"],
			"releases": [
				{
					"sublime_text": "*",
					"branch": "master"
				}
			]
		},
		{
			"name": "Symitar",
			"details": "https://github.com/lxcodes/Symitar",
			"labels": ["language syntax"],
			"releases": [
				{
					"sublime_text": "*",
					"tags": true
				}
			]
		},
		{
			"name": "Sync Merge Scheme",
			"description": "Sync UI Schemes between Sublime Text and Sublime Merge",
			"details": "https://github.com/rafmjr/SyncMergeScheme",
			"labels": ["color scheme", "merge", "utilities", "diff/merge"],
			"releases": [
				{
					"sublime_text": "*",
					"tags": true
				}
			]
		},
		{
			"name": "Sync Settings",
			"details": "https://github.com/mfuentesg/SyncSettings",
			"releases": [
				{
					"sublime_text": "*",
					"tags": true
				}
			]
		},
		{
			"name": "Sync View Scroll",
			"details": "https://github.com/zzjin/syncViewScroll",
			"releases": [
				{
					"sublime_text": "*",
					"tags": true
				}
			]
		},
		{
			"name": "SyncedSideBar",
			"details": "https://github.com/TheSpyder/SyncedSideBar",
			"releases": [
				{
					"sublime_text": "<4050",
					"tags": "st3-"
				},
				{
					"sublime_text": ">=4050",
					"tags": true
				}
			]
		},
		{
			"name": "SyncedSidebarBg",
			"details": "https://github.com/aziz/SublimeSyncedSidebarBg",
			"releases": [
				{
					"sublime_text": "*",
					"branch": "master"
				}
			]
		},
		{
			"name": "SyncFileYouWant",
			"details": "https://github.com/Lanceshi2/SyncFileYouWant",
			"releases": [
				{
					"sublime_text": "*",
					"branch": "master"
				}
			]
		},
		{
			"name": "Syncrow",
			"description": "Create and Sync Snippets.",
			"details": "https://github.com/Afzal7/syncrow",
			"homepage": "https://syncrow.herokuapp.com",
			"author": "Afzal7",
			"labels": ["snippets", "create", "syncrow", "synchronize"],
			"releases": [
				{
					"sublime_text": "*",
					"tags": true
				}
			]
		},
		{
			"name": "Synesthesia",
			"details": "https://github.com/dariusf/synesthesia",
			"releases": [
				{
					"sublime_text": "*",
					"tags": true
				}
			]
		},
		{
			"name": "Synonymizer",
			"details": "https://github.com/A5308Y/sublime-synonymizer",
			"author": "A5308Y",
			"labels": ["naming"],
			"releases": [
				{
					"sublime_text": "*",
					"tags": true
				}
			]
		},
		{
			"name": "Syntax gRally",
			"details": "https://github.com/ghiboz/syntax-gRally",
			"labels": ["language syntax"],
			"releases": [
				{
					"sublime_text": "*",
					"tags": true
				}
			]
		},
		{
			"name": "Syntax Highlighting for SSS SugarSS",
			"details": "https://github.com/aazcast/Syntax-SugarSS-SublimeText",
			"labels": ["language syntax"],
			"releases": [
				{
					"sublime_text": "*",
					"tags": true
				}
			]
		},
		{
			"name": "Syntax Highlighting Scopes Showroom",
			"details": "https://github.com/baleyko/syntax-highlighting-scopes-showroom",
			"releases": [
				{
					"sublime_text": "*",
					"tags": true
				}
			]
		},
		{
			"name": "Syntax History",
			"details": "https://github.com/malexer/SyntaxHistory",
			"labels": ["syntax", "syntax highlight"],
			"releases": [
				{
					"sublime_text": "*",
					"tags": true
				}
			]
		},
		{
			"name": "Syntax ProtoList",
			"details": "https://github.com/lvzixun/sublime-protolist-syntax",
			"labels": ["language syntax"],
			"releases": [
				{
					"sublime_text": "*",
					"tags": true
				}
			]
		},
		{
			"name": "Syntax QBasic",
			"details": "https://github.com/nemoDreamer/sublime-syntax-qbasic",
			"labels": ["language syntax"],
			"releases": [
				{
					"sublime_text": "*",
					"tags": true
				}
			]
		},
		{
			"name": "Syntax Sproto",
			"details": "https://github.com/lvzixun/sublime-sproto-syntax",
			"labels": ["language syntax"],
			"releases": [
				{
					"sublime_text": "*",
					"tags": true
				}
			]
		},
		{
			"name": "SyntaxFold",
			"details": "https://github.com/jamalsenouci/sublimetext-syntaxfold",
			"releases": [
				{
					"sublime_text": "*",
					"tags": true
				}
			]
		},
		{
			"name": "SyntaxHighlighter Reloaded Color Scheme",
			"details": "https://github.com/unitmatrix/sublime-syntaxhighlighter",
			"labels": ["color scheme"],
			"releases": [
				{
					"sublime_text": "*",
					"tags": true
				}
			]
		},
		{
			"name": "SynthWave 84 - Color Scheme",
			"details": "https://github.com/lucasvscn/synthwave-sublime",
			"labels": ["color scheme"],
			"releases": [
				{
					"sublime_text": "*",
					"tags": true
				}
			]
		},
		{
			"name": "SysLog",
			"details": "https://github.com/gregschoen/sublimetext-syslog",
			"labels": ["language syntax", "color scheme"],
			"releases": [
				{
					"sublime_text": "*",
					"tags": true
				}
			]
		},
		{
			"name": "SystemRDL",
			"details": "https://github.com/deanMaker/sublime-language-systemrdl",
			"labels": ["language syntax"],
			"releases": [
				{
					"sublime_text": "*",
					"tags": true
				}
			]
		},
		{
			"name": "SystemVerilog",
			"description": "Syntax Highlighting, smart snippets, autocompletion, code navigation and more for Verilog and SystemVerilog",
			"details": "https://github.com/TheClams/SystemVerilog",
			"homepage": "http://sv-doc.readthedocs.org/en/latest",
			"labels": ["completions", "language syntax", "snippets"],
			"releases": [
				{
					"sublime_text": ">=4000",
					"tags": "st4-"
				},
				{
					"sublime_text": "<4000",
					"tags": "st3-"
				}
			]
		}
	]
}<|MERGE_RESOLUTION|>--- conflicted
+++ resolved
@@ -4247,17 +4247,6 @@
 			]
 		},
 		{
-<<<<<<< HEAD
-=======
-			"details": "https://github.com/oleander/sublime-split-navigation",
-			"releases": [
-				{
-					"sublime_text": "<3000",
-					"branch": "master"
-				}
-			]
-		},
-		{
 			"name": "SublimeAlternate",
 			"details": "https://github.com/timonwong/SublimeAlternate",
 			"author": "timonwong",
@@ -4269,7 +4258,6 @@
 			]
 		},
 		{
->>>>>>> afac612f
 			"name": "SublimeAnarchy",
 			"details": "https://github.com/AnarchyTools/SublimeAnarchy",
 			"homepage": "http://anarchytools.org",
@@ -4278,7 +4266,7 @@
 			"releases": [
 				{
 					"platforms": ["osx", "linux"],
-					"sublime_text": ">=3103",
+					"sublime_text": "*",
 					"tags": true
 				}
 			]
@@ -4292,7 +4280,7 @@
 			"releases": [
 				{
 					"platforms": ["osx", "linux"],
-					"sublime_text": ">=3103",
+					"sublime_text": "*",
 					"tags": true
 				}
 			]
@@ -4547,8 +4535,6 @@
 			]
 		},
 		{
-<<<<<<< HEAD
-=======
 			"name": "SublimeREPL",
 			"details": "https://github.com/wuub/SublimeREPL",
 			"releases": [
@@ -4559,25 +4545,6 @@
 			]
 		},
 		{
-			"details": "https://github.com/ostinelli/SublimErl",
-			"releases": [
-				{
-					"sublime_text": "<3000",
-					"branch": "package"
-				}
-			]
-		},
-		{
-			"details": "https://github.com/JulianEberius/SublimeRope",
-			"releases": [
-				{
-					"sublime_text": "<3000",
-					"branch": "master"
-				}
-			]
-		},
-		{
->>>>>>> afac612f
 			"details": "https://github.com/jarhart/SublimeSBT",
 			"labels": ["repl", "scala", "testing"],
 			"releases": [
@@ -4641,8 +4608,6 @@
 			]
 		},
 		{
-<<<<<<< HEAD
-=======
 			"name": "SublimeTmpl",
 			"details": "https://github.com/kairyou/SublimeTmpl",
 			"donate": "https://www.paypal.me/kairyou",
@@ -4655,16 +4620,6 @@
 			]
 		},
 		{
-			"details": "https://github.com/merisanualex/SublimeTransporter",
-			"releases": [
-				{
-					"sublime_text": "<3000",
-					"branch": "master"
-				}
-			]
-		},
-		{
->>>>>>> afac612f
 			"details": "https://github.com/jbrooksuk/SublimeWebColors",
 			"releases": [
 				{
