{
	"schema_version": "3.0.0",
	"packages": [
		{
			"name": "S-Expressions Syntax",
			"details": "https://github.com/whitequark/Sublime-S-Expressions",
			"labels": ["language syntax"],
			"releases": [
				{
					"sublime_text": ">=3092",
					"tags": true
				}
			]
		},
		{
			"details": "https://github.com/ayonix/sablecc-syntax",
			"labels": ["language syntax"],
			"releases": [
				{
					"sublime_text": "*",
					"tags": true
				}
			]
		},
		{
			"name": "SACS",
			"details": "https://github.com/ckunte/sacs_st",
			"labels": ["language syntax", "sacs"],
			"releases": [
				{
					"sublime_text": ">=3092",
					"tags": true
				}
			]
		},
		{
			"name": "Sail Color Scheme",
			"details": "https://github.com/dennistimmermann/sail-scheme",
			"labels": ["color scheme"],
			"releases": [
				{
					"sublime_text": "*",
					"branch": "master"
				}
			]
		},
		{
			"name": "Sails Snippets",
			"details": "https://github.com/odtorres/Sails-Sublime-Snippets",
			"releases": [
				{
					"sublime_text": "*",
					"tags": true
				}
			]
		},
		{
			"name": "Salesforce Reference",
			"details": "https://github.com/Oblongmana/sublime-salesforce-reference",
			"releases": [
				{
					"sublime_text": ">=3000",
					"tags": true
				}
			]
		},
		{
			"name": "SalesforceXyTools",
			"details": "https://github.com/exiahuang/SalesforceXyTools",
			"releases": [
				{
					"sublime_text": ">=3000",
					"tags": true
				}
			]
		},
		{
			"name": "SaltStack-related syntax highlighting and snippets",
			"details": "https://github.com/saltstack/sublime-text",
			"labels": ["language syntax"],
			"releases": [
				{
					"sublime_text": "*",
					"tags": true
				}
			]
		},
		{
			"name": "SaltUI",
			"description": "SaltUI Component Snippets for Sublime",
			"details": "https://github.com/recurrying/salt-snippet-plugin-for-sublime",
			"labels": ["snippets", "saltui"],
			"releases": [
				{
					"sublime_text": "*",
					"tags": true
				}
			]
		},
		{
			"name": "SAMB",
			"description" : "SAMB (server assembly framework) syntax and snippets",
			"details": "https://github.com/cheikhshift/samb-sublime",
			"labels": ["language syntax", "snippets"],
			"releases": [
				{
					"sublime_text": ">=3126",
					"tags": true
				}
			]
		},
		{
			"name": "San Syntax Highlight",
			"details": "https://github.com/kekee000/san-sublime",
			"labels": ["language syntax", "snippets"],
			"releases": [
				{
					"sublime_text": "*",
					"tags": true
				}
			]
		},
		{
			"name": "Sandor's Glowfish Colour Scheme",
			"details": "https://github.com/czettnersandor/st3-glowfish-theme",
			"labels": ["color scheme"],
			"releases": [
				{
					"sublime_text": "*",
					"branch": "master"
				}
			]
		},
		{
			"name": "SaneSnippets",
			"details": "https://github.com/SublimeText/SaneSnippets",
			"author": ["bobthecow", "FichteFoll"],
			"labels": ["language syntax", "snippets"],
			"releases": [
				{
					"sublime_text": "<3000",
					"tags": "st2-v"
				},
				{
					"sublime_text": ">=3000",
					"tags": true
				}
			]
		},
		{
			"name": "SAS Programming",
			"description": "For using SAS Institute's Analytics & Data Management system.",
			"details": "https://github.com/rpardee/sas",
			"author": ["rpardee", "friedegg", "seemack"],
			"labels": ["build system", "language syntax", "snippets"],
			"releases": [
				{
					"sublime_text": ">=3000",
					"tags": true
				}
			]
		},
		{
			"name": "SAS Syntax and Theme",
			"description": "A Sublime Text 3 package for SAS syntax highlighting and the corresponding SAS Theme" ,
			"details": "https://github.com/77QingLiu/SAS-Syntax-and-Theme",
			"author": ["Qing"],
			"labels": ["build system", "color scheme", "language syntax", "snippets"],
			"releases": [
				{
					"sublime_text": ">=3092",
					"tags": true
				}
			]
		},
		{
			"name": "Sass",
			"details": "https://github.com/SublimeText/Sass",
			"labels": ["completions", "language syntax", "snippets", "scss", "sass"],
			"previous_names": ["SCSS", "Syntax Highlighting for Sass"],
			"releases": [
				{
					"sublime_text": "<3103",
					"tags": "st2-"
				},
				{
					"sublime_text": "3103 - 4106",
					"tags": "st3-"
				},
				{
					"sublime_text": "4107 - 4133",
					"tags": "4107-"
				},
				{
					"sublime_text": "4134 - 4168",
					"tags": "4134-"
				},
				{
					"sublime_text": ">=4169",
					"tags": "4169-"
				}
			]
		},
		{
			"name": "SASS Build",
			"details": "https://github.com/jaumefontal/SASS-Build-SublimeText2",
			"labels": ["build system"],
			"releases": [
				{
					"sublime_text": "*",
					"branch": "master"
				}
			]
		},
		{
			"name": "SASS Snippets",
			"details": "https://github.com/sublimebrasil/sublime-snippets-sass",
			"labels": ["snippets"],
			"releases": [
				{
					"sublime_text": "*",
					"tags": true
				}
			]
		},
		{
			"name": "Sass-Director",
			"details": "https://github.com/Sass-Director/Sass-Director_Sublime",
			"labels": ["sass", "director", "manifest"],
			"releases": [
				{
					"sublime_text": "*",
					"tags": true
				}
			]
		},
		{
			"name": "SassBeautify",
			"details": "https://github.com/badsyntax/SassBeautify",
			"labels": ["formatting", "prettify", "sass"],
			"releases": [
				{
					"sublime_text": "*",
					"tags": true
				}
			]
		},
		{
			"details": "https://github.com/ahmedam55/SassSolution",
			"releases": [
				{
					"sublime_text": "*",
					"tags": true
				}
			]
		},
		{
			"name": "SasSubmit",
			"details": "https://github.com/sjiangDA/SasSubmit",
			"releases": [
				{
					"sublime_text": ">=3000",
					"platforms": ["windows","osx"],
					"tags": true
				}
			]
		},
		{
			"name": "Sassy Comments",
			"details": "https://github.com/danieldafoe/Sassy_Comments",
			"releases": [
				{
					"sublime_text": "*",
					"tags": true
				}
			]
		},
		{
			"name": "Save Copy As",
			"details": "https://github.com/NickHatBoecker/SaveCopyAs",
			"releases": [
				{
					"sublime_text": "*",
					"tags": true
				}
			]
		},
		{
			"name": "SBT Runner",
			"details": "https://github.com/chiappone/Sublime-SBT-Runner",
			"releases": [
				{
					"sublime_text": "<3000",
					"branch": "master"
				}
			]
		},
		{
			"name": "Scaffolding",
			"details": "https://github.com/balajithota85/sublime_scaffolding",
			"releases": [
				{
					"sublime_text": "<3000",
					"branch": "master"
				}
			]
		},
		{
			"name": "Scala Snippets",
			"details": "https://github.com/watzon/sublime-scala-snippets",
			"labels": ["snippets", "scala"],
			"releases": [
				{
					"sublime_text": "*",
					"tags": true
				}
			]
		},
		{
			"name": "Scala Syntax",
			"details": "https://github.com/gwenzek/scalaSublimeSyntax",
			"labels": ["language syntax", "scala"],
			"releases": [
				{
					"sublime_text": ">=3084",
					"tags": true
				}
			]
		},
		{
			"name": "Scalafmt",
			"details": "https://github.com/fedragon/sublime-scalafmt",
			"labels": ["formatting", "scala"],
			"releases": [
				{
					"sublime_text": ">=3000",
					"tags": true
				}
			]
		},
		{
			"name": "ScalafmtEnhanced",
			"details": "https://github.com/nitrotm/st3-scalafmt",
			"labels": ["formatting", "scala"],
			"releases": [
				{
					"sublime_text": ">=3000",
					"tags": true
				}
			]
		},
		{
			"name": "ScalaProjectGeneratorFacade",
			"details": "https://github.com/lgmerek/ScalaProjectGeneratorFacade",
			"labels": ["scala", "automation"],
			"releases": [
				{
					"sublime_text": ">=3000",
					"platforms": "osx",
					"tags": true
				}
			]
		},
		{
			"name": "Scalariver",
			"details": "https://github.com/dohzya/sublime_scalariver",
			"releases": [
				{
					"sublime_text": "*",
					"branch": "master"
				}
			]
		},
		{
			"name": "ScalaScript",
			"details": "https://github.com/ciasia/sublime-scalascript",
			"labels": ["language syntax"],
			"releases": [
				{
					"sublime_text": ">=3092",
					"tags": true
				}
			]
		},
		{
			"name": "ScalaTest",
			"details": "https://github.com/patgannon/sublimetext-scalatest",
			"releases": [
				{
					"sublime_text": "<3000",
					"branch": "master"
				}
			]
		},
		{
			"name": "Scalex Documentation Search",
			"details": "https://github.com/pkukielka/SublimeScalex",
			"releases": [
				{
					"sublime_text": ">=3000",
					"tags": true
				}
			]
		},
		{
			"name": "Scarpet",
			"details": "https://github.com/lucifiel1618/SublimeScarpetSyntax",
			"labels": ["completions", "language syntax"],
			"releases": [
				{
					"sublime_text": ">=3092",
					"tags": true
				}
			]
		},
		{
			"name": "Scenic",
			"details": "https://github.com/UCSCFormalMethods/Scenic-tmLanguage",
			"labels": ["language syntax", "snippets"],
			"releases": [
				{
					"sublime_text": "*",
					"tags": true
				}
			]
		},
		{
			"name": "Schema Validator",
			"details": "https://github.com/ligershark/SchemaValidator",
			"releases": [
				{
					"sublime_text": ">=3000",
					"platforms": ["osx", "windows"],
					"branch": "master"
				}
			]
		},
		{
			"name": "schema-rb",
			"details": "https://github.com/hedgesky/sublime-schema-rb",
			"labels": ["language syntax", "code navigation"],
			"releases": [
				{
					"sublime_text": ">=3092",
					"tags": true
				}
			]
		},
		{
			"name": "Scheme",
			"details": "https://github.com/absop/ST-Scheme",
			"labels": ["build system", "code navigation", "language syntax", "formatting", "snippets", "lisp"],
			"author": ["absop", "jfcherng"],
			"releases": [
				{
					"sublime_text": ">=4099",
					"tags": true
				}
			]
		},
		{
			"name": "SchemeCycler",
			"details": "https://github.com/rrerolle/sublime-scheme-cycler",
			"releases": [
				{
					"sublime_text": "<3000",
					"branch": "master"
				}
			]
		},
		{
			"details": "https://github.com/benweier/Schemr",
			"labels": ["color scheme"],
			"releases": [
				{
					"sublime_text": "*",
					"branch": "master"
				}
			]
		},
		{
			"name": "Schnapsum",
			"details": "https://github.com/airqz/schnapsum-sublime-text",
			"labels": ["keyword.control"],
			"releases": [
				{
					"sublime_text": "*",
					"tags": true
				}
			]
		},
		{
			"name": "Scilab",
			"details": "https://github.com/holgern/sublime-scilab",
			"labels": ["language syntax", "snippets"],
			"releases": [
				{
					"sublime_text": "*",
					"tags": true
				}
			]
		},
		{
			"name": "Scoggle",
			"details": "https://github.com/ssanj/Scoggle",
			"labels": ["testing", "scala"],
			"releases": [
				{
					"sublime_text": ">=3083",
					"tags": true
				}
			]
		},
		{
			"name": "Scold",
			"details": "https://github.com/Xion/SublimeScold",
			"labels": ["code_sharing", "email", "remote_collaboration"],
			"releases": [
				{
					"sublime_text": "<3000",
					"tags": true
				}
			]
		},
		{
			"name": "ScopeAlways",
			"details": "https://github.com/yaworsw/Sublime-ScopeAlways",
			"releases": [
				{
					"sublime_text": "*",
					"tags": true
				}
			]
		},
		{
			"name": "ScopeContext",
			"details": "https://github.com/shagabutdinov/sublime-scope-context",
			"donate": "https://github.com/shagabutdinov/sublime-enhanced/blob/master/readme-donations.md",
			"labels": ["sublime-enhanced", "utilities"],
			"releases": [
				{
					"sublime_text": "*",
					"branch": "master"
				}
			]
		},
		{
			"details": "https://github.com/facelessuser/ScopeHunter",
			"releases": [
				{
					"sublime_text": ">=3000",
					"tags": "st3-"
				}
			]
		},
		{
			"details": "https://github.com/willurd/ScopeStatus",
			"releases": [
				{
					"sublime_text": "<3000",
					"branch": "master"
				}
			]
		},
		{
			"name": "Scopus Query Compiler",
			"details": "https://github.com/Syncrossus/Scopus-Query-Compiler",
			"releases": [
				{
					"sublime_text": ">=3000",
					"tags": true
				}
			]
		},
		{
			"name": "Scopus Syntax Highlighter",
			"details": "https://github.com/Syncrossus/Scopus-Syntax-Highlighter",
			"labels": ["language syntax"],
			"releases": [
				{
					"sublime_text": ">=3092",
					"tags": true
				}
			]
		},
		{
			"name": "SCRAPfy",
			"details": "https://github.com/hashdog/scrapfy-sublime-plugin",
			"labels": ["collaborative", "editor", "p2p", "share", "pair"],
			"releases": [
				{
					"sublime_text": "*",
					"branch": "master"
				}
			]
		},
		{
			"name": "Scrapy",
			"details": "https://github.com/marco-lavagnino/scrapy-sublime-plugin",
			"releases": [
				{
					"sublime_text": "*",
					"tags": true
				}
			]
		},
		{
			"name": "Scratch",
			"details": "https://github.com/jschonberg/Scratch",
			"labels": ["snippets notes notepad scratchpad"],
			"releases": [
				{
					"sublime_text": "*",
					"tags": true
				}
			]
		},
		{
			"name": "Scratchpad",
			"details": "https://github.com/ianunay/sublime_scratchpad",
			"labels": ["quick", "notes", "notepad", "scratchpad"],
			"releases": [
				{
					"sublime_text": "*",
					"tags": true
				}
			]
		},
		{
			"name": "scriptcs",
			"details": "https://github.com/scriptcs/scriptcs-sublime",
			"labels": ["language syntax"],
			"releases": [
				{
					"sublime_text": "*",
					"branch": "master"
				}
			]
		},
		{
			"details": "https://github.com/blastmann/ScriptOgrSender",
			"releases": [
				{
					"sublime_text": "<3000",
					"branch": "master"
				}
			]
		},
		{
			"name": "Scroll Other Pane",
			"details": "https://github.com/keisuke-nakata/ScrollOtherPane",
			"releases": [
				{
					"sublime_text": "*",
					"branch": "master"
				}
			]
		},
		{
			"name": "ScrollAlternative",
			"details": "https://github.com/shagabutdinov/sublime-scroll-enhanced",
			"donate": "https://github.com/shagabutdinov/sublime-enhanced/blob/master/readme-donations.md",
			"labels": ["sublime-enhanced", "text navigation"],
			"releases": [
				{
					"sublime_text": "*",
					"branch": "master"
				}
			]
		},
		{
			"details": "https://github.com/SublimeText/ScrollOffset",
			"releases": [
				{
					"sublime_text": "*",
					"branch": "master"
				}
			]
		},
		{
			"name": "ScrollToCursor",
			"details": "https://github.com/SelimJB/ScrollToCursor",
			"releases": [
				{
					"sublime_text": "*",
					"tags": true
				}
			]
		},
		{
			"name": "SCSS Compiler",
			"details": "https://github.com/mattarnster/scsscompiler",
			"releases": [
				{
					"sublime_text": "*",
					"tags": true
				}
			]
		},
		{
			"name": "SCSS Expander",
			"details": "https://github.com/garetht/sublime-scss-expander",
			"labels": ["language syntax"],
			"releases": [
				{
					"sublime_text": "*",
					"tags": true
				}
			]
		},
		{
			"name": "SCSS Snippets",
			"details": "https://github.com/npostulart/SCSS-Snippets",
			"labels": ["snippets"],
			"releases": [
				{
					"sublime_text": "*",
					"branch": "master"
				}
			]
		},
		{
			"name": "SCSS Snippets Complete",
			"details": "https://github.com/onhernandes/sublime-scss-snippets",
			"labels": ["snippets"],
			"releases": [
				{
					"sublime_text": "*",
					"tags": true
				}
			]
		},
		{
			"name": "Scuggest",
			"details": "https://github.com/ssanj/Scuggest",
			"labels": ["imports", "scala"],
			"releases": [
				{
					"sublime_text": ">=3083",
					"tags": true
				}
			]
		},
		{
			"name": "ScummC",
			"details": "https://github.com/idleberg/sublime-scummc",
			"labels": ["language syntax", "auto-complete"],
			"releases": [
				{
					"sublime_text": "<3103",
					"tags": "st2-"
				},
				{
					"sublime_text": ">=3103",
					"tags": "st3-"
				}
			]
		},
		{
			"name": "SDC Constraints",
			"details": "https://github.com/leoheck/sublime-synopsys-constraints",
			"labels": ["language syntax"],
			"releases": [
				{
					"sublime_text": "*",
					"tags": true
				}
			]
		},
		{
			"name": "SDLang",
			"details": "https://github.com/s-ludwig/sublime-sdlang",
			"labels": ["language syntax"],
			"releases": [
				{
					"sublime_text": "*",
					"tags": true
				}
			]
		},
		{
			"name": "Search Anywhere",
			"details": "https://github.com/ericmartel/Sublime-Text-2-Search-Anywhere-Plugin",
			"releases": [
				{
					"sublime_text": "*",
					"branch": "master"
				}
			]
		},
		{
			"name": "Search in Project",
			"details": "https://github.com/leonid-shevtsov/SearchInProject_SublimeText",
			"labels": ["search"],
			"releases": [
				{
					"sublime_text": "*",
					"tags": true
				}
			]
		},
		{
			"name": "Search Stack Overflow",
			"details": "https://github.com/ericmartel/Sublime-Text-2-Stackoverflow-Plugin",
			"releases": [
				{
					"sublime_text": "*",
					"branch": "master"
				}
			]
		},
		{
			"name": "Search Valve Wiki",
			"details": "https://github.com/yogensia/SublimeValveWiki",
			"releases": [
				{
					"sublime_text": "<3000",
					"tags": true
				}
			]
		},
		{
			"name": "Search WordPress Codex",
			"details": "https://github.com/welovewordpress/SublimeWordPressCodex",
			"releases": [
				{
					"sublime_text": "<3000",
					"branch": "master"
				}
			]
		},
		{
			"name": "Search WordPress Codex or QueryPosts",
			"details": "https://github.com/tripflex/SublimeWordpressCodexQueryPosts",
			"labels": ["st3", "wordpress", "queryposts", "codex"],
			"releases": [
				{
					"sublime_text": ">=3000",
					"branch": "master"
				}
			]
		},
		{
			"details": "https://github.com/Pugsworth/SearchGmodWiki",
			"releases": [
				{
					"sublime_text": "<3000",
					"branch": "master"
				}
			]
		},
		{
			"name": "SearchPanelEnhanced",
			"details": "https://github.com/shagabutdinov/sublime-search-panel-enhanced",
			"donate": "https://github.com/shagabutdinov/sublime-enhanced/blob/master/readme-donations.md",
			"labels": ["sublime-enhanced", "utilities"],
			"releases": [
				{
					"sublime_text": "*",
					"branch": "master"
				}
			]
		},
		{
			"name": "Section Comment",
			"details": "https://github.com/gkhn/SectionComment",
			"releases": [
				{
					"sublime_text": "*",
					"tags": true
				}
			]
		},
		{
			"name": "Seeing Is Believing",
			"details": "https://github.com/JoshCheek/sublime-text-2-and-3-seeing-is-believing",
			"releases": [
				{
					"sublime_text": ">=2000",
					"tags": true
				}
			]
		},
		{
			"name": "Select all by current scope",
			"details": "https://github.com/mreq/sublime-select-all-by-current-scope",
			"releases": [
				{
					"sublime_text": "*",
					"tags": true
				}
			]
		},
		{
			"name": "Select By Regex",
			"details": "https://github.com/mvoidex/SublimeSelectByRegex",
			"releases": [
				{
					"sublime_text": "*",
					"tags": true
				}
			]
		},
		{
			"name": "Select Quoted",
			"details": "https://github.com/int3h/SublimeSelectQuoted",
			"releases": [
				{
					"sublime_text": "*",
					"tags": true
				}
			]
		},
		{
			"name": "SelectExact",
			"details": "https://github.com/spywhere/SelectExact",
			"releases": [
				{
					"sublime_text": ">=3000",
					"tags": true
				}
			]
		},
		{
			"name": "Selection Evaluator",
			"details": "https://github.com/lengstrom/MathEvaluator",
			"labels": ["text manipulation"],
			"releases": [
				{
					"sublime_text": "*",
					"branch": "master"
				}
			]
		},
		{
			"name": "SelectionTools",
			"details": "https://github.com/simonrad/sublime-selection-tools",
			"releases": [
				{
					"sublime_text": "*",
					"branch": "master"
				}
			]
		},
		{
			"name": "SelectiveUppercase",
			"details": "https://github.com/Oukanina/selective-uppercase",
			"author": "guokeke",
			"labels": ["text manipulation"],
			"releases": [
				{
					"sublime_text": "*",
					"tags": true
				}
			]
		},
		{
			"name": "SelectNextNumber",
			"details": "https://github.com/defmech/SelectNextNumber-sublime-package",
			"releases": [
				{
					"sublime_text": "*",
					"tags": true
				}
			]
		},
		{
			"name": "SelectUntil",
			"details": "https://github.com/xavi-/sublime-selectuntil",
			"labels": ["text manipulation", "text navigation", "text selection"],
			"releases": [
				{
					"sublime_text": "*",
					"branch": "master"
				}
			]
		},
		{
			"name": "Selenium Snippets",
			"details": "https://github.com/sloria/sublime-selenium-snippets",
			"labels": ["snippets"],
			"releases": [
				{
					"sublime_text": "*",
					"branch": "master"
				}
			]
		},
		{
			"name": "Selenized Color Scheme",
			"details": "https://github.com/braver/Selenized",
			"donate": "https://paypal.me/koenlageveen",
			"labels": ["color scheme"],
			"releases": [
				{
					"sublime_text": ">=3000",
					"tags": true
				}
			]
		},
		{
			"name": "Semantic Highlighter",
			"details": "https://github.com/kapitanluffy/sublime-semantic-highlighter",
			"donate": "https://www.patreon.com/kapitanluffy",
			"labels": ["text navigation"],
			"releases": [
				{
					"sublime_text": ">=3000",
					"tags": true
				}
			]
		},
		{
			"name": "Semantic UI",
			"details": "https://github.com/idleberg/sublime-semantic-ui",
			"labels": ["snippets", "html"],
			"releases": [
				{
					"sublime_text": "*",
					"tags": true
				}
			]
		},
		{
			"name": "Semi",
			"details": "https://github.com/yyx990803/semi-sublime",
			"labels": ["text manipulation"],
			"releases": [
				{
					"sublime_text": ">=3000",
					"tags": true
				}
			]
		},
		{
			"name": "Semicolon",
			"details": "https://github.com/shagabutdinov/sublime-semicolon",
			"donate": "https://github.com/shagabutdinov/sublime-enhanced/blob/master/readme-donations.md",
			"labels": ["sublime-enhanced", "text manipulation"],
			"releases": [
				{
					"sublime_text": "*",
					"branch": "master"
				}
			]
		},
		{
			"name": "SemiStandardFormat",
			"details": "https://github.com/ppxu/sublime-semistandard-format",
			"labels": ["formatting", "javascript"],
			"releases": [
				{
					"sublime_text": ">=3000",
					"platforms": ["osx"],
					"tags": true
				}
			]
		},
		{
			"name": "Sencha",
			"details": "https://github.com/rdougan/Sencha.sublime",
			"releases": [
				{
					"sublime_text": "*",
					"branch": "master"
				}
			]
		},
		{
			"name": "Send by Mail",
			"details": "https://github.com/tdebarochez/sublime-mailto",
			"releases": [
				{
					"sublime_text": "<3000",
					"branch": "master"
				}
			]
		},
		{
			"name": "Send to 3ds Max",
			"details": "https://github.com/cb109/sublime3dsmax",
			"labels": ["language syntax"],
			"releases": [
				{
					"sublime_text": ">=3000",
					"platforms": ["windows"],
					"tags": true
				}
			]
		},
		{
			"name": "Send To Sandbox",
			"details": "https://github.com/DavidGerva/SendToSandbox-SublimePlugin",
			"releases": [
				{
					"sublime_text": ">=3000",
					"tags": true
				}
			]
		},
		{
			"name": "Send to Shell",
			"details": "https://github.com/Twizzledrizzle/Send-to-Shell",
			"labels": ["external", "terminal", "shell", "repl"],
			"releases": [
				{
					"sublime_text": ">=3000",
					"platforms": ["windows"],
					"tags": true
				}
			]
		},
		{
			"details": "https://github.com/wch/SendText",
			"labels": ["terminal"],
			"releases": [
				{
					"sublime_text": "*",
					"branch": "master"
				}
			]
		},
		{
			"name": "SendToJsonBlob",
			"details": "https://github.com/abhishekchavan/sendtojsonblob",
			"releases": [
				{
					"sublime_text": ">=3000",
					"tags": true
				}
			]
		},
		{
			"name": "SendToPasteBin",
			"details": "https://github.com/Xaro/SendToPasteBin",
			"releases": [
				{
					"sublime_text": "*",
					"branch": "master"
				}
			]
		},
		{
			"name": "SEPath",
			"details": "https://github.com/eudorokhov/SEPath",
			"releases": [
				{
					"sublime_text": "*",
					"tags": true
				}
			]
		},
		{
			"name": "Sepiarize Color Scheme",
			"details": "https://github.com/kn9ts/sepiarize",
			"labels": ["color scheme"],
			"releases": [
				{
					"sublime_text": "*",
					"tags": true
				}
			]
		},
		{
			"name": "SequentialBuilder",
			"details": "https://github.com/dkleinsmann/sublime_sequential_build",
			"releases": [
				{
					"sublime_text": "*",
					"tags": true
				}
			]
		},
		{
			"details": "https://github.com/facelessuser/SerializedDataConverter",
			"releases": [
				{
					"sublime_text": ">=3000",
					"tags": "st3-"
				}
			]
		},
		{
			"name": "Serpent Syntax",
			"details": "https://github.com/beaugunderson/serpent-syntax",
			"homepage": "https://github.com/beaugunderson/serpent-syntax",
			"author": ["beaugunderson"],
			"labels": ["serpent", "language syntax"],
			"releases": [
				{
					"sublime_text": ">=3092",
					"tags": true
				}
			]
		},
		{
			"name": "Sesame",
			"details": "https://github.com/gerardroche/sublime-sesame",
			"labels": ["project", "file navigation"],
			"releases": [
				{
					"sublime_text": ">=3000",
					"tags": true
				}
			]
		},
		{
			"name": "Session Manager",
			"details": "https://github.com/sascha-wolf/sublime-SessionManager",
			"labels": ["workspace", "save", "window"],
			"releases": [
				{
					"sublime_text": ">=3000",
					"tags": true
				}
			]
		},
		{
			"name": "Seth Color Scheme",
			"details": "https://github.com/bertolinimarco/Seth-Color-Scheme",
			"labels": ["color scheme"],
			"releases": [
				{
					"sublime_text": "*",
					"tags": true
				}
			]
		},
		{
			"name": "Seti_UI",
			"details": "https://github.com/ctf0/Seti_ST3",
			"labels": ["theme", "color scheme"],
			"releases": [
				{
					"sublime_text": ">=3000",
					"tags": true
				}
			]
		},
		{
			"name": "Seti_UX",
			"details": "https://github.com/ctf0/Seti_UX",
			"labels": ["color scheme"],
			"releases": [
				{
					"sublime_text": "*",
					"tags": true
				}
			]
		},
		{
			"name": "SetlX Helper",
			"details": "https://github.com/LucaVazz/SetlXHelper",
			"labels": ["language syntax"],
			"releases": [
				{
					"sublime_text": "*",
					"tags": true
				}
			]
		},
		{
			"name": "SettingSwitcher",
			"details": "https://github.com/halfmoonvic/SettingSwitcher",
			"releases": [
				{
					"sublime_text": ">=3000",
					"tags": true
				}
			]
		},
		{
			"name": "SetWindowTitle",
			"details": "https://github.com/gwenzek/SublimeSetWindowTitle",
			"homepage": "https://github.com/gwenzek/SublimeSetWindowTitle",
			"author": "gwenzek",
			"releases": [
				{
					"platforms": ["linux", "windows"],
					"sublime_text": ">=3000",
					"tags": true
				}
			]
		},
		{
			"name": "SEWL",
			"details": "https://github.com/SpotonNet/sublime-sewl",
			"labels" : ["language syntax", "snippets"],
			"releases": [
				{
					"sublime_text": ">=3092",
					"tags": true
				}
			]
		},
		{
			"name": "SexySnippets",
			"details": "https://github.com/felquis/SexySnippets",
			"homepage": "https://github.com/felquis/SexySnippets",
			"author": "felquis",
			"labels": ["snippets", "css", "html", "javascript"],
			"releases": [
				{
					"sublime_text": "*",
					"tags": true
				}
			]
		},
		{
			"name": "Sf4Helpers",
			"details": "https://github.com/HeyIAmBob/sublime-sf4helpers",
			"labels": ["symfony", "symfony4", "php"],
			"releases": [
				{
					"platforms": ["osx"],
					"sublime_text": ">=3000",
					"tags": true
				}
			]
		},
		{
			"name": "Sfortzando",
			"details": "https://github.com/leesavide/Sfortzando",
			"labels": ["language syntax"],
			"releases": [
				{
					"sublime_text": ">=3000",
					"tags": true
				}
			]
		},
		{
			"name": "SFV",
			"details": "https://github.com/idleberg/sublime-sfv",
			"labels": ["language syntax"],
			"releases": [
				{
					"sublime_text": ">=3092",
					"tags": true
				}
			]
		},
		{
			"name": "Shader Syntax (GLSL HLSL Cg)",
			"details": "https://github.com/noct/sublime-shaders",
			"labels": ["language syntax"],
			"releases": [
				{
					"sublime_text": "*",
					"tags": true
				}
			]
		},
		{
			"name": "Shadowenv",
			"details": "https://github.com/Shopify/sublime-shadowenv",
			"releases": [
				{
					"sublime_text": ">=3000",
					"tags": true
				}
			]
		},
		{
			"name": "SHARC or Blackfin DSP assembly highlighting",
			"details": "https://github.com/calculuswhiz/SHARC-assembly-Sublime-Syntax",
			"labels": ["language syntax", "sharc", "blackfin", "visualdsp"],
			"releases": [
				{
					"sublime_text": "*",
					"tags": true
				}
			]
		},
		{
			"name": "Share File",
			"details": "https://github.com/devdinu/ShareFile",
			"labels": ["share", "file", "code", "upload"],
			"releases": [
				{
					"sublime_text": "*",
					"tags": true
				}
			]
		},
		{
			"name": "Shebang",
			"details": "https://github.com/samizdatco/sublime-text-shebang",
			"releases": [
				{
					"sublime_text": "<3000",
					"branch": "master"
				}
			]
		},
		{
			"name": "Shell Exec",
			"details": "https://github.com/gbaptista/sublime-3-shell-exec",
			"releases": [
				{
					"sublime_text": ">=3000",
					"tags": true
				}
			]
		},
		{
			"name": "Shell Turtlestein",
			"details": "https://github.com/misfo/Shell-Turtlestein",
			"releases": [
				{
					"sublime_text": "<3000",
					"branch": "sublime-text-2"
				},
				{
					"sublime_text": ">=3000",
					"branch": "master"
				}
			]
		},
		{
			"name": "ShellCommand",
			"details": "https://github.com/markbirbeck/sublime-text-shell-command",
			"labels": ["shell", "emacs"],
			"releases": [
				{
					"sublime_text": ">=3000",
					"tags": true
				}
			]
		},
		{
			"name": "Sheller",
			"description": "A brand new package to work with Command Prompt without using Command Prompt.",
			"details": "https://github.com/bantya/Sheller",
			"labels": ["shell", "cmd", "directory", "files"],
			"releases": [
				{
					"sublime_text": ">=3000",
					"platforms": ["windows"],
					"tags": true
				}
			]
		},
		{
			"name": "ShellStatus",
			"details": "https://github.com/shagabutdinov/sublime-shell-status",
			"donate": "https://github.com/shagabutdinov/sublime-enhanced/blob/master/readme-donations.md",
			"labels": ["sublime-enhanced", "theme"],
			"releases": [
				{
					"sublime_text": "*",
					"branch": "master"
				}
			]
		},
		{
			"name": "ShellVE",
			"details": "https://github.com/pykong/ShellVE",
			"labels": ["terminal", "python", "virtualenv"],
			"releases": [
				{
					"sublime_text": ">=3092",
					"platforms": ["linux"],
					"tags": true
				}
			]
		},
		{
			"name": "Shen",
			"details": "https://github.com/rkoeninger/sublime-shen",
			"readme": "https://raw.githubusercontent.com/rkoeninger/sublime-shen/master/README.md",
			"author": "Robert Koeninger",
			"labels": ["language syntax", "snippets"],
			"releases": [
				{
					"sublime_text": ">=3000",
					"tags": true
				}
			]
		},
		{
			"name": "ShenMa",
			"details": "https://github.com/molee1905/ShenMa",
			"releases": [
				{
					"sublime_text": ">=3000",
					"platforms": ["osx"],
					"tags": true
				}
			]
		},
		{
			"name": "Sherumite - Color Scheme",
			"details": "https://github.com/gsheru/Sherumite-ColorScheme",
			"labels": ["color scheme"],
			"releases": [
				{
					"sublime_text": "*",
					"tags": true
				}
			]
		},
		{
			"name": "Shiftswitch",
			"details": "https://github.com/xsznix/sublime-shiftswitch",
			"releases": [
				{
					"sublime_text": "*",
					"tags": true
				}
			]
		},
		{
			"name": "Shinken",
			"details": "https://github.com/Frescha/shinken-sublime",
			"labels": ["language syntax", "snippets"],
			"releases": [
				{
					"sublime_text": "*",
					"tags": true
				}
			]
		},
		{
			"name": "Shlisp Syntax",
			"details": "https://github.com/mhetrick/sublime-shlisp",
			"labels": ["language syntax"],
			"releases": [
				{
					"sublime_text": "*",
					"branch": "master"
				}
			]
		},
		{
			"name": "shoulda-matchers Snippets",
			"details": "https://github.com/maxehmookau/shoulda-matchers-snippets",
			"releases": [
				{
					"sublime_text": "*",
					"tags": true
				}
			]
		},
		{
			"name": "ShouldjsSnippets",
			"details": "https://github.com/jmnsf/ShouldjsSnippets",
			"labels": ["snippets", "javascript", "shouldjs"],
			"releases": [
				{
					"sublime_text": "*",
					"tags": true
				}
			]
		},
		{
			"name": "Show Character Code",
			"details": "https://github.com/borislubimov/ShowCharacterCode",
			"labels": ["ascii", "unicode"],
			"releases": [
				{
					"sublime_text": "*",
					"tags": true
				}
			]
		},
		{
			"name": "Show Open Files",
			"details": "https://github.com/ticky/ShowOpenFiles",
			"labels": ["status", "file"],
			"releases": [
				{
					"sublime_text": "*",
					"branch": "master"
				}
			]
		},
		{
			"name": "Show Unicode Name",
			"details": "https://github.com/ned-martin/sublime-text-show-unicode-name",
			"labels": ["ascii", "unicode", "hexadecimal"],
			"releases": [
				{
					"sublime_text": ">=3000",
					"tags": true
				}
			]
		},
		{
			"name": "ShowDefinitionEx",
			"description": "Visually showing definition",
			"details": "https://github.com/jk4837/ShowDefinitionEx",
			"releases": [
				{
					"sublime_text": ">=3124",
					"tags": true
				}
			]
		},
		{
			"details": "https://github.com/ticky/ShowEncoding",
			"releases": [
				{
					"sublime_text": "<3000",
					"branch": "master"
				}
			]
		},
		{
			"name": "ShowTexdoc",
			"details": "https://github.com/CareF/Show-Texdoc",
			"releases": [
				{
					"sublime_text": "*",
					"tags": true
				}
			]
		},
		{
			"name": "Shrink Whitespaces",
			"details": "https://github.com/dacap/sublime-shrink-whitespaces",
			"releases": [
				{
					"sublime_text": "<3000",
					"branch": "master"
				}
			]
		},
		{
			"name": "Shuffle",
			"details": "https://github.com/TiborIntelSoft/SublimeShuffle",
			"labels": ["language syntax"],
			"releases": [
				{
					"sublime_text": "*",
					"tags": true
				}
			]
		},
		{
			"name": "Side-by-Side Settings",
			"details": "https://github.com/jgbishop/sxs-settings",
			"donate": "https://www.paypal.com/cgi-bin/webscr?cmd=_s-xclick&hosted_button_id=4FJM9Y54FV6E4",
			"labels": ["utilities"],
			"releases": [
				{
					"sublime_text": ">=3000",
					"tags": true
				}
			]
		},
		{
			"name": "SideBarEnhancements",
			"details": "https://github.com/titoBouzout/SideBarEnhancements",
			"readme": "https://raw.githubusercontent.com/SideBarEnhancements-org/SideBarEnhancements/st3/readme.md",
			"donate": "https://www.paypal.com/cgi-bin/webscr?cmd=_s-xclick&hosted_button_id=DD4SL2AHYJGBW",
			"labels": ["sidebar", "folder", "directory", "file", "clipboard"],
			"releases": [
				{
					"sublime_text": ">=3000",
					"tags": true
				}
			]
		},
		{
			"name": "SideBarHider",
			"details": "https://github.com/akrabat/SideBarHider",
			"releases": [
				{
					"sublime_text": ">=3098",
					"tags": true
				}
			]
		},
		{
			"name": "SidebarHoverToggle",
			"details": "https://github.com/Skullsneeze/SidebarHoverToggle",
			"labels": ["sidebar", "utilities"],
			"releases": [
				{
					"sublime_text": ">=3124",
					"tags": true
				}
			]
		},
		{
			"name": "SideBarMenuAdvanced",
			"details": "https://github.com/wisdman/SideBarMenuAdvanced",
			"donate": "https://www.paypal.me/wisdman",
			"labels": ["sidebar", "clipboard", "utilities", "folder", "directory", "file"],
			"releases": [
				{
					"sublime_text": ">=3100",
					"tags": true
				}
			]
		},
		{
			"name": "SidebarSeparator",
			"details": "https://github.com/ekazyam/SidebarSeparator",
			"labels": ["sidebar", "utilities"],
			"releases": [
				{
					"sublime_text": ">=3000",
					"tags": true
				}
			]
		},
		{
			"name": "SideBarTools",
			"details": "https://github.com/braver/SideBarTools",
			"labels": ["sidebar", "utilities", "folder", "directory", "file"],
			"releases": [
				{
					"sublime_text": "3100 - 3999",
					"tags": "st3-"
				},
				{
					"sublime_text": ">4000",
					"tags": true
				}
			]
		},
		{
			"name": "Sightly",
			"details": "https://github.com/gerardvh/ST3-sightly-language",
			"labels": ["language syntax", "aem", "sightly", "htl", "html", "template"],
			"releases": [
				{
					"sublime_text": ">=3092",
					"tags": true
				}
			]
		},
		{
			"name": "Signet Bookmarks",
			"details": "https://github.com/cepthomas/SbotSignet",
			"labels": ["bookmark", "navigation"],
			"releases": [
				{
					"sublime_text": ">=4000",
					"platforms": "*",
					"tags": true
				}
			]
		},
		{
			"details": "https://github.com/321hendrik/SikuliTools",
			"author": "Hendrik Elsner (321hendrik@gmail.com)",
			"labels": ["sikuli", "gui", "test", "automation", "app", "web", "image", "capture"],
			"releases": [
				{
					"platforms": ["osx"],
					"sublime_text": "*",
					"tags": true
				}
			]
		},
		{
			"name": "Silence Color Scheme",
			"details": "https://github.com/iuliantatarascu/silence-theme",
			"labels": ["color scheme"],
			"releases": [
				{
					"sublime_text": "*",
					"tags": true
				}
			]
		},
		{
			"name": "Silex Snippets",
			"details": "https://github.com/franciscosantamaria/sublime-silex",
			"labels": ["snippets"],
			"releases": [
				{
					"sublime_text": "*",
					"branch": "master"
				}
			]
		},
		{
			"name": "Silk Web Toolkit Snippets",
			"details": "https://github.com/silk-web-toolkit/SILK-snippets",
			"labels": ["snippets"],
			"releases": [
				{
					"sublime_text": "*",
					"branch": "master"
				}
			]
		},
		{
			"name": "Silky Jump",
			"details": "https://github.com/lanbin/silkyjump",
			"releases": [
				{
					"sublime_text": "*",
					"branch": "master"
				}
			]
		},
		{
			"name": "SilverStripe",
			"details": "https://github.com/benjamin-smith/sublime-text-silverstripe",
			"labels": ["language syntax"],
			"releases": [
				{
					"sublime_text": "*",
					"branch": "master"
				}
			]
		},
		{
			"name": "SIMPL+ Syntax Highlight",
			"author": "Adelyte Company (Taylor Zane Glaeser)",
			"details": "https://github.com/adelyte/simpl-plus-syntax-highlight",
			"labels": ["language syntax", "crestron", "simpl", "simpl plus", "splus"],
			"releases": [{
				"sublime_text": ">=3092",
				"tags": true
			}]
		},
		{
			"name": "Simplates",
			"details": "https://github.com/AspenWeb/sublime-simplates",
			"labels": ["language syntax", "aspen", "simplates", "python simplate"],
			"releases": [
				{
					"sublime_text": ">=3092",
					"tags": true
				}
			]
		},
		{
			"name": "Simple Ember.js Navigator",
			"details": "https://github.com/noklesta/SublimeEmberNav",
			"releases": [
				{
					"sublime_text": "<3000",
					"branch": "master"
				}
			]
		},
		{
			"name": "Simple FTP Deploy",
			"details": "https://github.com/HexRx/simple-ftp-deploy",
			"labels": ["ftp"],
			"releases": [
				{
					"sublime_text": ">=3000",
					"tags": true
				}
			]
		},
		{
			"name": "Simple Fuzzy",
			"details": "https://github.com/ukyouz/SublimeText-SimpleFuzzy",
			"releases": [
				{
					"sublime_text": ">=4107",
					"tags": true
				}
			]
		},
		{
			"name": "Simple Ifdef",
			"details": "https://github.com/rumly111/simpleifdef",
			"releases": [
				{
					"sublime_text": ">=3000",
					"tags": true
				}
			]
		},
		{
			"name": "Simple Import",
			"details": "https://github.com/vinpac/sublime-simple-import",
			"releases": [
				{
					"sublime_text": ">=3000",
					"tags": true
				}
			]
		},
		{
			"name": "Simple Indent",
			"details": "https://github.com/zharkomi/SimpleIndent",
			"author": "zharkomi",
			"labels": ["indent", "bracket"],
			"releases": [
				{
					"sublime_text": "*",
					"tags": true
				}
			]
		},
		{
			"name": "Simple JSX",
			"details": "https://github.com/ccampbell/sublime-jsx",
			"labels": ["javascript", "jsx", "react", "language syntax"],
			"releases": [
				{
					"sublime_text": ">=3106",
					"tags": true
				}
			]
		},
		{
			"name": "Simple math",
			"details": "https://github.com/Pau1R/simpleMath/",
			"releases": [
				{
					"sublime_text": "*",
					"tags": true
				}
			]
		},
		{
			"name": "Simple Print Function",
			"details": "https://github.com/svenax/SublimePrint",
			"labels": ["printing"],
			"releases": [
				{
					"sublime_text": "*",
					"branch": "master"
				}
			]
		},
		{
			"name": "Simple Rails Navigator",
			"details": "https://github.com/noklesta/SublimeRailsNav",
			"releases": [
				{
					"sublime_text": "<3000",
					"branch": "master"
				}
			]
		},
		{
			"name": "SimpleAdd",
			"details": "https://github.com/fsaad/Sublime-SimpleAdd",
			"releases": [
				{
					"sublime_text": ">=3000",
					"tags": true
				}
			]
		},
		{
			"name": "SimpleClone",
			"details": "https://github.com/mikefowler/simple-clone",
			"releases": [
				{
					"sublime_text": "*",
					"branch": "master"
				}
			]
		},
		{
			"name": "SimpleCov",
			"details": "https://github.com/sentience/SublimeSimpleCov",
			"labels": ["testing", "ruby"],
			"releases": [
				{
					"sublime_text": ">=3000",
					"tags": true
				}
			]
		},
		{
			"name": "SimpleMarker",
			"details": "https://github.com/jugyo/SublimeSimpleMarker",
			"releases": [
				{
					"sublime_text": "*",
					"branch": "master"
				}
			]
		},
		{
			"name": "Simplenote",
			"details": "https://github.com/RedAtman/simplenote",
			"author": "redatman",
			"labels": ["simplenote", "note", "markdown", "todo", "php", "html", "quote"],
			"releases": [
				{
					"sublime_text": "<3000",
					"tags": "st2-"
				},
				{
					"sublime_text": ">=3000",
					"tags": "st3-"
				},
				{
					"sublime_text": ">=4000",
					"tags": "st4-"
				}
			]
		},
		{
			"name": "SimplePHPSpec",
			"details": "https://github.com/antoniofrignani/SimplePHPSpec-for-Sublime-Text",
			"releases": [
				{
					"sublime_text": ">=3000",
					"branch": "master"
				}
			]
		},
		{
			"name": "SimplePHPUnit",
			"details": "https://github.com/evgeny-golubev/SimplePHPUnit-for-Sublime-Text",
			"donate": "https://www.paypal.com/cgi-bin/webscr?cmd=_s-xclick&hosted_button_id=SZ6YWJUGFM9J8",
			"releases": [
				{
					"sublime_text": ">=3000",
					"branch": "master"
				}
			]
		},
		{
			"name": "SimpleSession",
			"details": "https://github.com/woodruffw/SimpleSession",
			"labels": ["workspace", "save", "session", "manager", "window"],
			"releases": [
				{
					"sublime_text": ">=3000",
					"tags": true
				}
			]
		},
		{
			"name": "SimpleStateManager Snippets",
			"details": "https://github.com/jonathan-fielding/SimpleStateManager-Snippets",
			"releases": [
				{
					"sublime_text": "*",
					"tags": true
				}
			]
		},
		{
			"name": "SimplestDebugger",
			"details": "https://github.com/KELiON/SimplestDebugger",
			"releases": [
				{
					"sublime_text": "*",
					"branch": "master"
				}
			]
		},
		{
			"details": "https://github.com/hydralien/SimpleSync",
			"releases": [
				{
					"sublime_text": "*",
					"branch": "master"
				}
			]
		},
		{
			"name": "SimpleSyntax",
			"details": "https://github.com/budlabs/SimpleSyntax",
			"description": "Comment syntax for config files",
			"author": "Nils Kvist",
			"labels": ["configfile", "language syntax"],
			"releases": [
				{
					"sublime_text": "*",
					"tags": true
				}
			]
		},
		{
			"name": "SimpleTesting",
			"details": "https://github.com/coder-mike/SimpleTestingSublime",
			"labels": ["language syntax"],
			"releases": [
				{
					"sublime_text": "*",
					"branch": "master"
				}
			]
		},
		{
			"name": "SimpleTODO",
			"details": "https://github.com/jugyo/SublimeSimpleTODO",
			"releases": [
				{
					"sublime_text": "*",
					"branch": "master"
				}
			]
		},
		{
			"name": "Simutrans dat Syntax",
			"details": "https://github.com/An-dz/SimutransDatSyntax",
			"labels": ["language syntax"],
			"releases": [
				{
					"sublime_text": "*",
					"tags": true
				}
			]
		},
		{
			"name": "SingleTrailingNewLine",
			"details": "https://github.com/mattst/sublime-single-trailing-new-line",
			"releases": [
				{
					"sublime_text": "*",
					"tags": true
				}
			]
		},
		{
			"name": "Singularity Definition File Syntax",
			"details": "https://github.com/MorganRodgers/singularity_definition_file_syntax",
			"labels": ["language syntax"],
			"releases": [
				{
					"sublime_text": "*",
					"tags": true
				}
			]
		},
		{
			"name": "SingularitySnippets",
			"details": "https://github.com/blcook223/SingularitySnippets",
			"releases": [
				{
					"sublime_text": "*",
					"tags": true
				}
			]
		},
		{
			"name": "Sinon",
			"details": "https://github.com/mokkabonna/sublime-sinon",
			"labels": ["language syntax", "completions", "sinon"],
			"releases": [
				{
					"sublime_text": "*",
					"tags": true
				}
			]
		},
		{
			"name": "Siteleaf Liquid Syntax",
			"details": "https://github.com/siteleaf/liquid-syntax-mode",
			"labels": ["language syntax"],
			"releases": [
				{
					"sublime_text": "*",
					"tags": true
				}
			]
		},
		{
			"name": "Six",
			"description": "Advanced Vim emulation.",
			"author": "Guillermo López-Anglada",
			"homepage": "http://www.sublimesix.com",
			"buy": "http://www.sublimesix.com/buy.html",
			"details": "https://github.com/guillermooo/six",
			"readme": "https://raw.githubusercontent.com/guillermooo/Six/master/README.md",
			"labels": ["vim", "vi", "vintage", "vintageous", "emulation", "emulator", "editor emulation"],
			"releases": [
				{
					"sublime_text": ">=3124",
					"tags": true
				}
			]
		},
		{
			"name": "Six - Future JavaScript Syntax",
			"details": "https://github.com/matthewrobb/Six.tmLanguage",
			"labels": ["language syntax"],
			"releases": [
				{
					"sublime_text": "*",
					"branch": "master"
				}
			]
		},
		{
			"name": "SJSON",
			"details": "https://github.com/jims/sublime-sjson",
			"labels": ["language syntax"],
			"releases": [
				{
					"sublime_text": "*",
					"branch": "master"
				}
			]
		},
		{
			"name": "Sketch.js",
			"details": "https://github.com/dmnsgn/sublime-sketchjs",
			"labels": ["auto-complete", "snippets"],
			"releases": [
				{
					"sublime_text": "*",
					"tags": true
				}
			]
		},
		{
			"name": "SKILL from Cadence",
			"details": "https://github.com/leoheck/sublime-cadence-skill",
<<<<<<< HEAD
=======
			"previous_names": ["Cadence Skill"],
			"labels": ["language syntax"],
>>>>>>> 121e3b13
			"releases": [
				{
					"sublime_text": "*",
					"tags": true
				}
			]
		},
		{
			"name": "Skins",
			"details": "https://github.com/deathaxe/sublime-skins",
			"labels": ["themes", "utilities"],
			"releases": [
				{
					"sublime_text": ">=3000",
					"tags": true
				}
			]
		},
		{
			"name": "SkoolkitZ80",
			"details": "https://github.com/mrcook/SkoolkitZ80",
			"labels": ["language syntax", "z80", "assembly"],
			"releases": [
				{
					"sublime_text": ">=3092",
					"tags": true
				}
			]
		},
		{
			"name": "SLAB",
			"details": "https://github.com/increpare/slab-markup-sublime",
			"labels": ["language syntax"],
			"releases": [
				{
					"sublime_text": "*",
					"tags": true
				}
			]
		},
		{
			"name": "Slack",
			"details": "https://github.com/simion/sublime-slack-integration",
			"releases": [
				{
					"sublime_text": ">=3000",
					"tags": true
				}
			]
		},
		{
			"name": "Slate",
			"details": "https://github.com/kvs/ST2Slate",
			"labels": ["language syntax"],
			"releases": [
				{
					"sublime_text": "*",
					"branch": "master"
				}
			]
		},
		{
			"name": "SLAX",
			"details": "https://github.com/dgjnpr/subl.slax.package",
			"labels": ["language syntax"],
			"releases": [
				{
					"sublime_text": "*",
					"branch": "master"
				}
			]
		},
		{
			"name": "Sleet",
			"details": "https://github.com/ice/sleet",
			"labels": ["language syntax"],
			"releases": [
				{
					"sublime_text": "*",
					"tags": true
				}
			]
		},
		{
			"name": "Slice",
			"details": "https://github.com/zeroc-ice/sublime-slice",
			"labels": ["language syntax"],
			"releases": [
				{
					"sublime_text": ">=3092",
					"tags": true
				}
			]
		},
		{
			"name": "SlideNav",
			"details": "https://github.com/enteleform-releases/SublimeText--SlideNav",
			"labels": ["presentation", "lightning talk", "slide", "slides", "slideshow", "navigation", "code navigation", "file manager", "launcher", "file launcher", "open files", "remote control"],
			"releases": [
				{
					"sublime_text": ">=3000",
					"tags": true
				}
			]
		},
		{
			"name": "SlideShow(S9)",
			"details": "https://github.com/Seasons7/sublime-slideshow",
			"releases": [
				{
					"sublime_text": "<3000",
					"tags": true
				}
			]
		},
		{
			"name": "Slime",
			"details": "https://github.com/hedgesky/slime.tmbundle",
			"labels": ["language syntax"],
			"releases": [
				{
					"sublime_text": "*",
					"tags": true
				}
			]
		},
		{
			"name": "Slugify",
			"details": "https://github.com/alimony/sublime-slugify",
			"labels": ["text manipulation"],
			"releases": [
				{
					"sublime_text": "*",
					"branch": "master"
				}
			]
		},
		{
			"name": "Slyblime",
			"details": "https://github.com/s-clerc/slyblime",
			"labels": ["language syntax", "auto-complete", "lisp", "repl", "references"],
			"releases": [
				{
					"sublime_text": ">=4099",
					"tags": "ST-"
				},
				{
					"sublime_text": "<4099",
					"tags": true
				}
			]
		},
		{
			"name": "SM RAD",
			"details": "https://github.com/setap/sm-rad",
			"labels": ["language syntax"],
			"releases": [
				{
					"sublime_text": "*",
					"branch": "master"
				}
			]
		},
		{
			"name": "Smali",
			"details": "https://github.com/QuinnWilton/sublime-smali",
			"labels": ["language syntax"],
			"releases": [
				{
					"sublime_text": "*",
					"branch": "master"
				}
			]
		},
		{
			"name": "Smart Backspace",
			"details": "https://github.com/awhite/sublime-smart-backspace",
			"labels": ["text navigation"],
			"releases": [
				{
					"sublime_text": ">=3000",
					"tags": true
				}
			]
		},
		{
			"name": "Smart Delete",
			"details": "https://github.com/mac2000/sublime-smart-delete",
			"releases": [
				{
					"sublime_text": "*",
					"branch": "master"
				}
			]
		},
		{
			"name": "Smart Duplicate",
			"details": "https://github.com/roboshoes/SmartDuplicate-Sublime",
			"releases": [
				{
					"sublime_text": "*",
					"branch": "master"
				}
			]
		},
		{
			"name": "Smart Indent",
			"details": "https://github.com/YKZDY/SmartIndent-sublime",
			"releases": [
				{
					"sublime_text": "*",
					"tags": true
				}
			]
		},
		{
			"name": "Smart Match",
			"details": "https://github.com/ccampbell/sublime-smart-match",
			"releases": [
				{
					"sublime_text": "*",
					"branch": "master"
				}
			]
		},
		{
			"name": "Smart Path Copy",
			"details": "https://github.com/santi-h/SmartPathCopy",
			"labels": ["clipboard", "copy", "path"],
			"releases": [
				{
					"sublime_text": "*",
					"tags": true
				}
			]
		},
		{
			"name": "Smart Region",
			"details": "https://github.com/gbaptista/sublime-3-smart-region",
			"releases": [
				{
					"sublime_text": ">=3000",
					"tags": true
				}
			]
		},
		{
			"name": "Smart Title Case",
			"details": "https://github.com/mattstevens/sublime-titlecase",
			"releases": [
				{
					"sublime_text": "*",
					"tags": true
				}
			]
		},
		{
			"name": "Smart VHDL",
			"description": "Syntax Highlighting, Snippets, code navigation and more for VHDL",
			"details": "https://github.com/TheClams/SmartVHDL",
			"issues": "https://bitbucket.org/Clams/smartvhdl/issues",
			"labels": ["language syntax", "snippets"],
			"releases": [
				{
					"sublime_text": ">=3092",
					"tags": true
				}
			]
		},
		{
			"name": "SmarterLineMoves",
			"details": "https://github.com/trych/SmarterLineMoves",
			"labels": ["formatting", "text manipulation"],
			"releases": [
				{
					"sublime_text": "*",
					"tags": true
				}
			]
		},
		{
			"details": "https://github.com/iiAtlas/SmartGoogle",
			"releases": [
				{
					"sublime_text": "<3000",
					"branch": "master"
				}
			]
		},
		{
			"name": "smartifdef",
			"details": "https://github.com/robinchenyu/smartifdef",
			"releases": [
				{
					"sublime_text": ">=3000",
					"tags": true
				}
			]
		},
		{
			"name": "SmartIM",
			"details": "https://github.com/icymind/SmartIM",
			"description": "reset input method to us when enter normal_mode, and restore previous input method when you enter insert_mode",
			"releases": [
				{
					"sublime_text": "*",
					"platforms": ["osx"],
					"tags": true
				}
			]
		},
		{
			"name": "Smartisan",
			"details": "https://github.com/ericmartel/Smartisan",
			"releases": [
				{
					"sublime_text": "*",
					"branch": "master"
				}
			]
		},
		{
			"details": "https://github.com/demon386/SmartMarkdown",
			"releases": [
				{
					"sublime_text": "*",
					"branch": "master"
				}
			]
		},
		{
			"details": "https://bitbucket.org/do/smartmovetotheeol",
			"releases": [
				{
					"sublime_text": "<3000",
					"branch": "master"
				}
			]
		},
		{
			"name": "SmartNewWindow",
			"details": "https://github.com/maliayas/SublimeText_SmartNewWindow",
			"labels": ["window", "workspace", "project", "sidebar"],
			"releases": [
				{
					"sublime_text": ">=3000",
					"tags": true
				}
			]
		},
		{
			"name": "Smarty",
			"details": "https://github.com/amitsnyderman/sublime-smarty",
			"labels": ["language syntax"],
			"releases": [
				{
					"sublime_text": "*",
					"tags": true
				}
			]
		},
		{
			"name": "Smithy",
			"description": "Syntax Support for Smithy IDL.",
			"details": "https://github.com/albe-rosado/sublime-smithy",
			"labels": ["language syntax"],
			"releases": [
				{
					"sublime_text": "*",
					"tags": true
				}
			]
		},
		{
			"name": "SML (Standard ML)",
			"details": "https://github.com/seanjames777/SML-Language-Definition",
			"labels": ["language syntax"],
			"releases": [
				{
					"sublime_text": "*",
					"branch": "master"
				}
			]
		},
		{
			"name": "SmojSubmit",
			"details": "https://github.com/YanWQ-monad/SmojSubmit",
			"releases": [
				{
					"sublime_text": "*",
					"tags": true
				}
			]
		},
		{
			"name": "SMPL",
			"details": "https://github.com/ofekih/smpl-sublime",
			"labels": ["smpl", "language syntax"],
			"releases": [
				{
					"sublime_text": ">=3092",
					"tags": true
				}
			]
		},
		{
			"name": "SmPL (Coccinelle)",
			"details": "https://github.com/jtojnar/Sublime-SmPL-Syntax",
			"labels": ["smpl", "coccinelle", "language syntax"],
			"releases": [
				{
					"sublime_text": "*",
					"tags": true
				}
			]
		},
		{
			"name": "Snake",
			"details": "https://github.com/jonfinerty/sublime-snake",
			"releases": [
				{
					"sublime_text": "*",
					"tags": true
				}
			]
		},
		{
			"name": "snake_case",
			"details": "https://github.com/vbali/sublime-snakecase",
			"releases": [
				{
					"sublime_text": "<3000",
					"branch": "master"
				}
			]
		},
		{
			"name": "Snakecasts-theme",
			"details": "https://github.com/nicoschuele/snakecasts-theme",
			"releases": [
				{
					"sublime_text": "*",
					"tags": true
				}
			]
		},
		{
			"name": "Snappy",
			"details": "https://github.com/chenditc/sublime-snappy",
			"labels": ["snappy"],
			"releases": [
				{
					"sublime_text": "*",
					"platforms": ["osx", "linux"],
					"tags": true
				}
			]
		},
		{
			"name": "Snazzy Color Scheme",
			"details": "https://github.com/Briles/snazzy-sublime",
			"labels": ["color scheme"],
			"releases": [
				{
					"sublime_text": ">=3170",
					"tags": true
				}
			]
		},
		{
			"name": "Snippet Destroyer",
			"details": "https://github.com/twolfson/sublime-snippet-destroyer",
			"labels": ["snippets", "delete", "destroy"],
			"releases": [
				{
					"sublime_text": "*",
					"tags": true
				}
			]
		},
		{
			"name": "SnippetCaller",
			"details": "https://github.com/shagabutdinov/sublime-snippet-caller",
			"donate": "https://github.com/shagabutdinov/sublime-enhanced/blob/master/readme-donations.md",
			"labels": ["snippets", "sublime-enhanced", "text manipulation"],
			"releases": [
				{
					"sublime_text": "*",
					"branch": "master"
				}
			]
		},
		{
			"name": "SnippetIndex",
			"details": "https://github.com/omkarjc27/sublime-snipet-index",
			"donate": "https://github.com/omkarjc27/Snippet-Index",
			"labels": ["snippets", "module", "code-reuse", "modular"],
			"releases": [
				{
					"sublime_text": "*",
					"tags": true
				}
			]
		},
		{
			"name": "SnippetMaker",
			"details": "https://github.com/jugyo/SublimeSnippetMaker",
			"labels": ["snippets"],
			"releases": [
				{
					"sublime_text": "*",
					"tags": true
				}
			]
		},
		{
			"name": "SnippetManager",
			"details": "https://github.com/shagabutdinov/sublime-snippet-manager",
			"donate": "https://github.com/shagabutdinov/sublime-enhanced/blob/master/readme-donations.md",
			"labels": ["snippets", "sublime-enhanced"],
			"releases": [
				{
					"sublime_text": "*",
					"branch": "master"
				}
			]
		},
		{
			"name": "SnippetSkydragon",
			"details": "https://github.com/wghust/snippetSkydragon",
			"labels": ["snippets"],
			"releases": [
				{
					"sublime_text": "*",
					"tags": true
				}
			]
		},
		{
			"name": "SnippetX",
			"details": "https://github.com/ColinRyan/SnippetX",
			"labels": ["snippets", "text manipulation"],
			"releases": [
				{
					"sublime_text": ">=3000",
					"tags": true
				}
			]
		},
		{
			"details": "https://github.com/jonasdp/Snipplr",
			"releases": [
				{
					"sublime_text": "<3000",
					"branch": "master"
				}
			]
		},
		{
			"name": "Snipt Snippet Fetcher",
			"details": "https://github.com/SubZane/Sublime-Snipt-Snippet-Fetcher",
			"releases": [
				{
					"sublime_text": "<3000",
					"branch": "master"
				}
			]
		},
		{
			"name": "SnipTeX",
			"description": "A collection of 90+ LaTeX snippets",
			"details": "https://github.com/CharbelAD/SnipTeX",
			"labels": ["snippets", "latex"],
			"releases" :[
				{
					"sublime_text": "*",
					"tags": true
				}
			]
		},
		{
			"name": "SNMP MIB Syntax",
			"description": "Syntax Highlighting for SNMP MIB files (SMIv2)",
			"details": "https://github.com/stevenkaras/Sublime-SNMP-MIB",
			"labels": ["language syntax"],
			"releases": [
				{
					"sublime_text": ">=3092",
					"tags": true
				}
			]
		},
		{
			"name": "Snowball Syntax",
			"description": "Syntax Highlighting for Snowball framwork destinated to stemming",
			"details": "https://github.com/assem-ch/snowball-sublime-syntax",
			"labels": ["language syntax"],
			"releases": [
				{
					"sublime_text": ">=3092",
					"tags": true
				}
			]
		},
		{
			"name": "Snowflake",
			"details": "https://github.com/okeeffdp/snowflake-sublime-text",
			"labels": ["language syntax"],
			"releases": [
				{
					"sublime_text": ">=3092",
					"tags": true
				}
			]
		},
		{
			"name": "Soar Tools",
			"details": "https://github.com/garfieldnate/Sublime-Soar-Tools",
			"labels": ["language syntax", "snippets"],
			"releases": [
				{
					"sublime_text": "*",
					"tags": true
				}
			]
		},
		{
			"name": "Solarized Color Scheme",
			"details": "https://github.com/braver/Solarized",
			"donate": "https://paypal.me/koenlageveen",
			"labels": ["color scheme"],
			"releases": [
				{
					"sublime_text": ">=3000",
					"tags": true
				}
			]
		},
		{
			"name": "Solarized OKLab Color Scheme",
			"details": "https://github.com/Rayraegah/solarized-lab",
			"labels": ["color scheme"],
			"releases": [
				{
					"sublime_text": ">=3000",
					"tags": true
				}
			]
		},
		{
			"name": "Solidity Docstring Generator",
			"details": "https://github.com/matt-lough/solidity-docstring-generator",
			"releases": [
				{
					"sublime_text": "*",
					"tags": true
				}
			]
		},
		{
			"name": "Solisp",
			"details": "https://github.com/stuin/solisp-sublime",
			"labels": ["language syntax"],
			"releases": [
				{
					"sublime_text": "*",
					"tags": true
				}
			]
		},
		{
			"name": "Solium Gutter",
			"details": "https://github.com/sey/sublime-solium-gutter",
			"releases": [
				{
					"sublime_text": ">=3000",
					"tags": true
				}
			]
		},
		{
			"name": "Sonic Pi",
			"details": "https://github.com/fbehrens/sublime_sonic_pi",
			"labels": ["music"],
			"releases": [
				{
					"sublime_text": ">=3000",
					"tags": true
				}
			]
		},
		{
			"name": "Sophia",
			"details": "https://github.com/aeternity/sublime-sophia",
			"labels": ["language syntax", "blockchain", "contracts", "aeternity"],
			"releases": [
				{
					"sublime_text": ">=3092",
					"tags": true
				}
			]
		},
		{
			"name": "Sort JavaScript Imports",
			"details": "https://github.com/insin/sublime-sort-javascript-imports",
			"releases": [
				{
					"sublime_text": "*",
					"tags": true
				}
			]
		},
		{
			"name": "Sort Lines (Numerically)",
			"details": "https://github.com/alimony/sublime-sort-numerically",
			"releases": [
				{
					"sublime_text": "*",
					"tags": true
				}
			]
		},
		{
			"name": "Sort Lines By Selection",
			"details": "https://github.com/sascha-wolf/sublime-SortLinesBySelection",
			"releases": [
				{
					"sublime_text": ">=3000",
					"tags": true
				}
			]
		},
		{
			"name": "SortBy",
			"details": "https://github.com/Doi9t/SortBy",
			"labels": ["sort", "sorting"],
			"releases": [
				{
					"sublime_text": "<3000",
					"tags": "st2-"
				},
				{
					"sublime_text": "3000 - 3999",
					"tags": "st3-"
				},
				{
					"sublime_text": ">=4000",
					"tags": "st4-"
				}
			]
		},
		{
			"details": "https://github.com/Kentzo/SortLinesByColumn",
			"releases": [
				{
					"sublime_text": "<3000",
					"branch": "master"
				}
			]
		},
		{
			"name": "SortList",
			"details": "https://github.com/kylebebak/sublime_sort_list",
			"releases": [
				{
					"sublime_text": "*",
					"tags": true
				}
			]
		},
		{
			"details": "https://github.com/bizoo/SortTabs",
			"releases": [
				{
					"sublime_text": "*",
					"branch": "master"
				}
			]
		},
		{
			"name": "Soulburn Color Scheme",
			"details": "https://github.com/caffo/soulburn",
			"author": "Rodrigo Franco",
			"labels": ["color scheme"],
			"releases": [
				{
					"sublime_text": "*",
					"tags": true
				}
			]
		},
		{
			"name": "Sound",
			"details": "https://github.com/airtoxin/Sublime-Sound",
			"releases": [
				{
					"platforms": "osx",
					"sublime_text": "<3000",
					"tags": "st2-osx-"
				},
				{
					"platforms": "linux",
					"sublime_text": "<3000",
					"tags": "st2-linux-"
				},
				{
					"platforms": "osx",
					"sublime_text": ">=3000",
					"tags": "st3-osx-"
				},
				{
					"platforms": "linux",
					"sublime_text": ">=3000",
					"tags": "st3-linux-"
				},
				{
					"platforms": "windows",
					"sublime_text": ">=3000",
					"tags": "st3-windows-"
				}
			]
		},
		{
			"name": "SourceDown",
			"details": "https://github.com/bordaigorl/sublime-sourcedown",
			"labels": ["markdown", "blog"],
			"releases": [
				{
					"sublime_text": "*",
					"tags": true
				}
			]
		},
		{
			"name": "Sourcegraph",
			"details": "https://github.com/sourcegraph/sourcegraph-sublime",
			"labels": ["go"],
			"releases": [
				{
					"sublime_text": ">=3000",
					"tags": true
				}
			]
		},
		{
			"name": "SourcePawn Completions",
			"details": "https://github.com/ppalex7/SourcePawnCompletions",
			"description": "SourcePawn auto-completion and build-system",
			"readme": "https://raw.githubusercontent.com/ppalex7/SourcePawnCompletions/master/README.md",
			"labels": ["auto-complete", "build system"],
			"releases": [
				{
					"sublime_text": ">=3000",
					"tags": true
				}
			]
		},
		{
			"name": "SourcePawn Syntax Highlighting",
			"details": "https://github.com/Dillonb/SublimeSourcePawn",
			"labels": ["language syntax"],
			"releases": [
				{
					"sublime_text": "*",
					"branch": "master"
				}
			]
		},
		{
			"name": "SourceSharer",
			"details": "https://github.com/geekpradd/sublime-sourcesharer-plugin",
			"releases": [
				{
					"sublime_text": ">=3000",
					"tags": true
				}
			]
		},
		{
			"name": "SourceTalk",
			"details": "https://github.com/malroc/sourcetalk_st2",
			"labels": ["code sharing", "remote collaboration"],
			"releases": [
				{
					"sublime_text": "*",
					"tags": true
				}
			]
		},
		{
			"name": "Sourcetrail",
			"details": "https://github.com/CoatiSoftware/sublime-sourcetrail",
			"labels": ["utilities"],
			"releases": [
				{
					"sublime_text": "*",
					"tags": true
				}
			]
		},
		{
			"name": "SourceTree",
			"details": "https://bitbucket.org/PhillSparks/sublimesourcetree",
			"releases": [
				{
					"sublime_text": "*",
					"branch": "master"
				}
			]
		},
		{
			"name": "SourceTree.app Menu",
			"details": "https://github.com/jocelynmallon/sublime-text-2-sourcetree",
			"releases": [
				{
					"sublime_text": "<3000",
					"branch": "master"
				}
			]
		},
		{
			"name": "SourceTreeCommands",
			"details": "https://github.com/gdeOo/sublime-sourcetree",
			"releases": [
				{
					"sublime_text": "*",
					"tags": true
				}
			]
		},
		{
			"name": "Soy",
			"details": "https://github.com/Medium/soy-sublime",
			"labels": ["language syntax"],
			"releases": [
				{
					"sublime_text": "*",
					"tags": true
				}
			]
		},
		{
			"name": "SpaceDuck Color Scheme",
			"details": "https://github.com/ZhongXiLu/SpaceDuck-SublimeText",
			"labels": ["color scheme"],
			"releases": [
				{
					"sublime_text": "*",
					"tags": true
				}
			]
		},
		{
			"name": "SpaceSnippets",
			"details": "https://github.com/shagabutdinov/sublime-space-snippets",
			"donate": "https://github.com/shagabutdinov/sublime-enhanced/blob/master/readme-donations.md",
			"labels": ["sublime-enhanced", "text manipulation"],
			"releases": [
				{
					"sublime_text": "*",
					"tags": true
				}
			]
		},
		{
			"name": "SPARC Assembly",
			"details": "https://github.com/ProtractorNinja/SPARC-sublime",
			"labels": ["language syntax"],
			"releases": [
				{
					"sublime_text": "*",
					"branch": "master"
				}
			]
		},
		{
			"name": "SPARQL",
			"details": "https://github.com/patchspace/sparql-sublime",
			"labels": ["language syntax"],
			"releases": [
				{
					"sublime_text": "*",
					"tags": true
				}
			]
		},
		{
			"name": "SPARQL Runner",
			"details": "https://github.com/hevp/sublime-sparql-runner",
			"releases": [
				{
					"sublime_text": "*",
					"tags": true
				}
			]
		},
		{
			"name": "Spec Finder",
			"details": "https://github.com/rogeriochaves/sublime-spec-finder",
			"releases": [
				{
					"sublime_text": "*",
					"tags": true
				}
			]
		},
		{
			"name": "Spec Focuser",
			"details": "https://github.com/wireframe/sublime-spec-focuser",
			"releases": [
				{
					"sublime_text": "*",
					"branch": "master"
				}
			]
		},
		{
			"name": "Specman",
			"details": "https://github.com/tsvi/specman-sublime-grammar",
			"labels": ["language syntax"],
			"releases": [
				{
					"sublime_text": ">=3187",
					"tags": true
				}
			]
		},
		{
			"name": "SpectreCSS Snippets",
			"details": "https://github.com/code-reaper08/SpectreCSS-Sublime-Snippets",
			"labels": ["snippets", "css", "spectrecss"],
			"releases": [
				{
					"sublime_text": "*",
					"tags": true
				}
			]
		},
		{
			"name": "Sphere Online Judge",
			"details": "https://github.com/geekpradd/Sphere-Online-Judge-Sublime",
			"releases": [
				{
					"sublime_text": "*",
					"tags": true
				}
			]
		},
		{
			"name": "Sphinx Ref Helper",
			"details": "https://github.com/intelkevinputnam/sphinx-ref-helper",
			"labels": ["sphinx"],
			"releases": [
				{
					"sublime_text": ">=3000",
					"tags": true
				}
			]
		},
		{
			"name": "SphinxRefmate",
			"details": "https://github.com/phughes3866/SphinxRefmate",
			"labels": ["sphinx"],
			"releases": [
				{
					"sublime_text": ">=3000",
					"tags": true
				}
			]
		},
		{
			"name": "SPICE Circuit Simulator",
			"details": "https://github.com/leoheck/sublime-spice",
<<<<<<< HEAD
			"labels": ["circuit simulator"],
=======
			"labels": ["language syntax", "circuit simulator", "spice"],
			"previous_names": ["Spice"],
>>>>>>> 121e3b13
			"releases": [
				{
					"sublime_text": "*",
					"tags": true
				}
			]
		},
		{
			"name": "SpiderScript",
			"details": "https://github.com/Namek/Spider-Sublime-Plugin",
			"labels": ["language syntax"],
			"releases": [
				{
					"sublime_text": "*",
					"tags": true
				}
			]
		},
		{
			"name": "SPIP",
			"details": "https://github.com/phenix-factory/Sublime-SPIP",
			"labels": ["language syntax"],
			"releases": [
				{
					"sublime_text": "*",
					"branch": "master"
				}
			]
		},
		{
			"name": "Spirit Color Scheme",
			"details": "https://github.com/unknownuser88/Spirit",
			"author": "David Bekoyan",
			"labels": ["color scheme"],
			"releases": [
				{
					"sublime_text": "*",
					"tags": true
				}
			]
		},
		{
			"name": "Split Line",
			"details": "https://github.com/stevebasher/Split-Line-Sublime-Plugin",
			"author": "Steve Basher",
			"releases": [
				{
					"sublime_text": "*",
					"tags": true
				}
			]
		},
		{
			"name": "Split To Buffer",
			"details": "https://github.com/berendbaas/sublime_splittobuffer",
			"releases": [
				{
					"sublime_text": "<3000",
					"branch": "master"
				}
			]
		},
		{
			"name": "SplitScreen",
			"details": "https://github.com/spadgos/sublime-SplitScreen",
			"releases": [
				{
					"sublime_text": "<3000",
					"branch": "master"
				}
			]
		},
		{
			"name": "Splunk Conf File Syntax Highlighting",
			"details": "https://github.com/shakeelmohamed/sublime-splunk-conf-highlighting",
			"author": "Shakeel Mohamed",
			"labels": ["language syntax"],
			"releases": [
				{
					"sublime_text": "*",
					"tags": true
				}
			]
		},
		{
			"name": "Splunk Format",
			"details": "https://github.com/mew1033/Splunk-Format",
			"releases": [
				{
					"sublime_text": "*",
					"tags": true
				}
			]
		},
		{
			"name": "Splunk Syntax",
			"details": "https://github.com/aarongraham/splunk-syntax-sublime",
			"labels": ["language syntax", "splunk"],
			"releases": [
				{
					"sublime_text": "*",
					"tags": true
				}
			]
		},
		{
			"name": "Spotify",
			"details": "https://github.com/smpanaro/sublime-spotify",
			"labels": ["music"],
			"releases": [
				{
					"sublime_text": "*",
					"platforms": "osx",
					"tags": true
				}
			]
		},
		{
			"name": "spotify-control",
			"details": "https://github.com/fcannizzaro/spotify-control",
			"description": "View and Control your Spotify experience without leaving Sublime Text",
			"labels": ["spotify", "music"],
			"releases": [
				{
					"sublime_text": ">=3000",
					"platforms": ["windows"],
					"tags": true
				}
			]
		},
		{
			"name": "SpotifyPlayer (Ubuntu)",
			"details": "https://github.com/zokis/SpotifySublime",
			"labels": ["music", "spotify"],
			"author": "Marcelo Fonseca Tambalo (Zokis)",
			"releases": [
				{
					"sublime_text": ">2999",
					"platforms": ["linux"],
					"tags": true
				}
			]
		},
		{
			"name": "SpotifyWeb",
			"details": "https://github.com/DevInsideYou/SpotifyWeb",
			"labels": ["spotify", "music"],
			"releases": [
				{
					"sublime_text": ">=3000",
					"platforms": "*",
					"tags": true
				}
			]
		},
		{
			"name": "Sprak Syntax & Completions for else Heartbreak()",
			"details": "https://github.com/Eforen/sublime-syntax-sprak",
			"author": "Eforen (Ariel Lothlorien)",
			"labels": ["completions", "language syntax", "snippets", "game"],
			"releases": [
				{
					"sublime_text": "*",
					"tags": true
				}
			]
		},
		{
			"name": "Spreadsheet Formula",
			"details": "https://github.com/axemonk/Spreadsheet-Formula",
			"author": ["axemonk", "michaelblyons"],
			"labels": ["completions", "language syntax", "snippets"],
			"releases": [
				{
					"sublime_text": "3092 - 4074",
					"tags": "st3-"
				},
				{
					"sublime_text": ">=4075",
					"tags": "st4-"
				}
			]
		},
		{
			"name": "SproutCore Snippets and JSHint Integration",
			"details": "https://github.com/sproutcore/sproutcore-sublime-text-2-package",
			"labels": ["snippets"],
			"releases": [
				{
					"sublime_text": "*",
					"branch": "master"
				}
			]
		},
		{
			"name": "SPWN Language",
			"details": "https://github.com/camden314/spwn-sublime",
			"labels": ["language syntax"],
			"releases": [
				{
					"sublime_text": ">=3092",
					"tags": true
				}
			]
		},
		{
			"name": "SQF for VBS3",
			"details": "https://github.com/zahngol/SQF-VBS3",
			"releases": [
				{
					"sublime_text": "*",
					"tags": true
				}
			]
		},
		{
			"name": "SQF Language",
			"details": "https://github.com/jonbons/Sublime-SQF-Language",
			"labels": ["language syntax"],
			"releases": [
				{
					"sublime_text": "*",
					"branch": "master"
				}
			]
		},
		{
			"name": "SQL (simple-db-migrate)",
			"details": "https://github.com/caiogondim/simple-db-migrate-sublime-syntax-highlight",
			"labels": ["language syntax"],
			"releases": [
				{
					"sublime_text": "*",
					"branch": "master"
				}
			]
		},
		{
			"name": "sql-formatter",
			"details": "https://github.com/kufii/sublime-sql-formatter",
			"releases": [
				{
					"sublime_text": "*",
					"tags": true
				}
			]
		},
		{
			"name": "SqlBeautifier",
			"details": "https://github.com/zsong/SqlBeautifier",
			"labels": ["formatting", "prettify", "sql"],
			"releases": [
				{
					"sublime_text": "*",
					"tags": true
				}
			]
		},
		{
			"name": "SQLExec",
			"details": "https://github.com/jum4/sublime-sqlexec",
			"releases": [
				{
					"sublime_text": ">=3000",
					"branch": "master"
				}
			]
		},
		{
			"name": "SQLPlus",
			"details": "https://github.com/bofm/sublime_sqlplus",
			"labels": ["language syntax"],
			"releases": [
				{
					"sublime_text": ">=3065",
					"tags": true
				}
			]
		},
		{
			"name": "SQLTools",
			"details": "https://github.com/mtxr/SublimeText-SQLTools",
			"labels": ["completions", "formatting", "utilities", "sql"],
			"releases": [
				{
					"sublime_text": ">=3000",
					"tags": true
				}
			]
		},
		{
			"name": "Sqlx Builder",
			"details": "https://github.com/taojy123/SublimeText-Sqlx",
			"labels": ["language syntax", "build system", "utilities", "sql", "sqlx"],
			"releases": [
				{
					"sublime_text": ">=3000",
					"tags": true
				}
			]
		},
		{
			"name": "Squib Snippets",
			"details": "https://github.com/andymeneely/sublime-squib",
			"labels": ["snippets", "dsl", "ruby"],
			"releases": [
				{
					"sublime_text": "*",
					"tags": true
				}
			]
		},
		{
			"name": "Squiggle",
			"details": "https://github.com/squiggle-lang/squiggle-sublime",
			"labels": ["language syntax"],
			"releases": [
				{
					"sublime_text": "*",
					"tags": true
				}
			]
		},
		{
			"name": "Squirrel",
			"details": "https://github.com/Enduriel/Sublime-Squirrel",
			"author": ["Enduriel", "micheg", "Roland Piirsoo"],
			"labels": ["completions", "language syntax", "snippets", "squirrel"],
			"releases": [
				{
					"sublime_text": ">=4107",
					"tags": true
				}
			]
		},
		{
			"name": "SRT",
			"details": "https://github.com/SalGnt/Sublime-SRT",
			"author": "Salvatore Gentile",
			"labels": ["language syntax"],
			"releases": [
				{
					"sublime_text": "*",
					"tags": true
				}
			]
		},
		{
			"name": "SSE & AVX Intrinsics",
			"details": "https://github.com/ilya-lavrenov/sublime-sse-avx",
			"author": "Ilya Lavrenov",
			"labels": ["completions", "snippets"],
			"releases": [
				{
					"sublime_text": "*",
					"branch": "master"
				}
			]
		},
		{
			"name": "SSH Config",
			"details": "https://github.com/robballou/sublimetext-sshconfig",
			"author": ["michaelblyons", "robballou"],
			"labels": ["completions", "language syntax", "snippets"],
			"releases": [
				{
					"sublime_text": "<3000",
					"tags": "st2-"
				},
				{
					"sublime_text": "3000 - 3155",
					"tags": "st3.0-"
				},
				{
					"sublime_text": "3156 - 4074",
					"tags": "st3-"
				},
				{
					"sublime_text": ">=4075",
					"tags": "st4-"
				}
			]
		},
		{
			"name": "SSH-Panel",
			"details": "https://github.com/Haiquan-27/SSH-Panel",
			"author": "Haiquan",
			"labels": ["file navigation", "file creation", "remote"],
			"releases": [
				{
					"sublime_text": ">=3211",
					"tags": true
				}
			]
		},
		{
			"name": "SSHubl",
			"details": "https://github.com/HorlogeSkynet/SSHubl",
			"labels": ["forward", "remote", "ssh", "terminal"],
			"releases": [
				{
					"sublime_text": ">=4081",
					"tags": true
				}
			]
		},
		{
			"name": "ST_AWK",
			"details": "https://github.com/qiuxiafei/st_awk",
			"releases": [
				{
					"sublime_text": "*",
					"tags": true
				}
			]
		},
		{
			"name": "Stack Overflow Snippets",
			"details": "https://github.com/rinas7/StackOverflowSnippets",
			"releases": [
				{
					"sublime_text": "*",
					"tags": true
				}
			]
		},
		{
			"name": "StackMob JS Snippets",
			"details": "https://github.com/wyne/sublime-stackmob-js-snippets",
			"labels": ["snippets"],
			"releases": [
				{
					"sublime_text": "*",
					"branch": "master"
				}
			]
		},
		{
			"name": "Stackoverflow Debug Helper",
			"details": "https://github.com/debugginator/SO-debug-helper",
			"releases": [
				{
					"sublime_text": "*",
					"tags": true
				}
			]
		},
		{
			"name": "StackTracer",
			"details": "https://github.com/zhangqibupt/stacktracer",
			"labels": ["ruby"],
			"releases": [
				{
					"sublime_text": ">=3000",
					"tags": true
				}
			]
		},
		{
			"name": "Stan",
			"details": "https://github.com/dougalsutherland/sublime-stan",
			"labels": ["language syntax"],
			"releases": [
				{
					"sublime_text": "*",
					"branch": "master"
				}
			]
		},
		{
			"name": "StandardFormat",
			"details": "https://github.com/bcomnes/sublime-standard-format",
			"labels": ["formatting", "javascript"],
			"releases": [
				{
					"sublime_text": ">=3000",
					"platforms": "*",
					"tags": true
				}
			]
		},
		{
			"name": "StandardSnippets",
			"details": "https://github.com/vkhitev/sublime-standardjs-snippets",
			"labels": ["completions", "snippets", "javascript"],
			"releases": [
				{
					"sublime_text": "*",
					"tags": true
				}
			]
		},
		{
			"name": "Stanza Syntax",
			"details": "https://github.com/dwnusbaum/stanza-syntax",
			"labels": ["language syntax"],
			"releases": [
				{
					"sublime_text": "*",
					"tags": true
				}
			]
		},
		{
			"name": "Starbound Lua",
			"details": "https://github.com/UnknownX7/Sublime-Starbound-Lua-Syntax",
			"labels": ["language syntax"],
			"releases": [
				{
					"sublime_text": "*",
					"tags": true
				}
			]
		},
		{
			"name": "Starlark",
			"details": "https://github.com/Vasfed/sublime_starlark",
			"labels": ["language syntax"],
			"releases": [
				{
					"sublime_text": ">=3092",
					"tags": true
				}
			]
		},
		{
			"name": "Startup Files",
			"details": "https://github.com/voltavidTony/Startup-Files",
			"labels": ["file", "open", "startup"],
			"releases":
			[
				{
					"sublime_text": "*",
					"tags": true
				}
			]
		},
		{
			"name": "Stata Enhanced",
			"details": "https://github.com/andrewheiss/SublimeStataEnhanced",
<<<<<<< HEAD
			"labels": ["stata"],
=======
			"labels": ["language syntax", "stata"],
			"previous_names": ["Stata 13"],
>>>>>>> 121e3b13
			"releases": [
				{
					"sublime_text": "*",
					"platforms": ["osx", "windows"],
					"tags": true
				}
			]
		},
		{
			"name": "Stata Improved Editor",
			"details": "https://github.com/zizhongyan/StataImproved",
			"labels": ["language syntax", "stata"],
			"releases": [
				{
					"sublime_text": "*",
					"platforms": ["osx"],
					"tags": true
				}
			]
		},
		{
			"name": "StataEditor",
			"details": "https://github.com/mattiasnordin/StataEditor",
			"labels": ["language syntax", "stata"],
			"releases": [
				{
					"sublime_text": ">=3000",
					"platforms": "windows",
					"tags": true
				}
			]
		},
		{
			"name": "StataLinux",
			"details": "https://github.com/acarril/StataLinux",
			"labels": ["language syntax", "stata"],
			"releases": [
				{
					"sublime_text": ">=3000",
					"platforms": ["linux"],
					"tags": true
				}
			]
		},
		{
			"name": "Statement",
			"details": "https://github.com/shagabutdinov/sublime-statement",
			"donate": "https://github.com/shagabutdinov/sublime-enhanced/blob/master/readme-donations.md",
			"labels": ["sublime-enhanced", "text manipulation", "utilities"],
			"releases": [
				{
					"sublime_text": "*",
					"branch": "master"
				}
			]
		},
		{
			"name": "Status Bar Clock",
			"details": "https://github.com/lukstep/StatusBarClock",
			"labels": ["status bar", "clock"],
			"releases": [
				{
					"sublime_text": ">=4107",
					"tags": true
				}
			]
		},
		{
			"name": "Status Bar File Size",
			"details": "https://github.com/SublimeText/StatusBarFileSize",
			"releases": [
				{
					"sublime_text": ">=3000",
					"tags": true
				}
			]
		},
		{
			"name": "Status Bar JsonPath",
			"details": "https://github.com/akirk/StatusBarJsonPath",
			"author": "Alex Kirk",
			"labels": ["status bar", "json", "jsonpath"],
			"releases": [
				{
					"sublime_text": ">=3000",
					"tags": true
				}
			]
		},
		{
			"name": "Status Bar Time",
			"details": "https://github.com/lowliet/sublimetext-StatusBarTime",
			"releases": [
				{
					"sublime_text": "*",
					"branch": "master"
				}
			]
		},
		{
			"name": "Status Bar Weather",
			"details": "https://github.com/lowliet/sublimetext-StatusBarWeather",
			"labels": ["status bar", "weather", "info", "utilities"],
			"releases": [
				{
					"sublime_text": ">=3000",
					"tags": true
				}
			]
		},
		{
			"name": "Statusbar Path",
			"details": "https://github.com/unphased/SublimeStatusbarPath",
			"releases": [
				{
					"sublime_text": "*",
					"branch": "master"
				}
			]
		},
		{
			"name": "StatusBarSymbols",
			"details": "https://github.com/OdinTech3/StatusBarSymbols",
			"releases": [
				{
					"sublime_text": ">=3000",
					"tags": true
				}
			]
		},
		{
			"name": "StatusMessage",
			"details": "https://github.com/shagabutdinov/sublime-status-message",
			"donate": "https://github.com/shagabutdinov/sublime-enhanced/blob/master/readme-donations.md",
			"labels": ["sublime-enhanced", "theme"],
			"releases": [
				{
					"sublime_text": "*",
					"branch": "master"
				}
			]
		},
		{
			"name": "Steadfast Color Scheme",
			"details": "https://github.com/serogers/steadfast_color_scheme",
			"labels": ["color scheme"],
			"releases": [
				{
					"sublime_text": "*",
					"tags": true
				}
			]
		},
		{
			"name": "Stencil",
			"details": "https://github.com/kgston/stencil-syntax-sublime",
			"labels": ["language syntax", "stencil"],
			"releases": [
				{
					"sublime_text": "*",
					"tags": true
				}
			]
		},
		{
			"details": "https://github.com/dhodges/StepList",
			"releases": [
				{
					"sublime_text": "<3000",
					"branch": "master"
				}
			]
		},
		{
			"name": "StGitlab",
			"details": "https://github.com/tosher/StGitlab",
			"labels": ["gitlab", "project", "management"],
			"releases": [
				{
					"sublime_text": ">=3118",
					"tags": true
				}
			]
		},
		{
			"name": "StickWithMarkdownSnippets",
			"details": "https://github.com/UniFreak/SublimeMdSnippets",
			"releases": [
				{
					"sublime_text": ">=3000",
					"tags": true
				}
			]
		},
		{
			"name": "StickySearch",
			"details": "https://github.com/vim-zz/StickySearch",
			"releases": [
				{
					"sublime_text": ">=3000",
					"tags": true
				}
			]
		},
		{
			"name": "StoryScript Highlight",
			"details": "https://github.com/swwind/StoryScript-Highlight",
			"labels": ["language syntax"],
			"releases": [
				{
					"sublime_text": ">=3092",
					"tags": true
				}
			]
		},
		{
			"details": "https://github.com/gravejester/stposh",
			"labels": ["language syntax"],
			"releases": [
				{
					"sublime_text": "*",
					"branch": "master"
				}
			]
		},
		{
			"name": "Strace Syntax",
			"details": "https://github.com/djuretic/SublimeStrace",
			"labels": ["language syntax"],
			"releases": [
				{
					"sublime_text": ">=3103",
					"tags": true
				}
			]
		},
		{
			"name": "Strapdown Markdown Preview",
			"details": "https://github.com/michfield/sublime-strapdown-preview",
			"releases": [
				{
					"sublime_text": ">=3000",
					"branch": "master"
				}
			]
		},
		{
			"name": "StrapdownJS Boilerplate",
			"details": "https://github.com/sonokamome/StrapdownJS-Boilerplate",
			"labels" : ["snippets", "boilerplate", "markdown", "strapdownjs"],
			"releases": [
				{
					"sublime_text": "*",
					"platforms": "*",
					"tags": true
				}
			]
		},
		{
			"name": "Streamer Mode",
			"details": "https://github.com/nicholastay/Sublime-StreamerMode",
			"releases": [
				{
					"sublime_text": ">=3116",
					"tags": true
				}
			]
		},
		{
			"name": "Streamlit",
			"details": "https://github.com/futureprogrammer360/Sublime-Streamlit",
			"labels": ["auto-complete", "build system", "completions", "documentation", "snippets", "python"],
			"releases": [
				{
					"sublime_text": "*",
					"tags": true
				}
			]
		},
		{
			"name": "String 2 Lower Hyphen",
			"details": "https://github.com/jielimanyili/sublime_string2_lower_hyphen",
			"releases": [
				{
					"sublime_text": "*",
					"branch": "master"
				}
			]
		},
		{
			"name": "Stringify",
			"details": "https://github.com/BurnerPat/sublimetext-stringify",
			"releases": [
				{
					"sublime_text": "*",
					"tags": true
				}
			]
		},
		{
			"name": "Strings Resource File",
			"details": "https://github.com/p4t5h3/strings-resource-file-language-for-sublime-text",
			"labels": ["language syntax"],
			"releases": [
				{
					"sublime_text": ">3092",
					"tags": true
				}
			]
		},
		{
			"name": "StringUtilities",
			"details": "https://github.com/akalongman/sublimetext-stringutilities",
			"labels": ["utilities"],
			"author": "Avtandil Kikabidze aka LONGMAN",
			"releases": [
				{
					"sublime_text": "*",
					"tags": true
				}
			]
		},
		{
			"name": "Strip Whitespace Lines",
			"details": "https://github.com/p3lim/sublime-strip-whitespace-lines",
			"releases": [
				{
					"sublime_text": ">=3000",
					"tags": true
				}
			]
		},
		{
			"details": "https://github.com/jbrooksuk/StripHTML",
			"releases": [
				{
					"sublime_text": ">=3000",
					"branch": "master"
				}
			]
		},
		{
			"name": "StrongView",
			"details": "https://github.com/jzipperle/strongview-sublime",
			"labels": ["language syntax"],
			"releases": [
				{
					"sublime_text": "*",
					"branch": "master"
				}
			]
		},
		{
			"name": "Stupid Indent",
			"details": "https://github.com/tzvetkoff/sublime_stupid_indent",
			"releases": [
				{
					"sublime_text": "*",
					"tags": true
				}
			]
		},
		{
			"name": "STVenvWrapper",
			"details": "https://github.com/nvanwitt/STVenvWrapper",
			"releases": [
				{
					"sublime_text": "*",
					"tags": true
				}
			]
		},
		{
			"name": "Stylefmt",
			"details": "https://github.com/dmnsgn/sublime-stylefmt",
			"labels": ["formatting", "css", "style"],
			"releases": [
				{
					"sublime_text": "*",
					"tags": true
				}
			]
		},
		{
			"name": "StyleSorter",
			"details": "https://github.com/AndreasBackx/StyleSorter",
			"releases": [
				{
					"sublime_text": ">=3000",
					"tags": true
				}
			]
		},
		{
			"name": "StyleToken",
			"details": "https://github.com/vcharnahrebel/style-token",
			"releases": [
				{
					"sublime_text": "*",
					"branch": "master"
				}
			]
		},
		{
			"name": "StylishHaskell",
			"details": "https://github.com/hairyhum/SublimeStylishHaskell",
			"releases": [
				{
					"sublime_text": "<3000",
					"branch": "master"
				}
			]
		},
		{
			"details": "https://github.com/billymoon/Stylus",
			"labels": ["language syntax"],
			"releases": [
				{
					"sublime_text": "*",
					"branch": "master"
				}
			]
		},
		{
			"name": "Stylus Clean Completions",
			"details": "https://github.com/lnikell/stylus-clean-completions",
			"releases": [
				{
					"sublime_text": ">=3000",
					"tags": true
				}
			]
		},
		{
			"details": "https://github.com/billymoon/Stylus-Snippets",
			"releases": [
				{
					"sublime_text": "*",
					"branch": "master"
				}
			]
		},
		{
			"name": "Subclim",
			"details": "https://github.com/JulianEberius/Subclim",
			"releases": [
				{
					"sublime_text": "*",
					"branch": "master"
				}
			]
		},
		{
			"name": "SubDpaste",
			"details": "https://github.com/bartTC/SubDpaste",
			"releases": [
				{
					"sublime_text": "<3000",
					"branch": "sublime-2-stable"
				},
				{
					"sublime_text": ">=3000",
					"branch": "sublime-3-stable"
				}
			]
		},
		{
			"details": "https://github.com/kostajh/subDrush",
			"releases": [
				{
					"sublime_text": ">=3000",
					"branch": "master"
				}
			]
		},
		{
			"name": "Subforce - Perforce for Sublime",
			"details": "https://github.com/claytonlemons/Subforce",
			"labels": ["vcs", "perforce", "p4"],
			"releases": [
				{
					"sublime_text": ">=3000",
					"platforms": ["windows"],
					"tags": true
				}
			]
		},
		{
			"name": "Subhub",
			"details": "https://github.com/mechio/subhub",
			"releases": [
				{
					"sublime_text": ">=3000",
					"branch": "master"
				}
			]
		},
		{
			"name": "sublack",
			"details": "https://github.com/jgirardet/sublack",
			"author": "jgirardet",
			"releases": [
				{
					"sublime_text": ">=3000",
					"tags": true
				}
			]
		},
		{
			"details": "https://github.com/yrammos/SubLilyPond",
			"labels": ["language syntax", "lilypond"],
			"releases": [
				{
					"sublime_text": "*",
					"branch": "master"
				}
			]
		},
		{
			"name": "Sublimall",
			"details": "https://github.com/toxinu/Sublimall",
			"releases": [
				{
					"sublime_text": ">=3000",
					"tags": true
				}
			]
		},
		{
			"details": "https://github.com/NorthIsUp/Sublimation",
			"releases": [
				{
					"sublime_text": "<3000",
					"branch": "master"
				}
			]
		},
		{
			"name": "Sublime Bookmarks",
			"details": "https://github.com/bollu/sublimeBookmark",
			"releases": [
				{
					"sublime_text": ">=3000",
					"branch": "st3"
				},
				{
					"sublime_text": "<3000",
					"branch": "st2"
				}
			]
		},
		{
			"name": "Sublime convert colorcode",
			"details": "https://github.com/tgfjt/Sublime-convert-colorcode",
			"releases": [
				{
					"sublime_text": "*",
					"branch": "master"
				}
			]
		},
		{
			"name": "Sublime ES7 React Redux ReactNative JS snippets",
			"details": "https://github.com/lassegit/sublime-es7-javascript-react-snippets",
			"labels": ["react", "es7", "javascript"],
			"releases": [
				{
					"sublime_text": "*",
					"tags": true
				}
			]
		},
		{
			"name": "Sublime Files",
			"details": "https://github.com/al63/SublimeFiles",
			"labels": ["open file", "file navigation"],
			"releases": [
				{
					"sublime_text": "*",
					"branch": "master"
				}
			]
		},
		{
			"name": "Sublime Input",
			"details": "https://github.com/mavidser/SublimeInput",
			"releases": [
				{
					"sublime_text": "*",
					"tags": true
				}
			]
		},
		{
			"name": "Sublime JS",
			"details": "https://github.com/75team/SublimeJS",
			"releases": [
				{
					"sublime_text": ">=3000",
					"branch": "master"
				}
			]
		},
		{
			"name": "Sublime Text API Helper",
			"details": "https://github.com/jugyo/SublimeTextAPIHelper",
			"releases": [
				{
					"sublime_text": ">=3000",
					"branch": "master"
				}
			]
		},
		{
			"name": "Sublime TFS",
			"details": "https://github.com/CDuke/sublime-tfs",
			"labels": ["tfs"],
			"releases": [
				{
					"sublime_text": "*",
					"platforms": ["windows"],
					"branch": "master"
				}
			]
		},
		{
			"name": "Sublime Tutor",
			"details": "https://github.com/jaipandya/SublimeTutor",
			"releases": [
				{
					"sublime_text": ">=3000",
					"platforms": "osx",
					"tags": "osx-"
				},
				{
					"sublime_text": ">=3065",
					"platforms": "windows",
					"tags": "win-"
				},
				{
					"sublime_text": ">=3000",
					"platforms": "linux",
					"tags": "linux-"
				}
			]
		},
		{
			"name": "Sublime Tweet",
			"details": "https://github.com/rozboris/Sublime-Tweet",
			"releases": [
				{
					"sublime_text": ">=3000",
					"tags": true
				}
			]
		},
		{
			"name": "Sublime V8",
			"details": "https://github.com/akira-cn/sublime-v8",
			"releases": [
				{
					"sublime_text": "<3000",
					"branch": "master"
				}
			]
		},
		{
			"name": "Sublime wxapp",
			"details": "https://github.com/springlong/Sublime-wxapp",
			"author": "sprintlong",
			"labels": ["language syntax"],
			"releases": [
				{
					"sublime_text": ">=3000",
					"tags": true
				}
			]
		},
		{
			"details": "https://github.com/rjcoelho/sublime-clearcase",
			"releases": [
				{
					"sublime_text": "<3000",
					"branch": "master"
				}
			]
		},
		{
			"details": "https://github.com/fbzhong/sublime-closure-linter",
			"labels": ["linting"],
			"releases": [
				{
					"sublime_text": "<3000",
					"branch": "master"
				}
			]
		},
		{
			"details": "https://github.com/spadgos/sublime-csspecific",
			"releases": [
				{
					"sublime_text": "<3000",
					"branch": "master"
				}
			]
		},
		{
			"details": "https://github.com/bgreenlee/sublime-github",
			"releases": [
				{
					"sublime_text": "*",
					"tags": true
				}
			]
		},
		{
			"details": "https://github.com/ThisIsJohnBrown/Sublime-Hhhhold",
			"releases": [
				{
					"sublime_text": "<3000",
					"branch": "master"
				}
			]
		},
		{
			"details": "https://github.com/fbzhong/sublime-jslint",
			"labels": ["linting"],
			"releases": [
				{
					"sublime_text": "<3000",
					"branch": "master"
				}
			]
		},
		{
			"details": "https://github.com/aaronpowell/Sublime-KnockoutJS-Snippets",
			"labels": ["snippets"],
			"releases": [
				{
					"sublime_text": "*",
					"branch": "master"
				}
			]
		},
		{
			"details": "https://github.com/ccreutzig/sublime-MuPAD",
			"labels": ["language syntax"],
			"releases": [
				{
					"sublime_text": "*",
					"branch": "master"
				}
			]
		},
		{
			"details": "https://github.com/oleander/sublime-split-navigation",
			"releases": [
				{
					"sublime_text": "<3000",
					"branch": "master"
				}
			]
		},
		{
			"name": "SublimeAnarchy",
			"details": "https://github.com/AnarchyTools/SublimeAnarchy",
			"homepage": "http://anarchytools.org",
			"author": ["drewcrawford", "dunkelstern"],
			"labels": ["auto-complete", "build system", "language syntax"],
			"releases": [
				{
					"platforms": ["osx", "linux"],
					"sublime_text": ">=3103",
					"tags": true
				}
			]
		},
		{
			"name": "SublimeAnarchyDebug",
			"details": "https://github.com/AnarchyTools/SublimeAnarchyDebug",
			"homepage": "http://anarchytools.org",
			"author": "dunkelstern",
			"labels": ["debugger"],
			"releases": [
				{
					"platforms": ["osx", "linux"],
					"sublime_text": ">=3103",
					"tags": true
				}
			]
		},
		{
			"details": "https://github.com/ckaznocha/SublimeAxosoft/",
			"homepage": "http://ckaznocha.github.io/SublimeAxosoft/",
			"labels": ["axosoft", "ontime", "issue tracker"],
			"releases": [
				{
					"sublime_text": ">=3000",
					"tags": true
				}
			]
		},
		{
			"details": "https://github.com/SublimeText/SublimeBlockCursor",
			"releases": [
				{
					"sublime_text": "<3000",
					"branch": "master"
				}
			]
		},
		{
			"details": "https://github.com/minism/SublimeBufmod",
			"releases": [
				{
					"sublime_text": "<3000",
					"branch": "master"
				}
			]
		},
		{
			"details": "https://github.com/SublimeText/SublimeCMD",
			"releases": [
				{
					"sublime_text": "<3000",
					"branch": "master"
				}
			]
		},
		{
			"name": "SublimeCodeIntel",
			"author": "Kronuz",
			"description": "Full-featured code intelligence and smart autocomplete engine",
			"details": "https://github.com/SublimeCodeIntel/SublimeCodeIntel",
			"homepage": "https://sublimecodeintel.github.io/",
			"donate": "https://sublimecodeintel.github.io/donate.html",
			"labels": ["auto-complete", "code navigation", "snippets"],
			"releases": [
				{
					"sublime_text": "*",
					"tags": true
				},
				{
					"sublime_text": "<3000",
					"tags": "st2-v"
				},
				{
					"sublime_text": ">=3000",
					"tags": "st3-v"
				}
			]
		},
		{
			"name": "SublimeEnhancedUtilitiesSet",
			"details": "https://github.com/shagabutdinov/sublime-utilities",
			"donate": "https://github.com/shagabutdinov/sublime-enhanced/blob/master/readme-donations.md",
			"labels": ["sublime-enhanced", "utilities"],
			"releases": [
				{
					"sublime_text": "*",
					"branch": "master"
				}
			]
		},
		{
			"name": "SublimeERB",
			"details": "https://github.com/eddorre/SublimeERB",
			"labels": ["formatting", "snippets", "text_manipulation"],
			"releases": [
				{
					"sublime_text": "*",
					"branch": "master"
				}
			]
		},
		{
			"details": "https://github.com/jamiesun/SublimeEvernote",
			"releases": [
				{
					"sublime_text": "<3000",
					"branch": "master"
				}
			]
		},
		{
			"details": "https://github.com/quarnster/SublimeGDB",
			"labels": ["language syntax"],
			"releases": [
				{
					"sublime_text": "*",
					"branch": "master"
				}
			]
		},
		{
			"name": "SublimeGerrit",
			"author": "Borys Forytarz",
			"details": "https://github.com/borysf/SublimeGerrit",
			"releases": [
				{
					"sublime_text": ">=3000",
					"tags": true
				}
			],
			"labels": ["git", "gerrit", "code review"]
		},
		{
			"name": "SublimeGit",
			"details": "https://github.com/SublimeGit/SublimeGit",
			"releases": [
				{
					"sublime_text": "*",
					"tags": true
				}
			]
		},
		{
			"details": "https://github.com/a1fred/SublimeGoogle",
			"releases": [
				{
					"sublime_text": "*",
					"branch": "master"
				}
			]
		},
		{
			"details": "https://github.com/remcoder/SublimeHandcraft",
			"releases": [
				{
					"sublime_text": "<3000",
					"branch": "master"
				}
			]
		},
		{
			"details": "https://github.com/SublimeHaskell/SublimeHaskell",
			"labels": ["language syntax", "haskell"],
			"releases": [
				{
					"sublime_text": ">=3000",
					"tags": true
				}
			]
		},
		{
			"details": "https://github.com/lunixbochs/sublimelint",
			"labels": ["linting"],
			"releases": [
				{
					"sublime_text": "<3000",
					"branch": "master"
				},
				{
					"sublime_text": ">=3000",
					"branch": "st3"
				}
			]
		},
		{
			"name": "SublimeLinter Inline Errors",
			"details": "https://github.com/alexkuz/SublimeLinter-inline-errors",
			"releases": [
				{
					"sublime_text": ">3000",
					"tags": true
				}
			]
		},
		{
			"name": "SublimeLinter_CatGutterTheme",
			"details": "https://github.com/m10l/SublimeLinter-CatGutterTheme",
			"labels": ["linting"],
			"releases": [
				{
					"sublime_text": ">3000",
					"tags": true
				}
			]
		},
		{
			"details": "https://github.com/yrammos/SublimeLog",
			"releases": [
				{
					"sublime_text": "*",
					"branch": "master"
				}
			]
		},
		{
			"details": "https://github.com/kliu/SublimeLogHelper",
			"releases": [
				{
					"sublime_text": "<3000",
					"branch": "master"
				}
			]
		},
		{
			"details": "https://github.com/minism/SublimeLove",
			"labels": ["language syntax", "love", "lua"],
			"releases": [
				{
					"sublime_text": "*",
					"branch": "master"
				}
			]
		},
		{
			"name": "SublimeMagic",
			"details": "https://github.com/mreq/SublimeMagic",
			"releases": [
				{
					"sublime_text": "*",
					"tags": true
				}
			]
		},
		{
			"name": "SublimeNFDToNFCPaste",
			"details": "https://github.com/astronaughts/SublimeNFDToNFCPaste",
			"labels": ["multi-byte", "strings"],
			"releases": [
				{
					"sublime_text": "*",
					"platforms": "osx",
					"tags": true
				}
			]
		},
		{
			"details": "https://github.com/alexnj/SublimeOnSaveBuild",
			"releases": [
				{
					"sublime_text": "*",
					"branch": "master"
				}
			]
		},
		{
			"details": "https://github.com/erbridge/SublimePackageSync",
			"releases": [
				{
					"sublime_text": ">=3000",
					"branch": "main"
				}
			]
		},
		{
			"details": "https://github.com/robcowie/SublimePaster",
			"releases": [
				{
					"sublime_text": "<3000",
					"branch": "master"
				}
			]
		},
		{
			"details": "https://github.com/jlegewie/SublimePeek",
			"releases": [
				{
					"sublime_text": "<3000",
					"branch": "master"
				},
				{
					"sublime_text": ">=3000",
					"branch": "ST3"
				}
			]
		},
		{
			"details": "https://github.com/jlegewie/SublimePeek-R-help",
			"releases": [
				{
					"sublime_text": "*",
					"branch": "master"
				}
			]
		},
		{
			"details": "https://github.com/JulianEberius/SublimePythonIDE",
			"labels": ["auto-complete", "linting", "refactoring", "python"],
			"releases": [
				{
					"sublime_text": ">=3000",
					"tags": true
				}
			]
		},
		{
			"details": "https://github.com/ostinelli/SublimErl",
			"releases": [
				{
					"sublime_text": "<3000",
					"branch": "package"
				}
			]
		},
		{
			"details": "https://github.com/JulianEberius/SublimeRope",
			"releases": [
				{
					"sublime_text": "<3000",
					"branch": "master"
				}
			]
		},
		{
			"details": "https://github.com/jarhart/SublimeSBT",
			"labels": ["repl", "scala", "testing"],
			"releases": [
				{
					"sublime_text": "*",
					"branch": "master"
				}
			]
		},
		{
			"name": "SublimeServer",
			"details": "https://github.com/learning/SublimeServer",
			"releases": [
				{
					"sublime_text": "*",
					"tags": true
				}
			]
		},
		{
			"name": "SublimeSmartBASIC",
			"details": "https://github.com/eriklins/sublimetext-smartbasic-syntax",
			"labels": ["language syntax"],
			"releases": [
				{
					"sublime_text": "*",
					"tags": true
				}
			]
		},
		{
			"details": "https://github.com/jamiesun/SublimeTalkincode",
			"releases": [
				{
					"sublime_text": "<3000",
					"branch": "master"
				}
			]
		},
		{
			"name": "SublimeTextAPICompletions",
			"details": "https://github.com/gerardroche/sublime-api-completions",
			"labels": ["auto-complete", "completions"],
			"releases": [
				{
					"sublime_text": ">=3000",
					"tags": true
				}
			]
		},
		{
			"details": "https://github.com/fabiocorneti/SublimeTextGitX",
			"releases": [
				{
					"sublime_text": "*",
					"branch": "master"
				}
			]
		},
		{
			"details": "https://github.com/merisanualex/SublimeTransporter",
			"releases": [
				{
					"sublime_text": "<3000",
					"branch": "master"
				}
			]
		},
		{
			"details": "https://github.com/jbrooksuk/SublimeWebColors",
			"releases": [
				{
					"sublime_text": "*",
					"branch": "master"
				}
			]
		},
		{
			"name": "SublimeWeibo",
			"details": "https://github.com/ivershuo/sublime-sublimeweibo",
			"releases": [
				{
					"sublime_text": "<3000",
					"branch": "master"
				}
			]
		},
		{
			"details": "https://github.com/lunixbochs/SublimeXiki",
			"labels": ["language syntax", "xiki"],
			"releases": [
				{
					"sublime_text": "<3000",
					"branch": "master"
				},
				{
					"sublime_text": ">=3000",
					"branch": "st3"
				}
			]
		},
		{
			"details": "https://github.com/nlloyd/SubliminalCollaborator",
			"releases": [
				{
					"sublime_text": "<3000",
					"branch": "master"
				}
			]
		},
		{
			"name": "sublimious",
			"details": "https://github.com/dvcrn/sublimious",
			"releases": [
				{
					"sublime_text": ">=3000",
					"tags": true,
					"platforms": ["osx", "linux"]
				}
			]
		},
		{
			"details": "https://github.com/cyrilf/Sublimipsum",
			"releases": [
				{
					"sublime_text": "<3000",
					"branch": "master"
				}
			]
		},
		{
			"name": "Sublitesse Color Scheme",
			"details": "https://github.com/hhofner/sublitesse",
			"labels": ["color scheme"],
			"releases": [
				{
					"sublime_text": ">=3100",
					"tags": true
				}
			]
		},
		{
			"details": "https://github.com/helmutgranda/sublpress",
			"releases": [
				{
					"sublime_text": "<3000",
					"tags": true
				}
			]
		},
		{
			"name": "Sublundo",
			"details": "https://github.com/libundo/Sublundo",
			"releases": [
				{
					"sublime_text": ">=3092",
					"tags": true
				}
			]
		},
		{
			"details": "https://github.com/facelessuser/SubNotify",
			"releases": [
				{
					"sublime_text": ">=3000",
					"tags": "st3-"
				}
			]
		},
		{
			"name": "Subpry",
			"details": "https://github.com/harizibarak/subpry",
			"labels": ["pry", "debugger"],
			"releases": [
				{
					"sublime_text": "*",
					"tags": true
				}
			]
		},
		{
			"name": "SubRed",
			"details": "https://github.com/noma4i/subred",
			"releases": [
				{
					"sublime_text": ">=3000",
					"tags": true
				}
			]
		},
		{
			"name": "SubTexting",
			"details": "https://github.com/willbrazil/SubTexting",
			"releases": [
				{
					"sublime_text": ">=3000",
					"tags": "st3-"
				}
			]
		},
		{
			"name": "Subtitle Sync",
			"details": "https://github.com/apiad/sublime-subtitle-sync",
			"releases": [
				{
					"sublime_text": "<3000",
					"branch": "master"
				}
			]
		},
		{
			"name": "SubVal",
			"details": "https://github.com/verrev/SubVal",
			"releases": [
				{
					"sublime_text": "*",
					"tags": true
				}
			]
		},
		{
			"name": "subversion_for_sublime_txt3",
			"details": "https://github.com/xiewandongqq/subversion_for_sublime_txt3",
			"releases": [
				{
					"sublime_text": ">=3000",
					"platforms": ["linux"],
					"tags": true
				}
			]
		},
		{
			"name": "Subway Color Schemes",
			"details": "https://github.com/idleberg/Subway.tmTheme",
			"labels": ["color scheme"],
			"releases": [
				{
					"sublime_text": "*",
					"branch": "master"
				}
			]
		},
		{
			"name": "SUCC Syntax Highlighting",
			"details": "https://github.com/pipe01/Sublime-SUCC",
			"labels": ["language syntax"],
			"releases": [
				{
					"sublime_text": ">=3092",
					"tags": true
				}
			]
		},
		{
			"name": "Sudden Death",
			"details": "https://github.com/fukayatsu/SublimeSuddenDeath",
			"releases": [
				{
					"sublime_text": ">=3000",
					"branch": "master"
				}
			]
		},
		{
			"name": "Summary",
			"details": "https://github.com/geekpradd/Summary-Sublime",
			"labels": ["text manipulation"],
			"releases": [
				{
					"sublime_text": "*",
					"tags": true
				}
			]
		},
		{
			"name": "SummitEditor",
			"details": "https://github.com/corvisa/SummitEditor",
			"labels": ["language syntax"],
			"releases": [
				{
					"sublime_text": ">3000",
					"tags": true
				}
			]
		},
		{
			"name": "SummitLinter",
			"details": "https://github.com/corvisa/SummitLinter",
			"releases": [
				{
					"sublime_text": ">3000",
					"tags": true
				}
			]
		},
		{
			"name": "SumoSwissKnife",
			"details": "https://github.com/scrummastermind/SumoSwissKnife",
			"labels": ["language syntax", "sumo"],
			"releases": [
				{
					"sublime_text": ">=3092",
					"tags": true
				}
			]
		},
		{
			"name": "SunCycle",
			"details": "https://github.com/smhg/sublime-suncycle",
			"labels": ["sunset", "sunrise", "location"],
			"releases": [
				{
					"sublime_text": ">3000",
					"tags": true
				}
			]
		},
		{
			"name": "Sunnyvale Color Scheme",
			"details": "https://github.com/mateusortiz/sunnyvale-theme",
			"labels": ["color scheme"],
			"releases": [
				{
					"sublime_text": "*",
					"branch": "master"
				}
			]
		},
		{
			"name": "Sunrise Theme",
			"details": "https://github.com/jgroac/Sunrise-theme",
			"labels": ["theme", "color scheme"],
			"releases": [
				{
					"sublime_text": ">=3000",
					"tags": true
				}
			]
		},
		{
			"name": "Super Ant",
			"details": "https://github.com/aphex/SuperAnt",
			"releases": [
				{
					"sublime_text": "*",
					"branch": "master"
				}
			]
		},
		{
			"name": "Super Calculator",
			"details": "https://github.com/Pephers/Super-Calculator",
			"releases": [
				{
					"sublime_text": "*",
					"branch": "master"
				}
			]
		},
		{
			"name": "Super Templates",
			"details": "https://github.com/WiseLibs/super-templates-syntax",
			"labels": ["language syntax", "html", "template"],
			"releases": [
				{
					"sublime_text": ">=3211",
					"tags": true
				}
			]
		},
		{
			"name": "Super-Awesome Paste",
			"details": "https://github.com/huntie/super-awesome-paste",
			"labels": ["formatting", "text manipulation"],
			"releases": [
				{
					"sublime_text": ">=3000",
					"tags": true
				}
			]
		},
		{
			"name": "SuperCollider",
			"details": "https://github.com/geoffroymontel/supercollider-package-for-sublime-text",
			"labels": ["language syntax"],
			"releases": [
				{
					"sublime_text": "<3000",
					"branch": "master"
				}
			]
		},
		{
			"name": "SuperCollider ST3",
			"details": "https://github.com/acarabott/supercollider-sublime",
			"labels": ["language syntax", "snippets"],
			"releases": [
				{
					"sublime_text": ">=3000",
					"tags": true
				}
			]
		},
		{
			"name": "SuperElixir",
			"details": "https://github.com/edelvalle/SuperElixir",
			"author": ["edelvalle"],
			"labels": ["auto-complete", "code navigation", "linting"],
			"releases": [
				{
					"sublime_text": ">=3126",
					"tags": true,
					"platforms": ["osx", "linux"]
				}
			]
		},
		{
			"name": "Superlime",
			"details": "https://github.com/azubr/Superlime",
			"releases": [
				{
					"sublime_text": "*",
					"platforms": ["windows", "linux"],
					"tags": true
				}
			]
		},
		{
			"name": "Superman Color Scheme",
			"details": "https://github.com/justindmartin/superman-color-scheme",
			"labels": ["color scheme"],
			"releases": [
				{
					"sublime_text": "*",
					"branch": "master"
				}
			]
		},
		{
			"name": "SuperNavigator",
			"details": "https://github.com/jugyo/SublimeSuperNavigator",
			"releases": [
				{
					"sublime_text": "*",
					"branch": "master"
				}
			]
		},
		{
			"name": "SuperPython",
			"details": "https://github.com/clarabstract/SuperPython",
			"releases": [
				{
					"sublime_text": "*",
					"tags": true
				}
			]
		},
		{
			"name": "SuperSelect",
			"details": "https://github.com/manafire/SublimeSuperSelect",
			"releases": [
				{
					"sublime_text": "*",
					"branch": "master"
				}
			]
		},
		{
			"name": "Suricate",
			"details": "https://github.com/nsubiron/SublimeSuricate",
			"labels": [
				"commands",
				"diff",
				"duckduckgo",
				"file navigation",
				"git",
				"google",
				"search",
				"surround scm",
				"svn",
				"tooltips",
				"utilities",
				"vcs"
			],
			"releases": [
				{
					"sublime_text": ">=3000",
					"tags": true
				}
			]
		},
		{
			"name": "Surround",
			"details": "https://github.com/jcartledge/sublime-surround",
			"releases": [
				{
					"sublime_text": "*",
					"branch": "master"
				}
			]
		},
		{
			"name": "Susy 2 Snippets",
			"details": "https://github.com/kyleshevlin/susy-snippets",
			"labels": ["snippets"],
			"releases": [
				{
					"sublime_text": "*",
					"tags": true
				}
			]
		},
		{
			"name": "Susy Snippets",
			"details": "https://github.com/pyronaur/Sublime-Susy",
			"labels": ["snippets"],
			"releases": [
				{
					"sublime_text": "*",
					"branch": "master"
				}
			]
		},
		{
			"name": "Svelte",
			"details": "https://github.com/corneliusio/svelte-sublime",
			"labels": ["language syntax", "svelte"],
			"releases": [
				{
					"sublime_text": ">=4143",
					"tags": "st4143-"
				},
				{
					"sublime_text": "4000 - 4142",
					"tags": "st4-"
				},
				{
					"sublime_text": "<4000",
					"tags": "st3-"
				}
			]
		},
		{
			"name": "Svelte Snippets",
			"details": "https://github.com/PierBover/svelte-snippets",
			"labels": ["snippets", "svelte"],
			"releases": [
				{
					"sublime_text": ">=3153",
					"tags": true
				}
			]
		},
		{
			"name": "SVG Icon Snippets",
			"details": "https://github.com/idleberg/sublime-svg-icons",
			"labels": ["auto-complete", "snippets", "svg", "svg icons"],
			"releases": [
				{
					"sublime_text": "*",
					"tags": true
				}
			]
		},
		{
			"name": "SVG Icons",
			"details": "https://github.com/s10wen/Sublime-Text-SVG-Icon-Snippets",
			"labels": ["snippets", "svg", "icon"],
			"releases": [
				{
					"sublime_text": "*",
					"tags": true
				}
			]
		},
		{
			"name": "SVG Preview",
			"details": "https://github.com/chunqiuyiyu/sublime-svg-preview",
			"labels": ["svg", "preview"],
			"releases": [
				{
					"sublime_text": ">3000",
					"tags": true
				}
			]
		},
		{
			"name": "SVG to JSX",
			"details": "https://github.com/scitech/sublime-svg-to-jsx",
			"labels": ["svg", "jsx", "react"],
			"releases": [
				{
					"sublime_text": "*",
					"tags": true
				}
			]
		},
		{
			"name": "SVG Viewer",
			"details": "https://github.com/YariKartoshe4ka/sublime-svg-viewer",
			"labels": ["svg", "view", "image"],
			"releases": [
				{
					"sublime_text": ">=3000",
					"tags": true
				}
			]
		},
		{
			"name": "SVG-Snippets",
			"details": "https://github.com/jorgeatgu/SVG-Snippets",
			"labels": ["snippets"],
			"releases": [
				{
					"sublime_text": "*",
					"tags": true
				}
			]
		},
		{
			"name": "SVGO",
			"details": "https://github.com/1000ch/Sublime-svgo",
			"labels": ["formatting", "svg"],
			"releases": [
				{
					"sublime_text": "*",
					"tags": true
				}
			]
		},
		{
			"name": "Swan",
			"details": "https://github.com/efe-blue/Swan",
			"labels": ["language syntax", "auto-complete", "swan", "miniapp", "smartprogramer"],
			"releases": [
				{
					"sublime_text": ">=3143",
					"tags": true
				}
			]
		},
		{
			"name": "Swap Selections",
			"details": "https://github.com/gillibrand/sublimetext-swap-selections",
			"labels": ["text manipulation"],
			"releases": [
				{
					"sublime_text": "*",
					"tags": true
				}
			]
		},
		{
			"name": "SwapStrings",
			"details": "https://github.com/philippotto/Sublime-SwapStrings",
			"labels": ["text manipulation"],
			"releases": [
				{
					"sublime_text": "*",
					"tags": true
				}
			]
		},
		{
			"name": "Swift",
			"details": "https://github.com/quiqueg/Swift-Sublime-Package",
			"labels": ["language syntax"],
			"releases": [
				{
					"sublime_text": "*",
					"tags": true
				}
			]
		},
		{
			"name": "Swift Autocomplete",
			"details": "https://github.com/Dan2552/SublimeTextSwiftAutocomplete",
			"labels": ["auto-complete", "completions", "documentation", "swift"],
			"releases": [
				{
					"sublime_text": "*",
					"platforms": ["osx", "linux"],
					"tags": true
				}
			]
		},
		{
			"name": "Swift Completion",
			"details": "https://github.com/tushortz/Swift-Completion",
			"labels": ["completions", "snippets"],
			"releases": [
				{
					"sublime_text": "*",
					"tags": true
				}
			]
		},
		{
			"name": "Swift Format",
			"details": "https://github.com/aerobounce/Sublime-Swift-Format",
			"labels": ["formatting", "prettify", "swift"],
			"releases": [
				{
					"sublime_text": ">=3000",
					"platforms": ["osx", "linux"],
					"tags": true
				}
			]
		},
		{
			"name": "Swift Foundation Completions",
			"details": "https://github.com/hatunike/Swift-Foundation-Sublime-Autocomplete-Package",
			"labels": ["snippets"],
			"releases": [
				{
					"sublime_text": "*",
					"tags": true
				}
			]
		},
		{
			"name": "Swift Next",
			"details": "https://github.com/Swift-Next/Swift-Next",
			"labels": ["language syntax"],
			"releases": [
				{
					"sublime_text": ">=4000",
					"tags": true
				}
			]
		},
		{
			"name": "SwiftKitten",
			"details": "https://github.com/johncsnyder/SwiftKitten",
			"labels": ["auto-complete", "swift"],
			"releases": [
				{
					"sublime_text": "*",
					"tags": true
				}
			]
		},
		{
			"name": "Swig",
			"details": "https://github.com/enagorny/sublime-swig",
			"labels": ["language syntax", "swig"],
			"releases": [
				{
					"sublime_text": "*",
					"tags": true
				}
			]
		},
		{
			"name": "SwigSnippets",
			"details": "https://github.com/thecodechef/sublime-swig-snippets",
			"labels": ["snippets", "swig"],
			"releases": [
				{
					"sublime_text": "*",
					"tags": true
				}
			]
		},
		{
			"name": "Switch File Deluxe",
			"details": "https://github.com/jturcotte/SublimeSwitchFileDeluxe",
			"releases": [
				{
					"sublime_text": "*",
					"branch": "master"
				}
			]
		},
		{
			"name": "Switch Script",
			"details": "https://github.com/amireh/SwitchScript",
			"releases": [
				{
					"sublime_text": "<3000",
					"branch": "master"
				}
			]
		},
		{
			"name": "Switch View in Group",
			"details": "https://github.com/adamchainz/SublimeSwitchViewInGroup",
			"releases": [
				{
					"sublime_text": "*",
					"tags": true
				}
			]
		},
		{
			"name": "Switch Window",
			"details": "https://github.com/SublimeText/SwitchWindow",
			"labels": ["navigation"],
			"releases": [
				{
					"sublime_text": ">=4107",
					"tags": true
				}
			]
		},
		{
			"name": "SwitchDictionary",
			"details": "https://github.com/Naereen/SublimeText3_SwitchDictionary",
			"releases": [
				{
					"sublime_text": ">=3000",
					"platforms": ["osx", "linux"],
					"tags": true
				}
			]
		},
		{
			"name": "SwitchLanguage",
			"details": "https://github.com/zerok/Sublime2-SwitchLanguage",
			"releases": [
				{
					"sublime_text": "<3000",
					"branch": "master"
				}
			]
		},
		{
			"name": "SwitchPanel",
			"description": "Switch which ouput panel to display",
			"details": "https://github.com/stoivo/sublime_switch_panel",
			"labels": ["panel"],
			"releases": [
				{
					"sublime_text": "*",
					"tags": true
				}
			]
		},
		{
			"name": "SymbolBalloon",
			"details": "https://github.com/matsukido/SymbolBalloon",
			"releases": [
				{
					"sublime_text": ">=4000",
					"tags": true
				}
			]
		},
		{
			"name": "Symfony2 Override",
			"details": "https://github.com/igormukhingmailcom/sublimetext3-symfony2-override-package",
			"releases": [
				{
					"sublime_text": ">=3000",
					"tags": true,
					"platforms": ["linux", "osx"]
				}
			]
		},
		{
			"name": "Symfony2 Snippets",
			"details": "https://github.com/raulfraile/sublime-symfony2",
			"labels": ["snippets"],
			"releases": [
				{
					"sublime_text": "*",
					"branch": "master"
				}
			]
		},
		{
			"name": "SymfonyCommander",
			"details": "https://github.com/pdaether/Sublime-SymfonyCommander",
			"releases": [
				{
					"sublime_text": "<3000",
					"branch": "master"
				}
			]
		},
		{
			"name": "SymfonyTools",
			"details": "https://bitbucket.org/ralmn/symfonytools-for-sublimetext-2",
			"releases": [
				{
					"sublime_text": "<3000",
					"branch": "master"
				}
			]
		},
		{
			"name": "Symitar",
			"details": "https://github.com/lxcodes/Symitar",
			"labels": ["language syntax"],
			"releases": [
				{
					"sublime_text": "*",
					"tags": true
				}
			]
		},
		{
			"name": "Sync Merge Scheme",
			"description": "Sync UI Schemes between Sublime Text and Sublime Merge",
			"details": "https://github.com/rafmjr/SyncMergeScheme",
			"labels": ["color scheme", "merge", "utilities", "diff/merge"],
			"releases": [
				{
					"sublime_text": "*",
					"tags": true
				}
			]
		},
		{
			"name": "Sync Settings",
			"details": "https://github.com/mfuentesg/SyncSettings",
			"releases": [
				{
					"sublime_text": ">=3000",
					"tags": true
				}
			]
		},
		{
			"name": "Sync View Scroll",
			"details": "https://github.com/zzjin/syncViewScroll",
			"releases": [
				{
					"sublime_text": "*",
					"tags": true
				}
			]
		},
		{
			"name": "SyncedSideBar",
			"details": "https://github.com/TheSpyder/SyncedSideBar",
			"releases": [
				{
					"sublime_text": "<4050",
					"tags": "st3-"
				},
				{
					"sublime_text": ">=4050",
					"tags": true
				}
			]
		},
		{
			"name": "SyncedSidebarBg",
			"details": "https://github.com/aziz/SublimeSyncedSidebarBg",
			"releases": [
				{
					"sublime_text": ">=3000",
					"branch": "master"
				}
			]
		},
		{
			"name": "SyncFileYouWant",
			"details": "https://github.com/Lanceshi2/SyncFileYouWant",
			"releases": [
				{
					"sublime_text": "*",
					"branch": "master"
				}
			]
		},
		{
			"name": "Synchronized File Scrolling",
			"details": "https://github.com/systembell/SublimeSynchroScroll",
			"releases": [
				{
					"sublime_text": "<3000",
					"branch": "master"
				}
			]
		},
		{
			"name": "Syncrow",
			"description": "Create and Sync Snippets.",
			"details": "https://github.com/Afzal7/syncrow",
			"homepage": "https://syncrow.herokuapp.com",
			"author": "Afzal7",
			"labels": ["snippets", "create", "syncrow", "synchronize"],
			"releases": [
				{
					"sublime_text": ">=3000",
					"tags": true
				}
			]
		},
		{
			"name": "Synesthesia",
			"details": "https://github.com/dariusf/synesthesia",
			"releases": [
				{
					"sublime_text": ">=3000",
					"tags": true
				}
			]
		},
		{
			"name": "Synonymizer",
			"details": "https://github.com/A5308Y/sublime-synonymizer",
			"author": "A5308Y",
			"labels": ["naming"],
			"releases": [
				{
					"sublime_text": ">=3000",
					"tags": true
				}
			]
		},
		{
			"name": "Syntax gRally",
			"details": "https://github.com/ghiboz/syntax-gRally",
			"labels": ["language syntax"],
			"releases": [
				{
					"sublime_text": "*",
					"tags": true
				}
			]
		},
		{
			"name": "Syntax Highlighting for SSS SugarSS",
			"details": "https://github.com/aazcast/Syntax-SugarSS-SublimeText",
			"labels": ["language syntax"],
			"releases": [
				{
					"sublime_text": "*",
					"tags": true
				}
			]
		},
		{
			"name": "Syntax Highlighting Scopes Showroom",
			"details": "https://github.com/baleyko/syntax-highlighting-scopes-showroom",
			"releases": [
				{
					"sublime_text": ">=3000",
					"tags": true
				}
			]
		},
		{
			"name": "Syntax History",
			"details": "https://github.com/malexer/SyntaxHistory",
			"labels": ["syntax", "syntax highlight"],
			"releases": [
				{
					"sublime_text": ">=3000",
					"tags": true
				}
			]
		},
		{
			"name": "Syntax Matcher",
			"details": "https://github.com/reinteractive-open/Syntax-Matcher",
			"releases": [
				{
					"sublime_text": "<3000",
					"branch": "master"
				}
			]
		},
		{
			"name": "Syntax ProtoList",
			"details": "https://github.com/lvzixun/sublime-protolist-syntax",
			"labels": ["language syntax"],
			"releases": [
				{
					"sublime_text": "*",
					"tags": true
				}
			]
		},
		{
			"name": "Syntax QBasic",
			"details": "https://github.com/nemoDreamer/sublime-syntax-qbasic",
			"labels": ["language syntax"],
			"releases": [
				{
					"sublime_text": "*",
					"tags": true
				}
			]
		},
		{
			"name": "Syntax Sproto",
			"details": "https://github.com/lvzixun/sublime-sproto-syntax",
			"labels": ["language syntax"],
			"releases": [
				{
					"sublime_text": "*",
					"tags": true
				}
			]
		},
		{
			"details": "https://github.com/srilumpa/SyntaxChecker",
			"releases": [
				{
					"sublime_text": "<3000",
					"branch": "master"
				}
			]
		},
		{
			"name": "SyntaxDefinitionHelper",
			"details": "https://github.com/matthew-dumas/syntax_definition_helper",
			"releases": [
				{
					"sublime_text": "<3000",
					"branch": "master"
				}
			]
		},
		{
			"name": "SyntaxFold",
			"details": "https://github.com/jamalsenouci/sublimetext-syntaxfold",
			"releases": [
				{
					"sublime_text": ">=3000",
					"tags": true
				}
			]
		},
		{
			"name": "SyntaxHighlighter Reloaded Color Scheme",
			"details": "https://github.com/unitmatrix/sublime-syntaxhighlighter",
			"labels": ["color scheme"],
			"releases": [
				{
					"sublime_text": "*",
					"tags": true
				}
			]
		},
		{
			"name": "SynthWave 84 - Color Scheme",
			"details": "https://github.com/lucasvscn/synthwave-sublime",
			"labels": ["color scheme"],
			"releases": [
				{
					"sublime_text": "*",
					"tags": true
				}
			]
		},
		{
			"name": "SysLog",
			"details": "https://github.com/gregschoen/sublimetext-syslog",
			"labels": ["language syntax", "color scheme"],
			"releases": [
				{
					"sublime_text": "*",
					"tags": true
				}
			]
		},
		{
			"name": "SystemRDL",
			"details": "https://github.com/deanMaker/sublime-language-systemrdl",
			"labels": ["language syntax"],
			"releases": [
				{
					"sublime_text": ">=3000",
					"tags": true
				}
			]
		},
		{
			"name": "SystemVerilog",
			"description": "Syntax Highlighting, smart snippets, autocompletion, code navigation and more for Verilog and SystemVerilog",
			"details": "https://github.com/TheClams/SystemVerilog",
			"homepage": "http://sv-doc.readthedocs.org/en/latest",
			"labels": ["completions", "language syntax", "snippets"],
			"releases": [
				{
					"sublime_text": ">=4000",
					"tags": "st4-"
				},
				{
					"sublime_text": "<4000",
					"tags": "st3-"
				}
			]
		}
	]
}<|MERGE_RESOLUTION|>--- conflicted
+++ resolved
@@ -2208,11 +2208,7 @@
 		{
 			"name": "SKILL from Cadence",
 			"details": "https://github.com/leoheck/sublime-cadence-skill",
-<<<<<<< HEAD
-=======
-			"previous_names": ["Cadence Skill"],
-			"labels": ["language syntax"],
->>>>>>> 121e3b13
+			"labels": ["language syntax"],
 			"releases": [
 				{
 					"sublime_text": "*",
@@ -3286,12 +3282,7 @@
 		{
 			"name": "SPICE Circuit Simulator",
 			"details": "https://github.com/leoheck/sublime-spice",
-<<<<<<< HEAD
-			"labels": ["circuit simulator"],
-=======
 			"labels": ["language syntax", "circuit simulator", "spice"],
-			"previous_names": ["Spice"],
->>>>>>> 121e3b13
 			"releases": [
 				{
 					"sublime_text": "*",
@@ -3832,12 +3823,7 @@
 		{
 			"name": "Stata Enhanced",
 			"details": "https://github.com/andrewheiss/SublimeStataEnhanced",
-<<<<<<< HEAD
-			"labels": ["stata"],
-=======
 			"labels": ["language syntax", "stata"],
-			"previous_names": ["Stata 13"],
->>>>>>> 121e3b13
 			"releases": [
 				{
 					"sublime_text": "*",
