--- conflicted
+++ resolved
@@ -395,21 +395,23 @@
 			]
 		},
 		{
-<<<<<<< HEAD
+			"name": "Scarpet",
+			"details": "https://github.com/lucifiel1618/SublimeScarpetSyntax",
+			"labels": ["language syntax", "completions"],
+			"releases": [
+				{
+					"sublime_text": ">=3092",
+					"tags": true
+				}
+			]
+		},
+		{
 			"name": "Scenic",
 			"details": "https://github.com/UCSCFormalMethods/Scenic-tmLanguage",
 			"labels": ["language syntax", "snippets"],
 			"releases": [
 				{
 					"sublime_text": "*",
-=======
-			"name": "Scarpet",
-			"details": "https://github.com/lucifiel1618/SublimeScarpetSyntax",
-			"labels": ["language syntax", "completions"],
-			"releases": [
-				{
-					"sublime_text": ">=3092",
->>>>>>> 699e9bdf
 					"tags": true
 				}
 			]
