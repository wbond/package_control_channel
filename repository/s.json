{
	"schema_version": "3.0.0",
	"packages": [
		{
			"details": "https://github.com/ayonix/sablecc-syntax",
			"releases": [
				{
					"sublime_text": "*",
					"tags": true
				}
			]
		},
		{
			"details": "https://github.com/khiltd/Saccades",
			"releases": [
				{
					"sublime_text": "<3000",
					"branch": "master"
				}
			]
		},
		{
			"name": "Sail Color Scheme",
			"details": "https://github.com/dennistimmermann/sail-scheme",
			"labels": ["color scheme"],
			"releases": [
				{
					"sublime_text": "*",
					"branch": "master"
				}
			]
		},
		{
			"name": "Sails Snippets",
			"details": "https://github.com/odtorres/Sails-Sublime-Snippets",
			"releases": [
				{
					"sublime_text": "*",
					"tags": true
				}
			]
		},
		{
			"name": "Salesforce Reference",
			"details": "https://github.com/Oblongmana/sublime-salesforce-reference",
			"releases": [
				{
					"sublime_text": ">=3000",
					"tags": true
				}
			]
		},
		{
			"name": "SaltStack-related syntax highlighting and snippets",
			"details": "https://github.com/saltstack/sublime-text",
			"releases": [
				{
					"sublime_text": "*",
					"tags": true
				}
			]
		},
		{
			"name": "Sandor's Glowfish Colour Scheme",
			"details": "https://github.com/czettnersandor/st3-glowfish-theme",
			"labels": ["color scheme"],
			"releases": [
				{
					"sublime_text": "*",
					"branch": "master"
				}
			]
		},
		{
			"name": "SaneSnippets",
			"details": "https://github.com/bobthecow/sublime-sane-snippets",
			"labels": ["snippets"],
			"releases": [
				{
					"sublime_text": "*",
					"branch": "master"
				}
			]
		},
		{
			"name": "SAS Programming",
			"description": "For using SAS Institute's Analytics & Data Management system." ,
			"details": "https://github.com/rpardee/sas",
			"labels": ["language syntax", "build-system", "snippets"],
			"author": ["rpardee", "friedegg", "seemack"],
			"releases": [
				{
					"sublime_text": ">=3000",
					"tags": true
				}
			]
		},
		{
			"name": "SashaS",
			"description": "Theme and color scheme, where all elements are good visible",
			"details": "https://github.com/Kristinita/SashaSublime",
			"author": "Sasha Chernykh",
			"labels": ["theme", "color scheme"],
			"releases": [
				{
					"sublime_text": ">=3114",
					"tags": "st3-"
				}
			]
		},
		{
			"name": "Sass",
			"details": "https://github.com/nathos/sass-textmate-bundle/tree/sublime",
			"labels": ["language syntax"],
			"releases": [
				{
					"sublime_text": "*",
					"base": "https://github.com/nathos/sass-textmate-bundle",
					"branch": "sublime"
				}
			]
		},
		{
			"name": "SASS Build",
			"details": "https://github.com/jaumefontal/SASS-Build-SublimeText2",
			"releases": [
				{
					"sublime_text": "*",
					"branch": "master"
				}
			]
		},
		{
			"name": "SASS Snippets",
			"details": "https://github.com/sublimebrasil/sublime-snippets-sass",
			"labels": ["snippets"],
			"releases": [
				{
					"sublime_text": "*",
					"tags": true
				}
			]
		},
		{
			"name": "Sass-Director",
			"previous_names": ["SassDirector"],
			"details": "https://github.com/Sass-Director/Sass-Director_Sublime",
			"labels": ["sass", "director", "manifest"],
			"releases": [
				{
					"sublime_text": "*",
					"tags": true
				}
			]
		},
		{
			"name": "SassBeautify",
			"details": "https://github.com/badsyntax/SassBeautify",
			"labels": ["sass", "formatting"],
			"releases": [
				{
					"sublime_text": "*",
					"tags": true
				}
			]
		},
		{
			"details": "https://github.com/bnlucas/SassBuilder",
			"releases": [
				{
					"sublime_text": "<3000",
					"branch": "master"
				}
			]
		},
		{
			"details": "https://github.com/ahmedam55/SassSolution",
			"releases": [
				{
					"sublime_text": "*",
					"tags": true
				}
			]
		},
		{
			"name": "Sassy Comments",
			"details": "https://github.com/danieldafoe/Sassy_Comments",
			"releases": [
				{
					"sublime_text": "*",
					"tags": true
				}
			]
		},
		{
			"name": "Save Copy As",
			"details": "https://github.com/theskyliner/SaveCopyAs",
			"releases": [
				{
					"sublime_text": "*",
					"tags": true
				}
			]
		},
		{
			"name": "SBT Runner",
			"details": "https://github.com/chiappone/Sublime-SBT-Runner",
			"releases": [
				{
					"sublime_text": "<3000",
					"branch": "master"
				}
			]
		},
		{
			"name": "Scaffolder",
			"details": "https://github.com/whalenut/SublimeScaffolder",
			"releases": [
				{
					"sublime_text": "<3000",
					"branch": "master"
				}
			]
		},
		{
			"name": "Scaffolding",
			"details": "https://github.com/balajithota85/sublime_scaffolding",
			"releases": [
				{
					"sublime_text": "<3000",
					"branch": "master"
				}
			]
		},
		{
			"name": "Scala Snippets",
			"details": "https://github.com/iDev0urer/sublime-scala-snippets",
			"labels": ["snippets", "scala"],
			"releases": [
				{
					"sublime_text": "*",
					"tags": true
				}
			]
		},
		{
			"name": "Scala Syntax",
			"details": "https://github.com/gwenzek/scalaSublimeSyntax",
			"labels": ["language syntax", "scala"],
			"releases": [
				{
					"sublime_text": ">=3084",
					"tags": true
				}
			]
		},
		{
			"name": "ScalaProjectGeneratorFacade",
			"details": "https://github.com/lgmerek/ScalaProjectGeneratorFacade",
			"labels": ["scala", "automation"],
			"releases": [
				{
					"sublime_text": ">=3000",
					"platforms": "osx",
					"tags": true
				}
			]
		},
		{
			"name": "Scalariver",
			"details": "https://github.com/dohzya/sublime_scalariver",
			"releases": [
				{
					"sublime_text": "*",
					"branch": "master"
				}
			]
		},
		{
			"name": "ScalaTest",
			"details": "https://github.com/patgannon/sublimetext-scalatest",
			"releases": [
				{
					"sublime_text": "<3000",
					"branch": "master"
				}
			]
		},
		{
			"details": "https://bitbucket.org/inkytonik/scalaworksheet",
			"releases": [
				{
					"sublime_text": ">=3000",
					"branch": "default"
				}
			]
		},
		{
			"name": "Scalex Documentation Search",
			"details": "https://github.com/pkukielka/SublimeScalex",
			"releases": [
				{
					"sublime_text": ">=3000",
					"tags": true
				}
			]
		},
		{
			"name": "Schema Validator",
			"details": "https://github.com/ligershark/SchemaValidator",
			"releases": [
				{
					"sublime_text": ">=3000",
					"platforms": ["osx", "windows"],
					"branch": "master"
				}
			]
		},
		{
			"name": "Scheme",
			"details": "https://github.com/egrachev/sublime-scheme",
			"labels": ["language syntax", "snippets"],
			"releases": [
				{
					"sublime_text": "*",
					"branch": "master"
				}
			]
		},
		{
			"name": "SchemeCycler",
			"details": "https://github.com/rrerolle/sublime-scheme-cycler",
			"releases": [
				{
					"sublime_text": "<3000",
					"branch": "master"
				}
			]
		},
		{
			"details": "https://github.com/benweier/Schemr",
			"labels": ["color scheme"],
			"releases": [
				{
					"sublime_text": "*",
					"branch": "master"
				}
			]
		},
		{
			"name": "Scilab",
			"details": "https://github.com/holgern/sublime-scilab",
			"labels": ["language syntax", "snippets"],
			"releases": [
				{
					"sublime_text": "*",
					"tags": true
				}
			]
		},
		{
			"name": "Scoggle",
			"details": "https://github.com/ssanj/Scoggle",
			"labels": ["testing", "scala"],
			"releases": [
				{
					"sublime_text": ">=3083",
					"platforms": ["osx", "linux"],
					"tags": true
				}
			]
		},
		{
			"name": "Scold",
			"details": "https://github.com/Xion/SublimeScold",
			"labels": ["code_sharing", "email", "remote_collaboration"],
			"releases": [
				{
					"sublime_text": "<3000",
					"tags": true
				}
			]
		},
		{
			"name": "ScopeAlways",
			"details": "https://github.com/yaworsw/Sublime-ScopeAlways",
			"releases": [
				{
					"sublime_text": "*",
					"tags": true
				}
			]
		},
		{
			"name": "ScopeContext",
			"details": "https://github.com/shagabutdinov/sublime-scope-context",
			"donate": "https://github.com/shagabutdinov/sublime-enhanced/blob/master/readme-donations.md",
			"labels": ["sublime-enhanced", "utilities"],
			"releases": [
				{
					"sublime_text": "*",
					"branch": "master"
				}
			]
		},
		{
			"details": "https://github.com/facelessuser/ScopeHunter",
			"releases": [
				{
					"sublime_text": "<3000",
					"tags": "st2-"
				},
				{
					"sublime_text": ">=3000",
					"tags": "st3-"
				}
			]
		},
		{
			"details": "https://github.com/willurd/ScopeStatus",
			"releases": [
				{
					"sublime_text": "<3000",
					"branch": "master"
				}
			]
		},
		{
			"name": "SCRAPfy",
			"details": "https://github.com/hashdog/scrapfy-sublime-plugin",
			"labels": ["collaborative", "editor", "p2p", "share", "pair"],
			"releases": [
				{
					"sublime_text": "*",
					"branch": "master"
				}
			]
		},
		{
			"name": "Scrapy",
			"details": "https://github.com/marco-lavagnino/scrapy-sublime-plugin",
			"releases": [
				{
					"sublime_text": "*",
					"tags": true
				}
			]
		},
		{
			"name": "Scratch",
			"details": "https://github.com/jschonberg/Scratch",
			"labels": ["snippets notes notepad scratchpad"],
			"releases": [
				{
					"sublime_text": "*",
					"tags": true
				}
			]
		},
		{
			"name": "Scratchpad",
			"details": "https://github.com/i-anunay/sublime_scratchpad",
			"labels": ["quick", "notes", "notepad", "scratchpad"],
			"releases": [
				{
					"sublime_text": "*",
					"tags": true
				}
			]
		},
		{
			"name": "scriptcs",
			"details": "https://github.com/scriptcs/scriptcs-sublime",
			"labels": ["language syntax"],
			"releases": [
				{
					"sublime_text": "*",
					"branch": "master"
				}
			]
		},
		{
			"details": "https://github.com/scttcper/Scriptogram",
			"releases": [
				{
					"sublime_text": "<3000",
					"branch": "master"
				}
			]
		},
		{
			"details": "https://github.com/blastmann/ScriptOgrSender",
			"releases": [
				{
					"sublime_text": "<3000",
					"branch": "master"
				}
			]
		},
		{
			"name": "Scroll Other Pane",
			"details": "https://github.com/keisuke-nakata/ScrollOtherPane",
			"releases": [
				{
					"sublime_text": "*",
					"branch": "master"
				}
			]
		},
		{
			"name": "ScrollAlternative",
			"details": "https://github.com/shagabutdinov/sublime-scroll-enhanced",
			"donate": "https://github.com/shagabutdinov/sublime-enhanced/blob/master/readme-donations.md",
			"labels": ["sublime-enhanced", "text navigation"],
			"releases": [
				{
					"sublime_text": "*",
					"branch": "master"
				}
			]
		},
		{
			"details": "https://github.com/SublimeText/ScrollOffset",
			"releases": [
				{
					"sublime_text": "*",
					"branch": "master"
				}
			]
		},
		{
			"name": "SCSS",
			"details": "https://github.com/MarioRicalde/SCSS.tmbundle/tree/SublimeText2",
			"labels": ["language syntax"],
			"releases": [
				{
					"sublime_text": "*",
					"base": "https://github.com/MarioRicalde/SCSS.tmbundle",
					"branch": "SublimeText2"
				}
			]
		},
		{
			"name": "SCSS Compiler",
			"details": "https://github.com/mattarnster/scsscompiler",
			"releases": [
				{
					"sublime_text": "*",
					"tags": true,
					"platforms": ["osx", "linux"]
				}
			]
		},
		{
			"name": "SCSS Expander",
			"details": "https://github.com/garetht/sublime-scss-expander",
			"labels": ["language syntax"],
			"releases": [
				{
					"sublime_text": "*",
					"tags": true
				}
			]
		},
		{
			"name": "SCSS Snippets",
			"details": "https://github.com/npostulart/SCSS-Snippets",
			"labels": ["snippets"],
			"releases": [
				{
					"sublime_text": "*",
					"branch": "master"
				}
			]
		},
		{
			"name": "Scuggest",
			"details": "https://github.com/ssanj/Scuggest",
			"labels": ["imports", "scala"],
			"releases": [
				{
					"sublime_text": ">=3083",
					"tags": true
				}
			]
		},
		{
			"name": "ScummC",
			"details": "https://github.com/idleberg/sublime-scummc",
			"labels": ["auto-complete"],
			"releases": [
				{
					"sublime_text": "<3103",
					"tags": "st2-"
				},
				{
					"sublime_text": ">=3103",
					"tags": "st3-"
				}
			]
		},
		{
			"name": "SDC Constraints",
			"details": "https://github.com/leoheck/sublime-synopsys-constraints",
			"releases": [
				{
					"sublime_text": "*",
					"branch": "master"
				}
			]
		},
		{
			"name": "SDLang",
			"details": "https://github.com/s-ludwig/sublime-sdlang",
			"releases": [
				{
					"sublime_text": "*",
					"tags": true
				}
			]
		},
		{
			"name": "Search Anywhere",
			"details": "https://github.com/ericmartel/Sublime-Text-2-Search-Anywhere-Plugin",
			"releases": [
				{
					"sublime_text": "*",
					"branch": "master"
				}
			]
		},
		{
			"name": "Search in Project",
			"details": "https://github.com/leonid-shevtsov/SearchInProject_SublimeText",
			"labels": ["search"],
			"previous_names": ["SearchInProject"],
			"releases": [
				{
					"sublime_text": "*",
					"tags": true
				}
			]
		},
		{
			"name": "Search Stack Overflow",
			"details": "https://github.com/ericmartel/Sublime-Text-2-Stackoverflow-Plugin",
			"releases": [
				{
					"sublime_text": "*",
					"branch": "master"
				}
			]
		},
		{
			"name": "Search Valve Wiki",
			"details": "https://github.com/yogensia/SublimeValveWiki",
			"releases": [
				{
					"sublime_text": "<3000",
					"tags": true
				}
			]
		},
		{
			"name": "Search WordPress Codex",
			"details": "https://github.com/welovewordpress/SublimeWordPressCodex",
			"releases": [
				{
					"sublime_text": "<3000",
					"branch": "master"
				}
			]
		},
		{
			"name": "Search WordPress Codex or QueryPosts",
			"details": "https://github.com/tripflex/SublimeWordpressCodexQueryPosts",
			"labels": ["st3", "wordpress", "queryposts", "codex"],
			"releases": [
				{
					"sublime_text": ">=3000",
					"branch": "master"
				}
			]
		},
		{
			"details": "https://github.com/Pugsworth/SearchGmodWiki",
			"releases": [
				{
					"sublime_text": "<3000",
					"branch": "master"
				}
			]
		},
		{
			"name": "SearchPanelEnhanced",
			"details": "https://github.com/shagabutdinov/sublime-search-panel-enhanced",
			"donate": "https://github.com/shagabutdinov/sublime-enhanced/blob/master/readme-donations.md",
			"labels": ["sublime-enhanced", "utilities"],
			"releases": [
				{
					"sublime_text": "*",
					"branch": "master"
				}
			]
		},
		{
			"name": "Section Comment",
			"details": "https://github.com/gkhn/SectionComment",
			"releases": [
				{
					"sublime_text": "*",
					"tags": true
				}
			]
		},
		{
			"name": "Seeing Is Believing",
			"details": "https://github.com/JoshCheek/sublime-text-2-seeing-is-believing",
			"releases": [
				{
					"sublime_text": "<3000",
					"branch": "master"
				}
			]
		},
		{
			"name": "Select all by current scope",
			"details": "https://github.com/mreq/sublime-select-all-by-current-scope",
			"releases": [
				{
					"sublime_text": "*",
					"tags": true
				}
			]
		},
		{
			"name": "Select By Regex",
			"details": "https://github.com/mvoidex/SublimeSelectByRegex",
			"releases": [
				{
					"sublime_text": "*",
					"tags": true
				}
			]
		},
		{
			"name": "Select Multi Lines",
			"details": "https://github.com/a112121788/SelectMultiLines",
			"releases": [
				{
					"sublime_text": "*",
					"tags": true
				}
			]
		},
		{
			"name": "Select Quoted",
			"details": "https://github.com/int3h/SublimeSelectQuoted",
			"releases": [
				{
					"sublime_text": "*",
					"tags": true
				}
			]
		},
		{
			"name": "SelectExact",
			"details": "https://github.com/spywhere/SelectExact",
			"releases": [
				{
					"sublime_text": ">=3000",
					"tags": true
				}
			]
		},
		{
			"name": "Selection Evaluator",
			"details": "https://github.com/lengstrom/MathEvaluator",
			"labels": ["text manipulation"],
			"releases": [
				{
					"sublime_text": "*",
					"branch": "master"
				}
			]
		},
		{
			"name": "SelectionRubyEval",
			"details": "https://github.com/jcshih/SelectionRubyEval",
			"labels": ["text manipulation", "ruby"],
			"releases": [
				{
					"sublime_text": "*",
					"tags": true
				}
			]
		},
		{
			"name": "SelectionTools",
			"details": "https://github.com/simonrad/sublime-selection-tools",
			"releases": [
				{
					"sublime_text": "<3000",
					"branch": "master"
				}
			]
		},
		{
			"name": "SelectNextNumber",
			"details": "https://github.com/defmech/SelectNextNumber-sublime-package",
			"releases": [
				{
					"sublime_text": "*",
					"tags": true
				}
			]
		},
		{
			"name": "Selector",
			"details": "https://github.com/tomdickin/sublime_selector",
			"releases": [
				{
					"sublime_text": "<3000",
					"tags": true
				}
			]
		},
		{
			"name": "SelectUntil",
			"details": "https://github.com/xavi-/sublime-selectuntil",
			"labels": ["text manipulation", "text navigation", "text selection"],
			"releases": [
				{
					"sublime_text": "*",
					"branch": "master"
				}
			]
		},
		{
			"name": "Selenium Snippets",
			"details": "https://github.com/sloria/sublime-selenium-snippets",
			"labels": ["snippets"],
			"releases": [
				{
					"sublime_text": "*",
					"branch": "master"
				}
			]
		},
		{
			"name": "Semantic UI",
			"details": "https://github.com/idleberg/Semantic-UI-Sublime-Text",
			"labels": ["snippets", "html"],
			"releases": [
				{
					"sublime_text": "*",
					"tags": true
				}
			]
		},
		{
			"name": "Semi",
			"details": "https://github.com/yyx990803/semi-sublime",
			"labels": ["text manipulation"],
			"releases": [
				{
					"sublime_text": ">=3000",
					"tags": true
				}
			]
		},
		{
			"name": "Semicolon",
			"details": "https://github.com/shagabutdinov/sublime-semicolon",
			"donate": "https://github.com/shagabutdinov/sublime-enhanced/blob/master/readme-donations.md",
			"labels": ["sublime-enhanced", "text manipulation"],
			"releases": [
				{
					"sublime_text": "*",
					"branch": "master"
				}
			]
		},
		{
			"name": "Sencha",
			"details": "https://github.com/rdougan/Sencha.sublime",
			"releases": [
				{
					"sublime_text": "*",
					"branch": "master"
				}
			]
		},
		{
			"name": "Send by Mail",
			"details": "https://github.com/tdebarochez/sublime-mailto",
			"releases": [
				{
					"sublime_text": "<3000",
					"branch": "master"
				}
			]
		},
		{
			"name": "Send to 3ds Max",
			"details": "https://github.com/cb109/sublime3dsmax",
			"releases": [
				{
					"sublime_text": "*",
					"platforms" : ["windows"],
					"tags": true
				}
			]
		},
		{
			"name": "Send To Sandbox",
			"details": "https://github.com/DavidGerva/SendToSandbox-SublimePlugin",
			"releases": [
				{
					"sublime_text": ">=3000",
					"tags": true
				}
			]
		},
		{
			"name": "Send to Shell",
			"details": "https://github.com/Twizzledrizzle/Send-to-Shell",
			"labels": ["external", "terminal", "shell", "repl"],
			"releases": [
				{
					"sublime_text": ">=3000",
					"platforms": ["windows"],
					"tags": true
				}
			]
		},
		{
			"details": "https://github.com/wch/SendText",
			"labels": ["terminal"],
			"releases": [
				{
					"sublime_text": "*",
					"branch": "master"
				}
			]
		},
		{
			"name": "SendToJsonBlob",
			"details": "https://github.com/abhishekchavan/sendtojsonblob",
			"releases": [
				{
					"sublime_text": ">=3000",
					"tags": true
				}
			]
		},
		{
			"name": "SendToPasteBin",
			"details": "https://github.com/Xaro/SendToPasteBin",
			"releases": [
				{
					"sublime_text": "*",
					"branch": "master"
				}
			]
		},
		{
			"name": "Sepiarize Color Scheme",
			"details": "https://github.com/kn9ts/sepiarize",
			"labels": ["color scheme"],
			"releases": [
				{
					"sublime_text": "*",
					"tags": true
				}
			]
		},
		{
			"name": "SequentialBuilder",
			"details": "https://github.com/dkleinsmann/sublime_sequential_build",
			"releases": [
				{
					"sublime_text": "*",
					"tags": true
				}
			]
		},
		{
			"details": "https://github.com/facelessuser/SerializedDataConverter",
			"previous_names": ["PlistJsonConverter"],
			"releases": [
				{
					"sublime_text": "<3000",
					"tags": "st2-"
				},
				{
					"sublime_text": ">=3000",
					"tags": "st3-"
				}
			]
		},
		{
			"name": "ServiceNow API Autocompletion",
			"details": "https://github.com/dancigrang/servicenow-autocomplete",
			"releases": [
				{
					"sublime_text": "*",
					"tags": true
				}
			]
		},
		{
			"name": "Session Manager",
			"details": "https://github.com/Zeeker/sublime-SessionManager",
			"donate": "https://gratipay.com/Zeeker",
			"labels": ["workspace", "save", "window"],
			"releases": [
				{
					"sublime_text": ">=3000",
					"tags": true
				}
			]
		},
		{
			"name": "SetDjangoSyntax",
			"details": "https://bitbucket.org/pjv/setdjangosyntax",
			"releases": [
				{
					"sublime_text": "<3000",
					"branch": "default"
				}
			]
		},
		{
			"name": "Seti_UI",
			"details": "https://github.com/ctf0/Seti_ST3",
			"labels": ["theme", "color scheme"],
			"releases": [
				{
					"sublime_text": ">=3000",
					"tags": true
				}
			]
		},
		{
			"name": "Seti_UX",
			"details": "https://github.com/ctf0/Seti_UX",
			"labels": ["color scheme"],
			"releases": [
				{
					"sublime_text": "*",
					"tags": true
				}
			]
		},
		{
			"name": "SetlX Helper",
			"details": "https://github.com/LucaVazz/SetlXHelper",
			"releases": [
				{
					"sublime_text": "*",
					"tags": true
				}
			]
		},
		{
			"name": "SexySnippets",
			"details": "https://github.com/felquis/SexySnippets",
			"homepage": "https://github.com/felquis/SexySnippets",
			"author": "felquis",
			"labels": ["HTML", "javascript", "snippet", "pattern", "CSS"],
			"previous_names": ["Sexy Snippets"],
			"releases": [
				{
					"sublime_text": "*",
					"tags": true
				}
			]
		},
		{
			"name": "SfCommand",
			"details": "https://github.com/jtwebb/sfcommand",
			"releases": [
				{
					"sublime_text": ">=3000",
					"branch": "master"
				}
			]
		},
		{
			"name": "Shader Syntax (GLSL HLSL Cg)",
			"details": "https://github.com/noct/sublime-shaders",
			"labels": ["language syntax"],
			"previous_names": ["SublimeSL"],
			"releases": [
				{
					"sublime_text": "*",
					"tags": true
				}
			]
		},
		{
			"name": "ShaderLanguages",
			"details": "https://bitbucket.org/asmodai/shaderlanguages",
			"labels": ["language syntax"],
			"releases": [
				{
					"sublime_text": "*",
					"tags": true
				}
			]
		},
		{
			"name": "SHARC or Blackfin DSP assembly highlighting",
			"details": "https://github.com/calculuswhiz/SHARC-assembly-Sublime-Syntax",
			"labels": ["language syntax", "SHARC", "Blackfin", "VisualDSP"],
			"releases": [
				{
					"sublime_text": "*",
					"tags": true
				}
			]
		},
		{
			"name": "Share File",
			"details": "https://github.com/dineshkumar-cse/ShareFile",
			"labels": ["share", "file", "code", "upload"],
			"releases": [
				{
					"sublime_text": "*",
					"tags": true
				}
			]
		},
		{
			"name": "Shebang",
			"details": "https://github.com/samizdatco/sublime-text-shebang",
			"releases": [
				{
					"sublime_text": "<3000",
					"branch": "master"
				}
			]
		},
		{
			"name": "Shell Exec",
			"details": "https://github.com/gbaptista/sublime-3-shell-exec",
			"releases": [
				{
					"sublime_text": ">=3000",
					"tags": true
				}
			]
		},
		{
			"name": "Shell Turtlestein",
			"details": "https://github.com/misfo/Shell-Turtlestein",
			"releases": [
				{
					"sublime_text": "<3000",
					"branch": "sublime-text-2"
				},
				{
					"sublime_text": ">=3000",
					"branch": "master"
				}
			]
		},
		{
			"name": "ShellCommand",
			"details": "https://github.com/markbirbeck/sublime-text-shell-command",
			"labels": ["shell", "emacs"],
			"previous_names": ["Shell Command"],
			"releases": [
				{
					"sublime_text": ">=3000",
					"tags": true
				}
			]
		},
		{
			"name": "ShellScriptImproved",
			"details": "https://github.com/jfcherng/Sublime-ShellScriptImproved",
			"labels": ["language syntax"],
			"releases": [
				{
					"sublime_text": ">=3092",
					"tags": true
				}
			]
		},
		{
			"name": "ShellStatus",
			"details": "https://github.com/shagabutdinov/sublime-shell-status",
			"donate": "https://github.com/shagabutdinov/sublime-enhanced/blob/master/readme-donations.md",
			"labels": ["sublime-enhanced", "theme"],
			"releases": [
				{
					"sublime_text": "*",
					"branch": "master"
				}
			]
		},
		{
			"name": "ShenMa",
			"details": "https://github.com/molee1905/ShenMa",
			"releases": [
				{
					"sublime_text": ">=3000",
					"platforms": ["osx"],
					"tags": true
				}
			]
		},
		{
			"name": "Sherumite - Color Scheme",
			"details": "https://github.com/gsheru/Sherumite-ColorScheme",
			"releases": [
				{
					"sublime_text": "*",
					"tags": true
				}
			]
		},
		{
			"name": "Shinken",
			"details": "https://github.com/Frescha/shinken-sublime",
			"labels": ["language syntax", "snippets"],
			"releases": [
				{
					"sublime_text": "*",
					"tags": true
				}
			]
		},
		{
			"name": "Shlisp Syntax",
			"details": "https://github.com/mhetrick/sublime-shlisp",
			"labels": ["language syntax"],
			"releases": [
				{
					"sublime_text": "*",
					"branch": "master"
				}
			]
		},
		{
			"name": "shoulda-matchers Snippets",
			"details": "https://github.com/maxehmookau/shoulda-matchers-snippets",
			"releases": [
				{
					"sublime_text": "*",
					"tags": true
				}
			]
		},
		{
			"name": "ShouldjsSnippets",
			"details": "https://github.com/jmnsf/ShouldjsSnippets",
			"labels": ["snippets", "javascript", "shouldjs"],
			"releases": [
				{
					"sublime_text": "*",
					"tags": true
				}
			]
		},
		{
			"name": "Show Character Code",
			"details": "https://github.com/borislubimov/ShowCharacterCode",
			"labels": ["ascii", "unicode"],
			"releases": [
				{
					"sublime_text": "*",
					"tags": true
				}
			]
		},
		{
			"name": "Show Open Files",
			"details": "https://github.com/grapegravity/ShowOpenFiles",
			"labels": ["status", "file"],
			"releases": [
				{
					"sublime_text": "*",
					"branch": "master"
				}
			]
		},
		{
			"details": "https://github.com/grapegravity/ShowEncoding",
			"releases": [
				{
					"sublime_text": "<3000",
					"branch": "master"
				}
			]
		},
		{
			"name": "ShowTexdoc",
			"previous_names": ["Show Texdoc"],
			"details": "https://github.com/CareF/Show-Texdoc",
			"releases": [
				{
					"sublime_text": "*",
					"tags": true
				}
			]
		},
		{
			"name": "Shrink Whitespaces",
			"details": "https://github.com/dacap/sublime-shrink-whitespaces",
			"releases": [
				{
					"sublime_text": "<3000",
					"branch": "master"
				}
			]
		},
		{
			"name": "Shuffle",
			"details": "https://github.com/TiborIntelSoft/SublimeShuffle",
			"labels": ["language syntax"],
			"releases": [
				{
					"sublime_text": "*",
					"tags": true
				}
			]
		},
		{
			"name": "Side-by-Side Settings",
			"details": "https://github.com/jgbishop/sxs-settings",
			"donate": "https://www.paypal.com/cgi-bin/webscr?cmd=_s-xclick&hosted_button_id=4FJM9Y54FV6E4",
			"labels": ["utilities"],
			"previous_names": ["SxS Settings"],
			"releases": [
				{
					"sublime_text": "*",
					"tags": true
				}
			]
		},
		{
			"name": "SideBarEnhancements",
<<<<<<< HEAD
			"details": "https://github.com/titoBouzout/SideBarEnhancements",
			"readme": "https://raw.githubusercontent.com/titoBouzout/SideBarEnhancements/st3/readme.md",
			"donate": "https://www.paypal.com/cgi-bin/webscr?cmd=_s-xclick&hosted_button_id=DD4SL2AHYJGBW",
			"labels": ["sidebar", "folder", "directory", "file", "clipboard"],
			"releases": [
				{
=======
			"details": "https://github.com/SideBarEnhancements-org/SideBarEnhancements",		
			"readme": "https://raw.githubusercontent.com/SideBarEnhancements-org/SideBarEnhancements/st3/readme.md",		
			"donate": "https://www.paypal.com/cgi-bin/webscr?cmd=_s-xclick&hosted_button_id=DD4SL2AHYJGBW",		
			"labels": ["sidebar", "folder", "directory", "file", "clipboard"],		
			"releases": [		
				{		
>>>>>>> f501e360
					"sublime_text": ">=3000",
					"tags":true
				}
			]
		},
		{
			"name": "SidebarSeparator",
			"details": "https://github.com/ekazyam/SidebarSeparator",
			"labels": ["sidebar", "utilities"],
			"releases": [
				{
					"sublime_text": ">=3000",
					"tags": true
				}
			]
		},
		{
			"name": "Silex Snippets",
			"details": "https://github.com/franciscosantamaria/sublime-silex",
			"labels": ["snippets"],
			"releases": [
				{
					"sublime_text": "*",
					"branch": "master"
				}
			]
		},
		{
			"name": "Silk Web Toolkit Snippets",
			"details": "https://github.com/silk-web-toolkit/SILK-snippets",
			"labels": ["snippets"],
			"releases": [
				{
					"sublime_text": "*",
					"branch": "master"
				}
			]
		},
		{
			"name": "Silky Jump",
			"details": "https://github.com/lanbin/silkyjump",
			"releases": [
				{
					"sublime_text": "*",
					"branch": "master"
				}
			]
		},
		{
			"name": "SilverStripe",
			"details": "https://github.com/benjamin-smith/sublime-text-silverstripe",
			"labels": ["language syntax"],
			"releases": [
				{
					"sublime_text": "*",
					"branch": "master"
				}
			]
		},
		{
			"name": "Simple Ember.js Navigator",
			"details": "https://github.com/noklesta/SublimeEmberNav",
			"releases": [
				{
					"sublime_text": "<3000",
					"branch": "master"
				}
			]
		},
		{
			"name": "Simple FTP Deploy",
			"details": "https://github.com/HexRx/simple-ftp-deploy",
			"labels": ["ftp"],
			"releases": [
				{
					"sublime_text": ">=3000",
					"tags": true
				}
			]
		},
		{
			"name": "Simple Import",
			"details": "https://github.com/vini175pa/sublime-simple-import",
			"releases": [
				{
					"sublime_text": ">=3000",
					"tags": true
				}
			]
		},
		{
			"name": "Simple MVC Framework Snippets",
			"details": "https://github.com/simple-mvc-framework/SMVC-Snippets",
			"labels": ["snippets"],
			"previous_names": ["SMVC-Snippets"],
			"releases": [
				{
					"sublime_text": "*",
					"branch": "master"
				}
			]
		},
		{
			"name": "Simple Print Function",
			"details": "https://github.com/svenax/SublimePrint",
			"labels": ["printing"],
			"releases": [
				{
					"sublime_text": "*",
					"branch": "master"
				}
			]
		},
		{
			"name": "Simple Rails Navigator",
			"details": "https://github.com/noklesta/SublimeRailsNav",
			"releases": [
				{
					"sublime_text": "<3000",
					"branch": "master"
				}
			]
		},
		{
			"name": "SimpleClone",
			"details": "https://github.com/mikefowler/simple-clone",
			"releases": [
				{
					"sublime_text": "*",
					"branch": "master"
				}
			]
		},
		{
			"name": "SimpleCov",
			"details": "https://github.com/sentience/SublimeSimpleCov",
			"labels": ["testing", "ruby"],
			"releases": [
				{
					"sublime_text": ">=3000",
					"tags": true
				}
			]
		},
		{
			"name": "SimpleMarker",
			"details": "https://github.com/jugyo/SublimeSimpleMarker",
			"releases": [
				{
					"sublime_text": "*",
					"branch": "master"
				}
			]
		},
		{
			"name": "SimplePHPSpec",
			"details": "https://github.com/antoniofrignani/SimplePHPSpec-for-Sublime-Text",
			"releases": [
				{
					"sublime_text": ">=3000",
					"branch": "master"
				}
			]
		},
		{
			"name": "SimplePHPUnit",
			"details": "https://github.com/evgeny-golubev/SimplePHPUnit-for-Sublime-Text",
			"donate": "https://www.paypal.com/cgi-bin/webscr?cmd=_s-xclick&hosted_button_id=SZ6YWJUGFM9J8",
			"releases": [
				{
					"sublime_text": ">=3000",
					"branch": "master"
				}
			]
		},
		{
			"name": "SimpleSession",
			"details": "https://github.com/woodruffw/SimpleSession",
			"labels": ["workspace", "save", "session", "manager", "window"],
			"releases": [
				{
					"sublime_text": ">=3000",
					"tags": true
				}
			]
		},
		{
			"name": "SimpleStateManager Snippets",
			"details": "https://github.com/SimpleStateManager/SimpleStateManager-Snippets",
			"releases": [
				{
					"sublime_text": "*",
					"tags": true
				}
			]
		},
		{
			"name": "SimplestDebugger",
			"details": "https://github.com/KELiON/SimplestDebugger",
			"releases": [
				{
					"sublime_text": "*",
					"branch": "master"
				}
			]
		},
		{
			"details": "https://github.com/hydralien/SimpleSync",
			"releases": [
				{
					"sublime_text": "*",
					"branch": "master"
				}
			]
		},
		{
			"name": "SimpleTesting",
			"details": "https://github.com/coretick/SimpleTestingSublime",
			"releases": [
				{
					"sublime_text": "*",
					"branch": "master"
				}
			]
		},
		{
			"name": "SimpleTODO",
			"details": "https://github.com/jugyo/SublimeSimpleTODO",
			"releases": [
				{
					"sublime_text": "*",
					"branch": "master"
				}
			]
		},
		{
			"name": "Simutrans dat Syntax",
			"details": "https://github.com/An-dz/SimutransDatSyntax",
			"releases": [
				{
					"sublime_text": "*",
					"tags": true
				}
			]
		},
		{
			"name": "SingleTrailingNewLine",
			"details": "https://github.com/mattst/sublime-single-trailing-new-line",
			"releases": [
				{
					"sublime_text": "*",
					"tags": true
				}
			]
		},
		{
			"name": "SingularitySnippets",
			"details": "https://github.com/blcook223/SingularitySnippets",
			"releases": [
				{
					"sublime_text": "*",
					"tags": true
				}
			]
		},
		{
			"name": "Sinon",
			"details": "https://github.com/mokkabonna/sublime-sinon",
			"labels": ["sinon", "completions"],
			"releases": [
				{
					"sublime_text": "*",
					"tags": true
				}
			]
		},
		{
			"name": "Siteleaf Liquid Syntax",
			"details": "https://github.com/siteleaf/liquid-syntax-mode",
			"releases": [
				{
					"sublime_text": "*",
					"tags": true
				}
			]
		},
		{
			"name": "Six - Future JavaScript Syntax",
			"details": "https://github.com/matthewrobb/Six.tmLanguage",
			"labels": ["language syntax"],
			"previous_names": ["Six: Future JavaScript Syntax"],
			"releases": [
				{
					"sublime_text": "*",
					"branch": "master"
				}
			]
		},
		{
			"name": "SJSON",
			"details": "https://github.com/jims/sublime-sjson",
			"labels": ["language syntax"],
			"releases": [
				{
					"sublime_text": "*",
					"branch": "master"
				}
			]
		},
		{
			"name": "Sketch.js",
			"details": "https://github.com/dmnsgn/sublime-sketchjs",
			"labels": ["auto-complete", "snippets"],
			"releases": [
				{
					"sublime_text": "*",
					"tags": true
				}
			]
		},
		{
			"name": "Skins",
			"details": "https://github.com/deathaxe/sublime-skins",
			"labels": ["themes", "utilities"],
			"releases": [
				{
					"sublime_text": ">=3000",
					"tags": true
				}
			]
		},
		{
			"name": "Skript",
			"details": "https://github.com/piratjsk/ST3_Skript",
			"labels": ["language syntax"],
			"releases": [
				{
					"sublime_text": ">=3000",
					"tags": true
				}
			]
		},
		{
			"name": "Slack",
			"details": "https://github.com/simion/sublime-slack-integration",
			"releases": [
				{
					"sublime_text": ">=3000",
					"tags": true
				}
			]
		},
		{
			"name": "Slate",
			"details": "https://github.com/kvs/ST2Slate",
			"releases": [
				{
					"sublime_text": "*",
					"branch": "master"
				}
			]
		},
		{
			"name": "SLAX",
			"details": "https://github.com/dgjnpr/subl.slax.package",
			"labels": ["language syntax"],
			"releases": [
				{
					"sublime_text": "*",
					"branch": "master"
				}
			]
		},
		{
			"name": "Sleet",
			"details": "https://github.com/ice/sleet",
			"labels": ["language syntax"],
			"releases": [
				{
					"sublime_text": "*",
					"tags": true
				}
			]
		},
		{
			"name": "SlideNav",
			"details": "https://github.com/Enteleform/ST_SlideNav",
			"labels": ["presentation", "lightning talk", "slide", "slides", "slideshow", "navigation", "code navigation", "file manager", "launcher", "file launcher", "open files", "remote control"],
			"releases": [
				{
					"sublime_text": ">=3000",
					"tags": true
				}
			]
		},
		{
			"name": "SlideShow(S9)",
			"details": "https://github.com/Seasons7/sublime-slideshow",
			"releases": [
				{
					"sublime_text": "<3000",
					"tags": true
				}
			]
		},
		{
			"name": "Slugify",
			"details": "https://github.com/alimony/sublime-slugify",
			"labels": ["text manipulation"],
			"previous_names": ["Slug"],
			"releases": [
				{
					"sublime_text": "*",
					"branch": "master"
				}
			]
		},
		{
			"name": "SM RAD",
			"details": "https://github.com/setap/sm-rad",
			"labels": ["language syntax"],
			"releases": [
				{
					"sublime_text": "*",
					"branch": "master"
				}
			]
		},
		{
			"name": "Smali",
			"details": "https://github.com/ShaneWilton/sublime-smali",
			"labels": ["language syntax"],
			"releases": [
				{
					"sublime_text": "*",
					"branch": "master"
				}
			]
		},
		{
			"name": "Smart Delete",
			"details": "https://github.com/mac2000/sublime-smart-delete",
			"releases": [
				{
					"sublime_text": "*",
					"branch": "master"
				}
			]
		},
		{
			"name": "Smart Duplicate",
			"details": "https://github.com/MathiasPaumgarten/SmartDuplicate-Sublime",
			"releases": [
				{
					"sublime_text": "*",
					"branch": "master"
				}
			]
		},
		{
			"name": "Smart Match",
			"details": "https://github.com/ccampbell/sublime-smart-match",
			"releases": [
				{
					"sublime_text": "*",
					"branch": "master"
				}
			]
		},
		{
			"name": "Smart Region",
			"details": "https://github.com/gbaptista/sublime-3-smart-region",
			"releases": [
				{
					"sublime_text": ">=3000",
					"tags": true
				}
			]
		},
		{
			"name": "Smart Repeat",
			"details": "https://github.com/poucotm/Smart-Repeat",
			"labels": ["formatting"],
			"releases": [
				{
					"sublime_text": "*",
					"tags": true
				}
			]
		},
		{
			"name": "Smart Title Case",
			"details": "https://github.com/mattstevens/sublime-titlecase",
			"releases": [
				{
					"sublime_text": "*",
					"tags": true
				}
			]
		},
		{
			"details": "https://github.com/iiAtlas/SmartGoogle",
			"releases": [
				{
					"sublime_text": "<3000",
					"branch": "master"
				}
			]
		},
		{
			"name": "smartifdef",
			"details": "https://github.com/robinchenyu/smartifdef",
			"releases": [
				{
					"sublime_text": ">=3000",
					"tags": true
				}
			]
		},
		{
			"name": "Smartisan",
			"details": "https://github.com/ericmartel/Smartisan",
			"releases": [
				{
					"sublime_text": "*",
					"branch": "master"
				}
			]
		},
		{
			"details": "https://github.com/demon386/SmartMarkdown",
			"releases": [
				{
					"sublime_text": "*",
					"branch": "master"
				}
			]
		},
		{
			"details": "https://bitbucket.org/do/smartmovetotheeol",
			"releases": [
				{
					"sublime_text": "<3000",
					"branch": "master"
				}
			]
		},
		{
			"name": "SmartNewWindow",
			"details": "https://github.com/maliayas/SublimeText_SmartNewWindow",
			"labels": ["window", "workspace", "project", "sidebar"],
			"releases": [
				{
					"sublime_text": ">=3000",
					"tags": true
				}
			]
		},
		{
			"name": "Smarty",
			"details": "https://github.com/amitsnyderman/sublime-smarty",
			"labels": ["language syntax"],
			"releases": [
				{
					"sublime_text": "*",
					"branch": "master"
				}
			]
		},
		{
			"name": "SML (Standard ML)",
			"details": "https://github.com/seanjames777/SML-Language-Definition",
			"labels": ["language syntax"],
			"releases": [
				{
					"sublime_text": "*",
					"branch": "master"
				}
			]
		},
		{
			"name": "Snake",
			"details": "https://github.com/jonfinerty/sublime-snake",
			"releases": [
				{
					"sublime_text": "*",
					"tags": true
				}
			]
		},
		{
			"name": "snake_case",
			"details": "https://github.com/vbali/sublime-snakecase",
			"releases": [
				{
					"sublime_text": "<3000",
					"branch": "master"
				}
			]
		},
		{
			"name": "Snippet Destroyer",
			"details": "https://github.com/twolfson/sublime-snippet-destroyer",
			"labels": ["snippet", "delete", "destroy"],
			"releases": [
				{
					"sublime_text": "*",
					"tags": true
				}
			]
		},
		{
			"name": "SnippetCaller",
			"details": "https://github.com/shagabutdinov/sublime-snippet-caller",
			"donate": "https://github.com/shagabutdinov/sublime-enhanced/blob/master/readme-donations.md",
			"labels": ["sublime-enhanced", "snippets", "text manipulation"],
			"releases": [
				{
					"sublime_text": "*",
					"branch": "master"
				}
			]
		},
		{
			"name": "SnippetMaker",
			"details": "https://github.com/jugyo/SublimeSnippetMaker",
			"releases": [
				{
					"sublime_text": "*",
					"branch": "master"
				}
			]
		},
		{
			"name": "SnippetManager",
			"details": "https://github.com/shagabutdinov/sublime-snippet-manager",
			"donate": "https://github.com/shagabutdinov/sublime-enhanced/blob/master/readme-donations.md",
			"labels": ["sublime-enhanced", "snippets"],
			"releases": [
				{
					"sublime_text": "*",
					"branch": "master"
				}
			]
		},
		{
			"name": "SnippetX",
			"details": "https://github.com/ColinRyan/SnippetX",
			"labels": ["text manipulation", "snippets"],
			"releases": [
				{
					"sublime_text": ">=3000",
					"tags": true
				}
			]
		},
		{
			"details": "https://github.com/jonasdp/Snipplr",
			"releases": [
				{
					"sublime_text": "<3000",
					"branch": "master"
				}
			]
		},
		{
			"name": "Snipt Snippet Fetcher",
			"details": "https://github.com/SubZane/Sublime-Snipt-Snippet-Fetcher",
			"releases": [
				{
					"sublime_text": "<3000",
					"branch": "master"
				}
			]
		},
		{
			"name": "Snipt.net",
			"details": "https://github.com/Taecho/Sublime-Snipt",
			"releases": [
				{
					"sublime_text": "<3000",
					"branch": "master"
				}
			]
		},
		{
			"name": "Soar Tools",
			"details": "https://github.com/garfieldnate/Sublime-Soar-Tools",
			"labels": ["language syntax", "snippets"],
			"releases": [
				{
					"sublime_text": "*",
					"tags": true
				}
			]
		},
		{
			"name": "Solarized Color Scheme",
			"details": "https://github.com/braver/Solarized",
			"labels": ["color scheme"],
			"releases": [
				{
					"sublime_text": "*",
					"branch": "master"
				}
			]
		},
		{
			"name": "Sonic Pi",
			"details": "https://github.com/fbehrens/sublime_sonic_pi",
			"labels": ["music"],
			"releases": [
				{
					"sublime_text": ">=3000",
					"tags": true
				}
			]
		},
		{
			"name": "Sort JavaScript Imports",
			"details": "https://github.com/insin/sublime-sort-javascript-imports",
			"releases": [
				{
					"sublime_text": "*",
					"tags": true
				}
			]
		},
		{
			"name": "Sort Lines (Numerically)",
			"details": "https://github.com/alimony/sublime-sort-numerically",
			"releases": [
				{
					"sublime_text": "*",
					"tags": true
				}
			]
		},
		{
			"name": "Sort Lines By Selection",
			"details": "https://github.com/Zeeker/sublime-SortLinesBySelection",
			"releases": [
				{
					"sublime_text": ">=3000",
					"tags": true
				}
			]
		},
		{
			"name": "SortBy",
			"details": "https://github.com/Doi9t/SortBy",
			"releases": [
				{
					"sublime_text": "*",
					"branch": "master"
				}
			]
		},
		{
			"details": "https://github.com/Kentzo/SortLinesByColumn",
			"releases": [
				{
					"sublime_text": "<3000",
					"branch": "master"
				}
			]
		},
		{
			"name": "SortList",
			"details": "https://github.com/kylebebak/sublime_sort_list",
			"releases": [
				{
					"sublime_text": "*",
					"tags": true
				}
			]
		},
		{
			"details": "https://github.com/bizoo/SortTabs",
			"releases": [
				{
					"sublime_text": "*",
					"branch": "master"
				}
			]
		},
		{
			"name": "Soulburn Color Scheme",
			"details": "https://github.com/caffo/soulburn",
			"author": "Rodrigo Franco",
			"labels": ["color scheme"],
			"releases": [
				{
					"sublime_text": "*",
					"tags": true
				}
			]
		},
		{
			"name": "Sound",
			"details": "https://github.com/airtoxin/Sublime-Sound",
			"releases": [
				{
					"platforms": "osx",
					"sublime_text": "<3000",
					"tags": "st2-osx-"
				},
				{
					"platforms": "linux",
					"sublime_text": "<3000",
					"tags": "st2-linux-"
				},
				{
					"platforms": "osx",
					"sublime_text": ">=3000",
					"tags": "st3-osx-"
				},
				{
					"platforms": "linux",
					"sublime_text": ">=3000",
					"tags": "st3-linux-"
				},
				{
					"platforms": "windows",
					"sublime_text": ">=3000",
					"tags": "st3-windows-"
				}
			]
		},
		{
			"name": "SourceDown",
			"details": "https://github.com/bordaigorl/sublime-sourcedown",
			"labels": ["markdown", "blog"],
			"releases": [
				{
					"sublime_text": "*",
					"tags": true
				}
			]
		},
		{
			"name": "Sourcegraph",
			"details": "https://github.com/sourcegraph/sourcegraph-sublime",
			"labels": ["go"],
			"releases": [
				{
					"sublime_text": ">=3000",
					"tags": true
				}
			]
		},
		{
			"name": "SourcePawn Completions",
			"details": "https://github.com/ppalex7/SourcePawnCompletions",
			"description": "SourcePawn auto-completion and build-system",
			"readme": "https://raw.githubusercontent.com/ppalex7/SourcePawnCompletions/master/README.md",
			"issues": "https://github.com/ppalex7/SourcePawnCompletions/issues",
			"labels": ["auto-complete", "build system"],
			"releases": [
				{
					"sublime_text": ">=3000",
					"tags": true
				}
			]
		},
		{
			"name": "SourcePawn Syntax Highlighting",
			"details": "https://github.com/Dillonb/SublimeSourcePawn",
			"labels": ["language syntax"],
			"releases": [
				{
					"sublime_text": "*",
					"branch": "master"
				}
			]
		},
		{
			"name": "SourceSharer",
			"details": "https://github.com/geekpradd/sublime-sourcesharer-plugin",
			"releases": [
				{
					"sublime_text": ">=3000",
					"tags": true
				}
			]
		},
		{
			"name": "SourceTalk",
			"details": "https://github.com/malroc/sourcetalk_st2",
			"labels": ["code sharing", "remote collaboration"],
			"previous_names": ["SoucreTalk (real time code discussions)"],
			"releases": [
				{
					"sublime_text": "*",
					"tags": true
				}
			]
		},
		{
			"name": "SourceTree",
			"details": "https://bitbucket.org/PhillSparks/sublimesourcetree",
			"releases": [
				{
					"sublime_text": "*",
					"branch": "master"
				}
			]
		},
		{
			"name": "SourceTree.app Menu",
			"details": "https://github.com/jocelynmallon/sublime-text-2-sourcetree",
			"releases": [
				{
					"sublime_text": "<3000",
					"branch": "master"
				}
			]
		},
		{
			"name": "SourceTreeCommands",
			"details": "https://github.com/gdeOo/sublime-sourcetree",
			"releases": [
				{
					"sublime_text": "*",
					"tags": true
				}
			]
		},
		{
			"name": "Soy",
			"details": "https://github.com/Medium/soy-sublime",
			"labels": ["language syntax"],
			"releases": [
				{
					"sublime_text": "*",
					"tags": true
				}
			]
		},
		{
			"name": "SpaceSnippets",
			"details": "https://github.com/shagabutdinov/sublime-space-snippets",
			"donate": "https://github.com/shagabutdinov/sublime-enhanced/blob/master/readme-donations.md",
			"labels": ["sublime-enhanced", "text manipulation"],
			"releases": [
				{
					"sublime_text": "*",
					"tags": true
				}
			]
		},
		{
			"name": "SPARC Assembly",
			"details": "https://github.com/ProtractorNinja/SPARC-sublime",
			"labels": ["language syntax"],
			"releases": [
				{
					"sublime_text": "*",
					"branch": "master"
				}
			]
		},
		{
			"name": "Spark",
			"details": "https://github.com/AlexanderBrevig/sublime-Spark",
			"releases": [
				{
					"sublime_text": "*",
					"branch": "master"
				}
			]
		},
		{
			"name": "SPARQL",
			"details": "https://github.com/patchspace/sparql-sublime",
			"releases": [
				{
					"sublime_text": "*",
					"tags": true
				}
			]
		},
		{
			"name": "SPARQL Runner",
			"details": "https://github.com/cezarsa/sublime-sparql-runner",
			"releases": [
				{
					"sublime_text": "*",
					"tags": true
				}
			]
		},
		{
			"name": "Spec Finder",
			"details": "https://github.com/rogeriochaves/sublime-spec-finder",
			"releases": [
				{
					"sublime_text": "*",
					"tags": true
				}
			]
		},
		{
			"name": "Spec Focuser",
			"details": "https://github.com/wireframe/sublime-spec-focuser",
			"releases": [
				{
					"sublime_text": "*",
					"branch": "master"
				}
			]
		},
		{
			"name": "Sphere Online Judge",
			"details": "https://github.com/geekpradd/Sphere-Online-Judge-Sublime",
			"releases": [
				{
					"sublime_text": "*",
					"tags" : true
				}
			]
		},
		{
			"name": "Spice",
			"details": "https://github.com/leoheck/sublime-spice",
			"releases": [
				{
					"sublime_text": "*",
					"branch": "master"
				}
			]
		},
		{
			"name": "SpiderScript",
			"details": "https://github.com/Namek/Spider-Sublime-Plugin",
			"labels": ["language syntax"],
			"releases": [
				{
					"sublime_text": "*",
					"tags": true
				}
			]
		},
		{
			"name": "SPIP",
			"details": "https://github.com/phenix-factory/Sublime-SPIP",
			"releases": [
				{
					"sublime_text": "*",
					"branch": "master"
				}
			]
		},
		{
			"name": "Spirit Color Scheme",
			"details": "https://github.com/unknownuser88/Spirit",
			"author": "David Bekoyan",
			"labels": ["color scheme"],
			"releases": [
				{
					"sublime_text": "*",
					"tags": true
				}
			]
		},
		{
			"name": "Split To Buffer",
			"details": "https://github.com/berendbaas/sublime_splittobuffer",
			"releases": [
				{
					"sublime_text": "<3000",
					"branch": "master"
				}
			]
		},
		{
			"name": "SplitScreen",
			"details": "https://github.com/spadgos/sublime-SplitScreen",
			"releases": [
				{
					"sublime_text": "<3000",
					"branch": "master"
				}
			]
		},
		{
			"name": "SplitScreen-Resizer",
			"details": "https://github.com/iamjessu/sublime-SplitScreen-Resizer",
			"releases": [
				{
					"sublime_text": "<3000",
					"branch": "master"
				}
			]
		},
		{
			"name": "Splunk Conf File Syntax Highlighting",
			"details": "https://github.com/shakeelmohamed/sublime-splunk-conf-highlighting",
			"issues": "https://github.com/shakeelmohamed/sublime-splunk-conf-highlighting/issues",
			"author": "Shakeel Mohamed",
			"labels": ["language", "syntax"],
			"releases": [
				{
					"sublime_text": "*",
					"tags": true
				}
			]
		},
		{
			"name": "Splunk Syntax",
			"details": "https://github.com/aarongraham/splunk-syntax-sublime",
			"labels": ["language", "syntax"],
			"releases": [
				{
					"sublime_text": "*",
					"tags": true
				}
			]
		},
		{
			"name": "Spotify",
			"details": "https://github.com/smpanaro/sublime-spotify",
			"labels": ["music"],
			"previous_names": ["Spotify Control"],
			"releases": [
				{
					"sublime_text": "*",
					"platforms": "osx",
					"tags": true
				}
			]
		},
		{
			"name": "Sprak Syntax & Completions for else Heartbreak()",
			"details": "https://github.com/Eforen/sublime-syntax-sprak",
			"author": "Eforen (Ariel Lothlorien)",
			"labels": ["language", "syntax", "snippets", "completions", "game"],
			"releases": [
				{
					"sublime_text": "*",
					"tags": true
				}
			]
		},
		{
			"name": "SproutCore Snippets and JSHint Integration",
			"details": "https://github.com/sproutcore/sproutcore-sublime-text-2-package",
			"labels": ["snippets"],
			"releases": [
				{
					"sublime_text": "*",
					"branch": "master"
				}
			]
		},
		{
			"name": "SQF for VBS3",
			"details": "https://github.com/zahngol/SQF-VBS3",
			"releases": [
				{
					"sublime_text": "*",
					"tags": true
				}
			]
		},
		{
			"name": "SQF Language",
			"details": "https://github.com/jonbons/Sublime-SQF-Language",
			"labels": ["language syntax"],
			"releases": [
				{
					"sublime_text": "*",
					"branch": "master"
				}
			]
		},
		{
			"name": "SQL (simple-db-migrate)",
			"details": "https://github.com/caiogondim/simple-db-migrate-sublime-syntax-highlight",
			"releases": [
				{
					"sublime_text": "*",
					"branch": "master"
				}
			]
		},
		{
			"name": "SqlBeautifier",
			"details": "https://github.com/zsong/SqlBeautifier",
			"labels": ["sql", "formatting", "formatter"],
			"releases": [
				{
					"sublime_text": "*",
					"tags": true
				}
			]
		},
		{
			"name": "SQLExec",
			"details": "https://github.com/jum4/sublime-sqlexec",
			"releases": [
				{
					"sublime_text": ">=3000",
					"branch": "master"
				}
			]
		},
		{
			"name": "SQLPlus",
			"details": "https://github.com/bofm/sublime_sqlplus",
			"releases": [
				{
					"sublime_text": ">=3065",
					"tags": true
				}
			]
		},
		{
			"name": "SQLTools",
			"details": "https://github.com/mtxr/SQLTools",
			"labels": ["sql", "formatting", "formatter", "tools", "completions"],
			"releases": [
				{
					"sublime_text": ">=3000",
					"tags": true
				}
			]
		},
		{
			"name": "Squib Snippets",
			"details": "https://github.com/andymeneely/sublime-squib",
			"labels": ["snippets", "dsl", "ruby"],
			"releases": [
				{
					"sublime_text": "*",
					"tags": true
				}
			]
		},
		{
			"name": "Squiggle",
			"details": "https://github.com/wavebeem/squiggle-sublime",
			"labels": ["language syntax"],
			"releases": [
				{
					"sublime_text": "*",
					"tags": true
				}
			]
		},
		{
			"name": "Squirrel",
			"details": "https://github.com/iAmRoland/Sublime-Squirrel",
			"author": ["micheg", "Roland Piirsoo"],
			"labels": ["language", "syntax", "snippets", "completions", "squirrel"],
			"releases": [
				{
					"sublime_text": "*",
					"tags": true
				}
			]
		},
		{
			"name": "SRT",
			"details": "https://github.com/SalGnt/Sublime-SRT",
			"author": "Salvatore Gentile",
			"labels": ["language", "syntax"],
			"releases": [
				{
					"sublime_text": "*",
					"tags": true
				}
			]
		},
		{
			"name": "SSE & AVX Intrinsics",
			"details": "https://github.com/ilya-lavrenov/sublime-sse-avx",
			"author": "Ilya Lavrenov",
			"labels": ["snippets", "completions"],
			"releases": [
				{
					"sublime_text": "*",
					"branch": "master"
				}
			]
		},
		{
			"name": "SSH Config",
			"details": "https://github.com/robballou/sublimetext-sshconfig",
			"releases": [
				{
					"sublime_text": "*",
					"branch": "master"
				}
			]
		},
		{
			"details": "https://github.com/bmc/ST2SyntaxFromFileName",
			"releases": [
				{
					"sublime_text": "<3000",
					"branch": "master"
				}
			]
		},
		{
			"name": "ST_AWK",
			"details": "https://github.com/qiuxiafei/st_awk",
			"releases": [
				{
					"sublime_text": "*",
					"tags": true
				}
			]
		},
		{
			"name": "Stack Overflow Snippets",
			"details": "https://github.com/rinas7/StackOverflowSnippets",
			"releases": [
				{
					"sublime_text": "*",
					"tags": true
				}
			]
		},
		{
			"name": "StackExchangeQuery",
			"details": "https://github.com/anhmv/stackexchangequery",
			"releases": [
				{
					"sublime_text": "*",
					"tags": true
				}
			]
		},
		{
			"name": "StackMob JS Snippets",
			"details": "https://github.com/wyne/sublime-stackmob-js-snippets",
			"labels": ["snippets"],
			"releases": [
				{
					"sublime_text": "*",
					"branch": "master"
				}
			]
		},
		{
			"name": "Stan",
			"details": "https://github.com/dougalsutherland/sublime-stan",
			"releases": [
				{
					"sublime_text": "*",
					"branch": "master"
				}
			]
		},
		{
			"name": "StandardFormat",
			"details": "https://github.com/bcomnes/sublime-standard-format",
			"labels": ["formatting", "javascript"],
			"releases": [
				{
					"sublime_text": ">=3000",
					"platforms": "*",
					"tags": true
				}
			]
		},
		{
			"name": "Stanza Syntax",
			"details": "https://github.com/dwnusbaum/stanza-syntax",
			"labels": ["language syntax"],
			"releases": [
				{
					"sublime_text": "*",
					"tags": true
				}
			]
		},
		{
			"name": "Starbound Lua",
			"details": "https://github.com/UnknownX7/Sublime-Starbound-Lua-Syntax",
			"labels": ["language syntax"],
			"releases": [
				{
					"sublime_text": "*",
					"tags": true
				}
			]
		},
		{
			"name": "Stata Enhanced",
			"details": "https://github.com/andrewheiss/SublimeStataEnhanced",
			"labels": ["stata"],
			"previous_names": ["Stata 13"],
			"releases": [
				{
					"sublime_text": "*",
					"platforms": ["osx", "windows"],
					"tags": true
				}
			]
		},
		{
			"name": "StataEditor",
			"details": "https://github.com/mattiasnordin/StataEditor",
			"labels": ["stata"],
			"releases": [
				{
					"sublime_text": ">=3000",
					"platforms": "windows",
					"tags": true
				}
			]
		},
		{
			"name": "Statement",
			"details": "https://github.com/shagabutdinov/sublime-statement",
			"donate": "https://github.com/shagabutdinov/sublime-enhanced/blob/master/readme-donations.md",
			"labels": ["sublime-enhanced", "text manipulation", "utilities"],
			"releases": [
				{
					"sublime_text": "*",
					"branch": "master"
				}
			]
		},
		{
			"name": "Status Bar Extension",
			"details": "https://bitbucket.org/trooper/statusbarextension",
			"releases": [
				{
					"sublime_text": "*",
					"branch": "default"
				}
			]
		},
		{
			"name": "Status Bar File Size",
			"details": "https://github.com/SublimeText/StatusBarFileSize",
			"releases": [
				{
					"sublime_text": ">=3000",
					"tags": true
				}
			]
		},
		{
			"name": "Status Bar Time",
			"details": "https://github.com/lowliet/sublimetext-StatusBarTime",
			"releases": [
				{
					"sublime_text": "*",
					"branch": "master"
				}
			]
		},
		{
			"name": "Status Bar Weather",
			"details": "https://github.com/lowliet/sublimetext-StatusBarWeather",
			"labels": ["status bar", "weather", "info", "utilities"],
			"releases": [
				{
					"sublime_text": ">=3000",
					"tags": true
				}
			]
		},
		{
			"name": "Statusbar Path",
			"details": "https://github.com/unphased/SublimeStatusbarPath",
			"releases": [
				{
					"sublime_text": "*",
					"branch": "master"
				}
			]
		},
		{
			"name": "StatusMessage",
			"details": "https://github.com/shagabutdinov/sublime-status-message",
			"donate": "https://github.com/shagabutdinov/sublime-enhanced/blob/master/readme-donations.md",
			"labels": ["sublime-enhanced", "theme"],
			"releases": [
				{
					"sublime_text": "*",
					"branch": "master"
				}
			]
		},
		{
			"name": "Steadfast Color Scheme",
			"details": "https://github.com/serogers/steadfast_color_scheme",
			"labels": ["color scheme"],
			"releases": [
				{
					"sublime_text": "*",
					"tags": true
				}
			]
		},
		{
			"name": "Stencil",
			"details": "https://github.com/kgston/stencil-syntax-sublime",
			"labels": ["language", "syntax", "stencil"],
			"releases": [
				{
					"sublime_text": "*",
					"tags": true
				}
			]
		},
		{
			"details": "https://github.com/dhodges/StepList",
			"releases": [
				{
					"sublime_text": "<3000",
					"branch": "master"
				}
			]
		},
		{
			"name": "StickySearch",
			"details": "https://github.com/vim-zz/StickySearch",
			"releases": [
				{
					"sublime_text": ">=3000",
					"tags": true
				}
			]
		},
		{
			"details": "https://github.com/gravejester/stposh",
			"labels": ["language syntax"],
			"releases": [
				{
					"sublime_text": "*",
					"branch": "master"
				}
			]
		},
		{
			"details": "https://github.com/bit101/STProjectMaker",
			"releases": [
				{
					"sublime_text": "*",
					"branch": "master"
				}
			]
		},
		{
			"name": "Strapdown Markdown Preview",
			"details": "https://github.com/michfield/sublime-strapdown-preview",
			"previous_names": ["Strapdown.js Markdown Preview"],
			"releases": [
				{
					"sublime_text": ">=3000",
					"branch": "master"
				}
			]
		},
		{
			"name": "Streamer Mode",
			"details": "https://github.com/nicholastay/Sublime-StreamerMode",
			"releases": [
				{
					"sublime_text": ">=3116",
					"tags": true
				}
			]
		},
		{
			"name": "String 2 Lower Hyphen",
			"details": "https://github.com/jielimanyili/sublime_string2_lower_hyphen",
			"releases": [
				{
					"sublime_text": "*",
					"branch": "master"
				}
			]
		},
		{
			"name": "Stringify",
			"details": "https://github.com/BurnerPat/sublimetext-stringify",
			"releases": [
				{
					"sublime_text": "*",
					"tags": true
				}
			]
		},
		{
			"name": "StringUtilities",
			"details": "https://github.com/akalongman/sublimetext-stringutilities",
			"labels": ["utilities"],
			"author": "Avtandil Kikabidze aka LONGMAN",
			"releases": [
				{
					"sublime_text": "*",
					"tags": true
				}
			]
		},
		{
			"details": "https://github.com/jbrooksuk/StripHTML",
			"releases": [
				{
					"sublime_text": ">=3000",
					"branch": "master"
				}
			]
		},
		{
			"name": "StrongView",
			"details": "https://github.com/jzipperle/strongview-sublime",
			"releases": [
				{
					"sublime_text": "*",
					"branch": "master"
				}
			]
		},
		{
			"name": "Stupid Indent",
			"details": "https://github.com/tzvetkoff/sublime_stupid_indent",
			"releases": [
				{
					"sublime_text": "*",
					"tags": true
				}
			]
		},
		{
			"name": "Stylefmt",
			"previous_names": ["CSSfmt"],
			"details": "https://github.com/dmnsgn/sublime-stylefmt",
			"labels": ["style", "css", "formatting"],
			"releases": [
				{
					"sublime_text": "*",
					"tags": true
				}
			]
		},
		{
			"name": "StyleSorter",
			"details": "https://github.com/AndreasBackx/StyleSorter",
			"releases": [
				{
					"sublime_text": ">=3000",
					"tags": true
				}
			]
		},
		{
			"name": "StyleToken",
			"details": "https://github.com/vcharnahrebel/style-token",
			"releases": [
				{
					"sublime_text": "*",
					"branch": "master"
				}
			]
		},
		{
			"name": "StylishHaskell",
			"details": "https://github.com/hairyhum/SublimeStylishHaskell",
			"releases": [
				{
					"sublime_text": "<3000",
					"branch": "master"
				}
			]
		},
		{
			"details": "https://github.com/billymoon/Stylus",
			"releases": [
				{
					"sublime_text": "*",
					"branch": "master"
				}
			]
		},
		{
			"name": "Stylus Clean Completions",
			"details": "https://github.com/lnikell/stylus-clean-completions",
			"releases": [
				{
					"sublime_text": ">=3000",
					"tags": true
				}
			]
		},
		{
			"details": "https://github.com/billymoon/Stylus-Snippets",
			"releases": [
				{
					"sublime_text": "*",
					"branch": "master"
				}
			]
		},
		{
			"name": "Subclim",
			"details": "https://github.com/JulianEberius/Subclim",
			"releases": [
				{
					"sublime_text": "*",
					"branch": "master"
				}
			]
		},
		{
			"name": "SubDpaste",
			"details": "https://github.com/bartTC/SubDpaste",
			"releases": [
				{
					"sublime_text": "<3000",
					"branch": "sublime-2-stable"
				},
				{
					"sublime_text": ">=3000",
					"branch": "sublime-3-stable"
				}
			]
		},
		{
			"details": "https://github.com/kostajh/subDrush",
			"releases": [
				{
					"sublime_text": ">=3000",
					"branch": "master"
				}
			]
		},
		{
			"name": "Subhub",
			"details": "https://github.com/mechio/subhub",
			"releases": [
				{
					"sublime_text": ">=3000",
					"branch": "master"
				}
			]
		},
		{
			"details": "https://github.com/grundprinzip/sublemacspro",
			"releases": [
				{
					"sublime_text": "<3000",
					"branch": "st2"
				},
				{
					"sublime_text": ">=3000",
					"tags": true
				}
			]
		},
		{
			"details": "https://github.com/yrammos/SubLilyPond",
			"releases": [
				{
					"sublime_text": "*",
					"branch": "master"
				}
			]
		},
		{
			"name": "Sublimall",
			"details": "https://github.com/socketubs/sublimall",
			"releases": [
				{
					"sublime_text": ">=3000",
					"tags": true
				}
			]
		},
		{
			"details": "https://github.com/NorthIsUp/Sublimation",
			"releases": [
				{
					"sublime_text": "<3000",
					"branch": "master"
				}
			]
		},
		{
			"name": "Sublime Bookmarks",
			"details": "https://github.com/bollu/sublimeBookmark",
			"releases": [
				{
					"sublime_text": ">=3000",
					"branch": "st3"
				},
				{
					"sublime_text": "<3000",
					"branch": "st2"
				}
			]
		},
		{
			"name": "Sublime convert colorcode",
			"details": "https://github.com/tgfjt/Sublime-convert-colorcode",
			"releases": [
				{
					"sublime_text": "*",
					"branch": "master"
				}
			]
		},
		{
			"name": "Sublime Files",
			"details": "https://github.com/al63/SublimeFiles",
			"labels": ["open file", "file navigation"],
			"releases": [
				{
					"sublime_text": "*",
					"branch": "master"
				}
			]
		},
		{
			"name": "Sublime Input",
			"details": "https://github.com/mavidser/SublimeInput",
			"releases": [
				{
					"sublime_text": "*",
					"tags": true
				}
			]
		},
		{
			"name": "Sublime JS",
			"details": "https://github.com/akira-cn/SublimeJS",
			"releases": [
				{
					"sublime_text": ">=3000",
					"branch": "master"
				}
			]
		},
		{
			"name": "Sublime Text API Helper",
			"details": "https://github.com/jugyo/SublimeTextAPIHelper",
			"releases": [
				{
					"sublime_text": ">=3000",
					"branch": "master"
				}
			]
		},
		{
			"name": "Sublime TFS",
			"details": "https://github.com/CDuke/sublime-tfs",
			"labels": ["tfs"],
			"releases": [
				{
					"sublime_text": "*",
					"platforms": ["windows"],
					"branch": "master"
				}
			]
		},
		{
			"name": "Sublime Tutor",
			"details": "https://github.com/jaipandya/SublimeTutor",
			"releases": [
				{
					"sublime_text": ">=3000",
					"platforms": "osx",
					"tags": "osx-"
				},
				{
					"sublime_text": ">=3065",
					"platforms": "windows",
					"tags": "win-"
				},
				{
					"sublime_text": ">=3000",
					"platforms": "linux",
					"tags": "linux-"
				}
			]
		},
		{
			"name": "Sublime Tweet",
			"details": "https://github.com/rozboris/Sublime-Tweet",
			"releases": [
				{
					"sublime_text": ">=3000",
					"tags": true
				}
			]
		},
		{
			"name": "Sublime V8",
			"details": "https://github.com/akira-cn/sublime-v8",
			"releases": [
				{
					"sublime_text": "<3000",
					"branch": "master"
				}
			]
		},
		{
			"details": "https://github.com/rjcoelho/sublime-clearcase",
			"releases": [
				{
					"sublime_text": "<3000",
					"branch": "master"
				}
			]
		},
		{
			"details": "https://github.com/fbzhong/sublime-closure-linter",
			"labels": ["linting"],
			"releases": [
				{
					"sublime_text": "<3000",
					"branch": "master"
				}
			]
		},
		{
			"details": "https://github.com/spadgos/sublime-csspecific",
			"releases": [
				{
					"sublime_text": "<3000",
					"branch": "master"
				}
			]
		},
		{
			"details": "https://github.com/bgreenlee/sublime-github",
			"releases": [
				{
					"sublime_text": "*",
					"tags": true
				}
			]
		},
		{
			"details": "https://github.com/ThisIsJohnBrown/Sublime-Hhhhold",
			"releases": [
				{
					"sublime_text": "<3000",
					"branch": "master"
				}
			]
		},
		{
			"details": "https://github.com/fbzhong/sublime-jslint",
			"labels": ["linting"],
			"releases": [
				{
					"sublime_text": "<3000",
					"branch": "master"
				}
			]
		},
		{
			"details": "https://github.com/aaronpowell/Sublime-KnockoutJS-Snippets",
			"labels": ["snippets"],
			"releases": [
				{
					"sublime_text": "*",
					"branch": "master"
				}
			]
		},
		{
			"details": "https://github.com/ccreutzig/sublime-MuPAD",
			"releases": [
				{
					"sublime_text": "*",
					"branch": "master"
				}
			]
		},
		{
			"details": "https://github.com/oleander/sublime-split-navigation",
			"releases": [
				{
					"sublime_text": "<3000",
					"branch": "master"
				}
			]
		},
		{
			"details": "https://github.com/nucleartux/sublime-symfony",
			"releases": [
				{
					"sublime_text": "<3000",
					"branch": "master"
				}
			]
		},
		{
			"details": "https://github.com/rctay/sublime-text-2-buildview",
			"releases": [
				{
					"sublime_text": "*",
					"branch": "master"
				}
			]
		},
		{
			"name": "SublimeAnarchy",
			"details": "https://github.com/AnarchyTools/SublimeAnarchy",
			"issues": "https://github.com/AnarchyTools/SublimeAnarchy/issues",
			"homepage": "http://anarchytools.org",
			"author": ["drewcrawford", "dunkelstern"],
			"labels": ["build-system", "auto-complete", "language-syntax"],
			"releases": [
				{
					"platforms": ["osx", "linux"],
					"sublime_text": ">=3103",
					"tags": true
				}
			]
		},
		{
			"name": "SublimeAnarchyDebug",
			"details": "https://github.com/AnarchyTools/SublimeAnarchyDebug",
			"issues": "https://github.com/AnarchyTools/SublimeAnarchyDebug/issues",
			"homepage": "http://anarchytools.org",
			"author": "dunkelstern",
			"labels": ["debugger"],
			"releases": [
				{
					"platforms": ["osx", "linux"],
					"sublime_text": ">=3103",
					"tags": true
				}
			]
		},
		{
			"details": "https://github.com/ckaznocha/SublimeAxosoft/",
			"homepage": "http://ckaznocha.github.io/SublimeAxosoft/",
			"labels": ["axosoft", "ontime", "issue tracker"],
			"releases": [
				{
					"sublime_text": ">=3000",
					"tags": true
				}
			]
		},
		{
			"details": "https://github.com/SublimeText/SublimeBlockCursor",
			"releases": [
				{
					"sublime_text": "<3000",
					"branch": "master"
				}
			]
		},
		{
			"details": "https://github.com/minism/SublimeBufmod",
			"releases": [
				{
					"sublime_text": "<3000",
					"branch": "master"
				}
			]
		},
		{
			"details": "https://github.com/TobiasRaeder/SublimeClosure",
			"releases": [
				{
					"sublime_text": "<3000",
					"branch": "master"
				}
			]
		},
		{
			"details": "https://github.com/SublimeText/SublimeCMD",
			"releases": [
				{
					"sublime_text": "<3000",
					"branch": "master"
				}
			]
		},
		{
			"details": "https://github.com/Ky6uk/SublimeDancer",
			"releases": [
				{
					"sublime_text": "*",
					"branch": "master"
				}
			]
		},
		{
			"name": "SublimeEnhancedUtilitiesSet",
			"details": "https://github.com/shagabutdinov/sublime-utilities",
			"donate": "https://github.com/shagabutdinov/sublime-enhanced/blob/master/readme-donations.md",
			"labels": ["sublime-enhanced", "utilities"],
			"releases": [
				{
					"sublime_text": "*",
					"branch": "master"
				}
			]
		},
		{
			"name": "SublimeERB",
			"details": "https://github.com/eddorre/SublimeERB",
			"labels": ["text_manipulation", "formatting", "snippets"],
			"previous_names": ["ERB Insert and Toggle Commands"],
			"releases": [
				{
					"sublime_text": "*",
					"branch": "master"
				}
			]
		},
		{
			"details": "https://github.com/jamiesun/SublimeEvernote",
			"releases": [
				{
					"sublime_text": "<3000",
					"branch": "master"
				}
			]
		},
		{
			"details": "https://github.com/quarnster/SublimeGDB",
			"releases": [
				{
					"sublime_text": "*",
					"branch": "master"
				}
			]
		},
		{
			"name": "SublimeGerrit",
			"author": "Borys Forytarz",
			"details": "https://github.com/borysf/SublimeGerrit",
			"releases": [
				{
					"sublime_text": ">=3000",
					"tags": true
				}
			],
			"labels": ["git", "gerrit", "code review"]
		},
		{
			"name": "SublimeGit",
			"details": "https://github.com/SublimeGit/SublimeGit",
			"releases": [
				{
					"sublime_text": "*",
					"tags": true
				}
			]
		},
		{
			"details": "https://github.com/a1fred/SublimeGoogle",
			"releases": [
				{
					"sublime_text": "*",
					"branch": "master"
				}
			]
		},
		{
			"details": "https://github.com/remcoder/SublimeHandcraft",
			"releases": [
				{
					"sublime_text": "<3000",
					"branch": "master"
				}
			]
		},
		{
			"details": "https://github.com/SublimeHaskell/SublimeHaskell",
			"releases": [
				{
					"sublime_text": "*",
					"branch": "master"
				}
			]
		},
		{
			"details": "https://github.com/lunixbochs/sublimelint",
			"labels": ["linting"],
			"releases": [
				{
					"sublime_text": "<3000",
					"branch": "master"
				},
				{
					"sublime_text": ">=3000",
					"branch": "st3"
				}
			]
		},
		{
			"name": "SublimeLinter_CatGutterTheme",
			"details": "https://github.com/m10l/SublimeLinter-CatGutterTheme",
			"labels": ["linting"],
			"releases": [
				{
					"sublime_text": ">3000",
					"tags": true
				}
			]
		},
		{
			"details": "https://github.com/yrammos/SublimeLog",
			"releases": [
				{
					"sublime_text": "*",
					"branch": "master"
				}
			]
		},
		{
			"details": "https://github.com/kliu/SublimeLogHelper",
			"releases": [
				{
					"sublime_text": "<3000",
					"branch": "master"
				}
			]
		},
		{
			"details": "https://github.com/minism/SublimeLove",
			"releases": [
				{
					"sublime_text": "*",
					"branch": "master"
				}
			]
		},
		{
			"name": "SublimeMagic",
			"details": "https://github.com/mreq/SublimeMagic",
			"releases": [
				{
					"sublime_text": "*",
					"tags": true
				}
			]
		},
		{
			"name": "SublimeNFDToNFCPaste",
			"details": "https://github.com/astronaughts/SublimeNFDToNFCPaste",
			"labels": ["multi-byte", "strings"],
			"releases": [
				{
					"sublime_text": "*",
					"platforms": "osx",
					"tags": true
				}
			]
		},
		{
			"details": "https://github.com/alexnj/SublimeOnSaveBuild",
			"releases": [
				{
					"sublime_text": "*",
					"branch": "master"
				}
			]
		},
		{
			"details": "https://github.com/erbridge/SublimePackageSync",
			"releases": [
				{
					"sublime_text": ">=3000",
					"branch": "master"
				}
			]
		},
		{
			"details": "https://github.com/robcowie/SublimePaster",
			"releases": [
				{
					"sublime_text": "<3000",
					"branch": "master"
				}
			]
		},
		{
			"details": "https://github.com/jlegewie/SublimePeek",
			"releases": [
				{
					"sublime_text": "<3000",
					"branch": "master"
				},
				{
					"sublime_text": ">=3000",
					"branch": "ST3"
				}
			]
		},
		{
			"details": "https://github.com/jlegewie/SublimePeek-R-help",
			"releases": [
				{
					"sublime_text": "*",
					"branch": "master"
				}
			]
		},
		{
			"details": "https://github.com/JulianEberius/SublimePythonIDE",
			"labels": ["Python", "auto-complete", "linting", "refactoring"],
			"previous_names": ["Python IDE"],
			"releases": [
				{
					"sublime_text": ">=3000",
					"tags": true
				}
			]
		},
		{
			"details": "https://github.com/ostinelli/SublimErl",
			"releases": [
				{
					"sublime_text": "<3000",
					"branch": "package"
				}
			]
		},
		{
			"details": "https://github.com/JulianEberius/SublimeRope",
			"releases": [
				{
					"sublime_text": "<3000",
					"branch": "master"
				}
			]
		},
		{
			"details": "https://github.com/jarhart/SublimeSBT",
			"labels": ["repl", "scala", "testing"],
			"releases": [
				{
					"sublime_text": "*",
					"branch": "master"
				}
			]
		},
		{
			"name": "SublimeServer",
			"details": "https://github.com/learning/SublimeServer",
			"releases": [
				{
					"sublime_text": "*",
					"tags": true
				}
			]
		},
		{
			"details": "https://github.com/jamiesun/SublimeTalkincode",
			"releases": [
				{
					"sublime_text": "<3000",
					"branch": "master"
				}
			]
		},
		{
			"details": "https://github.com/fabiocorneti/SublimeTextGitX",
			"releases": [
				{
					"sublime_text": "*",
					"branch": "master"
				}
			]
		},
		{
			"details": "https://github.com/R3AL/SublimeTransporter",
			"releases": [
				{
					"sublime_text": "<3000",
					"branch": "master"
				}
			]
		},
		{
			"details": "https://github.com/jbrooksuk/SublimeWebColors",
			"releases": [
				{
					"sublime_text": "*",
					"branch": "master"
				}
			]
		},
		{
			"name": "SublimeWeibo",
			"details": "https://github.com/ivershuo/sublime-sublimeweibo",
			"releases": [
				{
					"sublime_text": "<3000",
					"branch": "master"
				}
			]
		},
		{
			"details": "https://github.com/lunixbochs/SublimeXiki",
			"releases": [
				{
					"sublime_text": "<3000",
					"branch": "master"
				},
				{
					"sublime_text": ">=3000",
					"branch": "st3"
				}
			]
		},
		{
			"details": "https://github.com/nlloyd/SubliminalCollaborator",
			"releases": [
				{
					"sublime_text": "<3000",
					"branch": "master"
				}
			]
		},
		{
			"name": "sublimious",
			"details": "https://github.com/dvcrn/sublimious",
			"releases": [
				{
					"sublime_text": ">=3000",
					"tags": true,
					"platforms": ["osx", "linux"]
				}
			]
		},
		{
			"details": "https://github.com/cyrilf/Sublimipsum",
			"releases": [
				{
					"sublime_text": "<3000",
					"branch": "master"
				}
			]
		},
		{
			"details": "https://github.com/mrcharles/sublove2d",
			"releases": [
				{
					"sublime_text": "<3000",
					"branch": "master"
				}
			]
		},
		{
			"details": "https://github.com/helmutgranda/sublpress",
			"releases": [
				{
					"sublime_text": "<3000",
					"tags": true
				}
			]
		},
		{
			"details": "https://github.com/facelessuser/SubNotify",
			"releases": [
				{
					"sublime_text": ">=3000",
					"tags": "st3-"
				}
			]
		},
		{
			"name": "Subpry",
			"details": "https://github.com/BarakHarizi/subpry",
			"labels": ["pry", "debugger"],
			"releases": [
				{
					"sublime_text": "*",
					"tags": true
				}
			]
		},
		{
			"name": "SubRed",
			"details": "https://github.com/noma4i/subred",
			"releases": [
				{
					"sublime_text": ">=3000",
					"tags": true
				}
			]
		},
		{
			"name": "SubTexting",
			"details": "https://github.com/wguedes01/SubTexting",
			"releases": [
				{
					"sublime_text": ">=3000",
					"tags": "st3-"
				}
			]
		},
		{
			"name": "Subtitle Sync",
			"details": "https://github.com/apiad/sublime-subtitle-sync",
			"releases": [
				{
					"sublime_text": "<3000",
					"branch": "master"
				}
			]
		},
		{
			"name": "subversion_for_sublime_txt3",
			"details": "https://github.com/xiewandongqq/subversion_for_sublime_txt3",
			"releases": [
				{
					"sublime_text": ">=3000",
					"platforms": ["linux"],
					"tags": true
				}
			]
		},
		{
			"name": "Subway Color Schemes",
			"details": "https://github.com/idleberg/Subway.tmTheme",
			"labels": ["color scheme"],
			"releases": [
				{
					"sublime_text": "*",
					"branch": "master"
				}
			]
		},
		{
			"name": "Sudden Death",
			"details": "https://github.com/fukayatsu/SublimeSuddenDeath",
			"releases": [
				{
					"sublime_text": ">=3000",
					"branch": "master"
				}
			]
		},
		{
			"name": "SuiteCommerce-Advanced",
			"details": "https://github.com/venda/SCA-SublimeText/",
			"releases": [
				{
					"sublime_text": "*",
					"tags": true
				}
			]
		},
		{
			"name": "Summary",
			"details": "https://github.com/geekpradd/Summary-Sublime",
			"labels": ["text manipulation"],
			"releases": [
				{
					"sublime_text": "*",
					"tags": true
				}
			]
		},
		{
			"name": "Summerfruit Color Scheme",
			"details": "https://github.com/thgie/Summerfruit",
			"labels": ["color scheme"],
			"releases": [
				{
					"sublime_text": "*",
					"branch": "master"
				}
			]
		},
		{
			"name": "SummitEditor",
			"details": "https://github.com/corvisa/SummitEditor",
			"releases": [
				{
					"sublime_text": ">3000",
					"tags": true
				}
			]
		},
		{
			"name": "SummitLinter",
			"details": "https://github.com/corvisa/SummitLinter",
			"releases": [
				{
					"sublime_text": ">3000",
					"tags": true
				}
			]
		},
		{
			"name": "SunCycle",
			"details": "https://github.com/smhg/sublime-suncycle",
			"labels": ["sunset", "sunrise", "location"],
			"releases": [
				{
					"sublime_text": ">3000",
					"tags": true
				}
			]
		},
		{
			"name": "Sunnyvale Color Scheme",
			"details": "https://github.com/mateusortiz/sunnyvale-theme",
			"labels": ["color scheme"],
			"releases": [
				{
					"sublime_text": "*",
					"branch": "master"
				}
			]
		},{
			"name": "Sunrise Theme",
			"details": "https://github.com/jgroac/Sunrise-theme",
			"labels": ["theme", "color scheme"],
			"releases": [
				{
					"sublime_text": ">=3000",
					"tags": true
				}
			]
		},
		{
			"name": "Super Ant",
			"details": "https://github.com/aphex/SuperAnt",
			"releases": [
				{
					"sublime_text": "*",
					"branch": "master"
				}
			]
		},
		{
			"name": "Super Calculator",
			"details": "https://github.com/Pephers/Super-Calculator",
			"releases": [
				{
					"sublime_text": "*",
					"branch": "master"
				}
			]
		},
		{
			"name": "Super-Awesome Paste",
			"details": "https://github.com/huntie/super-awesome-paste",
			"labels": ["text manipulation", "formatting"],
			"releases": [
				{
					"sublime_text": ">=3000",
					"tags": true
				}
			]
		},
		{
			"name": "SuperCollider",
			"details": "https://github.com/geoffroymontel/supercollider-package-for-sublime-text",
			"releases": [
				{
					"sublime_text": "<3000",
					"branch": "master"
				}
			]
		},
		{
			"name": "SuperCollider ST3",
			"details": "https://github.com/acarabott/supercollider-sublime",
			"labels": ["language syntax", "snippets"],
			"releases": [
				{
					"sublime_text": ">=3000",
					"tags": true
				}
			]
		},
		{
			"name": "Superlime",
			"details": "https://github.com/azubr/Superlime",
			"releases": [
				{
					"sublime_text": "*",
					"platforms": ["windows", "linux"],
					"tags": true
				}
			]
		},
		{
			"name": "Superman Color Scheme",
			"details": "https://github.com/justindmartin1/superman-color-scheme",
			"labels": ["color scheme"],
			"releases": [
				{
					"sublime_text": "*",
					"branch": "master"
				}
			]
		},
		{
			"name": "SuperNavigator",
			"details": "https://github.com/jugyo/SublimeSuperNavigator",
			"releases": [
				{
					"sublime_text": "*",
					"branch": "master"
				}
			]
		},
		{
			"name": "SuperPython",
			"details": "https://github.com/rubyruy/SuperPython",
			"releases": [
				{
					"sublime_text": "*",
					"tags": true
				}
			]
		},
		{
			"name": "SuperSelect",
			"details": "https://github.com/manafire/SublimeSuperSelect",
			"releases": [
				{
					"sublime_text": "*",
					"branch": "master"
				}
			]
		},
		{
			"name": "Suricate",
			"details": "https://github.com/nsubiron/SublimeSuricate",
			"labels": [
				"commands",
				"diff",
				"duckduckgo",
				"file navigation",
				"git",
				"google",
				"search",
				"surround scm",
				"svn",
				"tooltips",
				"utilities",
				"vcs"
			],
			"releases": [
				{
					"sublime_text": ">=3000",
					"tags": true
				}
			]
		},
		{
			"name": "Surround",
			"details": "https://github.com/jcartledge/sublime-surround",
			"releases": [
				{
					"sublime_text": "*",
					"branch": "master"
				}
			]
		},
		{
			"name": "Susy 2 Snippets",
			"details": "https://github.com/kyleshevlin/susy-snippets",
			"labels": ["snippets"],
			"releases": [
				{
					"sublime_text": "*",
					"tags": true
				}
			]
		},
		{
			"name": "Susy Snippets",
			"details": "https://github.com/justnorris/Sublime-Susy",
			"labels": ["snippets"],
			"releases": [
				{
					"sublime_text": "*",
					"branch": "master"
				}
			]
		},
		{
			"name": "SVG Icons",
			"details": "https://github.com/s10wen/Sublime-Text-SVG-Icon-Snippets",
			"labels": ["svg", "icon", "snippets"],
			"releases": [
				{
					"sublime_text": "*",
					"tags": true
				}
			]
		},
		{
			"name": "SVG-SMIL-Snippets",
			"details": "https://github.com/jorgeatgu/SVG-SMIL-Snippets",
			"labels": ["snippets"],
			"releases": [
				{
					"sublime_text": "*",
					"tags": true
				}
			]
		},
		{
			"name": "SVG-Snippets",
			"details": "https://github.com/jorgeatgu/SVG-Snippets",
			"labels": ["snippets"],
			"releases": [
				{
					"sublime_text": "*",
					"tags": true
				}
			]
		},
		{
			"name": "Swap Selections",
			"details": "https://github.com/gillibrand/sublimetext-swap-selections",
			"labels": ["text manipulation"],
			"previous_names": ["SwapSelection"],
			"releases": [
				{
					"sublime_text": "*",
					"tags": true
				}
			]
		},
		{
			"name": "SwapStrings",
			"details": "https://github.com/philippotto/Sublime-SwapStrings",
			"labels": ["text manipulation"],
			"releases": [
				{
					"sublime_text": "*",
					"tags": true
				}
			]
		},
		{
			"name": "Swift",
			"details": "https://github.com/quiqueg/Swift-Sublime-Package",
			"labels": ["language syntax"],
			"releases": [
				{
					"sublime_text": "*",
					"tags": true
				}
			]
		},
		{
			"name": "Swift Foundation Completions",
			"details": "https://github.com/hatunike/Swift-Foundation-Sublime-Autocomplete-Package",
			"labels": ["snippets"],
			"releases": [
				{
					"sublime_text": "*",
					"tags": true
				}
			]
		},
		{
			"name": "SwiftKitten",
			"details": "https://github.com/johncsnyder/SwiftKitten",
			"labels": ["auto-complete","swift"],
			"releases": [
				{
					"sublime_text": "*",
					"tags": true
				}
			]
		},
		{
			"name": "Swig",
			"details": "https://github.com/enagorny/sublime-swig",
			"releases": [
				{
					"sublime_text": "*",
					"tags": true
				}
			]
		},
		{
			"name": "SwigSnippets",
			"details": "https://github.com/thecodechef/sublime-swig-snippets",
			"labels":["snippets"],
			"releases": [
				{
					"sublime_text": "*",
					"tags":true
				}
			]
		},
		{
			"name": "SwinGameCompletions",
			"details": "https://github.com/DunNZ/SwinGameCompletions",
			"releases": [
				{
					"sublime_text": "*",
					"branch": "master"
				}
			]
		},
		{
			"name": "Switch",
			"details": "https://github.com/robbl/sublime-switch",
			"releases": [
				{
					"sublime_text": "<3000",
					"branch": "master"
				}
			]
		},
		{
			"name": "Switch File Deluxe",
			"details": "https://github.com/jturcotte/SublimeSwitchFileDeluxe",
			"releases": [
				{
					"sublime_text": "*",
					"branch": "master"
				}
			]
		},
		{
			"name": "Switch Script",
			"details": "https://github.com/amireh/SwitchScript",
			"releases": [
				{
					"sublime_text": "<3000",
					"branch": "master"
				}
			]
		},
		{
			"name": "Switch Settings",
			"details": "https://github.com/t8m8/SwitchSettings",
			"releases": [
				{
					"sublime_text": ">=3000",
					"tags": true
				}
			]
		},
		{
			"name": "Switch View in Group",
			"details": "https://github.com/adamchainz/SublimeSwitchViewInGroup",
			"releases": [
				{
					"sublime_text": "*",
					"tags": true
				}
			]
		},
		{
			"name": "SwitchLanguage",
			"details": "https://github.com/zerok/Sublime2-SwitchLanguage",
			"releases": [
				{
					"sublime_text": "<3000",
					"branch": "master"
				}
			]
		},
		{
			"name": "Symfony2 Override",
			"details": "https://github.com/igormukhingmailcom/sublimetext3-symfony2-override-package",
			"releases": [
				{
					"sublime_text": ">=3000",
					"tags": true,
					"platforms": ["linux","osx"]
				}
			]
		},
		{
			"name": "Symfony2 Snippets",
			"details": "https://github.com/raulfraile/sublime-symfony2",
			"labels": ["snippets"],
			"releases": [
				{
					"sublime_text": "*",
					"branch": "master"
				}
			]
		},
		{
			"name": "SymfonyCommander",
			"details": "https://github.com/pdaether/Sublime-SymfonyCommander",
			"releases": [
				{
					"sublime_text": "<3000",
					"branch": "master"
				}
			]
		},
		{
			"name": "SymfonyTools",
			"details": "https://bitbucket.org/ralmn/symfonytools-for-sublimetext-2",
			"releases": [
				{
					"sublime_text": "<3000",
					"branch": "master"
				}
			]
		},
		{
			"name": "Symitar",
			"details": "https://github.com/al3x-edge/Symitar",
			"releases": [
				{
					"sublime_text": "*",
					"tags": true
				}
			]
		},
		{
			"name": "Sync Settings",
			"details": "https://github.com/mfuentesg/SyncSettings",
			"releases": [
				{
					"sublime_text": "*",
					"tags": true
				}
			]
		},
		{
			"name": "Sync View Scroll",
			"details": "https://github.com/zzjin/syncViewScroll",
			"releases": [
				{
					"sublime_text": "*",
					"tags": true
				}
			]
		},
		{
			"name": "SyncedSideBar",
			"details": "https://github.com/TheSpyder/SyncedSideBar",
			"releases": [
				{
					"sublime_text": "*",
					"branch": "master"
				}
			]
		},
		{
			"name": "SyncedSidebarBg",
			"details": "https://github.com/aziz/SublimeSyncedSidebarBg",
			"releases": [
				{
					"sublime_text": ">=3000",
					"branch": "master"
				}
			]
		},
		{
			"name": "SyncFileYouWant",
			"details": "https://github.com/Lanceshi2/SyncFileYouWant",
			"releases": [
				{
					"sublime_text": "*",
					"branch": "master"
				}
			]
		},
		{
			"name": "Synchronized File Scrolling",
			"details": "https://github.com/pravka/SublimeSynchroScroll",
			"releases": [
				{
					"sublime_text": "<3000",
					"branch": "master"
				}
			]
		},
		{
			"name": "Synesthesia",
			"details": "https://github.com/dariusf/synesthesia",
			"releases": [
				{
					"sublime_text": ">=3000",
					"tags": true
				}
			]
		},
		{
			"name": "Syntax gRally",
			"details": "https://github.com/ghiboz/syntax-gRally",
			"labels": ["language syntax"],
			"releases": [
				{
					"sublime_text": "*",
					"tags": true
				}
			]
		},
		{
			"name": "Syntax Highlighting for PostCSS",
			"details": "https://github.com/hudochenkov/Syntax-highlighting-for-PostCSS",
			"labels": ["language syntax"],
			"releases": [
				{
					"sublime_text": "*",
					"tags": true
				}
			]
		},
		{
			"name": "Syntax Highlighting for Sass",
			"details": "https://github.com/P233/Syntax-highlighting-for-Sass",
			"labels": ["language syntax"],
			"releases": [
				{
					"sublime_text": "*",
					"branch": "master"
				}
			]
		},
		{
			"name": "Syntax Matcher",
			"details": "https://github.com/reinteractive-open/Syntax-Matcher",
			"releases": [
				{
					"sublime_text": "<3000",
					"branch": "master"
				}
			]
		},
		{
			"name": "Syntax ProtoList",
			"details": "https://github.com/lvzixun/sublime-protolist-syntax",
			"releases": [
				{
					"sublime_text": "*",
					"tags": true
				}
			]
		},
		{
			"name": "Syntax QBasic",
			"details": "https://github.com/nemoDreamer/sublime-syntax-qbasic",
			"releases": [
				{
					"sublime_text": "*",
					"tags": true
				}
			]
		},
		{
			"name": "Syntax Sproto",
			"details": "https://github.com/lvzixun/sublime-sproto-syntax",
			"releases": [
				{
					"sublime_text": "*",
					"tags": true
				}
			]
		},
		{
			"details": "https://github.com/srilumpa/SyntaxChecker",
			"releases": [
				{
					"sublime_text": "<3000",
					"branch": "master"
				}
			]
		},
		{
			"name": "SyntaxDefinitionHelper",
			"details": "https://github.com/matthew-dumas/syntax_definition_helper",
			"releases": [
				{
					"sublime_text": "<3000",
					"branch": "master"
				}
			]
		},
		{
			"name": "SyntaxFold",
			"details": "https://github.com/jamalsenouci/sublimetext-syntaxfold",
			"releases": [
				{
					"sublime_text": ">=3000",
					"tags": true
				}
			]
		},
		{
			"name": "SyntaxHighlighter Reloaded Color Scheme",
			"details": "https://github.com/unitmatrix/sublime-syntaxhighlighter",
			"labels": ["color scheme"],
			"releases": [
				{
					"sublime_text": "*",
					"tags": true
				}
			]
		},
		{
			"name": "SysLog",
			"details": "https://github.com/gregschoen/sublimetext-syslog",
			"labels": ["color scheme"],
			"releases": [
				{
					"sublime_text": "*",
					"tags": true
				}
			]
		},
		{
			"name": "SystemVerilog",
			"details": "https://github.com/TheClams/SystemVerilog",
			"homepage": "http://sv-doc.readthedocs.org/en/latest",
			"issues": "https://bitbucket.org/Clams/sublimesystemverilog/issues",
			"labels": ["language syntax", "snippets"],
			"releases": [
				{
					"sublime_text": "*",
					"tags": true
				}
			]
		}
	]
}<|MERGE_RESOLUTION|>--- conflicted
+++ resolved
@@ -1343,21 +1343,12 @@
 		},
 		{
 			"name": "SideBarEnhancements",
-<<<<<<< HEAD
-			"details": "https://github.com/titoBouzout/SideBarEnhancements",
-			"readme": "https://raw.githubusercontent.com/titoBouzout/SideBarEnhancements/st3/readme.md",
+			"details": "https://github.com/SideBarEnhancements-org/SideBarEnhancements",
+			"readme": "https://raw.githubusercontent.com/SideBarEnhancements-org/SideBarEnhancements/st3/readme.md",
 			"donate": "https://www.paypal.com/cgi-bin/webscr?cmd=_s-xclick&hosted_button_id=DD4SL2AHYJGBW",
 			"labels": ["sidebar", "folder", "directory", "file", "clipboard"],
 			"releases": [
 				{
-=======
-			"details": "https://github.com/SideBarEnhancements-org/SideBarEnhancements",		
-			"readme": "https://raw.githubusercontent.com/SideBarEnhancements-org/SideBarEnhancements/st3/readme.md",		
-			"donate": "https://www.paypal.com/cgi-bin/webscr?cmd=_s-xclick&hosted_button_id=DD4SL2AHYJGBW",		
-			"labels": ["sidebar", "folder", "directory", "file", "clipboard"],		
-			"releases": [		
-				{		
->>>>>>> f501e360
 					"sublime_text": ">=3000",
 					"tags":true
 				}
