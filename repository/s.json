{
	"$schema": "sublime://packagecontrol.io/schemas/repository",
	"schema_version": "4.0.0",
	"packages": [
		{
			"name": "S-Expressions Syntax",
			"details": "https://github.com/whitequark/Sublime-S-Expressions",
			"releases": [
				{
					"sublime_text": ">=3092",
					"tags": true
				}
			]
		},
		{
			"details": "https://github.com/ayonix/sablecc-syntax",
			"releases": [
				{
					"sublime_text": "*",
					"tags": true
				}
			]
		},
		{
			"name": "SACS",
			"details": "https://github.com/ckunte/sacs_st",
			"labels": ["language syntax", "sacs"],
			"releases": [
				{
					"sublime_text": ">=3092",
					"tags": true
				}
			]
		},
		{
			"name": "Sail Color Scheme",
			"details": "https://github.com/dennistimmermann/sail-scheme",
			"labels": ["color scheme"],
			"releases": [
				{
					"sublime_text": "*",
					"branch": "master"
				}
			]
		},
		{
			"name": "Sails Snippets",
			"details": "https://github.com/odtorres/Sails-Sublime-Snippets",
			"releases": [
				{
					"sublime_text": "*",
					"tags": true
				}
			]
		},
		{
			"name": "Salesforce Reference",
			"details": "https://github.com/Oblongmana/sublime-salesforce-reference",
			"releases": [
				{
					"sublime_text": ">=3000",
					"tags": true
				}
			]
		},
		{
			"name": "SalesforceXyTools",
			"details": "https://github.com/exiahuang/SalesforceXyTools",
			"releases": [
				{
					"sublime_text": ">=3000",
					"tags": true
				}
			]
		},
		{
			"name": "SaltStack-related syntax highlighting and snippets",
			"details": "https://github.com/saltstack/sublime-text",
			"releases": [
				{
					"sublime_text": "*",
					"tags": true
				}
			]
		},
		{
			"name": "SaltUI",
			"description": "SaltUI Component Snippets for Sublime",
			"details": "https://github.com/recurrying/salt-snippet-plugin-for-sublime",
			"labels": ["SaltUI", "snippets"],
			"releases": [
				{
					"sublime_text": "*",
					"tags": true
				}
			]
		},
		{
			"name": "SAMB",
			"description" : "SAMB (server assembly framework) syntax and snippets",
			"details": "https://github.com/cheikhshift/samb-sublime",
			"labels": ["SAMB syntax highlight", "snippets"],
			"releases": [
				{
					"sublime_text": ">=3126",
					"tags": true
				}
			]
		},
		{
			"name": "San Syntax Highlight",
			"details": "https://github.com/kekee000/san-sublime",
			"labels": ["san syntax highlight", "snippets"],
			"releases": [
				{
					"sublime_text": "*",
					"tags": true
				}
			]
		},
		{
			"name": "Sandor's Glowfish Colour Scheme",
			"details": "https://github.com/czettnersandor/st3-glowfish-theme",
			"labels": ["color scheme"],
			"releases": [
				{
					"sublime_text": "*",
					"branch": "master"
				}
			]
		},
		{
			"name": "SaneSnippets",
			"details": "https://github.com/SublimeText/SaneSnippets",
			"author": ["bobthecow", "FichteFoll"],
			"labels": ["snippets"],
			"releases": [
				{
					"sublime_text": ">=3000",
					"tags": true
				}
			]
		},
		{
			"name": "SAS Programming",
			"description": "For using SAS Institute's Analytics & Data Management system.",
			"details": "https://github.com/rpardee/sas",
			"labels": ["language syntax", "build-system", "snippets"],
			"author": ["rpardee", "friedegg", "seemack"],
			"releases": [
				{
					"sublime_text": ">=3000",
					"tags": true
				}
			]
		},
		{
			"name": "SAS Syntax and Theme",
			"description": "A Sublime Text 3 package for SAS syntax highlighting and the corresponding SAS Theme" ,
			"details": "https://github.com/77QingLiu/SAS-Syntax-and-Theme",
			"homepage": "https://github.com/77QingLiu/SAS-Syntax-and-Theme",
			"labels": ["language syntax", "Theme", "build-system", "snippets"],
			"author": ["Qing"],
			"releases": [
				{
					"sublime_text": ">=3092",
					"tags": true
				}
			]
		},
		{
			"name": "Sass",
			"details": "https://github.com/SublimeText/Sass",
			"labels": ["language syntax", "scss", "sass", "completions", "snippets"],
			"releases": [
				{
					"sublime_text": "<4107",
					"tags": "st3-"
				},
				{
					"sublime_text": "4107 - 4133",
					"tags": "4107-"
				},
				{
					"sublime_text": "4134 - 4168",
					"tags": "4134-"
				},
				{
					"sublime_text": ">=4169",
					"tags": "4169-"
				}
			]
		},
		{
			"name": "SASS Build",
			"details": "https://github.com/jaumefontal/SASS-Build-SublimeText2",
			"releases": [
				{
					"sublime_text": "*",
					"branch": "master"
				}
			]
		},
		{
			"name": "SASS Snippets",
			"details": "https://github.com/sublimebrasil/sublime-snippets-sass",
			"labels": ["snippets"],
			"releases": [
				{
					"sublime_text": "*",
					"tags": true
				}
			]
		},
		{
			"name": "Sass-Director",
			"previous_names": ["SassDirector"],
			"details": "https://github.com/Sass-Director/Sass-Director_Sublime",
			"labels": ["sass", "director", "manifest"],
			"releases": [
				{
					"sublime_text": "*",
					"tags": true
				}
			]
		},
		{
			"name": "SassBeautify",
			"details": "https://github.com/badsyntax/SassBeautify",
			"labels": ["sass", "formatting"],
			"releases": [
				{
					"sublime_text": "*",
					"tags": true
				}
			]
		},
		{
			"details": "https://github.com/ahmedam55/SassSolution",
			"releases": [
				{
					"sublime_text": "*",
					"tags": true
				}
			]
		},
		{
			"name": "SasSubmit",
			"details": "https://github.com/sjiangDA/SasSubmit",
			"releases": [
				{
					"sublime_text": ">=3000",
					"platforms": ["windows","osx"],
					"tags": true
				}
			]
		},
		{
			"name": "Sassy Comments",
			"details": "https://github.com/danieldafoe/Sassy_Comments",
			"releases": [
				{
					"sublime_text": "*",
					"tags": true
				}
			]
		},
		{
			"name": "Save Copy As",
			"details": "https://github.com/NickHatBoecker/SaveCopyAs",
			"releases": [
				{
					"sublime_text": "*",
					"tags": true
				}
			]
		},
		{
			"name": "Scala Snippets",
			"details": "https://github.com/watzon/sublime-scala-snippets",
			"labels": ["snippets", "scala"],
			"releases": [
				{
					"sublime_text": "*",
					"tags": true
				}
			]
		},
		{
			"name": "Scala Syntax",
			"details": "https://github.com/gwenzek/scalaSublimeSyntax",
			"labels": ["language syntax", "scala"],
			"releases": [
				{
					"sublime_text": ">=3084",
					"tags": true
				}
			]
		},
		{
			"name": "Scalafmt",
			"details": "https://github.com/fedragon/sublime-scalafmt",
			"labels": ["scala", "format", "formatting", "formatter", "scalafmt"],
			"releases": [
				{
					"sublime_text": ">=3000",
					"tags": true
				}
			]
		},
		{
			"name": "ScalafmtEnhanced",
			"details": "https://github.com/nitrotm/st3-scalafmt",
			"labels": ["scala", "format", "formatting", "formatter", "scalafmt"],
			"releases": [
				{
					"sublime_text": ">=3000",
					"tags": true
				}
			]
		},
		{
			"name": "ScalaProjectGeneratorFacade",
			"details": "https://github.com/lgmerek/ScalaProjectGeneratorFacade",
			"labels": ["scala", "automation"],
			"releases": [
				{
					"sublime_text": ">=3000",
					"platforms": "osx",
					"tags": true
				}
			]
		},
		{
			"name": "Scalariver",
			"details": "https://github.com/dohzya/sublime_scalariver",
			"releases": [
				{
					"sublime_text": "*",
					"branch": "master"
				}
			]
		},
		{
			"name": "ScalaScript",
			"details": "https://github.com/ciasia/sublime-scalascript",
			"labels": ["language syntax"],
			"releases": [
				{
					"sublime_text": ">=3092",
					"tags": true
				}
			]
		},
		{
			"name": "Scalex Documentation Search",
			"details": "https://github.com/pkukielka/SublimeScalex",
			"releases": [
				{
					"sublime_text": ">=3000",
					"tags": true
				}
			]
		},
		{
			"name": "Scarpet",
			"details": "https://github.com/lucifiel1618/SublimeScarpetSyntax",
			"labels": ["language syntax", "completions"],
			"releases": [
				{
					"sublime_text": ">=3092",
					"tags": true
				}
			]
		},
		{
			"name": "Scenic",
			"details": "https://github.com/UCSCFormalMethods/Scenic-tmLanguage",
			"labels": ["language syntax", "snippets"],
			"releases": [
				{
					"sublime_text": "*",
					"tags": true
				}
			]
		},
		{
			"name": "Schema Validator",
			"details": "https://github.com/ligershark/SchemaValidator",
			"releases": [
				{
					"sublime_text": ">=3000",
					"platforms": ["osx", "windows"],
					"branch": "master"
				}
			]
		},
		{
			"name": "schema-rb",
			"details": "https://github.com/hedgesky/sublime-schema-rb",
			"labels": ["code navigation"],
			"releases": [
				{
					"sublime_text": ">=3092",
					"tags": true
				}
			]
		},
		{
			"name": "Scheme",
			"details": "https://github.com/absop/ST-Scheme",
			"labels": ["language syntax", "snippets", "formatting", "formatter", "code navigation", "build system", "lisp"],
			"author": ["absop", "jfcherng"],
			"releases": [
				{
					"sublime_text": ">=4099",
					"tags": true
				}
			]
		},
		{
			"details": "https://github.com/benweier/Schemr",
			"labels": ["color scheme"],
			"releases": [
				{
					"sublime_text": "*",
					"branch": "master"
				}
			]
		},
		{
			"name": "Schnapsum",
			"details": "https://github.com/airqz/schnapsum-sublime-text",
			"labels": ["keyword.control"],
			"releases": [
				{
					"sublime_text": "*",
					"tags": true
				}
			]
		},
		{
			"name": "Scilab",
			"details": "https://github.com/holgern/sublime-scilab",
			"labels": ["language syntax", "snippets"],
			"releases": [
				{
					"sublime_text": "*",
					"tags": true
				}
			]
		},
		{
			"name": "Scoggle",
			"details": "https://github.com/ssanj/Scoggle",
			"labels": ["testing", "scala"],
			"releases": [
				{
					"sublime_text": ">=3083",
					"tags": true
				}
			]
		},
		{
			"name": "ScopeAlways",
			"details": "https://github.com/yaworsw/Sublime-ScopeAlways",
			"releases": [
				{
					"sublime_text": "*",
					"tags": true
				}
			]
		},
		{
			"name": "ScopeContext",
			"details": "https://github.com/shagabutdinov/sublime-scope-context",
			"donate": "https://github.com/shagabutdinov/sublime-enhanced/blob/master/readme-donations.md",
			"labels": ["sublime-enhanced", "utilities"],
			"releases": [
				{
					"sublime_text": "*",
					"branch": "master"
				}
			]
		},
		{
			"details": "https://github.com/facelessuser/ScopeHunter",
			"releases": [
				{
					"sublime_text": ">=3000",
					"tags": "st3-"
				}
			]
		},
		{
			"name": "Scopus Query Compiler",
			"details": "https://github.com/Syncrossus/Scopus-Query-Compiler",
			"releases": [
				{
					"sublime_text": ">=3000",
					"tags": true
				}
			]
		},
		{
			"name": "Scopus Syntax Highlighter",
			"details": "https://github.com/Syncrossus/Scopus-Syntax-Highlighter",
			"releases": [
				{
					"sublime_text": ">=3092",
					"tags": true
				}
			]
		},
		{
			"name": "SCRAPfy",
			"details": "https://github.com/hashdog/scrapfy-sublime-plugin",
			"labels": ["collaborative", "editor", "p2p", "share", "pair"],
			"releases": [
				{
					"sublime_text": "*",
					"branch": "master"
				}
			]
		},
		{
			"name": "Scrapy",
			"details": "https://github.com/marco-lavagnino/scrapy-sublime-plugin",
			"releases": [
				{
					"sublime_text": "*",
					"tags": true
				}
			]
		},
		{
			"name": "Scratch",
			"details": "https://github.com/jschonberg/Scratch",
			"labels": ["snippets notes notepad scratchpad"],
			"releases": [
				{
					"sublime_text": "*",
					"tags": true
				}
			]
		},
		{
			"name": "Scratchpad",
			"details": "https://github.com/ianunay/sublime_scratchpad",
			"labels": ["quick", "notes", "notepad", "scratchpad"],
			"releases": [
				{
					"sublime_text": "*",
					"tags": true
				}
			]
		},
		{
			"name": "scriptcs",
			"details": "https://github.com/scriptcs/scriptcs-sublime",
			"labels": ["language syntax"],
			"releases": [
				{
					"sublime_text": "*",
					"branch": "master"
				}
			]
		},
		{
			"name": "Scroll Other Pane",
			"details": "https://github.com/keisuke-nakata/ScrollOtherPane",
			"releases": [
				{
					"sublime_text": "*",
					"branch": "master"
				}
			]
		},
		{
			"name": "ScrollAlternative",
			"details": "https://github.com/shagabutdinov/sublime-scroll-enhanced",
			"donate": "https://github.com/shagabutdinov/sublime-enhanced/blob/master/readme-donations.md",
			"labels": ["sublime-enhanced", "text navigation"],
			"releases": [
				{
					"sublime_text": "*",
					"branch": "master"
				}
			]
		},
		{
			"details": "https://github.com/SublimeText/ScrollOffset",
			"releases": [
				{
					"sublime_text": "*",
					"branch": "master"
				}
			]
		},
		{
			"name": "ScrollToCursor",
			"details": "https://github.com/SelimJB/ScrollToCursor",
			"releases": [
				{
					"sublime_text": "*",
					"tags": true
				}
			]
		},
		{
			"name": "SCSS",
			"details": "https://github.com/MarioRicalde/SCSS.tmbundle/tree/SublimeText2",
			"labels": ["language syntax"],
			"releases": [
				{
					"sublime_text": "*",
					"base": "https://github.com/MarioRicalde/SCSS.tmbundle",
					"branch": "SublimeText2"
				}
			]
		},
		{
			"name": "SCSS Compiler",
			"details": "https://github.com/mattarnster/scsscompiler",
			"releases": [
				{
					"sublime_text": "*",
					"tags": true
				}
			]
		},
		{
			"name": "SCSS Expander",
			"details": "https://github.com/garetht/sublime-scss-expander",
			"labels": ["language syntax"],
			"releases": [
				{
					"sublime_text": "*",
					"tags": true
				}
			]
		},
		{
			"name": "SCSS Snippets",
			"details": "https://github.com/npostulart/SCSS-Snippets",
			"labels": ["snippets"],
			"releases": [
				{
					"sublime_text": "*",
					"branch": "master"
				}
			]
		},
		{
			"name": "SCSS Snippets Complete",
			"details": "https://github.com/onhernandes/sublime-scss-snippets",
			"labels": ["snippets"],
			"releases": [
				{
					"sublime_text": "*",
					"tags": true
				}
			]
		},
		{
			"name": "Scuggest",
			"details": "https://github.com/ssanj/Scuggest",
			"labels": ["imports", "scala"],
			"releases": [
				{
					"sublime_text": ">=3083",
					"tags": true
				}
			]
		},
		{
			"name": "ScummC",
			"details": "https://github.com/idleberg/sublime-scummc",
			"labels": ["auto-complete"],
			"releases": [
				{
					"sublime_text": "<3103",
					"tags": "st2-"
				},
				{
					"sublime_text": ">=3103",
					"tags": "st3-"
				}
			]
		},
		{
			"name": "SDC Constraints",
			"details": "https://github.com/leoheck/sublime-synopsys-constraints",
			"releases": [
				{
					"sublime_text": "*",
					"tags": true
				}
			]
		},
		{
			"name": "SDLang",
			"details": "https://github.com/s-ludwig/sublime-sdlang",
			"releases": [
				{
					"sublime_text": "*",
					"tags": true
				}
			]
		},
		{
			"name": "Search Anywhere",
			"details": "https://github.com/ericmartel/Sublime-Text-2-Search-Anywhere-Plugin",
			"releases": [
				{
					"sublime_text": "*",
					"branch": "master"
				}
			]
		},
		{
			"name": "Search in Project",
			"details": "https://github.com/leonid-shevtsov/SearchInProject_SublimeText",
			"labels": ["search"],
			"previous_names": ["SearchInProject"],
			"releases": [
				{
					"sublime_text": "*",
					"tags": true
				}
			]
		},
		{
			"name": "Search Stack Overflow",
			"details": "https://github.com/ericmartel/Sublime-Text-2-Stackoverflow-Plugin",
			"releases": [
				{
					"sublime_text": "*",
					"branch": "master"
				}
			]
		},
		{
			"name": "Search WordPress Codex or QueryPosts",
			"details": "https://github.com/tripflex/SublimeWordpressCodexQueryPosts",
			"labels": ["st3", "wordpress", "queryposts", "codex"],
			"releases": [
				{
					"sublime_text": ">=3000",
					"branch": "master"
				}
			]
		},
		{
			"name": "SearchPanelEnhanced",
			"details": "https://github.com/shagabutdinov/sublime-search-panel-enhanced",
			"donate": "https://github.com/shagabutdinov/sublime-enhanced/blob/master/readme-donations.md",
			"labels": ["sublime-enhanced", "utilities"],
			"releases": [
				{
					"sublime_text": "*",
					"branch": "master"
				}
			]
		},
		{
			"name": "Section Comment",
			"details": "https://github.com/gkhn/SectionComment",
			"releases": [
				{
					"sublime_text": "*",
					"tags": true
				}
			]
		},
		{
			"name": "Seeing Is Believing",
			"details": "https://github.com/JoshCheek/sublime-text-2-and-3-seeing-is-believing",
			"releases": [
				{
					"sublime_text": ">=2000",
					"tags": true
				}
			]
		},
		{
			"name": "Select all by current scope",
			"details": "https://github.com/mreq/sublime-select-all-by-current-scope",
			"releases": [
				{
					"sublime_text": "*",
					"tags": true
				}
			]
		},
		{
			"name": "Select By Regex",
			"details": "https://github.com/mvoidex/SublimeSelectByRegex",
			"releases": [
				{
					"sublime_text": "*",
					"tags": true
				}
			]
		},
		{
			"name": "Select Quoted",
			"details": "https://github.com/int3h/SublimeSelectQuoted",
			"releases": [
				{
					"sublime_text": "*",
					"tags": true
				}
			]
		},
		{
			"name": "SelectExact",
			"details": "https://github.com/spywhere/SelectExact",
			"releases": [
				{
					"sublime_text": ">=3000",
					"tags": true
				}
			]
		},
		{
			"name": "Selection Evaluator",
			"details": "https://github.com/lengstrom/MathEvaluator",
			"labels": ["text manipulation"],
			"releases": [
				{
					"sublime_text": "*",
					"branch": "master"
				}
			]
		},
		{
			"name": "SelectionRubyEval",
			"details": "https://github.com/jcshih/SelectionRubyEval",
			"labels": ["text manipulation", "ruby"],
			"releases": [
				{
					"sublime_text": "*",
					"tags": true
				}
			]
		},
		{
			"name": "SelectionTools",
			"details": "https://github.com/simonrad/sublime-selection-tools",
			"releases": [
				{
					"sublime_text": "*",
					"branch": "master"
				}
			]
		},
		{
			"name": "SelectiveUppercase",
			"details": "https://github.com/Oukanina/selective-uppercase",
			"author": "guokeke",
			"labels": ["text manipulation"],
			"releases": [
				{
					"sublime_text": "*",
					"tags": true
				}
			]
		},
		{
			"name": "SelectNextNumber",
			"details": "https://github.com/defmech/SelectNextNumber-sublime-package",
			"releases": [
				{
					"sublime_text": "*",
					"tags": true
				}
			]
		},
		{
			"name": "SelectUntil",
			"details": "https://github.com/xavi-/sublime-selectuntil",
			"labels": ["text manipulation", "text navigation", "text selection"],
			"releases": [
				{
					"sublime_text": "*",
					"branch": "master"
				}
			]
		},
		{
			"name": "Selenium Snippets",
			"details": "https://github.com/sloria/sublime-selenium-snippets",
			"labels": ["snippets"],
			"releases": [
				{
					"sublime_text": "*",
					"branch": "master"
				}
			]
		},
		{
			"name": "Semantic Highlighter",
			"details": "https://github.com/kapitanluffy/sublime-semantic-highlighter",
			"donate": "https://www.patreon.com/kapitanluffy",
			"labels": ["text navigation"],
			"releases": [
				{
					"sublime_text": ">=3000",
					"tags": true
				}
			]
		},
		{
			"name": "Semantic UI",
			"details": "https://github.com/idleberg/sublime-semantic-ui",
			"labels": ["snippets", "html"],
			"releases": [
				{
					"sublime_text": "*",
					"tags": true
				}
			]
		},
		{
			"name": "Semi",
			"details": "https://github.com/yyx990803/semi-sublime",
			"labels": ["text manipulation"],
			"releases": [
				{
					"sublime_text": ">=3000",
					"tags": true
				}
			]
		},
		{
			"name": "Semicolon",
			"details": "https://github.com/shagabutdinov/sublime-semicolon",
			"donate": "https://github.com/shagabutdinov/sublime-enhanced/blob/master/readme-donations.md",
			"labels": ["sublime-enhanced", "text manipulation"],
			"releases": [
				{
					"sublime_text": "*",
					"branch": "master"
				}
			]
		},
		{
			"name": "SemiStandardFormat",
			"details": "https://github.com/ppxu/sublime-semistandard-format",
			"labels": ["formatting", "javascript"],
			"releases": [
				{
					"sublime_text": ">=3000",
					"platforms": ["osx"],
					"tags": true
				}
			]
		},
		{
			"name": "Sencha",
			"details": "https://github.com/rdougan/Sencha.sublime",
			"releases": [
				{
					"sublime_text": "*",
					"branch": "master"
				}
			]
		},
		{
			"name": "Send to 3ds Max",
			"details": "https://github.com/cb109/sublime3dsmax",
			"releases": [
				{
					"sublime_text": ">=3000",
					"platforms": ["windows"],
					"tags": true
				}
			]
		},
		{
			"name": "Send To Sandbox",
			"details": "https://github.com/DavidGerva/SendToSandbox-SublimePlugin",
			"releases": [
				{
					"sublime_text": ">=3000",
					"tags": true
				}
			]
		},
		{
			"name": "Send to Shell",
			"details": "https://github.com/Twizzledrizzle/Send-to-Shell",
			"labels": ["external", "terminal", "shell", "repl"],
			"releases": [
				{
					"sublime_text": ">=3000",
					"platforms": ["windows"],
					"tags": true
				}
			]
		},
		{
			"details": "https://github.com/wch/SendText",
			"labels": ["terminal"],
			"releases": [
				{
					"sublime_text": "*",
					"branch": "master"
				}
			]
		},
		{
			"name": "SendToJsonBlob",
			"details": "https://github.com/abhishekchavan/sendtojsonblob",
			"releases": [
				{
					"sublime_text": ">=3000",
					"tags": true
				}
			]
		},
		{
			"name": "SendToPasteBin",
			"details": "https://github.com/Xaro/SendToPasteBin",
			"releases": [
				{
					"sublime_text": "*",
					"branch": "master"
				}
			]
		},
		{
			"name": "SEPath",
			"details": "https://github.com/eudorokhov/SEPath",
			"releases": [
				{
					"sublime_text": "*",
					"tags": true
				}
			]
		},
		{
			"name": "Sepiarize Color Scheme",
			"details": "https://github.com/kn9ts/sepiarize",
			"labels": ["color scheme"],
			"releases": [
				{
					"sublime_text": "*",
					"tags": true
				}
			]
		},
		{
			"name": "SequentialBuilder",
			"details": "https://github.com/dkleinsmann/sublime_sequential_build",
			"releases": [
				{
					"sublime_text": "*",
					"tags": true
				}
			]
		},
		{
			"details": "https://github.com/facelessuser/SerializedDataConverter",
			"previous_names": ["PlistJsonConverter"],
			"releases": [
				{
					"sublime_text": ">=3000",
					"tags": "st3-"
				}
			]
		},
		{
			"name": "Serpent Syntax",
			"details": "https://github.com/beaugunderson/serpent-syntax",
			"homepage": "https://github.com/beaugunderson/serpent-syntax",
			"author": ["beaugunderson"],
			"labels": ["serpent", "language-syntax"],
			"releases": [
				{
					"sublime_text": ">=3092",
					"tags": true
				}
			]
		},
		{
			"name": "Sesame",
			"previous_names": ["open-sesame"],
			"details": "https://github.com/gerardroche/sublime-sesame",
			"labels": ["project", "file navigation"],
			"releases": [
				{
					"sublime_text": ">=3000",
					"tags": true
				}
			]
		},
		{
			"name": "Session Manager",
			"details": "https://github.com/sascha-wolf/sublime-SessionManager",
			"labels": ["workspace", "save", "window"],
			"releases": [
				{
					"sublime_text": ">=3000",
					"tags": true
				}
			]
		},
		{
			"name": "Seth Color Scheme",
			"details": "https://github.com/bertolinimarco/Seth-Color-Scheme",
			"labels": ["color scheme"],
			"releases": [
				{
					"sublime_text": "*",
					"tags": true
				}
			]
		},
		{
			"name": "Seti_UI",
			"details": "https://github.com/ctf0/Seti_ST3",
			"labels": ["theme", "color scheme"],
			"releases": [
				{
					"sublime_text": ">=3000",
					"tags": true
				}
			]
		},
		{
			"name": "Seti_UX",
			"details": "https://github.com/ctf0/Seti_UX",
			"labels": ["color scheme"],
			"releases": [
				{
					"sublime_text": "*",
					"tags": true
				}
			]
		},
		{
			"name": "SetlX Helper",
			"details": "https://github.com/LucaVazz/SetlXHelper",
			"releases": [
				{
					"sublime_text": "*",
					"tags": true
				}
			]
		},
		{
			"name": "SetWindowTitle",
			"details": "https://github.com/gwenzek/SublimeSetWindowTitle",
			"homepage": "https://github.com/gwenzek/SublimeSetWindowTitle",
			"author": "gwenzek",
			"releases": [
				{
					"platforms": ["linux", "windows"],
					"sublime_text": ">=3000",
					"tags": true
				}
			]
		},
		{
			"name": "SEWL",
			"details": "https://github.com/SpotonNet/sublime-sewl",
			"labels" : ["language syntax", "snippets"],
			"releases": [
				{
					"sublime_text": ">=3092",
					"tags": true
				}
			]
		},
		{
			"name": "SexySnippets",
			"details": "https://github.com/felquis/SexySnippets",
			"homepage": "https://github.com/felquis/SexySnippets",
			"author": "felquis",
			"labels": ["HTML", "javascript", "snippet", "pattern", "CSS"],
			"previous_names": ["Sexy Snippets"],
			"releases": [
				{
					"sublime_text": "*",
					"tags": true
				}
			]
		},
		{
			"name": "Sf4Helpers",
			"details": "https://github.com/HeyIAmBob/sublime-sf4helpers",
			"labels": ["Symfony", "Symfony4", "php"],
			"releases": [
				{
					"platforms": ["osx"],
					"sublime_text": ">=3000",
					"tags": true
				}
			]
		},
		{
			"name": "Sfortzando",
			"details": "https://github.com/leesavide/Sfortzando",
			"releases": [
				{
					"sublime_text": ">=3000",
					"tags": true
				}
			]
		},
		{
			"name": "SFV",
			"details": "https://github.com/idleberg/sublime-sfv",
			"releases": [
				{
					"sublime_text": ">=3092",
					"tags": true
				}
			]
		},
		{
			"name": "Shader Syntax (GLSL HLSL Cg)",
			"details": "https://github.com/noct/sublime-shaders",
			"labels": ["language syntax"],
			"previous_names": ["SublimeSL"],
			"releases": [
				{
					"sublime_text": "*",
					"tags": true
				}
			]
		},
		{
			"name": "Shadowenv",
			"details": "https://github.com/Shopify/sublime-shadowenv",
			"releases": [
				{
					"sublime_text": ">=3000",
					"tags": true
				}
			]
		},
		{
			"name": "SHARC or Blackfin DSP assembly highlighting",
			"details": "https://github.com/calculuswhiz/SHARC-assembly-Sublime-Syntax",
			"labels": ["language syntax", "SHARC", "Blackfin", "VisualDSP"],
			"releases": [
				{
					"sublime_text": "*",
					"tags": true
				}
			]
		},
		{
			"name": "Share File",
			"details": "https://github.com/devdinu/ShareFile",
			"labels": ["share", "file", "code", "upload"],
			"releases": [
				{
					"sublime_text": "*",
					"tags": true
				}
			]
		},
		{
			"name": "Shell Exec",
			"details": "https://github.com/gbaptista/sublime-3-shell-exec",
			"releases": [
				{
					"sublime_text": ">=3000",
					"tags": true
				}
			]
		},
		{
			"name": "Shell Turtlestein",
			"details": "https://github.com/misfo/Shell-Turtlestein",
			"releases": [
				{
					"sublime_text": ">=3000",
					"branch": "master"
				}
			]
		},
		{
			"name": "ShellCommand",
			"details": "https://github.com/markbirbeck/sublime-text-shell-command",
			"labels": ["shell", "emacs"],
			"previous_names": ["Shell Command"],
			"releases": [
				{
					"sublime_text": ">=3000",
					"tags": true
				}
			]
		},
		{
			"name": "Sheller",
			"description": "A brand new package to work with Command Prompt without using Command Prompt.",
			"details": "https://github.com/bantya/Sheller",
			"labels": ["shell", "cmd", "directory", "files"],
			"releases": [
				{
					"sublime_text": ">=3000",
					"platforms": ["windows"],
					"tags": true
				}
			]
		},
		{
			"name": "ShellStatus",
			"details": "https://github.com/shagabutdinov/sublime-shell-status",
			"donate": "https://github.com/shagabutdinov/sublime-enhanced/blob/master/readme-donations.md",
			"labels": ["sublime-enhanced", "theme"],
			"releases": [
				{
					"sublime_text": "*",
					"branch": "master"
				}
			]
		},
				{
			"name": "ShellVE",
			"details": "https://github.com/pykong/ShellVE",
			"labels": ["terminal", "python", "Virtualenv"],
			"releases": [
				{
					"sublime_text": ">=3092",
					"platforms": ["linux"],
					"tags": true
				}
			]
		},
		{
			"name": "Shen",
			"details": "https://github.com/rkoeninger/sublime-shen",
			"readme": "https://raw.githubusercontent.com/rkoeninger/sublime-shen/master/README.md",
			"author": "Robert Koeninger",
			"labels": ["language syntax", "snippets"],
			"releases": [
				{
					"sublime_text": ">=3000",
					"tags": true
				}
			]
		},
		{
			"name": "ShenMa",
			"details": "https://github.com/molee1905/ShenMa",
			"releases": [
				{
					"sublime_text": ">=3000",
					"platforms": ["osx"],
					"tags": true
				}
			]
		},
		{
			"name": "Sherumite - Color Scheme",
			"details": "https://github.com/gsheru/Sherumite-ColorScheme",
			"labels": ["color scheme"],
			"releases": [
				{
					"sublime_text": "*",
					"tags": true
				}
			]
		},
		{
			"name": "Shiftswitch",
			"details": "https://github.com/xsznix/sublime-shiftswitch",
			"releases": [
				{
					"sublime_text": "*",
					"tags": true
				}
			]
		},
		{
			"name": "Shinken",
			"details": "https://github.com/Frescha/shinken-sublime",
			"labels": ["language syntax", "snippets"],
			"releases": [
				{
					"sublime_text": "*",
					"tags": true
				}
			]
		},
		{
			"name": "Shlisp Syntax",
			"details": "https://github.com/mhetrick/sublime-shlisp",
			"labels": ["language syntax"],
			"releases": [
				{
					"sublime_text": "*",
					"branch": "master"
				}
			]
		},
		{
			"name": "shoulda-matchers Snippets",
			"details": "https://github.com/maxehmookau/shoulda-matchers-snippets",
			"releases": [
				{
					"sublime_text": "*",
					"tags": true
				}
			]
		},
		{
			"name": "ShouldjsSnippets",
			"details": "https://github.com/jmnsf/ShouldjsSnippets",
			"labels": ["snippets", "javascript", "shouldjs"],
			"releases": [
				{
					"sublime_text": "*",
					"tags": true
				}
			]
		},
		{
			"name": "Show Character Code",
			"details": "https://github.com/borislubimov/ShowCharacterCode",
			"labels": ["ascii", "unicode"],
			"releases": [
				{
					"sublime_text": "*",
					"tags": true
				}
			]
		},
		{
			"name": "Show Open Files",
			"details": "https://github.com/ticky/ShowOpenFiles",
			"labels": ["status", "file"],
			"releases": [
				{
					"sublime_text": "*",
					"branch": "master"
				}
			]
		},
		{
			"name": "Show Unicode Name",
			"details": "https://github.com/ned-martin/sublime-text-show-unicode-name",
			"labels": ["ascii", "unicode", "hexadecimal"],
			"releases": [
				{
					"sublime_text": ">=3000",
					"tags": true
				}
			]
		},
		{
			"name": "ShowDefinitionEx",
			"description": "Visually showing definition",
			"details": "https://github.com/jk4837/ShowDefinitionEx",
			"releases": [
				{
					"sublime_text": ">=3124",
					"tags": true
				}
			]
		},
		{
			"name": "ShowTexdoc",
			"previous_names": ["Show Texdoc"],
			"details": "https://github.com/CareF/Show-Texdoc",
			"releases": [
				{
					"sublime_text": "*",
					"tags": true
				}
			]
		},
		{
			"name": "Shuffle",
			"details": "https://github.com/TiborIntelSoft/SublimeShuffle",
			"labels": ["language syntax"],
			"releases": [
				{
					"sublime_text": "*",
					"tags": true
				}
			]
		},
		{
			"name": "Side-by-Side Settings",
			"details": "https://github.com/jgbishop/sxs-settings",
			"donate": "https://www.paypal.com/cgi-bin/webscr?cmd=_s-xclick&hosted_button_id=4FJM9Y54FV6E4",
			"labels": ["utilities"],
			"previous_names": ["SxS Settings"],
			"releases": [
				{
					"sublime_text": ">=3000",
					"tags": true
				}
			]
		},
		{
			"name": "SideBarEnhancements",
			"details": "https://github.com/titoBouzout/SideBarEnhancements",
			"readme": "https://raw.githubusercontent.com/SideBarEnhancements-org/SideBarEnhancements/st3/readme.md",
			"donate": "https://www.paypal.com/cgi-bin/webscr?cmd=_s-xclick&hosted_button_id=DD4SL2AHYJGBW",
			"labels": ["sidebar", "folder", "directory", "file", "clipboard"],
			"releases": [
				{
					"sublime_text": ">=3000",
					"tags": true
				}
			]
		},
		{
			"name": "SideBarHider",
			"previous_names": ["Hide Sidebar When Not Focussed"],
			"details": "https://github.com/akrabat/SideBarHider",
			"releases": [
				{
					"sublime_text": ">=3098",
					"tags": true
				}
			]
		},
		{
			"name": "SidebarHoverToggle",
			"details": "https://github.com/Skullsneeze/SidebarHoverToggle",
			"labels": ["sidebar", "utilities"],
			"releases": [
				{
					"sublime_text": ">=3124",
					"tags": true
				}
			]
		},
		{
			"name": "SideBarMenuAdvanced",
			"details": "https://github.com/wisdman/SideBarMenuAdvanced",
			"donate": "https://www.paypal.me/wisdman",
			"labels": ["sidebar", "clipboard", "utilities", "folder", "directory", "file"],
			"releases": [
				{
					"sublime_text": ">=3100",
					"tags": true
				}
			]
		},
		{
			"name": "SidebarSeparator",
			"details": "https://github.com/ekazyam/SidebarSeparator",
			"labels": ["sidebar", "utilities"],
			"releases": [
				{
					"sublime_text": ">=3000",
					"tags": true
				}
			]
		},
		{
			"name": "SideBarTools",
			"details": "https://github.com/braver/SideBarTools",
			"labels": ["sidebar", "utilities", "folder", "directory", "file"],
			"releases": [
				{
					"sublime_text": "3100 - 3999",
					"tags": "st3-"
				},
				{
					"sublime_text": ">4000",
					"tags": true
				}
			]
		},
		{
			"name": "Sightly",
			"details": "https://github.com/gerardvh/ST3-sightly-language",
			"labels": ["aem", "sightly", "HTL", "HTML", "template", "language"],
			"releases": [
				{
					"sublime_text": ">=3092",
					"tags": true
				}
			]
		},
		{
			"details": "https://github.com/321hendrik/SikuliTools",
			"author": "Hendrik Elsner (321hendrik@gmail.com)",
			"labels": ["sikuli", "gui", "test", "automation", "app", "web", "image", "capture"],
			"releases": [
				{
					"platforms": ["osx"],
					"sublime_text": "*",
					"tags": true
				}
			]
		},
		{
			"name": "Silence Color Scheme",
			"details": "https://github.com/iuliantatarascu/silence-theme",
			"labels": ["color scheme"],
			"releases": [
				{
					"sublime_text": "*",
					"tags": true
				}
			]
		},
		{
			"name": "Silex Snippets",
			"details": "https://github.com/franciscosantamaria/sublime-silex",
			"labels": ["snippets"],
			"releases": [
				{
					"sublime_text": "*",
					"branch": "master"
				}
			]
		},
		{
			"name": "Silk Web Toolkit Snippets",
			"details": "https://github.com/silk-web-toolkit/SILK-snippets",
			"labels": ["snippets"],
			"releases": [
				{
					"sublime_text": "*",
					"branch": "master"
				}
			]
		},
		{
			"name": "Silky Jump",
			"details": "https://github.com/lanbin/silkyjump",
			"releases": [
				{
					"sublime_text": "*",
					"branch": "master"
				}
			]
		},
		{
			"name": "SilverStripe",
			"details": "https://github.com/benjamin-smith/sublime-text-silverstripe",
			"labels": ["language syntax"],
			"releases": [
				{
					"sublime_text": "*",
					"branch": "master"
				}
			]
		},
		{
			"name": "SIMPL+ Syntax Highlight",
			"author": "Adelyte Company (Taylor Zane Glaeser)",
			"details": "https://github.com/adelyte/simpl-plus-syntax-highlight",
			"labels": ["crestron", "simpl", "simpl plus", "splus"],
			"releases": [{
				"sublime_text": ">=3092",
				"tags": true
			}]
		},
		{
			"name": "Simplates",
			"details": "https://github.com/AspenWeb/sublime-simplates",
			"labels": ["aspen", "simplates", "python simplate"],
			"releases": [
				{
					"sublime_text": ">=3092",
					"tags": true
				}
			]
		},
		{
			"name": "Simple FTP Deploy",
			"details": "https://github.com/HexRx/simple-ftp-deploy",
			"labels": ["ftp"],
			"releases": [
				{
					"sublime_text": ">=3000",
					"tags": true
				}
			]
		},
		{
			"name": "Simple Fuzzy",
			"details": "https://github.com/ukyouz/SublimeText-SimpleFuzzy",
			"releases": [
				{
					"sublime_text": ">=4107",
					"tags": true
				}
			]
		},
		{
			"name": "Simple Ifdef",
			"details": "https://github.com/rumly111/simpleifdef",
			"releases": [
				{
					"sublime_text": ">=3000",
					"tags": true
				}
			]
		},
		{
			"name": "Simple Import",
			"details": "https://github.com/vinpac/sublime-simple-import",
			"releases": [
				{
					"sublime_text": ">=3000",
					"tags": true
				}
			]
		},
		{
			"name": "Simple JSX",
			"details": "https://github.com/ccampbell/sublime-jsx",
			"labels": ["JavaScript", "JSX", "React"],
			"releases": [
				{
					"sublime_text": ">=3106",
					"tags": true
				}
			]
		},
		{
			"name": "Simple math",
			"details": "https://github.com/Pau1R/simpleMath/",
			"releases": [
				{
					"sublime_text": "*",
					"tags": true
				}
			]
		},
		{
			"name": "Simple Print Function",
			"details": "https://github.com/svenax/SublimePrint",
			"labels": ["printing"],
			"releases": [
				{
					"sublime_text": "*",
					"branch": "master"
				}
			]
		},
		{
			"name": "SimpleAdd",
			"details": "https://github.com/fsaad/Sublime-SimpleAdd",
			"releases": [
				{
					"sublime_text": ">=3000",
					"tags": true
				}
			]
		},
		{
			"name": "SimpleClone",
			"details": "https://github.com/mikefowler/simple-clone",
			"releases": [
				{
					"sublime_text": "*",
					"branch": "master"
				}
			]
		},
		{
			"name": "SimpleCov",
			"details": "https://github.com/sentience/SublimeSimpleCov",
			"labels": ["testing", "ruby"],
			"releases": [
				{
					"sublime_text": ">=3000",
					"tags": true
				}
			]
		},
		{
			"name": "SimpleMarker",
			"details": "https://github.com/jugyo/SublimeSimpleMarker",
			"releases": [
				{
					"sublime_text": "*",
					"branch": "master"
				}
			]
		},
		{
			"name": "Simplenote",
			"details": "https://github.com/RedAtman/simplenote",
			"author": "redatman",
			"labels": ["simplenote", "note", "markdown", "todo", "php", "html", "quote"],
			"releases": [
				{
					"sublime_text": "<3000",
					"tags": "st2-"
				},
				{
					"sublime_text": ">=3000",
					"tags": "st3-"
				},
				{
					"sublime_text": ">=4000",
					"tags": "st4-"
				}
			]
		},
		{
			"name": "SimplePHPSpec",
			"details": "https://github.com/antoniofrignani/SimplePHPSpec-for-Sublime-Text",
			"releases": [
				{
					"sublime_text": ">=3000",
					"branch": "master"
				}
			]
		},
		{
			"name": "SimplePHPUnit",
			"details": "https://github.com/evgeny-golubev/SimplePHPUnit-for-Sublime-Text",
			"donate": "https://www.paypal.com/cgi-bin/webscr?cmd=_s-xclick&hosted_button_id=SZ6YWJUGFM9J8",
			"releases": [
				{
					"sublime_text": ">=3000",
					"branch": "master"
				}
			]
		},
		{
			"name": "SimpleSession",
			"details": "https://github.com/woodruffw/SimpleSession",
			"labels": ["workspace", "save", "session", "manager", "window"],
			"releases": [
				{
					"sublime_text": ">=3000",
					"tags": true
				}
			]
		},
		{
			"name": "SimpleStateManager Snippets",
			"details": "https://github.com/jonathan-fielding/SimpleStateManager-Snippets",
			"releases": [
				{
					"sublime_text": "*",
					"tags": true
				}
			]
		},
		{
			"name": "SimplestDebugger",
			"details": "https://github.com/KELiON/SimplestDebugger",
			"releases": [
				{
					"sublime_text": "*",
					"branch": "master"
				}
			]
		},
		{
			"details": "https://github.com/hydralien/SimpleSync",
			"releases": [
				{
					"sublime_text": "*",
					"branch": "master"
				}
			]
		},
		{
			"name": "SimpleSyntax",
			"details": "https://github.com/budlabs/SimpleSyntax",
			"description": "Comment syntax for config files",
			"author": "Nils Kvist",
			"labels": ["configfile", "syntax"],
			"releases": [
				{
					"sublime_text": "*",
					"tags": true
				}
			]
		},
		{
			"name": "SimpleTesting",
			"details": "https://github.com/coder-mike/SimpleTestingSublime",
			"releases": [
				{
					"sublime_text": "*",
					"branch": "master"
				}
			]
		},
		{
			"name": "SimpleTODO",
			"details": "https://github.com/jugyo/SublimeSimpleTODO",
			"releases": [
				{
					"sublime_text": "*",
					"branch": "master"
				}
			]
		},
		{
			"name": "Simutrans dat Syntax",
			"details": "https://github.com/An-dz/SimutransDatSyntax",
			"releases": [
				{
					"sublime_text": "*",
					"tags": true
				}
			]
		},
		{
			"name": "SingleTrailingNewLine",
			"details": "https://github.com/mattst/sublime-single-trailing-new-line",
			"releases": [
				{
					"sublime_text": "*",
					"tags": true
				}
			]
		},
		{
			"name": "Singularity Definition File Syntax",
			"details": "https://github.com/MorganRodgers/singularity_definition_file_syntax",
			"labels": ["language syntax"],
			"releases": [
				{
					"sublime_text": "*",
					"tags": true
				}
			]
		},
		{
			"name": "SingularitySnippets",
			"details": "https://github.com/blcook223/SingularitySnippets",
			"releases": [
				{
					"sublime_text": "*",
					"tags": true
				}
			]
		},
		{
			"name": "Sinon",
			"details": "https://github.com/mokkabonna/sublime-sinon",
			"labels": ["sinon", "completions"],
			"releases": [
				{
					"sublime_text": "*",
					"tags": true
				}
			]
		},
		{
			"name": "Siteleaf Liquid Syntax",
			"details": "https://github.com/siteleaf/liquid-syntax-mode",
			"releases": [
				{
					"sublime_text": "*",
					"tags": true
				}
			]
		},
		{
			"name": "Six",
			"description": "Advanced Vim emulation.",
			"author": "Guillermo López-Anglada",
			"homepage": "http://www.sublimesix.com",
			"buy": "http://www.sublimesix.com/buy.html",
			"details": "https://github.com/guillermooo/six",
			"readme": "https://raw.githubusercontent.com/guillermooo/Six/master/README.md",
			"labels": ["vim", "vi", "vintage", "vintageous", "emulation", "emulator", "editor emulation"],
			"releases": [
				{
					"sublime_text": ">=3124",
					"tags": true
				}
			]
		},
		{
			"name": "Six - Future JavaScript Syntax",
			"details": "https://github.com/matthewrobb/Six.tmLanguage",
			"labels": ["language syntax"],
			"previous_names": ["Six: Future JavaScript Syntax"],
			"releases": [
				{
					"sublime_text": "*",
					"branch": "master"
				}
			]
		},
		{
			"name": "SJSON",
			"details": "https://github.com/jims/sublime-sjson",
			"labels": ["language syntax"],
			"releases": [
				{
					"sublime_text": "*",
					"branch": "master"
				}
			]
		},
		{
			"name": "Sketch.js",
			"details": "https://github.com/dmnsgn/sublime-sketchjs",
			"labels": ["auto-complete", "snippets"],
			"releases": [
				{
					"sublime_text": "*",
					"tags": true
				}
			]
		},
		{
			"name": "SKILL from Cadence",
			"details": "https://github.com/leoheck/sublime-cadence-skill",
			"previous_names": ["Cadence Skill"],
			"releases": [
				{
					"sublime_text": "*",
					"tags": true
				}
			]
		},
		{
			"name": "Skins",
			"details": "https://github.com/deathaxe/sublime-skins",
			"labels": ["themes", "utilities"],
			"releases": [
				{
					"sublime_text": ">=3000",
					"tags": true
				}
			]
		},
		{
			"name": "SkoolkitZ80",
			"details": "https://github.com/mrcook/SkoolkitZ80",
			"labels": ["language syntax", "z80", "assembly"],
			"releases": [
				{
					"sublime_text": ">=3092",
					"tags": true
				}
			]
		},
		{
			"name": "SLAB",
			"details": "https://github.com/increpare/slab-markup-sublime",
			"labels": ["language syntax"],
			"releases": [
				{
					"sublime_text": "*",
					"tags": true
				}
			]
		},
		{
			"name": "Slack",
			"details": "https://github.com/simion/sublime-slack-integration",
			"releases": [
				{
					"sublime_text": ">=3000",
					"tags": true
				}
			]
		},
		{
			"name": "Slate",
			"details": "https://github.com/kvs/ST2Slate",
			"releases": [
				{
					"sublime_text": "*",
					"branch": "master"
				}
			]
		},
		{
			"name": "SLAX",
			"details": "https://github.com/dgjnpr/subl.slax.package",
			"labels": ["language syntax"],
			"releases": [
				{
					"sublime_text": "*",
					"branch": "master"
				}
			]
		},
		{
			"name": "Sleet",
			"details": "https://github.com/ice/sleet",
			"labels": ["language syntax"],
			"releases": [
				{
					"sublime_text": "*",
					"tags": true
				}
			]
		},
		{
			"name": "Slice",
			"details": "https://github.com/zeroc-ice/sublime-slice",
			"labels": ["language syntax"],
			"releases": [
				{
					"sublime_text": ">=3092",
					"tags": true
				}
			]
		},
		{
			"name": "SlideNav",
			"details": "https://github.com/enteleform-releases/SublimeText--SlideNav",
			"labels": ["presentation", "lightning talk", "slide", "slides", "slideshow", "navigation", "code navigation", "file manager", "launcher", "file launcher", "open files", "remote control"],
			"releases": [
				{
					"sublime_text": ">=3000",
					"tags": true
				}
			]
		},
		{
			"name": "Slime",
			"details": "https://github.com/hedgesky/slime.tmbundle",
			"releases": [
				{
					"sublime_text": "*",
					"tags": true
				}
			]
		},
		{
			"name": "Slugify",
			"details": "https://github.com/alimony/sublime-slugify",
			"labels": ["text manipulation"],
			"previous_names": ["Slug"],
			"releases": [
				{
					"sublime_text": "*",
					"branch": "master"
				}
			]
		},
		{
			"name": "Slyblime",
			"details": "https://github.com/s-clerc/slyblime",
			"labels": ["lisp", "auto-complete", "REPL", "references"],
			"releases": [
				{
					"sublime_text": ">=4099",
					"tags": "ST-"
				},
				{
					"sublime_text": "<4099",
					"tags": true
				}
			]
		},
		{
			"name": "SM RAD",
			"details": "https://github.com/setap/sm-rad",
			"labels": ["language syntax"],
			"releases": [
				{
					"sublime_text": "*",
					"branch": "master"
				}
			]
		},
		{
			"name": "Smali",
			"details": "https://github.com/QuinnWilton/sublime-smali",
			"labels": ["language syntax"],
			"releases": [
				{
					"sublime_text": "*",
					"branch": "master"
				}
			]
		},
		{
			"name": "Smart Backspace",
			"details": "https://github.com/awhite/sublime-smart-backspace",
			"labels": ["text navigation"],
			"releases": [
				{
					"sublime_text": ">=3000",
					"tags": true
				}
			]
		},
		{
			"name": "Smart Delete",
			"details": "https://github.com/mac2000/sublime-smart-delete",
			"releases": [
				{
					"sublime_text": "*",
					"branch": "master"
				}
			]
		},
		{
			"name": "Smart Duplicate",
			"details": "https://github.com/roboshoes/SmartDuplicate-Sublime",
			"releases": [
				{
					"sublime_text": "*",
					"branch": "master"
				}
			]
		},
		{
			"name": "Smart Indent",
			"details": "https://github.com/YKZDY/SmartIndent-sublime",
			"releases": [
				{
					"sublime_text": "*",
					"tags": true
				}
			]
		},
		{
			"name": "Smart Match",
			"details": "https://github.com/ccampbell/sublime-smart-match",
			"releases": [
				{
					"sublime_text": "*",
					"branch": "master"
				}
			]
		},
		{
			"name": "Smart Path Copy",
			"details": "https://github.com/santi-h/SmartPathCopy",
			"labels": ["clipboard", "copy", "path"],
			"releases": [
				{
					"sublime_text": "*",
					"tags": true
				}
			]
		},
		{
			"name": "Smart Region",
			"details": "https://github.com/gbaptista/sublime-3-smart-region",
			"releases": [
				{
					"sublime_text": ">=3000",
					"tags": true
				}
			]
		},
		{
			"name": "Smart Title Case",
			"details": "https://github.com/mattstevens/sublime-titlecase",
			"releases": [
				{
					"sublime_text": "*",
					"tags": true
				}
			]
		},
		{
			"name": "Smart VHDL",
			"description": "Syntax Highlighting, Snippets, code navigation and more for VHDL",
			"details": "https://github.com/TheClams/SmartVHDL",
			"issues": "https://bitbucket.org/Clams/smartvhdl/issues",
			"labels": ["language syntax", "snippets"],
			"releases": [
				{
					"sublime_text": ">=3092",
					"tags": true
				}
			]
		},
		{
			"name": "SmarterLineMoves",
			"details": "https://github.com/trych/SmarterLineMoves",
			"labels": ["text manipulation", "formatting"],
			"releases": [
				{
					"sublime_text": "*",
					"tags": true
				}
			]
		},
		{
			"name": "smartifdef",
			"details": "https://github.com/robinchenyu/smartifdef",
			"releases": [
				{
					"sublime_text": ">=3000",
					"tags": true
				}
			]
		},
		{
			"name": "SmartIM",
			"details": "https://github.com/icymind/SmartIM",
			"description": "reset input method to us when enter normal_mode, and restore previous input method when you enter insert_mode",
			"releases": [
				{
					"sublime_text": "*",
					"platforms": ["osx"],
					"tags": true
				}
			]
		},
		{
			"name": "Smartisan",
			"details": "https://github.com/ericmartel/Smartisan",
			"releases": [
				{
					"sublime_text": "*",
					"branch": "master"
				}
			]
		},
		{
			"details": "https://github.com/demon386/SmartMarkdown",
			"releases": [
				{
					"sublime_text": "*",
					"branch": "master"
				}
			]
		},
		{
			"name": "SmartNewWindow",
			"details": "https://github.com/maliayas/SublimeText_SmartNewWindow",
			"labels": ["window", "workspace", "project", "sidebar"],
			"releases": [
				{
					"sublime_text": ">=3000",
					"tags": true
				}
			]
		},
		{
			"name": "Smarty",
			"details": "https://github.com/amitsnyderman/sublime-smarty",
			"labels": ["language syntax"],
			"releases": [
				{
					"sublime_text": "*",
					"tags": true
				}
			]
		},
		{
			"name": "Smithy",
			"description": "Syntax Support for Smithy IDL.",
			"details": "https://github.com/albe-rosado/sublime-smithy",
			"labels": ["language syntax"],
			"releases": [
				{
					"sublime_text": "*",
					"tags": true
				}
			]
		},
		{
			"name": "SML (Standard ML)",
			"details": "https://github.com/seanjames777/SML-Language-Definition",
			"labels": ["language syntax"],
			"releases": [
				{
					"sublime_text": "*",
					"branch": "master"
				}
			]
		},
		{
			"name": "SmojSubmit",
			"details": "https://github.com/YanWQ-monad/SmojSubmit",
			"releases": [
				{
					"sublime_text": "*",
					"tags": true
				}
			]
		},
		{
			"name": "SMPL",
			"details": "https://github.com/ofekih/smpl-sublime",
			"labels": ["smpl", "language syntax"],
			"releases": [
				{
					"sublime_text": ">=3092",
					"tags": true
				}
			]
		},
		{
			"name": "SmPL (Coccinelle)",
			"details": "https://github.com/jtojnar/Sublime-SmPL-Syntax",
			"labels": ["smpl", "coccinelle", "language syntax"],
			"releases": [
				{
					"sublime_text": "*",
					"tags": true
				}
			]
		},
		{
			"name": "Snake",
			"details": "https://github.com/jonfinerty/sublime-snake",
			"releases": [
				{
					"sublime_text": "*",
					"tags": true
				}
			]
		},
		{
			"name": "Snakecasts-theme",
			"details": "https://github.com/nicoschuele/snakecasts-theme",
			"releases": [
				{
					"sublime_text": "*",
					"tags": true
				}
			]
		},
		{
			"name": "Snappy",
			"details": "https://github.com/chenditc/sublime-snappy",
			"labels": ["snappy"],
			"releases": [
				{
					"sublime_text": "*",
					"platforms": ["osx", "linux"],
					"tags": true
				}
			]
		},
		{
			"name": "Snazzy Color Scheme",
			"details": "https://github.com/Briles/snazzy-sublime",
			"labels": ["color scheme"],
			"releases": [
				{
					"sublime_text": ">=3170",
					"tags": true
				}
			]
		},
		{
			"name": "Snippet Destroyer",
			"details": "https://github.com/twolfson/sublime-snippet-destroyer",
			"labels": ["snippet", "delete", "destroy"],
			"releases": [
				{
					"sublime_text": "*",
					"tags": true
				}
			]
		},
		{
			"name": "SnippetCaller",
			"details": "https://github.com/shagabutdinov/sublime-snippet-caller",
			"donate": "https://github.com/shagabutdinov/sublime-enhanced/blob/master/readme-donations.md",
			"labels": ["sublime-enhanced", "snippets", "text manipulation"],
			"releases": [
				{
					"sublime_text": "*",
					"branch": "master"
				}
			]
		},
		{
			"name": "SnippetIndex",
			"details": "https://github.com/omkarjc27/sublime-snipet-index",
			"donate": "https://github.com/omkarjc27/Snippet-Index",
			"labels": ["module", "snippets", "code-reuse", "modular"],
			"releases": [
				{
					"sublime_text": "*",
					"tags": true
				}
			]
		},
		{
			"name": "SnippetMaker",
			"details": "https://github.com/jugyo/SublimeSnippetMaker",
			"labels": ["snippets"],
			"releases": [
				{
					"sublime_text": "*",
					"tags": true
				}
			]
		},
		{
			"name": "SnippetManager",
			"details": "https://github.com/shagabutdinov/sublime-snippet-manager",
			"donate": "https://github.com/shagabutdinov/sublime-enhanced/blob/master/readme-donations.md",
			"labels": ["sublime-enhanced", "snippets"],
			"releases": [
				{
					"sublime_text": "*",
					"branch": "master"
				}
			]
		},
		{
			"name": "SnippetSkydragon",
			"details": "https://github.com/wghust/snippetSkydragon",
			"labels": ["snippets"],
			"releases": [
				{
					"sublime_text": "*",
					"tags": true
				}
			]
		},
		{
			"name": "SnippetX",
			"details": "https://github.com/ColinRyan/SnippetX",
			"labels": ["text manipulation", "snippets"],
			"releases": [
				{
					"sublime_text": ">=3000",
					"tags": true
				}
			]
		},
		{
			"name": "SnipTeX",
			"description": "A collection of 90+ LaTeX snippets",
			"details": "https://github.com/CharbelAD/SnipTeX",
			"labels": ["latex","snippets"],
			"releases" :[
				{
					"sublime_text": "*",
					"tags": true
				}
			]
		},
		{
			"name": "SNMP MIB Syntax",
			"description": "Syntax Highlighting for SNMP MIB files (SMIv2)",
			"details": "https://github.com/stevenkaras/Sublime-SNMP-MIB",
			"labels": ["language syntax"],
			"releases": [
				{
					"sublime_text": ">=3092",
					"tags": true
				}
			]
		},
		{
			"name": "Snowball Syntax",
			"description": "Syntax Highlighting for Snowball framwork destinated to stemming",
			"details": "https://github.com/assem-ch/snowball-sublime-syntax",
			"labels": ["language syntax"],
			"releases": [
				{
					"sublime_text": ">=3092",
					"tags": true
				}
			]
		},
		{
			"name": "Snowflake",
			"details": "https://github.com/okeeffdp/snowflake-sublime-text",
			"labels": ["language syntax"],
			"releases": [
				{
					"sublime_text": ">=3092",
					"tags": true
				}
			]
		},
		{
			"name": "Soar Tools",
			"details": "https://github.com/garfieldnate/Sublime-Soar-Tools",
			"labels": ["language syntax", "snippets"],
			"releases": [
				{
					"sublime_text": "*",
					"tags": true
				}
			]
		},
		{
			"name": "Solarized Color Scheme",
			"details": "https://github.com/braver/Solarized",
			"donate": "https://paypal.me/koenlageveen",
			"labels": ["color scheme"],
			"releases": [
				{
					"sublime_text": ">=3000",
					"tags": true
				}
			]
		},
		{
			"name": "Solarized OKLab Color Scheme",
			"details": "https://github.com/Rayraegah/solarized-lab",
			"labels": ["color scheme"],
			"releases": [
				{
					"sublime_text": ">=3000",
					"tags": true
				}
			]
		},
		{
			"name": "Solidity Docstring Generator",
			"details": "https://github.com/matt-lough/solidity-docstring-generator",
			"releases": [
				{
					"sublime_text": "*",
					"tags": true
				}
			]
		},
		{
			"name": "Solisp",
			"details": "https://github.com/stuin/solisp-sublime",
			"releases": [
				{
					"sublime_text": "*",
					"tags": true
				}
			]
		},
		{
			"name": "Solium Gutter",
			"details": "https://github.com/sey/sublime-solium-gutter",
			"releases": [
				{
					"sublime_text": ">=3000",
					"tags": true
				}
			]
		},
		{
			"name": "Sonic Pi",
			"details": "https://github.com/fbehrens/sublime_sonic_pi",
			"labels": ["music"],
			"releases": [
				{
					"sublime_text": ">=3000",
					"tags": true
				}
			]
		},
		{
			"name": "Sophia",
			"details": "https://github.com/aeternity/sublime-sophia",
			"labels": ["blockchain", "contracts", "aeternity"],
			"releases": [
				{
					"sublime_text": ">=3092",
					"tags": true
				}
			]
		},
		{
			"name": "Sort JavaScript Imports",
			"details": "https://github.com/insin/sublime-sort-javascript-imports",
			"releases": [
				{
					"sublime_text": "*",
					"tags": true
				}
			]
		},
		{
			"name": "Sort Lines (Numerically)",
			"details": "https://github.com/alimony/sublime-sort-numerically",
			"releases": [
				{
					"sublime_text": "*",
					"tags": true
				}
			]
		},
		{
			"name": "Sort Lines By Selection",
			"details": "https://github.com/sascha-wolf/sublime-SortLinesBySelection",
			"releases": [
				{
					"sublime_text": ">=3000",
					"tags": true
				}
			]
		},
		{
			"name": "SortBy",
			"details": "https://github.com/Doi9t/SortBy",
			"labels": ["sort", "sorting"],
			"releases": [
				{
					"sublime_text": "3000 - 3999",
					"tags": "st3-"
				},
				{
					"sublime_text": ">=4000",
					"tags": "st4-"
				}
			]
		},
		{
			"name": "SortList",
			"details": "https://github.com/kylebebak/sublime_sort_list",
			"releases": [
				{
					"sublime_text": "*",
					"tags": true
				}
			]
		},
		{
			"details": "https://github.com/bizoo/SortTabs",
			"releases": [
				{
					"sublime_text": "*",
					"branch": "master"
				}
			]
		},
		{
			"name": "Soulburn Color Scheme",
			"details": "https://github.com/caffo/soulburn",
			"author": "Rodrigo Franco",
			"labels": ["color scheme"],
			"releases": [
				{
					"sublime_text": "*",
					"tags": true
				}
			]
		},
		{
			"name": "Sound",
			"details": "https://github.com/airtoxin/Sublime-Sound",
			"releases": [
				{
					"platforms": "osx",
					"sublime_text": ">=3000",
					"tags": "st3-osx-"
				},
				{
					"platforms": "linux",
					"sublime_text": ">=3000",
					"tags": "st3-linux-"
				},
				{
					"platforms": "windows",
					"sublime_text": ">=3000",
					"tags": "st3-windows-"
				}
			]
		},
		{
			"name": "SourceDown",
			"details": "https://github.com/bordaigorl/sublime-sourcedown",
			"labels": ["markdown", "blog"],
			"releases": [
				{
					"sublime_text": "*",
					"tags": true
				}
			]
		},
		{
			"name": "Sourcegraph",
			"details": "https://github.com/sourcegraph/sourcegraph-sublime",
			"labels": ["go"],
			"releases": [
				{
					"sublime_text": ">=3000",
					"tags": true
				}
			]
		},
		{
			"name": "SourcePawn Completions",
			"details": "https://github.com/ppalex7/SourcePawnCompletions",
			"description": "SourcePawn auto-completion and build-system",
			"readme": "https://raw.githubusercontent.com/ppalex7/SourcePawnCompletions/master/README.md",
			"labels": ["auto-complete", "build system"],
			"releases": [
				{
					"sublime_text": ">=3000",
					"tags": true
				}
			]
		},
		{
			"name": "SourcePawn Syntax Highlighting",
			"details": "https://github.com/Dillonb/SublimeSourcePawn",
			"labels": ["language syntax"],
			"releases": [
				{
					"sublime_text": "*",
					"branch": "master"
				}
			]
		},
		{
			"name": "SourceSharer",
			"details": "https://github.com/geekpradd/sublime-sourcesharer-plugin",
			"releases": [
				{
					"sublime_text": ">=3000",
					"tags": true
				}
			]
		},
		{
			"name": "SourceTalk",
			"details": "https://github.com/malroc/sourcetalk_st2",
			"labels": ["code sharing", "remote collaboration"],
			"previous_names": ["SoucreTalk (real time code discussions)"],
			"releases": [
				{
					"sublime_text": "*",
					"tags": true
				}
			]
		},
		{
			"name": "Sourcetrail",
			"previous_names": ["coati"],
			"details": "https://github.com/CoatiSoftware/sublime-sourcetrail",
			"labels": ["utilities"],
			"releases": [
				{
					"sublime_text": "*",
					"tags": true
				}
			]
		},
		{
			"name": "SourceTree",
			"details": "https://bitbucket.org/PhillSparks/sublimesourcetree",
			"releases": [
				{
					"sublime_text": "*",
					"branch": "master"
				}
			]
		},
		{
			"name": "SourceTreeCommands",
			"details": "https://github.com/gdeOo/sublime-sourcetree",
			"releases": [
				{
					"sublime_text": "*",
					"tags": true
				}
			]
		},
		{
			"name": "Soy",
			"details": "https://github.com/Medium/soy-sublime",
			"labels": ["language syntax"],
			"releases": [
				{
					"sublime_text": "*",
					"tags": true
				}
			]
		},
		{
			"name": "SpaceDuck Color Scheme",
			"details": "https://github.com/ZhongXiLu/SpaceDuck-SublimeText",
			"labels": ["color scheme"],
			"releases": [
				{
					"sublime_text": "*",
					"tags": true
				}
			]
		},
		{
			"name": "SpaceSnippets",
			"details": "https://github.com/shagabutdinov/sublime-space-snippets",
			"donate": "https://github.com/shagabutdinov/sublime-enhanced/blob/master/readme-donations.md",
			"labels": ["sublime-enhanced", "text manipulation"],
			"releases": [
				{
					"sublime_text": "*",
					"tags": true
				}
			]
		},
		{
			"name": "SPARC Assembly",
			"details": "https://github.com/ProtractorNinja/SPARC-sublime",
			"labels": ["language syntax"],
			"releases": [
				{
					"sublime_text": "*",
					"branch": "master"
				}
			]
		},
		{
			"name": "SPARQL",
			"details": "https://github.com/patchspace/sparql-sublime",
			"releases": [
				{
					"sublime_text": "*",
					"tags": true
				}
			]
		},
		{
			"name": "SPARQL Runner",
			"details": "https://github.com/hevp/sublime-sparql-runner",
			"releases": [
				{
					"sublime_text": "*",
					"tags": true
				}
			]
		},
		{
			"name": "Spec Finder",
			"details": "https://github.com/rogeriochaves/sublime-spec-finder",
			"releases": [
				{
					"sublime_text": "*",
					"tags": true
				}
			]
		},
		{
			"name": "Spec Focuser",
			"details": "https://github.com/wireframe/sublime-spec-focuser",
			"releases": [
				{
					"sublime_text": "*",
					"branch": "master"
				}
			]
		},
		{
			"name": "Specman",
			"details": "https://github.com/tsvi/specman-sublime-grammar",
			"labels": ["language syntax"],
			"releases": [
				{
					"sublime_text": ">=3187",
					"tags": true
				}
			]
		},
		{
			"name": "SpectreCSS Snippets",
			"details": "https://github.com/code-reaper08/SpectreCSS-Sublime-Snippets",
			"labels": ["SpectreCSS","snippets","snippet","CSS"],
			"releases": [
				{
					"sublime_text": "*",
					"tags": true
				}
			]
		},
		{
			"name": "Sphere Online Judge",
			"details": "https://github.com/geekpradd/Sphere-Online-Judge-Sublime",
			"releases": [
				{
					"sublime_text": "*",
					"tags": true
				}
			]
		},
		{
			"name": "Sphinx Ref Helper",
			"details": "https://github.com/intelkevinputnam/sphinx-ref-helper",
			"labels": ["sphinx"],
			"releases": [
				{
					"sublime_text": ">=3000",
					"tags": true
				}
			]
		},
		{
			"name": "SphinxRefmate",
			"details": "https://github.com/phughes3866/SphinxRefmate",
			"labels": ["sphinx"],
			"releases": [
				{
					"sublime_text": ">=3000",
					"tags": true
				}
			]
		},
		{
			"name": "SPICE Circuit Simulator",
			"details": "https://github.com/leoheck/sublime-spice",
			"labels": ["circuit simulator"],
			"previous_names": ["Spice"],
			"releases": [
				{
					"sublime_text": "*",
					"tags": true
				}
			]
		},
		{
			"name": "SpiderScript",
			"details": "https://github.com/Namek/Spider-Sublime-Plugin",
			"labels": ["language syntax"],
			"releases": [
				{
					"sublime_text": "*",
					"tags": true
				}
			]
		},
		{
			"name": "SPIP",
			"details": "https://github.com/phenix-factory/Sublime-SPIP",
			"releases": [
				{
					"sublime_text": "*",
					"branch": "master"
				}
			]
		},
		{
			"name": "Spirit Color Scheme",
			"details": "https://github.com/unknownuser88/Spirit",
			"author": "David Bekoyan",
			"labels": ["color scheme"],
			"releases": [
				{
					"sublime_text": "*",
					"tags": true
				}
			]
		},
		{
			"name": "Split Line",
			"details": "https://github.com/stevebasher/Split-Line-Sublime-Plugin",
			"author": "Steve Basher",
			"releases": [
				{
					"sublime_text": "*",
					"tags": true
				}
			]
		},
		{
			"name": "Splunk Conf File Syntax Highlighting",
			"details": "https://github.com/shakeelmohamed/sublime-splunk-conf-highlighting",
			"author": "Shakeel Mohamed",
			"labels": ["language", "syntax"],
			"releases": [
				{
					"sublime_text": "*",
					"tags": true
				}
			]
		},
		{
			"name": "Splunk Format",
			"details": "https://github.com/mew1033/Splunk-Format",
			"releases": [
				{
					"sublime_text": "*",
					"tags": true
				}
			]
		},
		{
			"name": "Splunk Syntax",
			"details": "https://github.com/aarongraham/splunk-syntax-sublime",
			"labels": ["language", "syntax"],
			"releases": [
				{
					"sublime_text": "*",
					"tags": true
				}
			]
		},
		{
			"name": "Spotify",
			"details": "https://github.com/smpanaro/sublime-spotify",
			"labels": ["music"],
			"previous_names": ["Spotify Control"],
			"releases": [
				{
					"sublime_text": "*",
					"platforms": "osx",
					"tags": true
				}
			]
		},
		{
			"name": "spotify-control",
			"details": "https://github.com/fcannizzaro/spotify-control",
			"description": "View and Control your Spotify experience without leaving Sublime Text",
			"labels": ["spotify", "music"],
			"releases": [
				{
					"sublime_text": ">=3000",
					"platforms": ["windows"],
					"tags": true
				}
			]
		},
		{
			"name": "SpotifyPlayer (Ubuntu)",
			"details": "https://github.com/zokis/SpotifySublime",
			"labels": ["music", "spotify"],
			"author": "Marcelo Fonseca Tambalo (Zokis)",
			"releases": [
				{
					"sublime_text": ">2999",
					"platforms": ["linux"],
					"tags": true
				}
			]
		},
		{
			"name": "SpotifyWeb",
			"details": "https://github.com/DevInsideYou/SpotifyWeb",
			"labels": ["spotify", "music"],
			"releases": [
				{
					"sublime_text": ">=3000",
					"platforms": "*",
					"tags": true
				}
			]
		},
		{
			"name": "Sprak Syntax & Completions for else Heartbreak()",
			"details": "https://github.com/Eforen/sublime-syntax-sprak",
			"author": "Eforen (Ariel Lothlorien)",
			"labels": ["language", "syntax", "snippets", "completions", "game"],
			"releases": [
				{
					"sublime_text": "*",
					"tags": true
				}
			]
		},
		{
			"name": "SproutCore Snippets and JSHint Integration",
			"details": "https://github.com/sproutcore/sproutcore-sublime-text-2-package",
			"labels": ["snippets"],
			"releases": [
				{
					"sublime_text": "*",
					"branch": "master"
				}
			]
		},
		{
			"name": "SPWN Language",
			"details": "https://github.com/camden314/spwn-sublime",
			"releases": [
				{
					"sublime_text": ">=3092",
					"tags": true
				}
			]
		},
		{
			"name": "SQF for VBS3",
			"details": "https://github.com/zahngol/SQF-VBS3",
			"releases": [
				{
					"sublime_text": "*",
					"tags": true
				}
			]
		},
		{
			"name": "SQF Language",
			"details": "https://github.com/jonbons/Sublime-SQF-Language",
			"labels": ["language syntax"],
			"releases": [
				{
					"sublime_text": "*",
					"branch": "master"
				}
			]
		},
		{
			"name": "SQL (simple-db-migrate)",
			"details": "https://github.com/caiogondim/simple-db-migrate-sublime-syntax-highlight",
			"releases": [
				{
					"sublime_text": "*",
					"branch": "master"
				}
			]
		},
		{
			"name": "sql-formatter",
			"details": "https://github.com/kufii/sublime-sql-formatter",
			"releases": [
				{
					"sublime_text": "*",
					"tags": true
				}
			]
		},
		{
			"name": "SqlBeautifier",
			"details": "https://github.com/zsong/SqlBeautifier",
			"labels": ["sql", "formatting", "formatter"],
			"releases": [
				{
					"sublime_text": "*",
					"tags": true
				}
			]
		},
		{
			"name": "SQLExec",
			"details": "https://github.com/jum4/sublime-sqlexec",
			"releases": [
				{
					"sublime_text": ">=3000",
					"branch": "master"
				}
			]
		},
		{
			"name": "SQLPlus",
			"details": "https://github.com/bofm/sublime_sqlplus",
			"releases": [
				{
					"sublime_text": ">=3065",
					"tags": true
				}
			]
		},
		{
			"name": "SQLTools",
			"details": "https://github.com/mtxr/SublimeText-SQLTools",
			"labels": ["sql", "formatting", "formatter", "tools", "completions"],
			"releases": [
				{
					"sublime_text": ">=3000",
					"tags": true
				}
			]
		},
		{
			"name": "Sqlx Builder",
			"details": "https://github.com/taojy123/SublimeText-Sqlx",
			"labels": ["sql", "sqlx", "extension", "builder", "tools"],
			"releases": [
				{
					"sublime_text": ">=3000",
					"tags": true
				}
			]
		},
		{
			"name": "Squib Snippets",
			"details": "https://github.com/andymeneely/sublime-squib",
			"labels": ["snippets", "dsl", "ruby"],
			"releases": [
				{
					"sublime_text": "*",
					"tags": true
				}
			]
		},
		{
			"name": "Squiggle",
			"details": "https://github.com/squiggle-lang/squiggle-sublime",
			"labels": ["language syntax"],
			"releases": [
				{
					"sublime_text": "*",
					"tags": true
				}
			]
		},
		{
			"name": "Squirrel",
			"details": "https://github.com/Enduriel/Sublime-Squirrel",
			"author": ["Enduriel", "micheg", "Roland Piirsoo"],
			"labels": ["language", "syntax", "snippets", "completions", "squirrel"],
			"releases": [
				{
					"sublime_text": ">=4107",
					"tags": true
				}
			]
		},
		{
			"name": "SRT",
			"details": "https://github.com/SalGnt/Sublime-SRT",
			"author": "Salvatore Gentile",
			"labels": ["language", "syntax"],
			"releases": [
				{
					"sublime_text": "*",
					"tags": true
				}
			]
		},
		{
			"name": "SSE & AVX Intrinsics",
			"details": "https://github.com/ilya-lavrenov/sublime-sse-avx",
			"author": "Ilya Lavrenov",
			"labels": ["snippets", "completions"],
			"releases": [
				{
					"sublime_text": "*",
					"branch": "master"
				}
			]
		},
		{
			"name": "SSH Config",
			"details": "https://github.com/robballou/sublimetext-sshconfig",
			"author": ["michaelblyons", "robballou"],
			"labels": ["language syntax", "snippets", "completions"],
			"releases": [
				{
					"sublime_text": "3000 - 3155",
					"tags": "st3.0-"
				},
				{
					"sublime_text": ">=3156",
					"tags": "st3-"
				}
			]
		},
		{
			"name": "SSH-Panel",
			"details": "https://github.com/Haiquan-27/SSH-Panel",
			"author": "Haiquan",
			"labels": ["file navigation", "file creation", "remote"],
			"releases": [
				{
					"sublime_text": ">=3211",
					"platforms": ["windows", "linux"],
					"tags": true
				}
			]
		},
		{
<<<<<<< HEAD
=======
			"name": "SSHubl",
			"details": "https://github.com/HorlogeSkynet/SSHubl",
			"labels": ["forward", "remote", "ssh", "terminal"],
			"releases": [
				{
					"sublime_text": ">=4081",
					"tags": true
				}
			]
		},
		{
			"details": "https://github.com/bmc/ST2SyntaxFromFileName",
			"releases": [
				{
					"sublime_text": "<3000",
					"branch": "master"
				}
			]
		},
		{
>>>>>>> 113cf287
			"name": "ST_AWK",
			"details": "https://github.com/qiuxiafei/st_awk",
			"releases": [
				{
					"sublime_text": "*",
					"tags": true
				}
			]
		},
		{
			"name": "Stack Overflow Snippets",
			"details": "https://github.com/rinas7/StackOverflowSnippets",
			"releases": [
				{
					"sublime_text": "*",
					"tags": true
				}
			]
		},
		{
			"name": "StackMob JS Snippets",
			"details": "https://github.com/wyne/sublime-stackmob-js-snippets",
			"labels": ["snippets"],
			"releases": [
				{
					"sublime_text": "*",
					"branch": "master"
				}
			]
		},
		{
			"name": "Stackoverflow Debug Helper",
			"details": "https://github.com/debugginator/SO-debug-helper",
			"releases": [
				{
					"sublime_text": "*",
					"tags": true
				}
			]
		},
		{
			"name": "StackTracer",
			"details": "https://github.com/zhangqibupt/stacktracer",
			"labels": ["ruby"],
			"releases": [
				{
					"sublime_text": ">=3000",
					"tags": true
				}
			]
		},
		{
			"name": "Stan",
			"details": "https://github.com/dougalsutherland/sublime-stan",
			"releases": [
				{
					"sublime_text": "*",
					"branch": "master"
				}
			]
		},
		{
			"name": "StandardFormat",
			"details": "https://github.com/bcomnes/sublime-standard-format",
			"labels": ["formatting", "javascript"],
			"releases": [
				{
					"sublime_text": ">=3000",
					"platforms": "*",
					"tags": true
				}
			]
		},
		{
			"name": "StandardSnippets",
			"details": "https://github.com/vkhitev/sublime-standardjs-snippets",
			"labels": ["snippets", "completions", "javascript"],
			"releases": [
				{
					"sublime_text": "*",
					"tags": true
				}
			]
		},
		{
			"name": "Stanza Syntax",
			"details": "https://github.com/dwnusbaum/stanza-syntax",
			"labels": ["language syntax"],
			"releases": [
				{
					"sublime_text": "*",
					"tags": true
				}
			]
		},
		{
			"name": "Starbound Lua",
			"details": "https://github.com/UnknownX7/Sublime-Starbound-Lua-Syntax",
			"labels": ["language syntax"],
			"releases": [
				{
					"sublime_text": "*",
					"tags": true
				}
			]
		},
		{
			"name": "Starlark",
			"details": "https://github.com/Vasfed/sublime_starlark",
			"labels": ["language syntax"],
			"releases": [
				{
					"sublime_text": ">=3092",
					"tags": true
				}
			]
		},
		{
			"name": "Startup Files",
			"details": "https://github.com/voltavidTony/Startup-Files",
			"labels": ["file", "open", "startup"],
			"releases":
			[
				{
					"sublime_text": "*",
					"tags": true
				}
			]
		},
		{
			"name": "Stata Enhanced",
			"details": "https://github.com/andrewheiss/SublimeStataEnhanced",
			"labels": ["stata"],
			"previous_names": ["Stata 13"],
			"releases": [
				{
					"sublime_text": "*",
					"platforms": ["osx", "windows"],
					"tags": true
				}
			]
		},
		{
			"name": "Stata Improved Editor",
			"details": "https://github.com/zizhongyan/StataImproved",
			"labels": ["stata"],
			"releases": [
				{
					"sublime_text": "*",
					"platforms": ["osx"],
					"tags": true
				}
			]
		},
		{
			"name": "StataEditor",
			"details": "https://github.com/mattiasnordin/StataEditor",
			"labels": ["stata"],
			"releases": [
				{
					"sublime_text": ">=3000",
					"platforms": "windows",
					"tags": true
				}
			]
		},
		{
			"name": "StataLinux",
			"details": "https://github.com/acarril/StataLinux",
			"labels": ["stata"],
			"releases": [
				{
					"sublime_text": ">=3000",
					"platforms": ["linux"],
					"tags": true
				}
			]
		},
		{
			"name": "Statement",
			"details": "https://github.com/shagabutdinov/sublime-statement",
			"donate": "https://github.com/shagabutdinov/sublime-enhanced/blob/master/readme-donations.md",
			"labels": ["sublime-enhanced", "text manipulation", "utilities"],
			"releases": [
				{
					"sublime_text": "*",
					"branch": "master"
				}
			]
		},
		{
			"name": "Status Bar Clock",
			"details": "https://github.com/lukstep/StatusBarClock",
			"labels": ["status bar", "clock"],
			"releases": [
				{
					"sublime_text": ">=4107",
					"tags": true
				}
			]
		},
		{
			"name": "Status Bar File Size",
			"details": "https://github.com/SublimeText/StatusBarFileSize",
			"releases": [
				{
					"sublime_text": ">=3000",
					"tags": true
				}
			]
		},
		{
			"name": "Status Bar JsonPath",
			"details": "https://github.com/akirk/StatusBarJsonPath",
			"author": "Alex Kirk",
			"labels": ["status bar", "json", "jsonpath"],
			"releases": [
				{
					"sublime_text": ">=3000",
					"tags": true
				}
			]
		},
		{
			"name": "Status Bar Time",
			"details": "https://github.com/lowliet/sublimetext-StatusBarTime",
			"releases": [
				{
					"sublime_text": "*",
					"branch": "master"
				}
			]
		},
		{
			"name": "Status Bar Weather",
			"details": "https://github.com/lowliet/sublimetext-StatusBarWeather",
			"labels": ["status bar", "weather", "info", "utilities"],
			"releases": [
				{
					"sublime_text": ">=3000",
					"tags": true
				}
			]
		},
		{
			"name": "Statusbar Path",
			"details": "https://github.com/unphased/SublimeStatusbarPath",
			"releases": [
				{
					"sublime_text": "*",
					"branch": "master"
				}
			]
		},
		{
			"name": "StatusBarSymbols",
			"details": "https://github.com/OdinTech3/StatusBarSymbols",
			"releases": [
				{
					"sublime_text": ">=3000",
					"tags": true
				}
			]
		},
		{
			"name": "StatusMessage",
			"details": "https://github.com/shagabutdinov/sublime-status-message",
			"donate": "https://github.com/shagabutdinov/sublime-enhanced/blob/master/readme-donations.md",
			"labels": ["sublime-enhanced", "theme"],
			"releases": [
				{
					"sublime_text": "*",
					"branch": "master"
				}
			]
		},
		{
			"name": "Steadfast Color Scheme",
			"details": "https://github.com/serogers/steadfast_color_scheme",
			"labels": ["color scheme"],
			"releases": [
				{
					"sublime_text": "*",
					"tags": true
				}
			]
		},
		{
			"name": "Stencil",
			"details": "https://github.com/kgston/stencil-syntax-sublime",
			"labels": ["language", "syntax", "stencil"],
			"releases": [
				{
					"sublime_text": "*",
					"tags": true
				}
			]
		},
		{
			"name": "StGitlab",
			"details": "https://github.com/tosher/StGitlab",
			"labels": ["Gitlab", "project", "management"],
			"releases": [
				{
					"sublime_text": ">=3118",
					"tags": true
				}
			]
		},
		{
			"name": "StickWithMarkdownSnippets",
			"details": "https://github.com/UniFreak/SublimeMdSnippets",
			"releases": [
				{
					"sublime_text": ">=3000",
					"tags": true
				}
			]
		},
		{
			"name": "StickySearch",
			"details": "https://github.com/vim-zz/StickySearch",
			"releases": [
				{
					"sublime_text": ">=3000",
					"tags": true
				}
			]
		},
		{
			"name": "StoryScript Highlight",
			"details": "https://github.com/swwind/StoryScript-Highlight",
			"labels": ["syntax"],
			"releases": [
				{
					"sublime_text": ">=3092",
					"tags": true
				}
			]
		},
		{
			"details": "https://github.com/gravejester/stposh",
			"labels": ["language syntax"],
			"releases": [
				{
					"sublime_text": "*",
					"branch": "master"
				}
			]
		},
		{
			"name": "Strace Syntax",
			"details": "https://github.com/djuretic/SublimeStrace",
			"labels": ["language syntax"],
			"releases": [
				{
					"sublime_text": ">=3103",
					"tags": true
				}
			]
		},
		{
			"name": "Strapdown Markdown Preview",
			"details": "https://github.com/michfield/sublime-strapdown-preview",
			"previous_names": ["Strapdown.js Markdown Preview"],
			"releases": [
				{
					"sublime_text": ">=3000",
					"branch": "master"
				}
			]
		},
		{
			"name": "StrapdownJS Boilerplate",
			"details": "https://github.com/sonokamome/StrapdownJS-Boilerplate",
			"homepage": "https://github.com/sonokamome/StrapdownJS-Boilerplate",
			"issues" : "https://github.com/sonokamome/StrapdownJS-Boilerplate/issues",
			"readme" : "https://raw.githubusercontent.com/sonokamome/StrapdownJS-Boilerplate/master/README.md",
			"labels" : ["markdown", "Markdown", "StrapdownJS", "boilerplate", "snippet", "snippets"],
			"releases": [
				{
					"sublime_text": "*",
					"platforms": "*",
					"tags": true
				}
			]
		},
		{
			"name": "Streamer Mode",
			"details": "https://github.com/nicholastay/Sublime-StreamerMode",
			"releases": [
				{
					"sublime_text": ">=3116",
					"tags": true
				}
			]
		},
		{
			"name": "Streamlit",
			"details": "https://github.com/futureprogrammer360/Sublime-Streamlit",
			"labels": ["snippets", "auto-complete", "build system", "completions", "python", "documentation"],
			"releases": [
				{
					"sublime_text": "*",
					"tags": true
				}
			]
		},
		{
			"name": "String 2 Lower Hyphen",
			"details": "https://github.com/jielimanyili/sublime_string2_lower_hyphen",
			"releases": [
				{
					"sublime_text": "*",
					"branch": "master"
				}
			]
		},
		{
			"name": "Stringify",
			"details": "https://github.com/BurnerPat/sublimetext-stringify",
			"releases": [
				{
					"sublime_text": "*",
					"tags": true
				}
			]
		},
		{
			"name": "Strings Resource File",
			"previous_names": ["Xcode Strings"],
			"details": "https://github.com/p4t5h3/strings-resource-file-language-for-sublime-text",
			"labels": ["language syntax"],
			"releases": [
				{
					"sublime_text": ">3092",
					"tags": true
				}
			]
		},
		{
			"name": "StringUtilities",
			"details": "https://github.com/akalongman/sublimetext-stringutilities",
			"labels": ["utilities"],
			"author": "Avtandil Kikabidze aka LONGMAN",
			"releases": [
				{
					"sublime_text": "*",
					"tags": true
				}
			]
		},
		{
			"name": "Strip Whitespace Lines",
			"details": "https://github.com/p3lim/sublime-strip-whitespace-lines",
			"releases": [
				{
					"sublime_text": ">=3000",
					"tags": true
				}
			]
		},
		{
			"details": "https://github.com/jbrooksuk/StripHTML",
			"releases": [
				{
					"sublime_text": ">=3000",
					"branch": "master"
				}
			]
		},
		{
			"name": "StrongView",
			"details": "https://github.com/jzipperle/strongview-sublime",
			"releases": [
				{
					"sublime_text": "*",
					"branch": "master"
				}
			]
		},
		{
			"name": "Stupid Indent",
			"details": "https://github.com/tzvetkoff/sublime_stupid_indent",
			"releases": [
				{
					"sublime_text": "*",
					"tags": true
				}
			]
		},
		{
			"name": "STVenvWrapper",
			"details": "https://github.com/nvanwitt/STVenvWrapper",
			"releases": [
				{
					"sublime_text": "*",
					"tags": true
				}
			]
		},
		{
			"name": "Stylefmt",
			"previous_names": ["CSSfmt"],
			"details": "https://github.com/dmnsgn/sublime-stylefmt",
			"labels": ["style", "css", "formatting"],
			"releases": [
				{
					"sublime_text": "*",
					"tags": true
				}
			]
		},
		{
			"name": "StyleSorter",
			"details": "https://github.com/AndreasBackx/StyleSorter",
			"releases": [
				{
					"sublime_text": ">=3000",
					"tags": true
				}
			]
		},
		{
			"name": "StyleToken",
			"details": "https://github.com/vcharnahrebel/style-token",
			"releases": [
				{
					"sublime_text": "*",
					"branch": "master"
				}
			]
		},
		{
			"details": "https://github.com/billymoon/Stylus",
			"releases": [
				{
					"sublime_text": "*",
					"branch": "master"
				}
			]
		},
		{
			"name": "Stylus Clean Completions",
			"details": "https://github.com/lnikell/stylus-clean-completions",
			"releases": [
				{
					"sublime_text": ">=3000",
					"tags": true
				}
			]
		},
		{
			"details": "https://github.com/billymoon/Stylus-Snippets",
			"releases": [
				{
					"sublime_text": "*",
					"branch": "master"
				}
			]
		},
		{
			"name": "Subclim",
			"details": "https://github.com/JulianEberius/Subclim",
			"releases": [
				{
					"sublime_text": "*",
					"branch": "master"
				}
			]
		},
		{
			"name": "SubDpaste",
			"details": "https://github.com/bartTC/SubDpaste",
			"releases": [
				{
					"sublime_text": ">=3000",
					"branch": "sublime-3-stable"
				}
			]
		},
		{
			"details": "https://github.com/kostajh/subDrush",
			"releases": [
				{
					"sublime_text": ">=3000",
					"branch": "master"
				}
			]
		},
		{
			"name": "Subforce - Perforce for Sublime",
			"details": "https://github.com/claytonlemons/Subforce",
			"labels": ["vcs", "perforce", "p4"],
			"releases": [
				{
					"sublime_text": ">=3000",
					"platforms": ["windows"],
					"tags": true
				}
			]
		},
		{
			"name": "Subhub",
			"details": "https://github.com/mechio/subhub",
			"releases": [
				{
					"sublime_text": ">=3000",
					"branch": "master"
				}
			]
		},
		{
			"name": "sublack",
			"details": "https://github.com/jgirardet/sublack",
			"author": "jgirardet",
			"releases": [
				{
					"sublime_text": ">=3000",
					"tags": true
				}
			]
		},
		{
			"details": "https://github.com/yrammos/SubLilyPond",
			"releases": [
				{
					"sublime_text": "*",
					"branch": "master"
				}
			]
		},
		{
			"name": "Sublimall",
			"details": "https://github.com/toxinu/Sublimall",
			"releases": [
				{
					"sublime_text": ">=3000",
					"tags": true
				}
			]
		},
		{
			"name": "Sublime Bookmarks",
			"details": "https://github.com/bollu/sublimeBookmark",
			"releases": [
				{
					"sublime_text": ">=3000",
					"branch": "st3"
				}
			]
		},
		{
			"name": "Sublime convert colorcode",
			"details": "https://github.com/tgfjt/Sublime-convert-colorcode",
			"releases": [
				{
					"sublime_text": "*",
					"branch": "master"
				}
			]
		},
		{
			"name": "Sublime ES7 React Redux ReactNative JS snippets",
			"details": "https://github.com/lassegit/sublime-es7-javascript-react-snippets",
			"labels": ["react", "es7", "javascript"],
			"releases": [
				{
					"sublime_text": "*",
					"tags": true
				}
			]
		},
		{
			"name": "Sublime Files",
			"details": "https://github.com/al63/SublimeFiles",
			"labels": ["open file", "file navigation"],
			"releases": [
				{
					"sublime_text": "*",
					"branch": "master"
				}
			]
		},
		{
			"name": "Sublime Input",
			"details": "https://github.com/mavidser/SublimeInput",
			"releases": [
				{
					"sublime_text": "*",
					"tags": true
				}
			]
		},
		{
			"name": "Sublime JS",
			"details": "https://github.com/75team/SublimeJS",
			"releases": [
				{
					"sublime_text": ">=3000",
					"branch": "master"
				}
			]
		},
		{
			"name": "Sublime Text API Helper",
			"details": "https://github.com/jugyo/SublimeTextAPIHelper",
			"releases": [
				{
					"sublime_text": ">=3000",
					"branch": "master"
				}
			]
		},
		{
			"name": "Sublime TFS",
			"details": "https://github.com/CDuke/sublime-tfs",
			"labels": ["tfs"],
			"releases": [
				{
					"sublime_text": "*",
					"platforms": ["windows"],
					"branch": "master"
				}
			]
		},
		{
			"name": "Sublime Tutor",
			"details": "https://github.com/jaipandya/SublimeTutor",
			"releases": [
				{
					"sublime_text": ">=3000",
					"platforms": "osx",
					"tags": "osx-"
				},
				{
					"sublime_text": ">=3065",
					"platforms": "windows",
					"tags": "win-"
				},
				{
					"sublime_text": ">=3000",
					"platforms": "linux",
					"tags": "linux-"
				}
			]
		},
		{
			"name": "Sublime Tweet",
			"details": "https://github.com/rozboris/Sublime-Tweet",
			"releases": [
				{
					"sublime_text": ">=3000",
					"tags": true
				}
			]
		},
		{
			"name": "Sublime wxapp",
			"details": "https://github.com/springlong/Sublime-wxapp",
			"homepage": "https://github.com/springlong/Sublime-wxapp",
			"author": "sprintlong",
			"releases": [
				{
					"sublime_text": ">=3000",
					"tags": true
				}
			]
		},
		{
			"details": "https://github.com/bgreenlee/sublime-github",
			"releases": [
				{
					"sublime_text": "*",
					"tags": true
				}
			]
		},
		{
			"details": "https://github.com/aaronpowell/Sublime-KnockoutJS-Snippets",
			"labels": ["snippets"],
			"releases": [
				{
					"sublime_text": "*",
					"branch": "master"
				}
			]
		},
		{
			"details": "https://github.com/ccreutzig/sublime-MuPAD",
			"releases": [
				{
					"sublime_text": "*",
					"branch": "master"
				}
			]
		},
		{
			"name": "SublimeAnarchy",
			"details": "https://github.com/AnarchyTools/SublimeAnarchy",
			"homepage": "http://anarchytools.org",
			"author": ["drewcrawford", "dunkelstern"],
			"labels": ["build-system", "auto-complete", "language-syntax"],
			"releases": [
				{
					"platforms": ["osx", "linux"],
					"sublime_text": ">=3103",
					"tags": true
				}
			]
		},
		{
			"name": "SublimeAnarchyDebug",
			"details": "https://github.com/AnarchyTools/SublimeAnarchyDebug",
			"homepage": "http://anarchytools.org",
			"author": "dunkelstern",
			"labels": ["debugger"],
			"releases": [
				{
					"platforms": ["osx", "linux"],
					"sublime_text": ">=3103",
					"tags": true
				}
			]
		},
		{
			"details": "https://github.com/ckaznocha/SublimeAxosoft/",
			"homepage": "http://ckaznocha.github.io/SublimeAxosoft/",
			"labels": ["axosoft", "ontime", "issue tracker"],
			"releases": [
				{
					"sublime_text": ">=3000",
					"tags": true
				}
			]
		},
		{
			"name": "SublimeCodeIntel",
			"author": "Kronuz",
			"description": "Full-featured code intelligence and smart autocomplete engine",
			"details": "https://github.com/SublimeCodeIntel/SublimeCodeIntel",
			"homepage": "https://sublimecodeintel.github.io/",
			"donate": "https://sublimecodeintel.github.io/donate.html",
			"labels": ["codeintel", "intellisense", "autocomplete", "code-intel", "intelli-sense", "auto-complete", "code navigation", "snippets"],
			"releases": [
				{
					"sublime_text": "*",
					"tags": true
				},
				{
					"sublime_text": ">=3000",
					"tags": "st3-v"
				}
			]
		},
		{
			"name": "SublimeEnhancedUtilitiesSet",
			"details": "https://github.com/shagabutdinov/sublime-utilities",
			"donate": "https://github.com/shagabutdinov/sublime-enhanced/blob/master/readme-donations.md",
			"labels": ["sublime-enhanced", "utilities"],
			"releases": [
				{
					"sublime_text": "*",
					"branch": "master"
				}
			]
		},
		{
			"name": "SublimeERB",
			"details": "https://github.com/eddorre/SublimeERB",
			"labels": ["text_manipulation", "formatting", "snippets"],
			"previous_names": ["ERB Insert and Toggle Commands"],
			"releases": [
				{
					"sublime_text": "*",
					"branch": "master"
				}
			]
		},
		{
			"details": "https://github.com/quarnster/SublimeGDB",
			"releases": [
				{
					"sublime_text": "*",
					"branch": "master"
				}
			]
		},
		{
			"name": "SublimeGerrit",
			"author": "Borys Forytarz",
			"details": "https://github.com/borysf/SublimeGerrit",
			"releases": [
				{
					"sublime_text": ">=3000",
					"tags": true
				}
			],
			"labels": ["git", "gerrit", "code review"]
		},
		{
			"name": "SublimeGit",
			"details": "https://github.com/SublimeGit/SublimeGit",
			"releases": [
				{
					"sublime_text": "*",
					"tags": true
				}
			]
		},
		{
			"details": "https://github.com/a1fred/SublimeGoogle",
			"releases": [
				{
					"sublime_text": "*",
					"branch": "master"
				}
			]
		},
		{
			"details": "https://github.com/SublimeHaskell/SublimeHaskell",
			"labels": ["haskell"],
			"releases": [
				{
					"sublime_text": ">=3000",
					"tags": true
				}
			]
		},
		{
			"details": "https://github.com/lunixbochs/sublimelint",
			"labels": ["linting"],
			"releases": [
				{
					"sublime_text": ">=3000",
					"branch": "st3"
				}
			]
		},
		{
			"name": "SublimeLinter Inline Errors",
			"details": "https://github.com/alexkuz/SublimeLinter-inline-errors",
			"releases": [
				{
					"sublime_text": ">3000",
					"tags": true
				}
			]
		},
		{
			"name": "SublimeLinter_CatGutterTheme",
			"details": "https://github.com/m10l/SublimeLinter-CatGutterTheme",
			"labels": ["linting"],
			"releases": [
				{
					"sublime_text": ">3000",
					"tags": true
				}
			]
		},
		{
			"details": "https://github.com/yrammos/SublimeLog",
			"releases": [
				{
					"sublime_text": "*",
					"branch": "master"
				}
			]
		},
		{
			"details": "https://github.com/minism/SublimeLove",
			"releases": [
				{
					"sublime_text": "*",
					"branch": "master"
				}
			]
		},
		{
			"name": "SublimeMagic",
			"details": "https://github.com/mreq/SublimeMagic",
			"releases": [
				{
					"sublime_text": "*",
					"tags": true
				}
			]
		},
		{
			"name": "SublimeNFDToNFCPaste",
			"details": "https://github.com/astronaughts/SublimeNFDToNFCPaste",
			"labels": ["multi-byte", "strings"],
			"releases": [
				{
					"sublime_text": "*",
					"platforms": "osx",
					"tags": true
				}
			]
		},
		{
			"details": "https://github.com/alexnj/SublimeOnSaveBuild",
			"releases": [
				{
					"sublime_text": "*",
					"branch": "master"
				}
			]
		},
		{
			"details": "https://github.com/erbridge/SublimePackageSync",
			"releases": [
				{
					"sublime_text": ">=3000",
					"branch": "main"
				}
			]
		},
		{
			"details": "https://github.com/jlegewie/SublimePeek",
			"releases": [
				{
					"sublime_text": ">=3000",
					"branch": "ST3"
				}
			]
		},
		{
			"details": "https://github.com/jlegewie/SublimePeek-R-help",
			"releases": [
				{
					"sublime_text": "*",
					"branch": "master"
				}
			]
		},
		{
			"details": "https://github.com/JulianEberius/SublimePythonIDE",
			"labels": ["Python", "auto-complete", "linting", "refactoring"],
			"previous_names": ["Python IDE"],
			"releases": [
				{
					"sublime_text": ">=3000",
					"tags": true
				}
			]
		},
		{
			"details": "https://github.com/jarhart/SublimeSBT",
			"labels": ["repl", "scala", "testing"],
			"releases": [
				{
					"sublime_text": "*",
					"branch": "master"
				}
			]
		},
		{
			"name": "SublimeServer",
			"details": "https://github.com/learning/SublimeServer",
			"releases": [
				{
					"sublime_text": "*",
					"tags": true
				}
			]
		},
		{
			"name": "SublimeSmartBASIC",
			"details": "https://github.com/eriklins/sublimetext-smartbasic-syntax",
			"labels": ["language syntax"],
			"releases": [
				{
					"sublime_text": "*",
					"tags": true
				}
			]
		},
		{
			"name": "SublimeTextAPICompletions",
			"details": "https://github.com/gerardroche/sublime-api-completions",
			"labels": ["completions", "auto-complete"],
			"releases": [
				{
					"sublime_text": ">=3000",
					"tags": true
				}
			]
		},
		{
			"details": "https://github.com/fabiocorneti/SublimeTextGitX",
			"releases": [
				{
					"sublime_text": "*",
					"branch": "master"
				}
			]
		},
		{
			"details": "https://github.com/jbrooksuk/SublimeWebColors",
			"releases": [
				{
					"sublime_text": "*",
					"branch": "master"
				}
			]
		},
		{
			"details": "https://github.com/lunixbochs/SublimeXiki",
			"releases": [
				{
					"sublime_text": ">=3000",
					"branch": "st3"
				}
			]
		},
		{
			"name": "sublimious",
			"details": "https://github.com/dvcrn/sublimious",
			"releases": [
				{
					"sublime_text": ">=3000",
					"tags": true,
					"platforms": ["osx", "linux"]
				}
			]
		},
		{
			"name": "Sublitesse Color Scheme",
			"details": "https://github.com/hhofner/sublitesse",
			"labels": ["color scheme"],
			"releases": [
				{
					"sublime_text": ">=3100",
					"tags": true
				}
			]
		},
		{
			"name": "Sublundo",
			"details": "https://github.com/libundo/Sublundo",
			"releases": [
				{
					"sublime_text": ">=3092",
					"tags": true
				}
			]
		},
		{
			"details": "https://github.com/facelessuser/SubNotify",
			"releases": [
				{
					"sublime_text": ">=3000",
					"tags": "st3-"
				}
			]
		},
		{
			"name": "Subpry",
			"details": "https://github.com/harizibarak/subpry",
			"labels": ["pry", "debugger"],
			"releases": [
				{
					"sublime_text": "*",
					"tags": true
				}
			]
		},
		{
			"name": "SubRed",
			"details": "https://github.com/noma4i/subred",
			"releases": [
				{
					"sublime_text": ">=3000",
					"tags": true
				}
			]
		},
		{
			"name": "SubTexting",
			"details": "https://github.com/willbrazil/SubTexting",
			"releases": [
				{
					"sublime_text": ">=3000",
					"tags": "st3-"
				}
			]
		},
		{
			"name": "SubVal",
			"details": "https://github.com/verrev/SubVal",
			"releases": [
				{
					"sublime_text": "*",
					"tags": true
				}
			]
		},
		{
			"name": "subversion_for_sublime_txt3",
			"details": "https://github.com/xiewandongqq/subversion_for_sublime_txt3",
			"releases": [
				{
					"sublime_text": ">=3000",
					"platforms": ["linux"],
					"tags": true
				}
			]
		},
		{
			"name": "Subway Color Schemes",
			"details": "https://github.com/idleberg/Subway.tmTheme",
			"labels": ["color scheme"],
			"releases": [
				{
					"sublime_text": "*",
					"branch": "master"
				}
			]
		},
		{
			"name": "SUCC Syntax Highlighting",
			"details": "https://github.com/pipe01/Sublime-SUCC",
			"releases": [
				{
					"sublime_text": ">=3092",
					"tags": true
				}
			]
		},
		{
			"name": "Sudden Death",
			"details": "https://github.com/fukayatsu/SublimeSuddenDeath",
			"releases": [
				{
					"sublime_text": ">=3000",
					"branch": "master"
				}
			]
		},
		{
			"name": "Summary",
			"details": "https://github.com/geekpradd/Summary-Sublime",
			"labels": ["text manipulation"],
			"releases": [
				{
					"sublime_text": "*",
					"tags": true
				}
			]
		},
		{
			"name": "Summerfruit Color Scheme",
			"details": "https://github.com/thgie/Summerfruit",
			"labels": ["color scheme"],
			"releases": [
				{
					"sublime_text": "*",
					"branch": "master"
				}
			]
		},
		{
			"name": "SummitEditor",
			"details": "https://github.com/corvisa/SummitEditor",
			"releases": [
				{
					"sublime_text": ">3000",
					"tags": true
				}
			]
		},
		{
			"name": "SummitLinter",
			"details": "https://github.com/corvisa/SummitLinter",
			"releases": [
				{
					"sublime_text": ">3000",
					"tags": true
				}
			]
		},
		{
			"name": "SumoSwissKnife",
			"details": "https://github.com/scrummastermind/SumoSwissKnife",
			"releases": [
				{
					"sublime_text": ">=3092",
					"tags": true
				}
			]
		},
		{
			"name": "SunCycle",
			"details": "https://github.com/smhg/sublime-suncycle",
			"labels": ["sunset", "sunrise", "location"],
			"releases": [
				{
					"sublime_text": ">3000",
					"tags": true
				}
			]
		},
		{
			"name": "Sunnyvale Color Scheme",
			"details": "https://github.com/mateusortiz/sunnyvale-theme",
			"labels": ["color scheme"],
			"releases": [
				{
					"sublime_text": "*",
					"branch": "master"
				}
			]
		},
		{
			"name": "Sunrise Theme",
			"details": "https://github.com/jgroac/Sunrise-theme",
			"labels": ["theme", "color scheme"],
			"releases": [
				{
					"sublime_text": ">=3000",
					"tags": true
				}
			]
		},
		{
			"name": "Super Ant",
			"details": "https://github.com/aphex/SuperAnt",
			"releases": [
				{
					"sublime_text": "*",
					"branch": "master"
				}
			]
		},
		{
			"name": "Super Calculator",
			"details": "https://github.com/Pephers/Super-Calculator",
			"releases": [
				{
					"sublime_text": "*",
					"branch": "master"
				}
			]
		},
		{
			"name": "Super Templates",
			"details": "https://github.com/WiseLibs/super-templates-syntax",
			"labels": ["language syntax", "HTML", "template"],
			"releases": [
				{
					"sublime_text": ">=3211",
					"tags": true
				}
			]
		},
		{
			"name": "Super-Awesome Paste",
			"details": "https://github.com/huntie/super-awesome-paste",
			"labels": ["text manipulation", "formatting"],
			"releases": [
				{
					"sublime_text": ">=3000",
					"tags": true
				}
			]
		},
		{
			"name": "SuperCollider ST3",
			"details": "https://github.com/acarabott/supercollider-sublime",
			"labels": ["language syntax", "snippets"],
			"releases": [
				{
					"sublime_text": ">=3000",
					"tags": true
				}
			]
		},
		{
			"name": "SuperElixir",
			"details": "https://github.com/edelvalle/SuperElixir",
			"author": ["edelvalle"],
			"labels": ["auto-complete", "code navigation", "linting"],
			"releases": [
				{
					"sublime_text": ">=3126",
					"tags": true,
					"platforms": ["osx", "linux"]
				}
			]
		},
		{
			"name": "Superlime",
			"details": "https://github.com/azubr/Superlime",
			"releases": [
				{
					"sublime_text": "*",
					"platforms": ["windows", "linux"],
					"tags": true
				}
			]
		},
		{
			"name": "Superman Color Scheme",
			"details": "https://github.com/justindmartin/superman-color-scheme",
			"labels": ["color scheme"],
			"releases": [
				{
					"sublime_text": "*",
					"branch": "master"
				}
			]
		},
		{
			"name": "SuperNavigator",
			"details": "https://github.com/jugyo/SublimeSuperNavigator",
			"releases": [
				{
					"sublime_text": "*",
					"branch": "master"
				}
			]
		},
		{
			"name": "SuperPython",
			"details": "https://github.com/clarabstract/SuperPython",
			"releases": [
				{
					"sublime_text": "*",
					"tags": true
				}
			]
		},
		{
			"name": "SuperSelect",
			"details": "https://github.com/manafire/SublimeSuperSelect",
			"releases": [
				{
					"sublime_text": "*",
					"branch": "master"
				}
			]
		},
		{
			"name": "SuperSettings",
			"details": "https://github.com/TobyGiacometti/SublimeSuperSettings",
			"previous_names": ["Directory Settings"],
			"releases": [
				{
					"sublime_text": ">=3000",
					"tags": true
				}
			]
		},
		{
			"name": "Suricate",
			"details": "https://github.com/nsubiron/SublimeSuricate",
			"labels": [
				"commands",
				"diff",
				"duckduckgo",
				"file navigation",
				"git",
				"google",
				"search",
				"surround scm",
				"svn",
				"tooltips",
				"utilities",
				"vcs"
			],
			"releases": [
				{
					"sublime_text": ">=3000",
					"tags": true
				}
			]
		},
		{
			"name": "Surround",
			"details": "https://github.com/jcartledge/sublime-surround",
			"releases": [
				{
					"sublime_text": "*",
					"branch": "master"
				}
			]
		},
		{
			"name": "Susy 2 Snippets",
			"details": "https://github.com/kyleshevlin/susy-snippets",
			"labels": ["snippets"],
			"releases": [
				{
					"sublime_text": "*",
					"tags": true
				}
			]
		},
		{
			"name": "Susy Snippets",
			"details": "https://github.com/pyronaur/Sublime-Susy",
			"labels": ["snippets"],
			"releases": [
				{
					"sublime_text": "*",
					"branch": "master"
				}
			]
		},
		{
			"name": "Svelte",
			"details": "https://github.com/corneliusio/svelte-sublime",
			"releases": [
				{
					"sublime_text": ">=4000",
					"tags": "st4-"
				},
				{
					"sublime_text": "<4000",
					"tags": "st3-"
				}
			]
		},
		{
			"name": "Svelte Snippets",
			"details": "https://github.com/PierBover/svelte-snippets",
			"releases": [
				{
					"sublime_text": ">=3153",
					"tags": true
				}
			]
		},
		{
			"name": "SVG Icon Snippets",
			"details": "https://github.com/idleberg/sublime-svg-icons",
			"labels": ["snippets", "auto-complete", "svg", "svg icons"],
			"releases": [
				{
					"sublime_text": "*",
					"tags": true
				}
			]
		},
		{
			"name": "SVG Icons",
			"details": "https://github.com/s10wen/Sublime-Text-SVG-Icon-Snippets",
			"labels": ["svg", "icon", "snippets"],
			"releases": [
				{
					"sublime_text": "*",
					"tags": true
				}
			]
		},
		{
			"name": "SVG Preview",
			"details": "https://github.com/chunqiuyiyu/sublime-svg-preview",
			"labels": ["svg", "preview"],
			"releases": [
				{
					"sublime_text": ">3000",
					"tags": true
				}
			]
		},
		{
			"name": "SVG to JSX",
			"details": "https://github.com/scitech/sublime-svg-to-jsx",
			"labels": ["svg", "jsx", "react"],
			"releases": [
				{
					"sublime_text": "*",
					"tags": true
				}
			]
		},
		{
			"name": "SVG Viewer",
			"details": "https://github.com/YariKartoshe4ka/sublime-svg-viewer",
			"labels": ["svg", "view", "image"],
			"releases": [
				{
					"sublime_text": ">=3000",
					"tags": true
				}
			]
		},
		{
			"name": "SVG-Snippets",
			"details": "https://github.com/jorgeatgu/SVG-Snippets",
			"labels": ["snippets"],
			"releases": [
				{
					"sublime_text": "*",
					"tags": true
				}
			]
		},
		{
			"name": "SVGO",
			"details": "https://github.com/1000ch/Sublime-svgo",
			"labels": ["svg", "formatting"],
			"releases": [
				{
					"sublime_text": "*",
					"tags": true
				}
			]
		},
		{
			"name": "Swan",
			"details": "https://github.com/efe-blue/Swan",
			"labels": ["swan", "miniapp", "autocomplete", "smartprogramer"],
			"releases": [
				{
					"sublime_text": ">=3143",
					"tags": true
				}
			]
		},
		{
			"name": "Swap Selections",
			"details": "https://github.com/gillibrand/sublimetext-swap-selections",
			"labels": ["text manipulation"],
			"previous_names": ["SwapSelection"],
			"releases": [
				{
					"sublime_text": "*",
					"tags": true
				}
			]
		},
		{
			"name": "SwapStrings",
			"details": "https://github.com/philippotto/Sublime-SwapStrings",
			"labels": ["text manipulation"],
			"releases": [
				{
					"sublime_text": "*",
					"tags": true
				}
			]
		},
		{
			"name": "Swift",
			"details": "https://github.com/quiqueg/Swift-Sublime-Package",
			"labels": ["language syntax"],
			"releases": [
				{
					"sublime_text": "*",
					"tags": true
				}
			]
		},
		{
			"name": "Swift Autocomplete",
			"details": "https://github.com/Dan2552/SublimeTextSwiftAutocomplete",
			"labels": ["auto-complete", "completions", "documentation", "swift"],
			"releases": [
				{
					"sublime_text": "*",
					"platforms": ["osx", "linux"],
					"tags": true
				}
			]
		},
		{
			"name": "Swift Completion",
			"details": "https://github.com/tushortz/Swift-Completion",
			"labels": ["completions", "snippets", "completion", "Completion"],
			"releases": [
				{
					"sublime_text": "*",
					"tags": true
				}
			]
		},
		{
			"name": "Swift Format",
			"details": "https://github.com/aerobounce/Sublime-Swift-Format",
			"labels": ["swift", "format", "formatting", "formatter", "pretty", "prettify"],
			"releases": [
				{
					"sublime_text": ">=3000",
					"platforms": ["osx", "linux"],
					"tags": true
				}
			]
		},
		{
			"name": "Swift Foundation Completions",
			"details": "https://github.com/hatunike/Swift-Foundation-Sublime-Autocomplete-Package",
			"labels": ["snippets"],
			"releases": [
				{
					"sublime_text": "*",
					"tags": true
				}
			]
		},
		{
			"name": "Swift Next",
			"details": "https://github.com/Swift-Next/Swift-Next",
			"labels": ["language syntax"],
			"releases": [
				{
					"sublime_text": ">=4000",
					"tags": true
				}
			]
		},
		{
			"name": "SwiftKitten",
			"details": "https://github.com/johncsnyder/SwiftKitten",
			"labels": ["auto-complete", "swift"],
			"releases": [
				{
					"sublime_text": "*",
					"tags": true
				}
			]
		},
		{
			"name": "Swig",
			"details": "https://github.com/enagorny/sublime-swig",
			"releases": [
				{
					"sublime_text": "*",
					"tags": true
				}
			]
		},
		{
			"name": "SwigSnippets",
			"details": "https://github.com/thecodechef/sublime-swig-snippets",
			"labels": ["snippets"],
			"releases": [
				{
					"sublime_text": "*",
					"tags": true
				}
			]
		},
		{
			"name": "Switch File Deluxe",
			"details": "https://github.com/jturcotte/SublimeSwitchFileDeluxe",
			"releases": [
				{
					"sublime_text": "*",
					"branch": "master"
				}
			]
		},
		{
			"name": "Switch View in Group",
			"details": "https://github.com/adamchainz/SublimeSwitchViewInGroup",
			"releases": [
				{
					"sublime_text": "*",
					"tags": true
				}
			]
		},
		{
			"name": "Switch Window",
			"details": "https://github.com/SublimeText/SwitchWindow",
			"labels": ["navigation"],
			"releases": [
				{
					"sublime_text": ">=4107",
					"tags": true
				}
			]
		},
		{
			"name": "SwitchDictionary",
			"details": "https://github.com/Naereen/SublimeText3_SwitchDictionary",
			"releases": [
				{
					"sublime_text": ">=3000",
					"platforms": ["osx", "linux"],
					"tags": true
				}
			]
		},
		{
			"name": "SwitchPanel",
			"description": "Switch which ouput panel to display",
			"details": "https://github.com/stoivo/sublime_switch_panel",
			"labels": ["panel"],
			"releases": [
				{
					"sublime_text": "*",
					"tags": true
				}
			]
		},
		{
			"name": "SymbolBalloon",
			"details": "https://github.com/matsukido/SymbolBalloon",
			"releases": [
				{
					"sublime_text": ">=4000",
					"tags": true
				}
			]
		},
		{
			"name": "Symfony2 Override",
			"details": "https://github.com/igormukhingmailcom/sublimetext3-symfony2-override-package",
			"releases": [
				{
					"sublime_text": ">=3000",
					"tags": true,
					"platforms": ["linux", "osx"]
				}
			]
		},
		{
			"name": "Symfony2 Snippets",
			"details": "https://github.com/raulfraile/sublime-symfony2",
			"labels": ["snippets"],
			"releases": [
				{
					"sublime_text": "*",
					"branch": "master"
				}
			]
		},
		{
			"name": "Symitar",
			"details": "https://github.com/lxcodes/Symitar",
			"releases": [
				{
					"sublime_text": "*",
					"tags": true
				}
			]
		},
		{
			"name": "Sync Merge Scheme",
			"description": "Sync UI Schemes between Sublime Text and Sublime Merge",
			"details": "https://github.com/rafmjr/SyncMergeScheme",
			"labels": ["color scheme", "merge", "utilities", "diff/merge"],
			"releases": [
				{
					"sublime_text": "*",
					"tags": true
				}
			]
		},
		{
			"name": "Sync Settings",
			"details": "https://github.com/mfuentesg/SyncSettings",
			"releases": [
				{
					"sublime_text": ">=3000",
					"tags": true
				}
			]
		},
		{
			"name": "Sync View Scroll",
			"details": "https://github.com/zzjin/syncViewScroll",
			"releases": [
				{
					"sublime_text": "*",
					"tags": true
				}
			]
		},
		{
			"name": "SyncedSideBar",
			"details": "https://github.com/TheSpyder/SyncedSideBar",
			"releases": [
				{
					"sublime_text": "<4050",
					"tags": "st3-"
				},
				{
					"sublime_text": ">=4050",
					"tags": true
				}
			]
		},
		{
			"name": "SyncedSidebarBg",
			"details": "https://github.com/aziz/SublimeSyncedSidebarBg",
			"releases": [
				{
					"sublime_text": ">=3000",
					"branch": "master"
				}
			]
		},
		{
			"name": "SyncFileYouWant",
			"details": "https://github.com/Lanceshi2/SyncFileYouWant",
			"releases": [
				{
					"sublime_text": "*",
					"branch": "master"
				}
			]
		},
		{
			"name": "Syncrow",
			"description": "Create and Sync Snippets.",
			"details": "https://github.com/Afzal7/syncrow",
			"homepage": "https://syncrow.herokuapp.com",
			"author": "Afzal7",
			"labels": ["syncrow", "create", "synchronize", "snippets"],
			"releases": [
				{
					"sublime_text": ">=3000",
					"tags": true
				}
			]
		},
		{
			"name": "Synesthesia",
			"details": "https://github.com/dariusf/synesthesia",
			"releases": [
				{
					"sublime_text": ">=3000",
					"tags": true
				}
			]
		},
		{
			"name": "Synonymizer",
			"details": "https://github.com/A5308Y/sublime-synonymizer",
			"author": "A5308Y",
			"labels": ["naming"],
			"releases": [
				{
					"sublime_text": ">=3000",
					"tags": true
				}
			]
		},
		{
			"name": "Syntax gRally",
			"details": "https://github.com/ghiboz/syntax-gRally",
			"labels": ["language syntax"],
			"releases": [
				{
					"sublime_text": "*",
					"tags": true
				}
			]
		},
		{
			"name": "Syntax Highlighting for PostCSS",
			"details": "https://github.com/hudochenkov/Syntax-highlighting-for-PostCSS",
			"labels": ["language syntax"],
			"releases": [
				{
					"sublime_text": "*",
					"tags": true
				}
			]
		},
		{
			"name": "Syntax Highlighting for Sass",
			"details": "https://github.com/P233/Syntax-highlighting-for-Sass",
			"labels": ["language syntax"],
			"releases": [
				{
					"sublime_text": "<3103",
					"branch": "ST2"
				},
				{
					"sublime_text": ">=3103",
					"tags": true
				}
			]
		},
		{
			"name": "Syntax Highlighting for SSS SugarSS",
			"details": "https://github.com/aazcast/Syntax-SugarSS-SublimeText",
			"labels": ["language syntax"],
			"releases": [
				{
					"sublime_text": "*",
					"tags": true
				}
			]
		},
		{
			"name": "Syntax Highlighting Scopes Showroom",
			"details": "https://github.com/baleyko/syntax-highlighting-scopes-showroom",
			"releases": [
				{
					"sublime_text": ">=3000",
					"tags": true
				}
			]
		},
		{
			"name": "Syntax History",
			"details": "https://github.com/malexer/SyntaxHistory",
			"labels": ["syntax", "syntax highlight"],
			"releases": [
				{
					"sublime_text": ">=3000",
					"tags": true
				}
			]
		},
		{
			"name": "Syntax ProtoList",
			"details": "https://github.com/lvzixun/sublime-protolist-syntax",
			"releases": [
				{
					"sublime_text": "*",
					"tags": true
				}
			]
		},
		{
			"name": "Syntax QBasic",
			"details": "https://github.com/nemoDreamer/sublime-syntax-qbasic",
			"releases": [
				{
					"sublime_text": "*",
					"tags": true
				}
			]
		},
		{
			"name": "Syntax Sproto",
			"details": "https://github.com/lvzixun/sublime-sproto-syntax",
			"releases": [
				{
					"sublime_text": "*",
					"tags": true
				}
			]
		},
		{
			"name": "SyntaxFold",
			"details": "https://github.com/jamalsenouci/sublimetext-syntaxfold",
			"releases": [
				{
					"sublime_text": ">=3000",
					"tags": true
				}
			]
		},
		{
			"name": "SyntaxHighlighter Reloaded Color Scheme",
			"details": "https://github.com/unitmatrix/sublime-syntaxhighlighter",
			"labels": ["color scheme"],
			"releases": [
				{
					"sublime_text": "*",
					"tags": true
				}
			]
		},
		{
			"name": "SynthWave 84 - Color Scheme",
			"details": "https://github.com/lucasvscn/synthwave-sublime",
			"labels": ["color scheme"],
			"releases": [
				{
					"sublime_text": "*",
					"tags": true
				}
			]
		},
		{
			"name": "SysLog",
			"details": "https://github.com/gregschoen/sublimetext-syslog",
			"labels": ["color scheme"],
			"releases": [
				{
					"sublime_text": "*",
					"tags": true
				}
			]
		},
		{
			"name": "SystemRDL",
			"details": "https://github.com/deanMaker/sublime-language-systemrdl",
			"releases": [
				{
					"sublime_text": ">=3000",
					"tags": true
				}
			]
		},
		{
			"name": "SystemVerilog",
			"description": "Syntax Highlighting, smart snippets, autocompletion, code navigation and more for Verilog and SystemVerilog",
			"details": "https://github.com/TheClams/SystemVerilog",
			"homepage": "http://sv-doc.readthedocs.org/en/latest",
			"labels": ["language syntax", "snippets", "completion"],
			"releases": [
				{
					"sublime_text": ">=4000",
					"tags": "st4-"
				},
				{
					"sublime_text": "<4000",
					"tags": "st3-"
				}
			]
		}
	]
}<|MERGE_RESOLUTION|>--- conflicted
+++ resolved
@@ -3349,8 +3349,6 @@
 			]
 		},
 		{
-<<<<<<< HEAD
-=======
 			"name": "SSHubl",
 			"details": "https://github.com/HorlogeSkynet/SSHubl",
 			"labels": ["forward", "remote", "ssh", "terminal"],
@@ -3362,16 +3360,6 @@
 			]
 		},
 		{
-			"details": "https://github.com/bmc/ST2SyntaxFromFileName",
-			"releases": [
-				{
-					"sublime_text": "<3000",
-					"branch": "master"
-				}
-			]
-		},
-		{
->>>>>>> 113cf287
 			"name": "ST_AWK",
 			"details": "https://github.com/qiuxiafei/st_awk",
 			"releases": [
