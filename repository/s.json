--- conflicted
+++ resolved
@@ -4763,20 +4763,6 @@
 			]
 		},
 		{
-<<<<<<< HEAD
-=======
-			"name": "SuperCollider",
-			"details": "https://github.com/geoffroymontel/supercollider-package-for-sublime-text",
-			"labels": ["language syntax"],
-			"releases": [
-				{
-					"sublime_text": "<3000",
-					"branch": "master"
-				}
-			]
-		},
-		{
->>>>>>> 1e9b01b7
 			"name": "SuperCollider ST3",
 			"details": "https://github.com/acarabott/supercollider-sublime",
 			"labels": ["language syntax", "snippets"],
