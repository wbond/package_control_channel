{
	"schema_version": "3.0.0",
	"packages": [
		{
			"name": "S-Expressions Syntax",
			"details": "https://github.com/whitequark/Sublime-S-Expressions",
			"releases": [
				{
					"sublime_text": ">=3092",
					"tags": true
				}
			]
		},
		{
			"details": "https://github.com/ayonix/sablecc-syntax",
			"releases": [
				{
					"sublime_text": "*",
					"tags": true
				}
			]
		},
		{
			"name": "Sail Color Scheme",
			"details": "https://github.com/dennistimmermann/sail-scheme",
			"labels": ["color scheme"],
			"releases": [
				{
					"sublime_text": "*",
					"branch": "master"
				}
			]
		},
		{
			"name": "Sails Snippets",
			"details": "https://github.com/odtorres/Sails-Sublime-Snippets",
			"releases": [
				{
					"sublime_text": "*",
					"tags": true
				}
			]
		},
		{
			"name": "Salesforce Reference",
			"details": "https://github.com/Oblongmana/sublime-salesforce-reference",
			"releases": [
				{
					"sublime_text": ">=3000",
					"tags": true
				}
			]
		},
		{
			"name": "SalesforceXyTools",
			"details": "https://github.com/exiahuang/SalesforceXyTools",
			"releases": [
				{
					"sublime_text": ">=3000",
					"tags": true
				}
			]
		},
		{
			"name": "SaltStack-related syntax highlighting and snippets",
			"details": "https://github.com/saltstack/sublime-text",
			"releases": [
				{
					"sublime_text": "*",
					"tags": true
				}
			]
		},
		{
			"name": "SaltUI",
			"description": "SaltUI Component Snippets for Sublime",
			"details": "https://github.com/recurrying/salt-snippet-plugin-for-sublime",
			"issues": "https://github.com/recurrying/salt-snippet-plugin-for-sublime/issues",
			"labels": ["SaltUI", "snippets"],
			"releases": [
				{
					"sublime_text": "*",
					"tags": true
				}
			]
		},
		{
			"name": "SAMB",
			"description" : "SAMB (server assembly framework) syntax and snippets",
			"details": "https://github.com/cheikhshift/samb-sublime",
			"issues": "https://github.com/cheikhshift/samb-sublime/issues",
			"labels": ["SAMB syntax highlight", "snippets"],
			"releases": [
				{
					"sublime_text": ">=3126",
					"tags": true
				}
			]
		},
		{
			"name": "San Syntax Highlight",
			"details": "https://github.com/kekee000/san-sublime",
			"labels": ["san syntax highlight", "snippets"],
			"releases": [
				{
					"sublime_text": "*",
					"tags": true
				}
			]
		},
		{
			"name": "Sandor's Glowfish Colour Scheme",
			"details": "https://github.com/czettnersandor/st3-glowfish-theme",
			"labels": ["color scheme"],
			"releases": [
				{
					"sublime_text": "*",
					"branch": "master"
				}
			]
		},
		{
			"name": "SaneSnippets",
			"details": "https://github.com/SublimeText/SaneSnippets",
			"author": ["bobthecow", "FichteFoll"],
			"labels": ["snippets"],
			"releases": [
				{
					"sublime_text": "<3000",
					"tags": "st2-v"
				},
				{
					"sublime_text": ">=3000",
					"tags": true
				}
			]
		},
		{
			"name": "SAS Programming",
			"description": "For using SAS Institute's Analytics & Data Management system.",
			"details": "https://github.com/rpardee/sas",
			"labels": ["language syntax", "build-system", "snippets"],
			"author": ["rpardee", "friedegg", "seemack"],
			"releases": [
				{
					"sublime_text": ">=3000",
					"tags": true
				}
			]
		},
		{
			"name": "SAS Syntax and Theme",
			"description": "A Sublime Text 3 package for SAS syntax highlighting and the corresponding SAS Theme" ,
			"details": "https://github.com/77QingLiu/SAS-Syntax-and-Theme",
			"homepage": "https://github.com/77QingLiu/SAS-Syntax-and-Theme",
			"labels": ["language syntax", "Theme", "build-system", "snippets"],
			"author": ["Qing"],
			"releases": [
				{
					"sublime_text": ">=3092",
					"tags": true
				}
			]
		},
		{
			"name": "Sass",
			"details": "https://github.com/braver/SublimeSass",
			"donate": "https://paypal.me/pools/c/89Rf8xJKlw",
			"labels": ["language syntax", "scss", "sass", "completions", "snippets"],
			"releases": [
				{
					"sublime_text": ">3092",
					"tags": true
				}
			]
		},
		{
			"name": "SASS Build",
			"details": "https://github.com/jaumefontal/SASS-Build-SublimeText2",
			"releases": [
				{
					"sublime_text": "*",
					"branch": "master"
				}
			]
		},
		{
			"name": "SASS Snippets",
			"details": "https://github.com/sublimebrasil/sublime-snippets-sass",
			"labels": ["snippets"],
			"releases": [
				{
					"sublime_text": "*",
					"tags": true
				}
			]
		},
		{
			"name": "Sass-Director",
			"previous_names": ["SassDirector"],
			"details": "https://github.com/Sass-Director/Sass-Director_Sublime",
			"labels": ["sass", "director", "manifest"],
			"releases": [
				{
					"sublime_text": "*",
					"tags": true
				}
			]
		},
		{
			"name": "SassBeautify",
			"details": "https://github.com/badsyntax/SassBeautify",
			"labels": ["sass", "formatting"],
			"releases": [
				{
					"sublime_text": "*",
					"tags": true
				}
			]
		},
		{
			"details": "https://github.com/ahmedam55/SassSolution",
			"releases": [
				{
					"sublime_text": "*",
					"tags": true
				}
			]
		},
		{
			"name": "SasSubmit",
			"details": "https://github.com/sjiangDA/SasSubmit",
			"releases": [
				{
					"sublime_text": ">=3000",
					"platforms": ["windows","osx"],
					"tags": true
				}
			]
		},
		{
			"name": "Sassy Comments",
			"details": "https://github.com/danieldafoe/Sassy_Comments",
			"releases": [
				{
					"sublime_text": "*",
					"tags": true
				}
			]
		},
		{
			"name": "Save Copy As",
			"details": "https://github.com/NickHatBoecker/SaveCopyAs",
			"releases": [
				{
					"sublime_text": "*",
					"tags": true
				}
			]
		},
		{
			"name": "SBT Runner",
			"details": "https://github.com/chiappone/Sublime-SBT-Runner",
			"releases": [
				{
					"sublime_text": "<3000",
					"branch": "master"
				}
			]
		},
		{
			"name": "Scaffolding",
			"details": "https://github.com/balajithota85/sublime_scaffolding",
			"releases": [
				{
					"sublime_text": "<3000",
					"branch": "master"
				}
			]
		},
		{
			"name": "Scala Snippets",
			"details": "https://github.com/watzon/sublime-scala-snippets",
			"labels": ["snippets", "scala"],
			"releases": [
				{
					"sublime_text": "*",
					"tags": true
				}
			]
		},
		{
			"name": "Scala Syntax",
			"details": "https://github.com/gwenzek/scalaSublimeSyntax",
			"labels": ["language syntax", "scala"],
			"releases": [
				{
					"sublime_text": ">=3084",
					"tags": true
				}
			]
		},
		{
			"name": "Scalafmt",
			"details": "https://github.com/fedragon/sublime-scalafmt",
			"labels": ["scala", "format", "formatting", "formatter", "scalafmt"],
			"releases": [
				{
					"sublime_text": ">=3000",
					"tags": true
				}
			]
		},
		{
			"name": "ScalafmtEnhanced",
			"details": "https://github.com/nitrotm/st3-scalafmt",
			"labels": ["scala", "format", "formatting", "formatter", "scalafmt"],
			"releases": [
				{
					"sublime_text": ">=3000",
					"tags": true
				}
			]
		},
		{
			"name": "ScalaProjectGeneratorFacade",
			"details": "https://github.com/lgmerek/ScalaProjectGeneratorFacade",
			"labels": ["scala", "automation"],
			"releases": [
				{
					"sublime_text": ">=3000",
					"platforms": "osx",
					"tags": true
				}
			]
		},
		{
			"name": "Scalariver",
			"details": "https://github.com/dohzya/sublime_scalariver",
			"releases": [
				{
					"sublime_text": "*",
					"branch": "master"
				}
			]
		},
		{
			"name": "ScalaScript",
			"details": "https://github.com/ciasia/sublime-scalascript",
			"labels": ["language syntax"],
			"releases": [
				{
					"sublime_text": ">=3092",
					"tags": true
				}
			]
		},
		{
			"name": "ScalaTest",
			"details": "https://github.com/patgannon/sublimetext-scalatest",
			"releases": [
				{
					"sublime_text": "<3000",
					"branch": "master"
				}
			]
		},
		{
			"name": "Scalex Documentation Search",
			"details": "https://github.com/pkukielka/SublimeScalex",
			"releases": [
				{
					"sublime_text": ">=3000",
					"tags": true
				}
			]
		},
		{
			"name": "Schema Validator",
			"details": "https://github.com/ligershark/SchemaValidator",
			"releases": [
				{
					"sublime_text": ">=3000",
					"platforms": ["osx", "windows"],
					"branch": "master"
				}
			]
		},
		{
			"name": "Scheme",
			"details": "https://github.com/egrachev/sublime-scheme",
			"labels": ["language syntax", "snippets"],
			"releases": [
				{
					"sublime_text": "*",
					"branch": "master"
				}
			]
		},
		{
			"name": "SchemeCycler",
			"details": "https://github.com/rrerolle/sublime-scheme-cycler",
			"releases": [
				{
					"sublime_text": "<3000",
					"branch": "master"
				}
			]
		},
		{
			"details": "https://github.com/benweier/Schemr",
			"labels": ["color scheme"],
			"releases": [
				{
					"sublime_text": "*",
					"branch": "master"
				}
			]
		},
		{
			"name": "Schnapsum",
			"details": "https://github.com/airqz/schnapsum-sublime-text",
			"labels": ["keyword.control"],
			"releases": [
				{
					"sublime_text": "*",
					"tags": true
				}
			]
		},
		{
			"name": "Scilab",
			"details": "https://github.com/holgern/sublime-scilab",
			"labels": ["language syntax", "snippets"],
			"releases": [
				{
					"sublime_text": "*",
					"tags": true
				}
			]
		},
		{
			"name": "Scoggle",
			"details": "https://github.com/ssanj/Scoggle",
			"labels": ["testing", "scala"],
			"releases": [
				{
					"sublime_text": ">=3083",
					"tags": true
				}
			]
		},
		{
			"name": "Scold",
			"details": "https://github.com/Xion/SublimeScold",
			"labels": ["code_sharing", "email", "remote_collaboration"],
			"releases": [
				{
					"sublime_text": "<3000",
					"tags": true
				}
			]
		},
		{
			"name": "ScopeAlways",
			"details": "https://github.com/yaworsw/Sublime-ScopeAlways",
			"releases": [
				{
					"sublime_text": "*",
					"tags": true
				}
			]
		},
		{
			"name": "ScopeContext",
			"details": "https://github.com/shagabutdinov/sublime-scope-context",
			"donate": "https://github.com/shagabutdinov/sublime-enhanced/blob/master/readme-donations.md",
			"labels": ["sublime-enhanced", "utilities"],
			"releases": [
				{
					"sublime_text": "*",
					"branch": "master"
				}
			]
		},
		{
			"details": "https://github.com/facelessuser/ScopeHunter",
			"releases": [
				{
					"sublime_text": ">=3000",
					"tags": "st3-"
				}
			]
		},
		{
			"details": "https://github.com/willurd/ScopeStatus",
			"releases": [
				{
					"sublime_text": "<3000",
					"branch": "master"
				}
			]
		},
		{
			"name": "Scopus Query Compiler",
			"details": "https://github.com/Syncrossus/Scopus-Query-Compiler",
			"releases": [
				{
					"sublime_text": ">=3000",
					"tags": true
				}
			]
		},
		{
			"name": "Scopus Syntax Highlighter",
			"details": "https://github.com/Syncrossus/Scopus-Syntax-Highlighter",
			"releases": [
				{
					"sublime_text": ">=3092",
					"tags": true
				}
			]
		},
		{
			"name": "SCRAPfy",
			"details": "https://github.com/hashdog/scrapfy-sublime-plugin",
			"labels": ["collaborative", "editor", "p2p", "share", "pair"],
			"releases": [
				{
					"sublime_text": "*",
					"branch": "master"
				}
			]
		},
		{
			"name": "Scrapy",
			"details": "https://github.com/marco-lavagnino/scrapy-sublime-plugin",
			"releases": [
				{
					"sublime_text": "*",
					"tags": true
				}
			]
		},
		{
			"name": "Scratch",
			"details": "https://github.com/jschonberg/Scratch",
			"labels": ["snippets notes notepad scratchpad"],
			"releases": [
				{
					"sublime_text": "*",
					"tags": true
				}
			]
		},
		{
			"name": "Scratchpad",
			"details": "https://github.com/ianunay/sublime_scratchpad",
			"labels": ["quick", "notes", "notepad", "scratchpad"],
			"releases": [
				{
					"sublime_text": "*",
					"tags": true
				}
			]
		},
		{
			"name": "scriptcs",
			"details": "https://github.com/scriptcs/scriptcs-sublime",
			"labels": ["language syntax"],
			"releases": [
				{
					"sublime_text": "*",
					"branch": "master"
				}
			]
		},
		{
			"details": "https://github.com/blastmann/ScriptOgrSender",
			"releases": [
				{
					"sublime_text": "<3000",
					"branch": "master"
				}
			]
		},
		{
			"name": "Scroll Other Pane",
			"details": "https://github.com/keisuke-nakata/ScrollOtherPane",
			"releases": [
				{
					"sublime_text": "*",
					"branch": "master"
				}
			]
		},
		{
			"name": "ScrollAlternative",
			"details": "https://github.com/shagabutdinov/sublime-scroll-enhanced",
			"donate": "https://github.com/shagabutdinov/sublime-enhanced/blob/master/readme-donations.md",
			"labels": ["sublime-enhanced", "text navigation"],
			"releases": [
				{
					"sublime_text": "*",
					"branch": "master"
				}
			]
		},
		{
			"details": "https://github.com/SublimeText/ScrollOffset",
			"releases": [
				{
					"sublime_text": "*",
					"branch": "master"
				}
			]
		},
		{
			"name": "SCSS",
			"details": "https://github.com/MarioRicalde/SCSS.tmbundle/tree/SublimeText2",
			"labels": ["language syntax"],
			"releases": [
				{
					"sublime_text": "*",
					"base": "https://github.com/MarioRicalde/SCSS.tmbundle",
					"branch": "SublimeText2"
				}
			]
		},
		{
			"name": "SCSS Compiler",
			"details": "https://github.com/mattarnster/scsscompiler",
			"releases": [
				{
					"sublime_text": "*",
					"tags": true
				}
			]
		},
		{
			"name": "SCSS Expander",
			"details": "https://github.com/garetht/sublime-scss-expander",
			"labels": ["language syntax"],
			"releases": [
				{
					"sublime_text": "*",
					"tags": true
				}
			]
		},
		{
			"name": "SCSS Snippets",
			"details": "https://github.com/npostulart/SCSS-Snippets",
			"labels": ["snippets"],
			"releases": [
				{
					"sublime_text": "*",
					"branch": "master"
				}
			]
		},
		{
			"name": "SCSS Snippets Complete",
			"details": "https://github.com/onhernandes/sublime-scss-snippets",
			"labels": ["snippets"],
			"releases": [
				{
					"sublime_text": "*",
					"tags": true
				}
			]
		},
		{
			"name": "Scuggest",
			"details": "https://github.com/ssanj/Scuggest",
			"labels": ["imports", "scala"],
			"releases": [
				{
					"sublime_text": ">=3083",
					"tags": true
				}
			]
		},
		{
			"name": "ScummC",
			"details": "https://github.com/idleberg/sublime-scummc",
			"labels": ["auto-complete"],
			"releases": [
				{
					"sublime_text": "<3103",
					"tags": "st2-"
				},
				{
					"sublime_text": ">=3103",
					"tags": "st3-"
				}
			]
		},
		{
			"name": "SDC Constraints",
			"details": "https://github.com/leoheck/sublime-synopsys-constraints",
			"releases": [
				{
					"sublime_text": "*",
					"tags": true
				}
			]
		},
		{
			"name": "SDLang",
			"details": "https://github.com/s-ludwig/sublime-sdlang",
			"releases": [
				{
					"sublime_text": "*",
					"tags": true
				}
			]
		},
		{
			"name": "Se7en Color Schemes",
			"details": "https://github.com/csknklc/se7en",
			"labels": ["color scheme"],
			"previous_names": ["Se7en"],
			"releases": [
				{
					"sublime_text": "*",
					"tags": true
				}
			]
		},
		{
			"name": "Search Anywhere",
			"details": "https://github.com/ericmartel/Sublime-Text-2-Search-Anywhere-Plugin",
			"releases": [
				{
					"sublime_text": "*",
					"branch": "master"
				}
			]
		},
		{
			"name": "Search in Project",
			"details": "https://github.com/leonid-shevtsov/SearchInProject_SublimeText",
			"labels": ["search"],
			"previous_names": ["SearchInProject"],
			"releases": [
				{
					"sublime_text": "*",
					"tags": true
				}
			]
		},
		{
			"name": "Search Stack Overflow",
			"details": "https://github.com/ericmartel/Sublime-Text-2-Stackoverflow-Plugin",
			"releases": [
				{
					"sublime_text": "*",
					"branch": "master"
				}
			]
		},
		{
			"name": "Search Valve Wiki",
			"details": "https://github.com/yogensia/SublimeValveWiki",
			"releases": [
				{
					"sublime_text": "<3000",
					"tags": true
				}
			]
		},
		{
			"name": "Search WordPress Codex",
			"details": "https://github.com/welovewordpress/SublimeWordPressCodex",
			"releases": [
				{
					"sublime_text": "<3000",
					"branch": "master"
				}
			]
		},
		{
			"name": "Search WordPress Codex or QueryPosts",
			"details": "https://github.com/tripflex/SublimeWordpressCodexQueryPosts",
			"labels": ["st3", "wordpress", "queryposts", "codex"],
			"releases": [
				{
					"sublime_text": ">=3000",
					"branch": "master"
				}
			]
		},
		{
			"details": "https://github.com/Pugsworth/SearchGmodWiki",
			"releases": [
				{
					"sublime_text": "<3000",
					"branch": "master"
				}
			]
		},
		{
			"name": "SearchPanelEnhanced",
			"details": "https://github.com/shagabutdinov/sublime-search-panel-enhanced",
			"donate": "https://github.com/shagabutdinov/sublime-enhanced/blob/master/readme-donations.md",
			"labels": ["sublime-enhanced", "utilities"],
			"releases": [
				{
					"sublime_text": "*",
					"branch": "master"
				}
			]
		},
		{
			"name": "Section Comment",
			"details": "https://github.com/gkhn/SectionComment",
			"releases": [
				{
					"sublime_text": "*",
					"tags": true
				}
			]
		},
		{
			"name": "Seeing Is Believing",
			"details": "https://github.com/JoshCheek/sublime-text-2-and-3-seeing-is-believing",
			"releases": [
				{
					"sublime_text": ">=2000",
					"tags": true
				}
			]
		},
		{
			"name": "Select all by current scope",
			"details": "https://github.com/mreq/sublime-select-all-by-current-scope",
			"releases": [
				{
					"sublime_text": "*",
					"tags": true
				}
			]
		},
		{
			"name": "Select By Regex",
			"details": "https://github.com/mvoidex/SublimeSelectByRegex",
			"releases": [
				{
					"sublime_text": "*",
					"tags": true
				}
			]
		},
		{
			"name": "Select Multi Lines",
			"details": "https://github.com/a112121788/SelectMultiLines",
			"releases": [
				{
					"sublime_text": "*",
					"tags": true
				}
			]
		},
		{
			"name": "Select Quoted",
			"details": "https://github.com/int3h/SublimeSelectQuoted",
			"releases": [
				{
					"sublime_text": "*",
					"tags": true
				}
			]
		},
		{
			"name": "SelectExact",
			"details": "https://github.com/spywhere/SelectExact",
			"releases": [
				{
					"sublime_text": ">=3000",
					"tags": true
				}
			]
		},
		{
			"name": "Selection Evaluator",
			"details": "https://github.com/lengstrom/MathEvaluator",
			"labels": ["text manipulation"],
			"releases": [
				{
					"sublime_text": "*",
					"branch": "master"
				}
			]
		},
		{
			"name": "SelectionRubyEval",
			"details": "https://github.com/jcshih/SelectionRubyEval",
			"labels": ["text manipulation", "ruby"],
			"releases": [
				{
					"sublime_text": "*",
					"tags": true
				}
			]
		},
		{
			"name": "SelectionTools",
			"details": "https://github.com/simonrad/sublime-selection-tools",
			"releases": [
				{
					"sublime_text": "*",
					"branch": "master"
				}
			]
		},
		{
			"name": "SelectiveUppercase",
			"details": "https://github.com/Oukanina/selective-uppercase",
			"author": "guokeke",
			"labels": ["text manipulation"],
			"releases": [
				{
					"sublime_text": "*",
					"tags": true
				}
			]
		},
		{
			"name": "SelectNextNumber",
			"details": "https://github.com/defmech/SelectNextNumber-sublime-package",
			"releases": [
				{
					"sublime_text": "*",
					"tags": true
				}
			]
		},
		{
			"name": "Selector",
			"details": "https://github.com/manterfield/sublime_selector",
			"releases": [
				{
					"sublime_text": "<3000",
					"tags": true
				}
			]
		},
		{
			"name": "SelectUntil",
			"details": "https://github.com/xavi-/sublime-selectuntil",
			"labels": ["text manipulation", "text navigation", "text selection"],
			"releases": [
				{
					"sublime_text": "*",
					"branch": "master"
				}
			]
		},
		{
			"name": "Selenium Snippets",
			"details": "https://github.com/sloria/sublime-selenium-snippets",
			"labels": ["snippets"],
			"releases": [
				{
					"sublime_text": "*",
					"branch": "master"
				}
			]
		},
		{
			"name": "Semantic Highlighter",
			"details": "https://github.com/kapitanluffy/sublime-semantic-highlighter",
			"donate": "https://www.patreon.com/kapitanluffy",
			"labels": ["text navigation"],
			"releases": [
				{
					"sublime_text": ">=3000",
					"tags": true
				}
			]
		},
		{
			"name": "Semantic UI",
			"details": "https://github.com/idleberg/sublime-semantic-ui",
			"labels": ["snippets", "html"],
			"releases": [
				{
					"sublime_text": "*",
					"tags": true
				}
			]
		},
		{
			"name": "Semi",
			"details": "https://github.com/yyx990803/semi-sublime",
			"labels": ["text manipulation"],
			"releases": [
				{
					"sublime_text": ">=3000",
					"tags": true
				}
			]
		},
		{
			"name": "Semicolon",
			"details": "https://github.com/shagabutdinov/sublime-semicolon",
			"donate": "https://github.com/shagabutdinov/sublime-enhanced/blob/master/readme-donations.md",
			"labels": ["sublime-enhanced", "text manipulation"],
			"releases": [
				{
					"sublime_text": "*",
					"branch": "master"
				}
			]
		},
		{
			"name": "SemiStandardFormat",
			"details": "https://github.com/ppxu/sublime-semistandard-format",
			"labels": ["formatting", "javascript"],
			"releases": [
				{
					"sublime_text": ">=3000",
					"platforms": ["osx"],
					"tags": true
				}
			]
		},
		{
			"name": "Sencha",
			"details": "https://github.com/rdougan/Sencha.sublime",
			"releases": [
				{
					"sublime_text": "*",
					"branch": "master"
				}
			]
		},
		{
			"name": "Send by Mail",
			"details": "https://github.com/tdebarochez/sublime-mailto",
			"releases": [
				{
					"sublime_text": "<3000",
					"branch": "master"
				}
			]
		},
		{
			"name": "Send to 3ds Max",
			"details": "https://github.com/cb109/sublime3dsmax",
			"releases": [
				{
					"sublime_text": ">=3000",
					"platforms": ["windows"],
					"tags": true
				}
			]
		},
		{
			"name": "Send To Sandbox",
			"details": "https://github.com/DavidGerva/SendToSandbox-SublimePlugin",
			"releases": [
				{
					"sublime_text": ">=3000",
					"tags": true
				}
			]
		},
		{
			"name": "Send to Shell",
			"details": "https://github.com/Twizzledrizzle/Send-to-Shell",
			"labels": ["external", "terminal", "shell", "repl"],
			"releases": [
				{
					"sublime_text": ">=3000",
					"platforms": ["windows"],
					"tags": true
				}
			]
		},
		{
			"details": "https://github.com/wch/SendText",
			"labels": ["terminal"],
			"releases": [
				{
					"sublime_text": "*",
					"branch": "master"
				}
			]
		},
		{
			"name": "SendToJsonBlob",
			"details": "https://github.com/abhishekchavan/sendtojsonblob",
			"releases": [
				{
					"sublime_text": ">=3000",
					"tags": true
				}
			]
		},
		{
			"name": "SendToPasteBin",
			"details": "https://github.com/Xaro/SendToPasteBin",
			"releases": [
				{
					"sublime_text": "*",
					"branch": "master"
				}
			]
		},
		{
			"name": "SEPath",
			"details": "https://github.com/eudorokhov/SEPath",
			"releases": [
				{
					"sublime_text": "*",
					"tags": true
				}
			]
		},
		{
			"name": "Sepiarize Color Scheme",
			"details": "https://github.com/kn9ts/sepiarize",
			"labels": ["color scheme"],
			"releases": [
				{
					"sublime_text": "*",
					"tags": true
				}
			]
		},
		{
			"name": "SequentialBuilder",
			"details": "https://github.com/dkleinsmann/sublime_sequential_build",
			"releases": [
				{
					"sublime_text": "*",
					"tags": true
				}
			]
		},
		{
			"details": "https://github.com/facelessuser/SerializedDataConverter",
			"previous_names": ["PlistJsonConverter"],
			"releases": [
				{
					"sublime_text": ">=3000",
					"tags": "st3-"
				}
			]
		},
		{
			"name": "Serpent Syntax",
			"details": "https://github.com/beaugunderson/serpent-syntax",
			"homepage": "https://github.com/beaugunderson/serpent-syntax",
			"author": ["beaugunderson"],
			"labels": ["serpent", "language-syntax"],
			"releases": [
				{
					"sublime_text": ">=3092",
					"tags": true
				}
			]
		},
		{
			"name": "Sesame",
			"details": "https://github.com/gerardroche/sublime-sesame",
			"labels": ["open folders", "open projects", "power user", "project", "project management", "window", "workspace"],
			"previous_names": ["open-sesame"],
			"releases": [
				{
					"sublime_text": ">=3000",
					"tags": true
				}
			]
		},
		{
			"name": "Session Manager",
			"details": "https://github.com/sascha-wolf/sublime-SessionManager",
			"labels": ["workspace", "save", "window"],
			"releases": [
				{
					"sublime_text": ">=3000",
					"tags": true
				}
			]
		},
		{
			"name": "Seth Color Scheme",
			"details": "https://github.com/bertolinimarco/Seth-Color-Scheme",
			"labels": ["color scheme"],
			"releases": [
				{
					"sublime_text": "*",
					"tags": true
				}
			]
		},
		{
			"name": "Seti_UI",
			"details": "https://github.com/ctf0/Seti_ST3",
			"labels": ["theme", "color scheme"],
			"releases": [
				{
					"sublime_text": ">=3000",
					"tags": true
				}
			]
		},
		{
			"name": "Seti_UX",
			"details": "https://github.com/ctf0/Seti_UX",
			"labels": ["color scheme"],
			"releases": [
				{
					"sublime_text": "*",
					"tags": true
				}
			]
		},
		{
			"name": "SetlX Helper",
			"details": "https://github.com/LucaVazz/SetlXHelper",
			"releases": [
				{
					"sublime_text": "*",
					"tags": true
				}
			]
		},
		{
			"name": "SetWindowTitle",
			"details": "https://github.com/gwenzek/SublimeSetWindowTitle",
			"homepage": "https://github.com/gwenzek/SublimeSetWindowTitle",
			"author": "gwenzek",
			"releases": [
				{
					"platforms": ["linux", "windows"],
					"sublime_text": ">=3000",
					"tags": true
				}
			]
		},
		{
			"name": "SEWL",
			"details": "https://github.com/SpotonNet/sublime-sewl",
			"labels" : ["language syntax", "snippets"],
			"releases": [
				{
					"sublime_text": ">=3092",
					"tags": true
				}
			]
		},
		{
			"name": "SexySnippets",
			"details": "https://github.com/felquis/SexySnippets",
			"homepage": "https://github.com/felquis/SexySnippets",
			"author": "felquis",
			"labels": ["HTML", "javascript", "snippet", "pattern", "CSS"],
			"previous_names": ["Sexy Snippets"],
			"releases": [
				{
					"sublime_text": "*",
					"tags": true
				}
			]
		},
		{
			"name": "Sf4Helpers",
			"details": "https://github.com/HeyIAmBob/sublime-sf4helpers",
			"labels": ["Symfony", "Symfony4", "php"],
			"releases": [
				{
					"platforms": ["osx"],
					"sublime_text": ">=3000",
					"tags": true
				}
			]
		},
		{
			"name": "Sfortzando",
			"details": "https://github.com/leesavide/Sfortzando",
			"releases": [
				{
					"sublime_text": ">=3000",
					"tags": true
				}
			]
		},
		{
			"name": "SFV",
			"details": "https://github.com/idleberg/sublime-sfv",
			"releases": [
				{
					"sublime_text": ">=3092",
					"tags": true
				}
			]
		},
		{
			"name": "Shader Syntax (GLSL HLSL Cg)",
			"details": "https://github.com/noct/sublime-shaders",
			"labels": ["language syntax"],
			"previous_names": ["SublimeSL"],
			"releases": [
				{
					"sublime_text": "*",
					"tags": true
				}
			]
		},
		{
			"name": "Shadowenv",
			"details": "https://github.com/Shopify/sublime-shadowenv",
			"releases": [
				{
					"sublime_text": ">=3000",
					"tags": true
				}
			]
		},
		{
			"name": "SHARC or Blackfin DSP assembly highlighting",
			"details": "https://github.com/calculuswhiz/SHARC-assembly-Sublime-Syntax",
			"labels": ["language syntax", "SHARC", "Blackfin", "VisualDSP"],
			"releases": [
				{
					"sublime_text": "*",
					"tags": true
				}
			]
		},
		{
			"name": "Share File",
			"details": "https://github.com/devdinu/ShareFile",
			"labels": ["share", "file", "code", "upload"],
			"releases": [
				{
					"sublime_text": "*",
					"tags": true
				}
			]
		},
		{
			"name": "Shebang",
			"details": "https://github.com/samizdatco/sublime-text-shebang",
			"releases": [
				{
					"sublime_text": "<3000",
					"branch": "master"
				}
			]
		},
		{
			"name": "Shell Exec",
			"details": "https://github.com/gbaptista/sublime-3-shell-exec",
			"releases": [
				{
					"sublime_text": ">=3000",
					"tags": true
				}
			]
		},
		{
			"name": "Shell Turtlestein",
			"details": "https://github.com/misfo/Shell-Turtlestein",
			"releases": [
				{
					"sublime_text": "<3000",
					"branch": "sublime-text-2"
				},
				{
					"sublime_text": ">=3000",
					"branch": "master"
				}
			]
		},
		{
			"name": "ShellCommand",
			"details": "https://github.com/markbirbeck/sublime-text-shell-command",
			"labels": ["shell", "emacs"],
			"previous_names": ["Shell Command"],
			"releases": [
				{
					"sublime_text": ">=3000",
					"tags": true
				}
			]
		},
		{
			"name": "Sheller",
			"description": "A brand new package to work with Command Prompt without using Command Prompt.",
			"details": "https://github.com/bantya/Sheller",
			"issues": "https://github.com/bantya/Sheller/issues",
			"labels": ["shell", "cmd", "directory", "files"],
			"releases": [
				{
					"sublime_text": ">=3000",
					"platforms": ["windows"],
					"tags": true
				}
			]
		},
		{
			"name": "ShellScriptImproved",
			"details": "https://github.com/jfcherng-sublime/ST-ShellScriptImproved",
			"author": ["jfcherng"],
			"labels": ["language syntax"],
			"releases": [
				{
					"sublime_text": ">=3092",
					"tags": true
				}
			]
		},
		{
			"name": "ShellStatus",
			"details": "https://github.com/shagabutdinov/sublime-shell-status",
			"donate": "https://github.com/shagabutdinov/sublime-enhanced/blob/master/readme-donations.md",
			"labels": ["sublime-enhanced", "theme"],
			"releases": [
				{
					"sublime_text": "*",
					"branch": "master"
				}
			]
		},
				{
			"name": "ShellVE",
			"details": "https://github.com/pykong/ShellVE",
			"labels": ["terminal", "python", "Virtualenv"],
			"releases": [
				{
					"sublime_text": ">=3092",
					"platforms": ["linux"],
					"tags": true
				}
			]
		},
		{
			"name": "Shen",
			"details": "https://github.com/rkoeninger/sublime-shen",
			"readme": "https://raw.githubusercontent.com/rkoeninger/sublime-shen/master/README.md",
			"author": "Robert Koeninger",
			"labels": ["language syntax", "snippets"],
			"releases": [
				{
					"sublime_text": ">=3000",
					"tags": true
				}
			]
		},
		{
			"name": "ShenMa",
			"details": "https://github.com/molee1905/ShenMa",
			"releases": [
				{
					"sublime_text": ">=3000",
					"platforms": ["osx"],
					"tags": true
				}
			]
		},
		{
			"name": "Sherumite - Color Scheme",
			"details": "https://github.com/gsheru/Sherumite-ColorScheme",
			"releases": [
				{
					"sublime_text": "*",
					"tags": true
				}
			]
		},
		{
			"name": "Shiftswitch",
			"details": "https://github.com/xsznix/sublime-shiftswitch",
			"releases": [
				{
					"sublime_text": "*",
					"tags": true
				}
			]
		},
		{
			"name": "Shinken",
			"details": "https://github.com/Frescha/shinken-sublime",
			"labels": ["language syntax", "snippets"],
			"releases": [
				{
					"sublime_text": "*",
					"tags": true
				}
			]
		},
		{
			"name": "Shlisp Syntax",
			"details": "https://github.com/mhetrick/sublime-shlisp",
			"labels": ["language syntax"],
			"releases": [
				{
					"sublime_text": "*",
					"branch": "master"
				}
			]
		},
		{
			"name": "shoulda-matchers Snippets",
			"details": "https://github.com/maxehmookau/shoulda-matchers-snippets",
			"releases": [
				{
					"sublime_text": "*",
					"tags": true
				}
			]
		},
		{
			"name": "ShouldjsSnippets",
			"details": "https://github.com/jmnsf/ShouldjsSnippets",
			"labels": ["snippets", "javascript", "shouldjs"],
			"releases": [
				{
					"sublime_text": "*",
					"tags": true
				}
			]
		},
		{
			"name": "Show Character Code",
			"details": "https://github.com/borislubimov/ShowCharacterCode",
			"labels": ["ascii", "unicode"],
			"releases": [
				{
					"sublime_text": "*",
					"tags": true
				}
			]
		},
		{
			"name": "Show Open Files",
			"details": "https://github.com/ticky/ShowOpenFiles",
			"labels": ["status", "file"],
			"releases": [
				{
					"sublime_text": "*",
					"branch": "master"
				}
			]
		},
		{
			"name": "Show Unicode Name",
			"details": "https://github.com/ned-martin/sublime-text-show-unicode-name",
			"labels": ["ascii", "unicode", "hexadecimal"],
			"releases": [
				{
					"sublime_text": ">=3000",
					"tags": true
				}
			]
		},
		{
			"name": "ShowDefinitionEx",
			"description": "Visually showing definition",
			"details": "https://github.com/jk4837/ShowDefinitionEx",
			"releases": [
				{
					"sublime_text": ">=3124",
					"tags": true
				}
			]
		},
		{
			"details": "https://github.com/ticky/ShowEncoding",
			"releases": [
				{
					"sublime_text": "<3000",
					"branch": "master"
				}
			]
		},
		{
			"name": "ShowTexdoc",
			"previous_names": ["Show Texdoc"],
			"details": "https://github.com/CareF/Show-Texdoc",
			"releases": [
				{
					"sublime_text": "*",
					"tags": true
				}
			]
		},
		{
			"name": "Shrink Whitespaces",
			"details": "https://github.com/dacap/sublime-shrink-whitespaces",
			"releases": [
				{
					"sublime_text": "<3000",
					"branch": "master"
				}
			]
		},
		{
			"name": "Shuffle",
			"details": "https://github.com/TiborIntelSoft/SublimeShuffle",
			"labels": ["language syntax"],
			"releases": [
				{
					"sublime_text": "*",
					"tags": true
				}
			]
		},
		{
			"name": "Side-by-Side Settings",
			"details": "https://github.com/jgbishop/sxs-settings",
			"donate": "https://www.paypal.com/cgi-bin/webscr?cmd=_s-xclick&hosted_button_id=4FJM9Y54FV6E4",
			"labels": ["utilities"],
			"previous_names": ["SxS Settings"],
			"releases": [
				{
					"sublime_text": ">=3000",
					"tags": true
				}
			]
		},
		{
			"name": "SideBarEnhancements",
			"details": "https://github.com/titoBouzout/SideBarEnhancements",
			"readme": "https://raw.githubusercontent.com/SideBarEnhancements-org/SideBarEnhancements/st3/readme.md",
			"donate": "https://www.paypal.com/cgi-bin/webscr?cmd=_s-xclick&hosted_button_id=DD4SL2AHYJGBW",
			"labels": ["sidebar", "folder", "directory", "file", "clipboard"],
			"releases": [
				{
					"sublime_text": ">=3000",
					"tags": true
				}
			]
		},
		{
			"name": "SideBarHider",
			"previous_names": ["Hide Sidebar When Not Focussed"],
			"details": "https://github.com/akrabat/SideBarHider",
			"releases": [
				{
					"sublime_text": ">=3098",
					"tags": true
				}
			]
		},
		{
			"name": "SidebarHoverToggle",
			"details": "https://github.com/Skullsneeze/SidebarHoverToggle",
			"labels": ["sidebar", "utilities"],
			"releases": [
				{
					"sublime_text": ">=3124",
					"tags": true
				}
			]
		},
		{
			"name": "SideBarMenuAdvanced",
			"details": "https://github.com/wisdman/SideBarMenuAdvanced",
			"donate": "https://www.paypal.me/wisdman",
			"labels": ["sidebar", "clipboard", "utilities", "folder", "directory", "file"],
			"releases": [
				{
					"sublime_text": ">=3100",
					"tags": true
				}
			]
		},
		{
			"name": "SidebarSeparator",
			"details": "https://github.com/ekazyam/SidebarSeparator",
			"labels": ["sidebar", "utilities"],
			"releases": [
				{
					"sublime_text": ">=3000",
					"tags": true
				}
			]
		},
		{
			"name": "SideBarTools",
			"details": "https://github.com/braver/SideBarTools",
			"labels": ["sidebar", "utilities", "folder", "directory", "file"],
			"releases": [
				{
					"sublime_text": ">3100",
					"tags": true
				}
			]
		},
		{
			"name": "Sightly",
			"details": "https://github.com/gerardvh/ST3-sightly-language",
			"labels": ["aem", "sightly", "HTL", "HTML", "template", "language"],
			"releases": [
				{
					"sublime_text": ">=3092",
					"tags": true
				}
			]
		},
		{
			"details": "https://github.com/321hendrik/SikuliTools",
			"author": "Hendrik Elsner (321hendrik@gmail.com)",
			"labels": ["sikuli", "gui", "test", "automation", "app", "web", "image", "capture"],
			"releases": [
				{
					"platforms": ["osx"],
					"sublime_text": "*",
					"tags": true
				}
			]
		},
		{
			"name": "Silence Color Scheme",
			"details": "https://github.com/iuliantatarascu/silence-theme",
			"labels": ["color scheme"],
			"releases": [
				{
					"sublime_text": "*",
					"tags": true
				}
			]
		},
		{
			"name": "Silex Snippets",
			"details": "https://github.com/franciscosantamaria/sublime-silex",
			"labels": ["snippets"],
			"releases": [
				{
					"sublime_text": "*",
					"branch": "master"
				}
			]
		},
		{
			"name": "Silk Web Toolkit Snippets",
			"details": "https://github.com/silk-web-toolkit/SILK-snippets",
			"labels": ["snippets"],
			"releases": [
				{
					"sublime_text": "*",
					"branch": "master"
				}
			]
		},
		{
			"name": "Silky Jump",
			"details": "https://github.com/lanbin/silkyjump",
			"releases": [
				{
					"sublime_text": "*",
					"branch": "master"
				}
			]
		},
		{
			"name": "SilverStripe",
			"details": "https://github.com/benjamin-smith/sublime-text-silverstripe",
			"labels": ["language syntax"],
			"releases": [
				{
					"sublime_text": "*",
					"branch": "master"
				}
			]
		},
		{
			"name": "SIMPL+ Syntax Highlight",
			"author": "Adelyte Company (Taylor Zane Glaeser)",
			"details": "https://github.com/adelyte/simpl-plus-syntax-highlight",
			"labels": ["crestron", "simpl", "simpl plus", "splus"],
			"releases": [{
				"sublime_text": ">=3092",
				"tags": true
			}]
		},
		{
			"name": "Simplates",
			"details": "https://github.com/AspenWeb/sublime-simplates",
			"labels": ["aspen", "simplates", "python simplate"],
			"releases": [
				{
					"sublime_text": ">=3092",
					"tags": true
				}
			]
		},
		{
			"name": "Simple Ember.js Navigator",
			"details": "https://github.com/noklesta/SublimeEmberNav",
			"releases": [
				{
					"sublime_text": "<3000",
					"branch": "master"
				}
			]
		},
		{
			"name": "Simple FTP Deploy",
			"details": "https://github.com/HexRx/simple-ftp-deploy",
			"labels": ["ftp"],
			"releases": [
				{
					"sublime_text": ">=3000",
					"tags": true
				}
			]
		},
		{
			"name": "Simple Ifdef",
			"details": "https://github.com/rumly111/simpleifdef",
			"releases": [
				{
					"sublime_text": ">=3000",
					"tags": true
				}
			]
		},
		{
			"name": "Simple Import",
			"details": "https://github.com/vinpac/sublime-simple-import",
			"releases": [
				{
					"sublime_text": ">=3000",
					"tags": true
				}
			]
		},
		{
			"name": "Simple JSX",
			"details": "https://github.com/ccampbell/sublime-jsx",
			"labels": ["JavaScript", "JSX", "React"],
			"releases": [
				{
					"sublime_text": ">=3106",
					"tags": true
				}
			]
		},
		{
			"name": "Simple Print Function",
			"details": "https://github.com/svenax/SublimePrint",
			"labels": ["printing"],
			"releases": [
				{
					"sublime_text": "*",
					"branch": "master"
				}
			]
		},
		{
			"name": "Simple Rails Navigator",
			"details": "https://github.com/noklesta/SublimeRailsNav",
			"releases": [
				{
					"sublime_text": "<3000",
					"branch": "master"
				}
			]
		},
		{
			"name": "simple_ConTeXt",
			"details": "https://github.com/lawrencebell/simple_ConTeXt",
			"labels": ["language syntax", "snippets", "auto-complete", "build system"],
			"releases": [
				{
					"sublime_text": ">=3149",
					"tags": true
				}
			]
		},
		{
			"name": "SimpleAdd",
			"details": "https://github.com/fsaad/Sublime-SimpleAdd",
			"releases": [
				{
					"sublime_text": ">=3000",
					"tags": true
				}
			]
		},
		{
			"name": "SimpleClone",
			"details": "https://github.com/mikefowler/simple-clone",
			"releases": [
				{
					"sublime_text": "*",
					"branch": "master"
				}
			]
		},
		{
			"name": "SimpleCov",
			"details": "https://github.com/sentience/SublimeSimpleCov",
			"labels": ["testing", "ruby"],
			"releases": [
				{
					"sublime_text": ">=3000",
					"tags": true
				}
			]
		},
		{
			"name": "SimpleMarker",
			"details": "https://github.com/jugyo/SublimeSimpleMarker",
			"releases": [
				{
					"sublime_text": "*",
					"branch": "master"
				}
			]
		},
		{
			"name": "SimplePHPSpec",
			"details": "https://github.com/antoniofrignani/SimplePHPSpec-for-Sublime-Text",
			"releases": [
				{
					"sublime_text": ">=3000",
					"branch": "master"
				}
			]
		},
		{
			"name": "SimplePHPUnit",
			"details": "https://github.com/evgeny-golubev/SimplePHPUnit-for-Sublime-Text",
			"donate": "https://www.paypal.com/cgi-bin/webscr?cmd=_s-xclick&hosted_button_id=SZ6YWJUGFM9J8",
			"releases": [
				{
					"sublime_text": ">=3000",
					"branch": "master"
				}
			]
		},
		{
			"name": "SimpleSession",
			"details": "https://github.com/woodruffw/SimpleSession",
			"labels": ["workspace", "save", "session", "manager", "window"],
			"releases": [
				{
					"sublime_text": ">=3000",
					"tags": true
				}
			]
		},
		{
			"name": "SimpleStateManager Snippets",
			"details": "https://github.com/jonathan-fielding/SimpleStateManager-Snippets",
			"releases": [
				{
					"sublime_text": "*",
					"tags": true
				}
			]
		},
		{
			"name": "SimplestDebugger",
			"details": "https://github.com/KELiON/SimplestDebugger",
			"releases": [
				{
					"sublime_text": "*",
					"branch": "master"
				}
			]
		},
		{
			"details": "https://github.com/hydralien/SimpleSync",
			"releases": [
				{
					"sublime_text": "*",
					"branch": "master"
				}
			]
		},
		{
			"name": "SimpleSyntax",
			"details": "https://github.com/budlabs/SimpleSyntax",
			"description": "Comment syntax for config files",
			"author": "Nils Kvist",
			"labels": ["configfile", "syntax"],
			"releases": [
				{
					"sublime_text": "*",
					"tags": true
				}
			]
		},
		{
			"name": "SimpleTesting",
			"details": "https://github.com/coder-mike/SimpleTestingSublime",
			"releases": [
				{
					"sublime_text": "*",
					"branch": "master"
				}
			]
		},
		{
			"name": "SimpleTODO",
			"details": "https://github.com/jugyo/SublimeSimpleTODO",
			"releases": [
				{
					"sublime_text": "*",
					"branch": "master"
				}
			]
		},
		{
			"name": "Simutrans dat Syntax",
			"details": "https://github.com/An-dz/SimutransDatSyntax",
			"releases": [
				{
					"sublime_text": "*",
					"tags": true
				}
			]
		},
		{
			"name": "SingleTrailingNewLine",
			"details": "https://github.com/mattst/sublime-single-trailing-new-line",
			"releases": [
				{
					"sublime_text": "*",
					"tags": true
				}
			]
		},
		{
			"name": "Singularity Definition File Syntax",
			"details": "https://github.com/MorganRodgers/singularity_definition_file_syntax",
			"labels": ["language syntax"],
			"releases": [
				{
					"sublime_text": "*",
					"tags": true
				}
			]
		},
		{
			"name": "SingularitySnippets",
			"details": "https://github.com/blcook223/SingularitySnippets",
			"releases": [
				{
					"sublime_text": "*",
					"tags": true
				}
			]
		},
		{
			"name": "Sinon",
			"details": "https://github.com/mokkabonna/sublime-sinon",
			"labels": ["sinon", "completions"],
			"releases": [
				{
					"sublime_text": "*",
					"tags": true
				}
			]
		},
		{
			"name": "Siteleaf Liquid Syntax",
			"details": "https://github.com/siteleaf/liquid-syntax-mode",
			"releases": [
				{
					"sublime_text": "*",
					"tags": true
				}
			]
		},
		{
			"name": "Six",
			"description": "Advanced Vim emulation.",
			"author": "Guillermo López-Anglada",
			"homepage": "http://www.sublimesix.com",
			"buy": "http://www.sublimesix.com/buy.html",
			"details": "https://github.com/guillermooo/six",
			"readme": "https://raw.githubusercontent.com/guillermooo/Six/master/README.md",
			"labels": ["vim", "vi", "vintage", "vintageous", "emulation", "emulator", "editor emulation"],
			"releases": [
				{
					"sublime_text": ">=3124",
					"tags": true
				}
			]
		},
		{
			"name": "Six - Future JavaScript Syntax",
			"details": "https://github.com/matthewrobb/Six.tmLanguage",
			"labels": ["language syntax"],
			"previous_names": ["Six: Future JavaScript Syntax"],
			"releases": [
				{
					"sublime_text": "*",
					"branch": "master"
				}
			]
		},
		{
			"name": "SJSON",
			"details": "https://github.com/jims/sublime-sjson",
			"labels": ["language syntax"],
			"releases": [
				{
					"sublime_text": "*",
					"branch": "master"
				}
			]
		},
		{
			"name": "Sk-ST3",
			"description": "Skript Language Modern Syntax Highlighting. Skript is a Minecraft plugin that allows you to write codes with plain english and use it as plugins",
			"details": "https://github.com/AyhamAl-Ali/sk-st3",
			"homepage": "https://forums.skunity.com/resources/sk-st3-syntax-highlighting-open-source.710/",
			"issues": "https://github.com/AyhamAl-Ali/sk-st3/issues",
			"labels": ["language syntax", "color scheme"],
			"author": "Ayham Al-Ali",
			"releases": [
				{
					"sublime_text": "*",
					"tags": true
				}
			]
		},
		{
			"name": "Skeleton Snippet",
			"details": "https://github.com/rodrigoiii/skeleton-snippet",
			"labels": ["auto complete", "snippet"],
			"releases": [
				{
					"sublime_text": "*",
					"tags": true
				}
			]
		},
		{
			"name": "Sketch.js",
			"details": "https://github.com/dmnsgn/sublime-sketchjs",
			"labels": ["auto-complete", "snippets"],
			"releases": [
				{
					"sublime_text": "*",
					"tags": true
				}
			]
		},
		{
			"name": "SKILL from Cadence",
			"details": "https://github.com/leoheck/sublime-cadence-skill",
			"previous_names": ["Cadence Skill"],
			"releases": [
				{
					"sublime_text": "*",
					"tags": true
				}
			]
		},
		{
			"name": "Skins",
			"details": "https://github.com/deathaxe/sublime-skins",
			"labels": ["themes", "utilities"],
			"releases": [
				{
					"sublime_text": ">=3000",
					"tags": true
				}
			]
		},
		{
			"name": "SkoolkitZ80",
			"details": "https://github.com/mrcook/SkoolkitZ80",
			"labels": ["language syntax", "z80", "assembly"],
			"releases": [
				{
					"sublime_text": ">=3092",
					"tags": true
				}
			]
		},
		{
			"name": "SLAB",
			"details": "https://github.com/increpare/slab-markup-sublime",
			"labels": ["language syntax"],
			"releases": [
				{
					"sublime_text": "*",
					"tags": true
				}
			]
		},
		{
			"name": "Slack",
			"details": "https://github.com/simion/sublime-slack-integration",
			"releases": [
				{
					"sublime_text": ">=3000",
					"tags": true
				}
			]
		},
		{
			"name": "Slate",
			"details": "https://github.com/kvs/ST2Slate",
			"releases": [
				{
					"sublime_text": "*",
					"branch": "master"
				}
			]
		},
		{
			"name": "SLAX",
			"details": "https://github.com/dgjnpr/subl.slax.package",
			"labels": ["language syntax"],
			"releases": [
				{
					"sublime_text": "*",
					"branch": "master"
				}
			]
		},
		{
			"name": "Sleet",
			"details": "https://github.com/ice/sleet",
			"labels": ["language syntax"],
			"releases": [
				{
					"sublime_text": "*",
					"tags": true
				}
			]
		},
		{
			"name": "Slice",
			"details": "https://github.com/zeroc-ice/sublime-slice",
			"labels": ["language syntax"],
			"releases": [
				{
					"sublime_text": ">=3092",
					"tags": true
				}
			]
		},
		{
			"name": "SlideNav",
			"details": "https://github.com/enteleform-releases/SublimeText--SlideNav",
			"labels": ["presentation", "lightning talk", "slide", "slides", "slideshow", "navigation", "code navigation", "file manager", "launcher", "file launcher", "open files", "remote control"],
			"releases": [
				{
					"sublime_text": ">=3000",
					"tags": true
				}
			]
		},
		{
			"name": "SlideShow(S9)",
			"details": "https://github.com/Seasons7/sublime-slideshow",
			"releases": [
				{
					"sublime_text": "<3000",
					"tags": true
				}
			]
		},
		{
			"name": "Slime",
			"details": "https://github.com/hedgesky/slime.tmbundle",
			"releases": [
				{
					"sublime_text": "*",
					"tags": true
				}
			]
		},
		{
			"name": "Slugify",
			"details": "https://github.com/alimony/sublime-slugify",
			"labels": ["text manipulation"],
			"previous_names": ["Slug"],
			"releases": [
				{
					"sublime_text": "*",
					"branch": "master"
				}
			]
		},
		{
			"name": "Slyblime",
			"description": "A rich Lisp development environment by integrating Sly's functionality.",
			"details": "https://github.com/s-clerc/slyblime",
			"labels": ["lisp", "auto-complete", "REPL", "references"],
			"releases": [
				{
					"sublime_text": ">=4079",
					"tags": true
				}
			]
		},
		{
			"name": "SM RAD",
			"details": "https://github.com/setap/sm-rad",
			"labels": ["language syntax"],
			"releases": [
				{
					"sublime_text": "*",
					"branch": "master"
				}
			]
		},
		{
			"name": "Smali",
			"details": "https://github.com/QuinnWilton/sublime-smali",
			"labels": ["language syntax"],
			"releases": [
				{
					"sublime_text": "*",
					"branch": "master"
				}
			]
		},
		{
			"name": "Smart Backspace",
			"details": "https://github.com/awhite/sublime-smart-backspace",
			"labels": ["text navigation"],
			"releases": [
				{
					"sublime_text": ">=3000",
					"tags": true
				}
			]
		},
		{
			"name": "Smart Delete",
			"details": "https://github.com/mac2000/sublime-smart-delete",
			"releases": [
				{
					"sublime_text": "*",
					"branch": "master"
				}
			]
		},
		{
			"name": "Smart Duplicate",
			"details": "https://github.com/roboshoes/SmartDuplicate-Sublime",
			"releases": [
				{
					"sublime_text": "*",
					"branch": "master"
				}
			]
		},
		{
			"name": "Smart Indent",
			"details": "https://github.com/YKZDY/SmartIndent-sublime",
			"releases": [
				{
					"sublime_text": "*",
					"tags": true
				}
			]
		},
		{
			"name": "Smart Match",
			"details": "https://github.com/ccampbell/sublime-smart-match",
			"releases": [
				{
					"sublime_text": "*",
					"branch": "master"
				}
			]
		},
		{
			"name": "Smart Path Copy",
			"details": "https://github.com/santi-h/SmartPathCopy",
			"labels": ["clipboard", "copy", "path"],
			"releases": [
				{
					"sublime_text": "*",
					"tags": true
				}
			]
		},
		{
			"name": "Smart Region",
			"details": "https://github.com/gbaptista/sublime-3-smart-region",
			"releases": [
				{
					"sublime_text": ">=3000",
					"tags": true
				}
			]
		},
		{
			"name": "Smart Title Case",
			"details": "https://github.com/mattstevens/sublime-titlecase",
			"releases": [
				{
					"sublime_text": "*",
					"tags": true
				}
			]
		},
		{
			"name": "Smart VHDL",
			"description": "Syntax Highlighting, Snippets, code navigation and more for VHDL",
			"details": "https://github.com/TheClams/SmartVHDL",
			"issues": "https://bitbucket.org/Clams/smartvhdl/issues",
			"labels": ["language syntax", "snippets"],
			"releases": [
				{
					"sublime_text": ">=3092",
					"tags": true
				}
			]
		},
		{
			"details": "https://github.com/iiAtlas/SmartGoogle",
			"releases": [
				{
					"sublime_text": "<3000",
					"branch": "master"
				}
			]
		},
		{
			"name": "smartifdef",
			"details": "https://github.com/robinchenyu/smartifdef",
			"releases": [
				{
					"sublime_text": ">=3000",
					"tags": true
				}
			]
		},
		{
			"name": "SmartIM",
			"details": "https://github.com/icymind/SmartIM",
			"description": "reset input method to us when enter normal_mode, and restore previous input method when you enter insert_mode",
			"homepage": "https://github.com/icymind/SmartIM",
			"issues": "https://github.com/icymind/SmartIM/issues",
			"releases": [
				{
					"sublime_text": "*",
					"platforms": ["osx"],
					"tags": true
				}
			]
		},
		{
			"name": "Smartisan",
			"details": "https://github.com/ericmartel/Smartisan",
			"releases": [
				{
					"sublime_text": "*",
					"branch": "master"
				}
			]
		},
		{
			"details": "https://github.com/demon386/SmartMarkdown",
			"releases": [
				{
					"sublime_text": "*",
					"branch": "master"
				}
			]
		},
		{
			"details": "https://bitbucket.org/do/smartmovetotheeol",
			"releases": [
				{
					"sublime_text": "<3000",
					"branch": "master"
				}
			]
		},
		{
			"name": "SmartNewWindow",
			"details": "https://github.com/maliayas/SublimeText_SmartNewWindow",
			"labels": ["window", "workspace", "project", "sidebar"],
			"releases": [
				{
					"sublime_text": ">=3000",
					"tags": true
				}
			]
		},
		{
			"name": "Smarty",
			"details": "https://github.com/amitsnyderman/sublime-smarty",
			"labels": ["language syntax"],
			"releases": [
				{
					"sublime_text": "*",
					"branch": "master"
				}
			]
		},
		{
			"name": "SML (Standard ML)",
			"details": "https://github.com/seanjames777/SML-Language-Definition",
			"labels": ["language syntax"],
			"releases": [
				{
					"sublime_text": "*",
					"branch": "master"
				}
			]
		},
		{
			"name": "SmojSubmit",
			"details": "https://github.com/YanWQ-monad/SmojSubmit",
			"releases": [
				{
					"sublime_text": "*",
					"tags": true
				}
			]
		},
		{
			"name": "Snake",
			"details": "https://github.com/jonfinerty/sublime-snake",
			"releases": [
				{
					"sublime_text": "*",
					"tags": true
				}
			]
		},
		{
			"name": "snake_case",
			"details": "https://github.com/vbali/sublime-snakecase",
			"releases": [
				{
					"sublime_text": "<3000",
					"branch": "master"
				}
			]
		},
		{
			"name": "Snakecasts-theme",
			"details": "https://github.com/nicoschuele/snakecasts-theme",
			"releases": [
				{
					"sublime_text": "*",
					"tags": true
				}
			]
		},
		{
			"name": "Snappy",
			"details": "https://github.com/chenditc/sublime-snappy",
			"labels": ["snappy"],
			"releases": [
				{
					"sublime_text": "*",
					"platforms": ["osx", "linux"],
					"tags": true
				}
			]
		},
		{
			"name": "Snazzy Color Scheme",
			"details": "https://github.com/Briles/snazzy-sublime",
			"labels": ["color scheme"],
			"releases": [
				{
					"sublime_text": ">=3170",
					"tags": true
				}
			]
		},
		{
			"name": "Snippet Destroyer",
			"details": "https://github.com/twolfson/sublime-snippet-destroyer",
			"labels": ["snippet", "delete", "destroy"],
			"releases": [
				{
					"sublime_text": "*",
					"tags": true
				}
			]
		},
		{
			"name": "SnippetCaller",
			"details": "https://github.com/shagabutdinov/sublime-snippet-caller",
			"donate": "https://github.com/shagabutdinov/sublime-enhanced/blob/master/readme-donations.md",
			"labels": ["sublime-enhanced", "snippets", "text manipulation"],
			"releases": [
				{
					"sublime_text": "*",
					"branch": "master"
				}
			]
		},
		{
			"name": "SnippetIndex",
			"details": "https://github.com/omkarjc27/sublime-snipet-index",
			"donate": "https://github.com/omkarjc27/Snippet-Index",
			"labels": ["module", "snippets", "code-reuse", "modular"],
			"releases": [
				{
					"sublime_text": "*",
					"tags": true
				}
			]
		},
		{
			"name": "SnippetMaker",
			"details": "https://github.com/jugyo/SublimeSnippetMaker",
			"labels": ["snippets"],
			"releases": [
				{
					"sublime_text": "*",
					"tags": true
				}
			]
		},
		{
			"name": "SnippetManager",
			"details": "https://github.com/shagabutdinov/sublime-snippet-manager",
			"donate": "https://github.com/shagabutdinov/sublime-enhanced/blob/master/readme-donations.md",
			"labels": ["sublime-enhanced", "snippets"],
			"releases": [
				{
					"sublime_text": "*",
					"branch": "master"
				}
			]
		},
		{
			"name": "SnippetSkydragon",
			"details": "https://github.com/wghust/snippetSkydragon",
			"labels": ["snippets"],
			"releases": [
				{
					"sublime_text": "*",
					"tags": true
				}
			]
		},
		{
			"name": "SnippetX",
			"details": "https://github.com/ColinRyan/SnippetX",
			"labels": ["text manipulation", "snippets"],
			"releases": [
				{
					"sublime_text": ">=3000",
					"tags": true
				}
			]
		},
		{
			"details": "https://github.com/jonasdp/Snipplr",
			"releases": [
				{
					"sublime_text": "<3000",
					"branch": "master"
				}
			]
		},
		{
			"name": "Snipt Snippet Fetcher",
			"details": "https://github.com/SubZane/Sublime-Snipt-Snippet-Fetcher",
			"releases": [
				{
					"sublime_text": "<3000",
					"branch": "master"
				}
			]
		},
		{
<<<<<<< HEAD
			"name": "Snipt.net",
			"details": "https://github.com/Taecho/Sublime-Snipt",
			"releases": [
				{
					"sublime_text": "<3000",
					"branch": "master"
				}
			]
		},
		{
			"name": "SnipTeX",
			"description": "A collection of 90+ LaTeX snippets",
			"details": "https://github.com/CharbelAD/SnipTeX",
			"labels": ["latex","snippets"],
			"releases" :[
				{
					"sublime_text": "*",
					"tags": true
				}
			]
		},
		{
=======
>>>>>>> abc7c898
			"name": "SNMP MIB Syntax",
			"description": "Syntax Highlighting for SNMP MIB files (SMIv2)",
			"details": "https://github.com/stevenkaras/Sublime-SNMP-MIB",
			"labels": ["language syntax"],
			"releases": [
				{
					"sublime_text": ">=3092",
					"tags": true
				}
			]
		},
		{
			"name": "Snowball Syntax",
			"description": "Syntax Highlighting for Snowball framwork destinated to stemming",
			"details": "https://github.com/assem-ch/snowball-sublime-syntax",
			"labels": ["language syntax"],
			"releases": [
				{
					"sublime_text": ">=3092",
					"tags": true
				}
			]
		},
		{
			"name": "Soar Tools",
			"details": "https://github.com/garfieldnate/Sublime-Soar-Tools",
			"labels": ["language syntax", "snippets"],
			"releases": [
				{
					"sublime_text": "*",
					"tags": true
				}
			]
		},
		{
			"name": "Solarized Color Scheme",
			"details": "https://github.com/braver/Solarized",
			"donate": "https://paypal.me/pools/c/8aniLejX25",
			"labels": ["color scheme"],
			"releases": [
				{
					"sublime_text": ">=3000",
					"tags": true
				}
			]
		},
		{
			"name": "Solidity Docstring Generator",
			"details": "https://github.com/matt-lough/solidity-docstring-generator",
			"releases": [
				{
					"sublime_text": "*",
					"tags": true
				}
			]
		},
		{
			"name": "Solisp",
			"details": "https://github.com/stuin/solisp-sublime",
			"releases": [
				{
					"sublime_text": "*",
					"tags": true
				}
			]
		},
		{
			"name": "Solium Gutter",
			"details": "https://github.com/sey/sublime-solium-gutter",
			"releases": [
				{
					"sublime_text": ">=3000",
					"tags": true
				}
			]
		},
		{
			"name": "Sonic Pi",
			"details": "https://github.com/fbehrens/sublime_sonic_pi",
			"labels": ["music"],
			"releases": [
				{
					"sublime_text": ">=3000",
					"tags": true
				}
			]
		},
		{
			"name": "Sort JavaScript Imports",
			"details": "https://github.com/insin/sublime-sort-javascript-imports",
			"releases": [
				{
					"sublime_text": "*",
					"tags": true
				}
			]
		},
		{
			"name": "Sort Lines (Numerically)",
			"details": "https://github.com/alimony/sublime-sort-numerically",
			"releases": [
				{
					"sublime_text": "*",
					"tags": true
				}
			]
		},
		{
			"name": "Sort Lines By Selection",
			"details": "https://github.com/sascha-wolf/sublime-SortLinesBySelection",
			"releases": [
				{
					"sublime_text": ">=3000",
					"tags": true
				}
			]
		},
		{
			"name": "SortBy",
			"details": "https://github.com/Doi9t/SortBy",
			"releases": [
				{
					"sublime_text": "*",
					"branch": "master"
				}
			]
		},
		{
			"details": "https://github.com/Kentzo/SortLinesByColumn",
			"releases": [
				{
					"sublime_text": "<3000",
					"branch": "master"
				}
			]
		},
		{
			"name": "SortList",
			"details": "https://github.com/kylebebak/sublime_sort_list",
			"releases": [
				{
					"sublime_text": "*",
					"tags": true
				}
			]
		},
		{
			"details": "https://github.com/bizoo/SortTabs",
			"releases": [
				{
					"sublime_text": "*",
					"branch": "master"
				}
			]
		},
		{
			"name": "Soulburn Color Scheme",
			"details": "https://github.com/caffo/soulburn",
			"author": "Rodrigo Franco",
			"labels": ["color scheme"],
			"releases": [
				{
					"sublime_text": "*",
					"tags": true
				}
			]
		},
		{
			"name": "Sound",
			"details": "https://github.com/airtoxin/Sublime-Sound",
			"releases": [
				{
					"platforms": "osx",
					"sublime_text": "<3000",
					"tags": "st2-osx-"
				},
				{
					"platforms": "linux",
					"sublime_text": "<3000",
					"tags": "st2-linux-"
				},
				{
					"platforms": "osx",
					"sublime_text": ">=3000",
					"tags": "st3-osx-"
				},
				{
					"platforms": "linux",
					"sublime_text": ">=3000",
					"tags": "st3-linux-"
				},
				{
					"platforms": "windows",
					"sublime_text": ">=3000",
					"tags": "st3-windows-"
				}
			]
		},
		{
			"name": "SourceDown",
			"details": "https://github.com/bordaigorl/sublime-sourcedown",
			"labels": ["markdown", "blog"],
			"releases": [
				{
					"sublime_text": "*",
					"tags": true
				}
			]
		},
		{
			"name": "Sourcegraph",
			"details": "https://github.com/sourcegraph/sourcegraph-sublime",
			"labels": ["go"],
			"releases": [
				{
					"sublime_text": ">=3000",
					"tags": true
				}
			]
		},
		{
			"name": "SourcePawn Completions",
			"details": "https://github.com/ppalex7/SourcePawnCompletions",
			"description": "SourcePawn auto-completion and build-system",
			"readme": "https://raw.githubusercontent.com/ppalex7/SourcePawnCompletions/master/README.md",
			"labels": ["auto-complete", "build system"],
			"releases": [
				{
					"sublime_text": ">=3000",
					"tags": true
				}
			]
		},
		{
			"name": "SourcePawn Syntax Highlighting",
			"details": "https://github.com/Dillonb/SublimeSourcePawn",
			"labels": ["language syntax"],
			"releases": [
				{
					"sublime_text": "*",
					"branch": "master"
				}
			]
		},
		{
			"name": "SourceSharer",
			"details": "https://github.com/geekpradd/sublime-sourcesharer-plugin",
			"releases": [
				{
					"sublime_text": ">=3000",
					"tags": true
				}
			]
		},
		{
			"name": "SourceTalk",
			"details": "https://github.com/malroc/sourcetalk_st2",
			"labels": ["code sharing", "remote collaboration"],
			"previous_names": ["SoucreTalk (real time code discussions)"],
			"releases": [
				{
					"sublime_text": "*",
					"tags": true
				}
			]
		},
		{
			"name": "Sourcetrail",
			"previous_names": ["coati"],
			"details": "https://github.com/CoatiSoftware/sublime-sourcetrail",
			"labels": ["utilities"],
			"releases": [
				{
					"sublime_text": "*",
					"tags": true
				}
			]
		},
		{
			"name": "SourceTree",
			"details": "https://bitbucket.org/PhillSparks/sublimesourcetree",
			"releases": [
				{
					"sublime_text": "*",
					"branch": "master"
				}
			]
		},
		{
			"name": "SourceTree.app Menu",
			"details": "https://github.com/jocelynmallon/sublime-text-2-sourcetree",
			"releases": [
				{
					"sublime_text": "<3000",
					"branch": "master"
				}
			]
		},
		{
			"name": "SourceTreeCommands",
			"details": "https://github.com/gdeOo/sublime-sourcetree",
			"releases": [
				{
					"sublime_text": "*",
					"tags": true
				}
			]
		},
		{
			"name": "Soy",
			"details": "https://github.com/Medium/soy-sublime",
			"labels": ["language syntax"],
			"releases": [
				{
					"sublime_text": "*",
					"tags": true
				}
			]
		},
		{
			"name": "SpaceSnippets",
			"details": "https://github.com/shagabutdinov/sublime-space-snippets",
			"donate": "https://github.com/shagabutdinov/sublime-enhanced/blob/master/readme-donations.md",
			"labels": ["sublime-enhanced", "text manipulation"],
			"releases": [
				{
					"sublime_text": "*",
					"tags": true
				}
			]
		},
		{
			"name": "SPARC Assembly",
			"details": "https://github.com/ProtractorNinja/SPARC-sublime",
			"labels": ["language syntax"],
			"releases": [
				{
					"sublime_text": "*",
					"branch": "master"
				}
			]
		},
		{
			"name": "SPARQL",
			"details": "https://github.com/patchspace/sparql-sublime",
			"releases": [
				{
					"sublime_text": "*",
					"tags": true
				}
			]
		},
		{
			"name": "SPARQL Runner",
			"details": "https://github.com/hevp/sublime-sparql-runner",
			"releases": [
				{
					"sublime_text": "*",
					"tags": true
				}
			]
		},
		{
			"name": "Spec Finder",
			"details": "https://github.com/rogeriochaves/sublime-spec-finder",
			"releases": [
				{
					"sublime_text": "*",
					"tags": true
				}
			]
		},
		{
			"name": "Spec Focuser",
			"details": "https://github.com/wireframe/sublime-spec-focuser",
			"releases": [
				{
					"sublime_text": "*",
					"branch": "master"
				}
			]
		},
		{
			"name": "Specman",
			"details": "https://github.com/tsvi/Specman",
			"labels": ["language syntax"],
			"releases": [
				{
					"sublime_text": ">=3187",
					"tags": true
				}
			]
		},
		{
			"name": "Sphere Online Judge",
			"details": "https://github.com/geekpradd/Sphere-Online-Judge-Sublime",
			"releases": [
				{
					"sublime_text": "*",
					"tags": true
				}
			]
		},
		{
			"name": "Sphinx Ref Helper",
			"details": "https://github.com/intelkevinputnam/sphinx-ref-helper",
			"labels": ["sphinx"],
			"releases": [
				{
					"sublime_text": ">=3000",
					"tags": true
				}
			]
		},
		{
			"name": "SPICE Circuit Simulator",
			"details": "https://github.com/leoheck/sublime-spice",
			"labels": ["circuit simulator"],
			"previous_names": ["Spice"],
			"releases": [
				{
					"sublime_text": "*",
					"tags": true
				}
			]
		},
		{
			"name": "SpiderScript",
			"details": "https://github.com/Namek/Spider-Sublime-Plugin",
			"labels": ["language syntax"],
			"releases": [
				{
					"sublime_text": "*",
					"tags": true
				}
			]
		},
		{
			"name": "SPIP",
			"details": "https://github.com/phenix-factory/Sublime-SPIP",
			"releases": [
				{
					"sublime_text": "*",
					"branch": "master"
				}
			]
		},
		{
			"name": "Spirit Color Scheme",
			"details": "https://github.com/unknownuser88/Spirit",
			"author": "David Bekoyan",
			"labels": ["color scheme"],
			"releases": [
				{
					"sublime_text": "*",
					"tags": true
				}
			]
		},
		{
			"name": "Split Line",
			"details": "https://github.com/stevebasher/Split-Line-Sublime-Plugin",
			"author": "Steve Basher",
			"releases": [
				{
					"sublime_text": "*",
					"tags": true
				}
			]
		},
		{
			"name": "Split To Buffer",
			"details": "https://github.com/berendbaas/sublime_splittobuffer",
			"releases": [
				{
					"sublime_text": "<3000",
					"branch": "master"
				}
			]
		},
		{
			"name": "SplitScreen",
			"details": "https://github.com/spadgos/sublime-SplitScreen",
			"releases": [
				{
					"sublime_text": "<3000",
					"branch": "master"
				}
			]
		},
		{
			"name": "SplitScreen-Resizer",
			"details": "https://github.com/JesusContributions/SublimeText-SplitScreenResizer",
			"releases": [
				{
					"sublime_text": "<3000",
					"branch": "master"
				}
			]
		},
		{
			"name": "Splunk Conf File Syntax Highlighting",
			"details": "https://github.com/shakeelmohamed/sublime-splunk-conf-highlighting",
			"author": "Shakeel Mohamed",
			"labels": ["language", "syntax"],
			"releases": [
				{
					"sublime_text": "*",
					"tags": true
				}
			]
		},
		{
			"name": "Splunk Format",
			"details": "https://github.com/mew1033/Splunk-Format",
			"releases": [
				{
					"sublime_text": "*",
					"tags": true
				}
			]
		},
		{
			"name": "Splunk Syntax",
			"details": "https://github.com/aarongraham/splunk-syntax-sublime",
			"labels": ["language", "syntax"],
			"releases": [
				{
					"sublime_text": "*",
					"tags": true
				}
			]
		},
		{
			"name": "Spotify",
			"details": "https://github.com/smpanaro/sublime-spotify",
			"labels": ["music"],
			"previous_names": ["Spotify Control"],
			"releases": [
				{
					"sublime_text": "*",
					"platforms": "osx",
					"tags": true
				}
			]
		},
		{
			"name": "spotify-control",
			"details": "https://github.com/fcannizzaro/spotify-control",
			"description": "View and Control your Spotify experience without leaving Sublime Text",
			"labels": ["spotify", "music"],
			"releases": [
				{
					"sublime_text": ">=3000",
					"platforms": ["windows"],
					"tags": true
				}
			]
		},
		{
			"name": "SpotifyPlayer (Ubuntu)",
			"details": "https://github.com/zokis/SpotifySublime",
			"labels": ["music", "spotify"],
			"author": "Marcelo Fonseca Tambalo (Zokis)",
			"releases": [
				{
					"sublime_text": ">2999",
					"platforms": ["linux"],
					"tags": true
				}
			]
		},
		{
			"name": "SpotifyWeb",
			"details": "https://github.com/DevInsideYou/SpotifyWeb",
			"labels": ["spotify", "music"],
			"releases": [
				{
					"sublime_text": ">=3000",
					"platforms": "*",
					"tags": true
				}
			]
		},
		{
			"name": "Sprak Syntax & Completions for else Heartbreak()",
			"details": "https://github.com/Eforen/sublime-syntax-sprak",
			"author": "Eforen (Ariel Lothlorien)",
			"labels": ["language", "syntax", "snippets", "completions", "game"],
			"releases": [
				{
					"sublime_text": "*",
					"tags": true
				}
			]
		},
		{
			"name": "SproutCore Snippets and JSHint Integration",
			"details": "https://github.com/sproutcore/sproutcore-sublime-text-2-package",
			"labels": ["snippets"],
			"releases": [
				{
					"sublime_text": "*",
					"branch": "master"
				}
			]
		},
		{
			"name": "SQF for VBS3",
			"details": "https://github.com/zahngol/SQF-VBS3",
			"releases": [
				{
					"sublime_text": "*",
					"tags": true
				}
			]
		},
		{
			"name": "SQF Language",
			"details": "https://github.com/jonbons/Sublime-SQF-Language",
			"labels": ["language syntax"],
			"releases": [
				{
					"sublime_text": "*",
					"branch": "master"
				}
			]
		},
		{
			"name": "SQL (simple-db-migrate)",
			"details": "https://github.com/caiogondim/simple-db-migrate-sublime-syntax-highlight",
			"releases": [
				{
					"sublime_text": "*",
					"branch": "master"
				}
			]
		},
		{
			"name": "sql-formatter",
			"details": "https://github.com/kufii/sublime-sql-formatter",
			"releases": [
				{
					"sublime_text": "*",
					"tags": true
				}
			]
		},
		{
			"name": "SqlBeautifier",
			"details": "https://github.com/zsong/SqlBeautifier",
			"labels": ["sql", "formatting", "formatter"],
			"releases": [
				{
					"sublime_text": "*",
					"tags": true
				}
			]
		},
		{
			"name": "SQLExec",
			"details": "https://github.com/jum4/sublime-sqlexec",
			"releases": [
				{
					"sublime_text": ">=3000",
					"branch": "master"
				}
			]
		},
		{
			"name": "SQLPlus",
			"details": "https://github.com/bofm/sublime_sqlplus",
			"releases": [
				{
					"sublime_text": ">=3065",
					"tags": true
				}
			]
		},
		{
			"name": "SQLTools",
			"details": "https://github.com/mtxr/SublimeText-SQLTools",
			"labels": ["sql", "formatting", "formatter", "tools", "completions"],
			"releases": [
				{
					"sublime_text": ">=3000",
					"tags": true
				}
			]
		},
		{
			"name": "Sqlx Builder",
			"details": "https://github.com/taojy123/SublimeText-Sqlx",
			"labels": ["sql", "sqlx", "extension", "builder", "tools"],
			"releases": [
				{
					"sublime_text": ">=3000",
					"tags": true
				}
			]
		},
		{
			"name": "Squib Snippets",
			"details": "https://github.com/andymeneely/sublime-squib",
			"labels": ["snippets", "dsl", "ruby"],
			"releases": [
				{
					"sublime_text": "*",
					"tags": true
				}
			]
		},
		{
			"name": "Squiggle",
			"details": "https://github.com/squiggle-lang/squiggle-sublime",
			"labels": ["language syntax"],
			"releases": [
				{
					"sublime_text": "*",
					"tags": true
				}
			]
		},
		{
			"name": "Squirrel",
			"details": "https://github.com/iAmRoland/Sublime-Squirrel",
			"author": ["micheg", "Roland Piirsoo"],
			"labels": ["language", "syntax", "snippets", "completions", "squirrel"],
			"releases": [
				{
					"sublime_text": "*",
					"tags": true
				}
			]
		},
		{
			"name": "SRT",
			"details": "https://github.com/SalGnt/Sublime-SRT",
			"author": "Salvatore Gentile",
			"labels": ["language", "syntax"],
			"releases": [
				{
					"sublime_text": "*",
					"tags": true
				}
			]
		},
		{
			"name": "SSE & AVX Intrinsics",
			"details": "https://github.com/ilya-lavrenov/sublime-sse-avx",
			"author": "Ilya Lavrenov",
			"labels": ["snippets", "completions"],
			"releases": [
				{
					"sublime_text": "*",
					"branch": "master"
				}
			]
		},
		{
			"name": "SSH Config",
			"details": "https://github.com/robballou/sublimetext-sshconfig",
			"author": ["michaelblyons", "robballou"],
			"labels": ["language syntax", "snippets", "completions"],
			"releases": [
				{
					"sublime_text": "<3000",
					"tags": "st2-"
				},
				{
					"sublime_text": "3000 - 3155",
					"tags": "st3.0-"
				},
				{
					"sublime_text": ">=3156",
					"tags": "st3-"
				}
			]
		},
		{
			"details": "https://github.com/bmc/ST2SyntaxFromFileName",
			"releases": [
				{
					"sublime_text": "<3000",
					"branch": "master"
				}
			]
		},
		{
			"name": "ST_AWK",
			"details": "https://github.com/qiuxiafei/st_awk",
			"releases": [
				{
					"sublime_text": "*",
					"tags": true
				}
			]
		},
		{
			"name": "Stack Overflow Snippets",
			"details": "https://github.com/rinas7/StackOverflowSnippets",
			"releases": [
				{
					"sublime_text": "*",
					"tags": true
				}
			]
		},
		{
			"name": "StackMob JS Snippets",
			"details": "https://github.com/wyne/sublime-stackmob-js-snippets",
			"labels": ["snippets"],
			"releases": [
				{
					"sublime_text": "*",
					"branch": "master"
				}
			]
		},
		{
			"name": "Stackoverflow Debug Helper",
			"details": "https://github.com/debugginator/SO-debug-helper",
			"releases": [
				{
					"sublime_text": "*",
					"tags": true
				}
			]
		},
		{
			"name": "StackTracer",
			"details": "https://github.com/zhangqibupt/stacktracer",
			"labels": ["ruby"],
			"releases": [
				{
					"sublime_text": ">=3000",
					"tags": true
				}
			]
		},
		{
			"name": "Stan",
			"details": "https://github.com/dougalsutherland/sublime-stan",
			"releases": [
				{
					"sublime_text": "*",
					"branch": "master"
				}
			]
		},
		{
			"name": "StandardFormat",
			"details": "https://github.com/bcomnes/sublime-standard-format",
			"labels": ["formatting", "javascript"],
			"releases": [
				{
					"sublime_text": ">=3000",
					"platforms": "*",
					"tags": true
				}
			]
		},
		{
			"name": "StandardSnippets",
			"details": "https://github.com/vkhitev/sublime-standardjs-snippets",
			"labels": ["snippets", "completions", "javascript"],
			"releases": [
				{
					"sublime_text": "*",
					"tags": true
				}
			]
		},
		{
			"name": "Stanza Syntax",
			"details": "https://github.com/dwnusbaum/stanza-syntax",
			"labels": ["language syntax"],
			"releases": [
				{
					"sublime_text": "*",
					"tags": true
				}
			]
		},
		{
			"name": "Starbound Lua",
			"details": "https://github.com/UnknownX7/Sublime-Starbound-Lua-Syntax",
			"labels": ["language syntax"],
			"releases": [
				{
					"sublime_text": "*",
					"tags": true
				}
			]
		},
		{
			"name": "Startup Files",
			"details": "https://github.com/voltavidTony/Startup-Files",
			"labels": ["file", "open", "startup"],
			"releases":
			[
				{
					"sublime_text": "*",
					"tags": true
				}
			]
		},
		{
			"name": "Stata Enhanced",
			"details": "https://github.com/andrewheiss/SublimeStataEnhanced",
			"labels": ["stata"],
			"previous_names": ["Stata 13"],
			"releases": [
				{
					"sublime_text": "*",
					"platforms": ["osx", "windows"],
					"tags": true
				}
			]
		},
		{
			"name": "Stata Improved Editor",
			"details": "https://github.com/zizhongyan/StataImproved",
			"labels": ["stata"],
			"releases": [
				{
					"sublime_text": "*",
					"platforms": ["osx"],
					"tags": true
				}
			]
		},
		{
			"name": "StataEditor",
			"details": "https://github.com/mattiasnordin/StataEditor",
			"labels": ["stata"],
			"releases": [
				{
					"sublime_text": ">=3000",
					"platforms": "windows",
					"tags": true
				}
			]
		},
		{
			"name": "StataLinux",
			"details": "https://github.com/acarril/StataLinux",
			"labels": ["stata"],
			"releases": [
				{
					"sublime_text": ">=3000",
					"platforms": ["linux"],
					"tags": true
				}
			]
		},
		{
			"name": "Statement",
			"details": "https://github.com/shagabutdinov/sublime-statement",
			"donate": "https://github.com/shagabutdinov/sublime-enhanced/blob/master/readme-donations.md",
			"labels": ["sublime-enhanced", "text manipulation", "utilities"],
			"releases": [
				{
					"sublime_text": "*",
					"branch": "master"
				}
			]
		},
		{
			"name": "Status Bar File Size",
			"details": "https://github.com/SublimeText/StatusBarFileSize",
			"releases": [
				{
					"sublime_text": ">=3000",
					"tags": true
				}
			]
		},
		{
			"name": "Status Bar Time",
			"details": "https://github.com/lowliet/sublimetext-StatusBarTime",
			"releases": [
				{
					"sublime_text": "*",
					"branch": "master"
				}
			]
		},
		{
			"name": "Status Bar Weather",
			"details": "https://github.com/lowliet/sublimetext-StatusBarWeather",
			"labels": ["status bar", "weather", "info", "utilities"],
			"releases": [
				{
					"sublime_text": ">=3000",
					"tags": true
				}
			]
		},
		{
			"name": "Statusbar Path",
			"details": "https://github.com/unphased/SublimeStatusbarPath",
			"releases": [
				{
					"sublime_text": "*",
					"branch": "master"
				}
			]
		},
		{
			"name": "StatusBarSymbols",
			"details": "https://github.com/OdinTech3/StatusBarSymbols",
			"releases": [
				{
					"sublime_text": ">=3000",
					"tags": true
				}
			]
		},
		{
			"name": "StatusMessage",
			"details": "https://github.com/shagabutdinov/sublime-status-message",
			"donate": "https://github.com/shagabutdinov/sublime-enhanced/blob/master/readme-donations.md",
			"labels": ["sublime-enhanced", "theme"],
			"releases": [
				{
					"sublime_text": "*",
					"branch": "master"
				}
			]
		},
		{
			"name": "Steadfast Color Scheme",
			"details": "https://github.com/serogers/steadfast_color_scheme",
			"labels": ["color scheme"],
			"releases": [
				{
					"sublime_text": "*",
					"tags": true
				}
			]
		},
		{
			"name": "Stencil",
			"details": "https://github.com/kgston/stencil-syntax-sublime",
			"labels": ["language", "syntax", "stencil"],
			"releases": [
				{
					"sublime_text": "*",
					"tags": true
				}
			]
		},
		{
			"details": "https://github.com/dhodges/StepList",
			"releases": [
				{
					"sublime_text": "<3000",
					"branch": "master"
				}
			]
		},
		{
			"name": "StGitlab",
			"details": "https://github.com/tosher/StGitlab",
			"labels": ["Gitlab", "project", "management"],
			"releases": [
				{
					"sublime_text": ">=3118",
					"tags": true
				}
			]
		},
		{
			"name": "StickWithMarkdownSnippets",
			"details": "https://github.com/UniFreak/SublimeMdSnippets",
			"releases": [
				{
					"sublime_text": ">=3000",
					"tags": true
				}
			]
		},
		{
			"name": "StickySearch",
			"details": "https://github.com/vim-zz/StickySearch",
			"releases": [
				{
					"sublime_text": ">=3000",
					"tags": true
				}
			]
		},
		{
			"name": "StoryScript Highlight",
			"details": "https://github.com/swwind/StoryScript-Highlight",
			"labels": ["syntax"],
			"releases": [
				{
					"sublime_text": ">=3092",
					"tags": true
				}
			]
		},
		{
			"details": "https://github.com/gravejester/stposh",
			"labels": ["language syntax"],
			"releases": [
				{
					"sublime_text": "*",
					"branch": "master"
				}
			]
		},
		{
			"name": "Strace Syntax",
			"details": "https://github.com/djuretic/SublimeStrace",
			"labels": ["language syntax"],
			"releases": [
				{
					"sublime_text": ">=3103",
					"tags": true
				}
			]
		},
		{
			"name": "Strapdown Markdown Preview",
			"details": "https://github.com/michfield/sublime-strapdown-preview",
			"previous_names": ["Strapdown.js Markdown Preview"],
			"releases": [
				{
					"sublime_text": ">=3000",
					"branch": "master"
				}
			]
		},
		{
			"name": "StrapdownJS Boilerplate",
			"details": "https://github.com/sonokamome/StrapdownJS-Boilerplate",
			"homepage": "https://github.com/sonokamome/StrapdownJS-Boilerplate",
			"issues" : "https://github.com/sonokamome/StrapdownJS-Boilerplate/issues",
			"readme" : "https://raw.githubusercontent.com/sonokamome/StrapdownJS-Boilerplate/master/README.md",
			"labels" : ["markdown", "Markdown", "StrapdownJS", "boilerplate", "snippet", "snippets"],
			"releases": [
				{
					"sublime_text": "*",
					"platforms": "*",
					"tags": true
				}
			]
		},
		{
			"name": "Streamer Mode",
			"details": "https://github.com/nicholastay/Sublime-StreamerMode",
			"releases": [
				{
					"sublime_text": ">=3116",
					"tags": true
				}
			]
		},
		{
			"name": "String 2 Lower Hyphen",
			"details": "https://github.com/jielimanyili/sublime_string2_lower_hyphen",
			"releases": [
				{
					"sublime_text": "*",
					"branch": "master"
				}
			]
		},
		{
			"name": "Stringify",
			"details": "https://github.com/BurnerPat/sublimetext-stringify",
			"releases": [
				{
					"sublime_text": "*",
					"tags": true
				}
			]
		},
		{
			"name": "StringUtilities",
			"details": "https://github.com/akalongman/sublimetext-stringutilities",
			"labels": ["utilities"],
			"author": "Avtandil Kikabidze aka LONGMAN",
			"releases": [
				{
					"sublime_text": "*",
					"tags": true
				}
			]
		},
		{
			"name": "Strip Whitespace Lines",
			"details": "https://github.com/p3lim/sublime-strip-whitespace-lines",
			"releases": [
				{
					"sublime_text": ">=3000",
					"tags": true
				}
			]
		},
		{
			"details": "https://github.com/jbrooksuk/StripHTML",
			"releases": [
				{
					"sublime_text": ">=3000",
					"branch": "master"
				}
			]
		},
		{
			"name": "StrongView",
			"details": "https://github.com/jzipperle/strongview-sublime",
			"releases": [
				{
					"sublime_text": "*",
					"branch": "master"
				}
			]
		},
		{
			"name": "Stupid Indent",
			"details": "https://github.com/tzvetkoff/sublime_stupid_indent",
			"releases": [
				{
					"sublime_text": "*",
					"tags": true
				}
			]
		},
		{
			"name": "STVenvWrapper",
			"details": "https://github.com/nvanwitt/STVenvWrapper",
			"releases": [
				{
					"sublime_text": "*",
					"tags": true
				}
			]
		},
		{
			"name": "Stylefmt",
			"previous_names": ["CSSfmt"],
			"details": "https://github.com/dmnsgn/sublime-stylefmt",
			"labels": ["style", "css", "formatting"],
			"releases": [
				{
					"sublime_text": "*",
					"tags": true
				}
			]
		},
		{
			"name": "StyleSorter",
			"details": "https://github.com/AndreasBackx/StyleSorter",
			"releases": [
				{
					"sublime_text": ">=3000",
					"tags": true
				}
			]
		},
		{
			"name": "StyleToken",
			"details": "https://github.com/vcharnahrebel/style-token",
			"releases": [
				{
					"sublime_text": "*",
					"branch": "master"
				}
			]
		},
		{
			"name": "StylishHaskell",
			"details": "https://github.com/hairyhum/SublimeStylishHaskell",
			"releases": [
				{
					"sublime_text": "<3000",
					"branch": "master"
				}
			]
		},
		{
			"details": "https://github.com/billymoon/Stylus",
			"releases": [
				{
					"sublime_text": "*",
					"branch": "master"
				}
			]
		},
		{
			"name": "Stylus Clean Completions",
			"details": "https://github.com/lnikell/stylus-clean-completions",
			"releases": [
				{
					"sublime_text": ">=3000",
					"tags": true
				}
			]
		},
		{
			"details": "https://github.com/billymoon/Stylus-Snippets",
			"releases": [
				{
					"sublime_text": "*",
					"branch": "master"
				}
			]
		},
		{
			"name": "Subclim",
			"details": "https://github.com/JulianEberius/Subclim",
			"releases": [
				{
					"sublime_text": "*",
					"branch": "master"
				}
			]
		},
		{
			"name": "SubDpaste",
			"details": "https://github.com/bartTC/SubDpaste",
			"releases": [
				{
					"sublime_text": "<3000",
					"branch": "sublime-2-stable"
				},
				{
					"sublime_text": ">=3000",
					"branch": "sublime-3-stable"
				}
			]
		},
		{
			"details": "https://github.com/kostajh/subDrush",
			"releases": [
				{
					"sublime_text": ">=3000",
					"branch": "master"
				}
			]
		},
		{
			"name": "Subforce - Perforce for Sublime",
			"details": "https://github.com/claytonlemons/Subforce",
			"labels": ["vcs", "perforce", "p4"],
			"releases": [
				{
					"sublime_text": ">=3000",
					"platforms": ["windows"],
					"tags": true
				}
			]
		},
		{
			"name": "Subhub",
			"details": "https://github.com/mechio/subhub",
			"releases": [
				{
					"sublime_text": ">=3000",
					"branch": "master"
				}
			]
		},
		{
			"name": "sublack",
			"details": "https://github.com/jgirardet/sublack",
			"author": "jgirardet",
			"releases": [
				{
					"sublime_text": ">=3000",
					"tags": true
				}
			]
		},
		{
			"details": "https://github.com/yrammos/SubLilyPond",
			"releases": [
				{
					"sublime_text": "*",
					"branch": "master"
				}
			]
		},
		{
			"name": "Sublimall",
			"details": "https://github.com/toxinu/Sublimall",
			"releases": [
				{
					"sublime_text": ">=3000",
					"tags": true
				}
			]
		},
		{
			"details": "https://github.com/NorthIsUp/Sublimation",
			"releases": [
				{
					"sublime_text": "<3000",
					"branch": "master"
				}
			]
		},
		{
			"name": "Sublime Bookmarks",
			"details": "https://github.com/bollu/sublimeBookmark",
			"releases": [
				{
					"sublime_text": ">=3000",
					"branch": "st3"
				},
				{
					"sublime_text": "<3000",
					"branch": "st2"
				}
			]
		},
		{
			"name": "Sublime convert colorcode",
			"details": "https://github.com/tgfjt/Sublime-convert-colorcode",
			"releases": [
				{
					"sublime_text": "*",
					"branch": "master"
				}
			]
		},
		{
			"name": "Sublime ES7 React Redux ReactNative JS snippets",
			"details": "https://github.com/lassegit/sublime-es7-javascript-react-snippets",
			"labels": ["react", "es7", "javascript"],
			"releases": [
				{
					"sublime_text": "*",
					"tags": true
				}
			]
		},
		{
			"name": "Sublime Files",
			"details": "https://github.com/al63/SublimeFiles",
			"labels": ["open file", "file navigation"],
			"releases": [
				{
					"sublime_text": "*",
					"branch": "master"
				}
			]
		},
		{
			"name": "Sublime Input",
			"details": "https://github.com/mavidser/SublimeInput",
			"releases": [
				{
					"sublime_text": "*",
					"tags": true
				}
			]
		},
		{
			"name": "Sublime JS",
			"details": "https://github.com/75team/SublimeJS",
			"releases": [
				{
					"sublime_text": ">=3000",
					"branch": "master"
				}
			]
		},
		{
			"name": "Sublime Text API Helper",
			"details": "https://github.com/jugyo/SublimeTextAPIHelper",
			"releases": [
				{
					"sublime_text": ">=3000",
					"branch": "master"
				}
			]
		},
		{
			"name": "Sublime TFS",
			"details": "https://github.com/CDuke/sublime-tfs",
			"labels": ["tfs"],
			"releases": [
				{
					"sublime_text": "*",
					"platforms": ["windows"],
					"branch": "master"
				}
			]
		},
		{
			"name": "Sublime Tutor",
			"details": "https://github.com/jaipandya/SublimeTutor",
			"releases": [
				{
					"sublime_text": ">=3000",
					"platforms": "osx",
					"tags": "osx-"
				},
				{
					"sublime_text": ">=3065",
					"platforms": "windows",
					"tags": "win-"
				},
				{
					"sublime_text": ">=3000",
					"platforms": "linux",
					"tags": "linux-"
				}
			]
		},
		{
			"name": "Sublime Tweet",
			"details": "https://github.com/rozboris/Sublime-Tweet",
			"releases": [
				{
					"sublime_text": ">=3000",
					"tags": true
				}
			]
		},
		{
			"name": "Sublime V8",
			"details": "https://github.com/akira-cn/sublime-v8",
			"releases": [
				{
					"sublime_text": "<3000",
					"branch": "master"
				}
			]
		},
		{
			"name": "Sublime wxapp",
			"details": "https://github.com/springlong/Sublime-wxapp",
			"homepage": "https://github.com/springlong/Sublime-wxapp",
			"author": "sprintlong",
			"releases": [
				{
					"sublime_text": ">=3000",
					"tags": true
				}
			]
		},
		{
			"details": "https://github.com/rjcoelho/sublime-clearcase",
			"releases": [
				{
					"sublime_text": "<3000",
					"branch": "master"
				}
			]
		},
		{
			"details": "https://github.com/fbzhong/sublime-closure-linter",
			"labels": ["linting"],
			"releases": [
				{
					"sublime_text": "<3000",
					"branch": "master"
				}
			]
		},
		{
			"details": "https://github.com/spadgos/sublime-csspecific",
			"releases": [
				{
					"sublime_text": "<3000",
					"branch": "master"
				}
			]
		},
		{
			"details": "https://github.com/bgreenlee/sublime-github",
			"releases": [
				{
					"sublime_text": "*",
					"tags": true
				}
			]
		},
		{
			"details": "https://github.com/ThisIsJohnBrown/Sublime-Hhhhold",
			"releases": [
				{
					"sublime_text": "<3000",
					"branch": "master"
				}
			]
		},
		{
			"details": "https://github.com/fbzhong/sublime-jslint",
			"labels": ["linting"],
			"releases": [
				{
					"sublime_text": "<3000",
					"branch": "master"
				}
			]
		},
		{
			"details": "https://github.com/aaronpowell/Sublime-KnockoutJS-Snippets",
			"labels": ["snippets"],
			"releases": [
				{
					"sublime_text": "*",
					"branch": "master"
				}
			]
		},
		{
			"details": "https://github.com/ccreutzig/sublime-MuPAD",
			"releases": [
				{
					"sublime_text": "*",
					"branch": "master"
				}
			]
		},
		{
			"details": "https://github.com/oleander/sublime-split-navigation",
			"releases": [
				{
					"sublime_text": "<3000",
					"branch": "master"
				}
			]
		},
		{
			"details": "https://github.com/rctay/sublime-text-2-buildview",
			"releases": [
				{
					"sublime_text": "*",
					"branch": "master"
				}
			]
		},
		{
			"name": "SublimeAnarchy",
			"details": "https://github.com/AnarchyTools/SublimeAnarchy",
			"homepage": "http://anarchytools.org",
			"author": ["drewcrawford", "dunkelstern"],
			"labels": ["build-system", "auto-complete", "language-syntax"],
			"releases": [
				{
					"platforms": ["osx", "linux"],
					"sublime_text": ">=3103",
					"tags": true
				}
			]
		},
		{
			"name": "SublimeAnarchyDebug",
			"details": "https://github.com/AnarchyTools/SublimeAnarchyDebug",
			"homepage": "http://anarchytools.org",
			"author": "dunkelstern",
			"labels": ["debugger"],
			"releases": [
				{
					"platforms": ["osx", "linux"],
					"sublime_text": ">=3103",
					"tags": true
				}
			]
		},
		{
			"details": "https://github.com/ckaznocha/SublimeAxosoft/",
			"homepage": "http://ckaznocha.github.io/SublimeAxosoft/",
			"labels": ["axosoft", "ontime", "issue tracker"],
			"releases": [
				{
					"sublime_text": ">=3000",
					"tags": true
				}
			]
		},
		{
			"details": "https://github.com/SublimeText/SublimeBlockCursor",
			"releases": [
				{
					"sublime_text": "<3000",
					"branch": "master"
				}
			]
		},
		{
			"details": "https://github.com/minism/SublimeBufmod",
			"releases": [
				{
					"sublime_text": "<3000",
					"branch": "master"
				}
			]
		},
		{
			"details": "https://github.com/TobiasBales/SublimeClosure",
			"releases": [
				{
					"sublime_text": "<3000",
					"branch": "master"
				}
			]
		},
		{
			"details": "https://github.com/SublimeText/SublimeCMD",
			"releases": [
				{
					"sublime_text": "<3000",
					"branch": "master"
				}
			]
		},
		{
			"name": "SublimeCodeIntel",
			"author": "Kronuz",
			"description": "Full-featured code intelligence and smart autocomplete engine",
			"details": "https://github.com/SublimeCodeIntel/SublimeCodeIntel",
			"homepage": "https://sublimecodeintel.github.io/",
			"donate": "https://sublimecodeintel.github.io/donate.html",
			"labels": ["codeintel", "intellisense", "autocomplete", "code-intel", "intelli-sense", "auto-complete", "code navigation", "snippets"],
			"releases": [
				{
					"sublime_text": "*",
					"tags": true
				},
				{
					"sublime_text": "<3000",
					"tags": "st2-v"
				},
				{
					"sublime_text": ">=3000",
					"tags": "st3-v"
				}
			]
		},
		{
			"name": "SublimeEnhancedUtilitiesSet",
			"details": "https://github.com/shagabutdinov/sublime-utilities",
			"donate": "https://github.com/shagabutdinov/sublime-enhanced/blob/master/readme-donations.md",
			"labels": ["sublime-enhanced", "utilities"],
			"releases": [
				{
					"sublime_text": "*",
					"branch": "master"
				}
			]
		},
		{
			"name": "SublimeERB",
			"details": "https://github.com/eddorre/SublimeERB",
			"labels": ["text_manipulation", "formatting", "snippets"],
			"previous_names": ["ERB Insert and Toggle Commands"],
			"releases": [
				{
					"sublime_text": "*",
					"branch": "master"
				}
			]
		},
		{
			"details": "https://github.com/jamiesun/SublimeEvernote",
			"releases": [
				{
					"sublime_text": "<3000",
					"branch": "master"
				}
			]
		},
		{
			"details": "https://github.com/quarnster/SublimeGDB",
			"releases": [
				{
					"sublime_text": "*",
					"branch": "master"
				}
			]
		},
		{
			"name": "SublimeGerrit",
			"author": "Borys Forytarz",
			"details": "https://github.com/borysf/SublimeGerrit",
			"releases": [
				{
					"sublime_text": ">=3000",
					"tags": true
				}
			],
			"labels": ["git", "gerrit", "code review"]
		},
		{
			"name": "SublimeGit",
			"details": "https://github.com/SublimeGit/SublimeGit",
			"releases": [
				{
					"sublime_text": "*",
					"tags": true
				}
			]
		},
		{
			"details": "https://github.com/a1fred/SublimeGoogle",
			"releases": [
				{
					"sublime_text": "*",
					"branch": "master"
				}
			]
		},
		{
			"details": "https://github.com/remcoder/SublimeHandcraft",
			"releases": [
				{
					"sublime_text": "<3000",
					"branch": "master"
				}
			]
		},
		{
			"details": "https://github.com/SublimeHaskell/SublimeHaskell",
			"labels": ["haskell"],
			"releases": [
				{
					"sublime_text": ">=3000",
					"tags": true
				}
			]
		},
		{
			"details": "https://github.com/lunixbochs/sublimelint",
			"labels": ["linting"],
			"releases": [
				{
					"sublime_text": "<3000",
					"branch": "master"
				},
				{
					"sublime_text": ">=3000",
					"branch": "st3"
				}
			]
		},
		{
			"name": "SublimeLinter Inline Errors",
			"details": "https://github.com/alexkuz/SublimeLinter-inline-errors",
			"releases": [
				{
					"sublime_text": ">3000",
					"tags": true
				}
			]
		},
		{
			"name": "SublimeLinter_CatGutterTheme",
			"details": "https://github.com/m10l/SublimeLinter-CatGutterTheme",
			"labels": ["linting"],
			"releases": [
				{
					"sublime_text": ">3000",
					"tags": true
				}
			]
		},
		{
			"details": "https://github.com/yrammos/SublimeLog",
			"releases": [
				{
					"sublime_text": "*",
					"branch": "master"
				}
			]
		},
		{
			"details": "https://github.com/kliu/SublimeLogHelper",
			"releases": [
				{
					"sublime_text": "<3000",
					"branch": "master"
				}
			]
		},
		{
			"details": "https://github.com/minism/SublimeLove",
			"releases": [
				{
					"sublime_text": "*",
					"branch": "master"
				}
			]
		},
		{
			"name": "SublimeMagic",
			"details": "https://github.com/mreq/SublimeMagic",
			"releases": [
				{
					"sublime_text": "*",
					"tags": true
				}
			]
		},
		{
			"name": "SublimeNFDToNFCPaste",
			"details": "https://github.com/astronaughts/SublimeNFDToNFCPaste",
			"labels": ["multi-byte", "strings"],
			"releases": [
				{
					"sublime_text": "*",
					"platforms": "osx",
					"tags": true
				}
			]
		},
		{
			"details": "https://github.com/alexnj/SublimeOnSaveBuild",
			"releases": [
				{
					"sublime_text": "*",
					"branch": "master"
				}
			]
		},
		{
			"details": "https://github.com/erbridge/SublimePackageSync",
			"releases": [
				{
					"sublime_text": ">=3000",
					"branch": "master"
				}
			]
		},
		{
			"details": "https://github.com/robcowie/SublimePaster",
			"releases": [
				{
					"sublime_text": "<3000",
					"branch": "master"
				}
			]
		},
		{
			"details": "https://github.com/jlegewie/SublimePeek",
			"releases": [
				{
					"sublime_text": "<3000",
					"branch": "master"
				},
				{
					"sublime_text": ">=3000",
					"branch": "ST3"
				}
			]
		},
		{
			"details": "https://github.com/jlegewie/SublimePeek-R-help",
			"releases": [
				{
					"sublime_text": "*",
					"branch": "master"
				}
			]
		},
		{
			"details": "https://github.com/JulianEberius/SublimePythonIDE",
			"labels": ["Python", "auto-complete", "linting", "refactoring"],
			"previous_names": ["Python IDE"],
			"releases": [
				{
					"sublime_text": ">=3000",
					"tags": true
				}
			]
		},
		{
			"details": "https://github.com/ostinelli/SublimErl",
			"releases": [
				{
					"sublime_text": "<3000",
					"branch": "package"
				}
			]
		},
		{
			"details": "https://github.com/JulianEberius/SublimeRope",
			"releases": [
				{
					"sublime_text": "<3000",
					"branch": "master"
				}
			]
		},
		{
			"details": "https://github.com/jarhart/SublimeSBT",
			"labels": ["repl", "scala", "testing"],
			"releases": [
				{
					"sublime_text": "*",
					"branch": "master"
				}
			]
		},
		{
			"name": "SublimeServer",
			"details": "https://github.com/learning/SublimeServer",
			"releases": [
				{
					"sublime_text": "*",
					"tags": true
				}
			]
		},
		{
			"details": "https://github.com/jamiesun/SublimeTalkincode",
			"releases": [
				{
					"sublime_text": "<3000",
					"branch": "master"
				}
			]
		},
		{
			"name": "SublimeTextAPICompletions",
			"details": "https://github.com/gerardroche/sublime-api-completions",
			"labels": ["completions"],
			"releases": [
				{
					"sublime_text": ">=3000",
					"tags": true
				}
			]
		},
		{
			"details": "https://github.com/fabiocorneti/SublimeTextGitX",
			"releases": [
				{
					"sublime_text": "*",
					"branch": "master"
				}
			]
		},
		{
			"details": "https://github.com/merisanualex/SublimeTransporter",
			"releases": [
				{
					"sublime_text": "<3000",
					"branch": "master"
				}
			]
		},
		{
			"details": "https://github.com/jbrooksuk/SublimeWebColors",
			"releases": [
				{
					"sublime_text": "*",
					"branch": "master"
				}
			]
		},
		{
			"name": "SublimeWeibo",
			"details": "https://github.com/ivershuo/sublime-sublimeweibo",
			"releases": [
				{
					"sublime_text": "<3000",
					"branch": "master"
				}
			]
		},
		{
			"details": "https://github.com/lunixbochs/SublimeXiki",
			"releases": [
				{
					"sublime_text": "<3000",
					"branch": "master"
				},
				{
					"sublime_text": ">=3000",
					"branch": "st3"
				}
			]
		},
		{
			"details": "https://github.com/nlloyd/SubliminalCollaborator",
			"releases": [
				{
					"sublime_text": "<3000",
					"branch": "master"
				}
			]
		},
		{
			"name": "sublimious",
			"details": "https://github.com/dvcrn/sublimious",
			"releases": [
				{
					"sublime_text": ">=3000",
					"tags": true,
					"platforms": ["osx", "linux"]
				}
			]
		},
		{
			"details": "https://github.com/cyrilf/Sublimipsum",
			"releases": [
				{
					"sublime_text": "<3000",
					"branch": "master"
				}
			]
		},
		{
			"details": "https://github.com/helmutgranda/sublpress",
			"releases": [
				{
					"sublime_text": "<3000",
					"tags": true
				}
			]
		},
		{
			"name": "Sublundo",
			"details": "https://github.com/libundo/Sublundo",
			"releases": [
				{
					"sublime_text": ">=3092",
					"tags": true
				}
			]
		},
		{
			"details": "https://github.com/facelessuser/SubNotify",
			"releases": [
				{
					"sublime_text": ">=3000",
					"tags": "st3-"
				}
			]
		},
		{
			"name": "Subpry",
			"details": "https://github.com/harizibarak/subpry",
			"labels": ["pry", "debugger"],
			"releases": [
				{
					"sublime_text": "*",
					"tags": true
				}
			]
		},
		{
			"name": "SubRed",
			"details": "https://github.com/noma4i/subred",
			"releases": [
				{
					"sublime_text": ">=3000",
					"tags": true
				}
			]
		},
		{
			"name": "subryan",
			"details": "https://github.com/evercyan/subryan",
			"releases": [
				{
					"sublime_text": "*",
					"platforms": ["osx"],
					"tags": true
				}
			]
		},
		{
			"name": "SubTexting",
			"details": "https://github.com/willbrazil/SubTexting",
			"releases": [
				{
					"sublime_text": ">=3000",
					"tags": "st3-"
				}
			]
		},
		{
			"name": "Subtitle Sync",
			"details": "https://github.com/apiad/sublime-subtitle-sync",
			"releases": [
				{
					"sublime_text": "<3000",
					"branch": "master"
				}
			]
		},
		{
			"name": "SubVal",
			"details": "https://github.com/verrev/SubVal",
			"releases": [
				{
					"sublime_text": "*",
					"tags": true
				}
			]
		},
		{
			"name": "subversion_for_sublime_txt3",
			"details": "https://github.com/xiewandongqq/subversion_for_sublime_txt3",
			"releases": [
				{
					"sublime_text": ">=3000",
					"platforms": ["linux"],
					"tags": true
				}
			]
		},
		{
			"name": "Subway Color Schemes",
			"details": "https://github.com/idleberg/Subway.tmTheme",
			"labels": ["color scheme"],
			"releases": [
				{
					"sublime_text": "*",
					"branch": "master"
				}
			]
		},
		{
			"name": "SUCC Syntax Highlighting",
			"details": "https://github.com/pipe01/Sublime-SUCC",
			"releases": [
				{
					"sublime_text": ">=3092",
					"tags": true
				}
			]
		},
		{
			"name": "Sudden Death",
			"details": "https://github.com/fukayatsu/SublimeSuddenDeath",
			"releases": [
				{
					"sublime_text": ">=3000",
					"branch": "master"
				}
			]
		},
		{
			"name": "Summary",
			"details": "https://github.com/geekpradd/Summary-Sublime",
			"labels": ["text manipulation"],
			"releases": [
				{
					"sublime_text": "*",
					"tags": true
				}
			]
		},
		{
			"name": "Summerfruit Color Scheme",
			"details": "https://github.com/thgie/Summerfruit",
			"labels": ["color scheme"],
			"releases": [
				{
					"sublime_text": "*",
					"branch": "master"
				}
			]
		},
		{
			"name": "SummitEditor",
			"details": "https://github.com/corvisa/SummitEditor",
			"releases": [
				{
					"sublime_text": ">3000",
					"tags": true
				}
			]
		},
		{
			"name": "SummitLinter",
			"details": "https://github.com/corvisa/SummitLinter",
			"releases": [
				{
					"sublime_text": ">3000",
					"tags": true
				}
			]
		},
		{
			"name": "SumoSwissKnife",
			"details": "https://github.com/scrummastermind/SumoSwissKnife",
			"releases": [
				{
					"sublime_text": ">=3092",
					"tags": true
				}
			]
		},
		{
			"name": "SunCycle",
			"details": "https://github.com/smhg/sublime-suncycle",
			"labels": ["sunset", "sunrise", "location"],
			"releases": [
				{
					"sublime_text": ">3000",
					"tags": true
				}
			]
		},
		{
			"name": "Sunnyvale Color Scheme",
			"details": "https://github.com/mateusortiz/sunnyvale-theme",
			"labels": ["color scheme"],
			"releases": [
				{
					"sublime_text": "*",
					"branch": "master"
				}
			]
		},
		{
			"name": "Sunrise Theme",
			"details": "https://github.com/jgroac/Sunrise-theme",
			"labels": ["theme", "color scheme"],
			"releases": [
				{
					"sublime_text": ">=3000",
					"tags": true
				}
			]
		},
		{
			"name": "Super Ant",
			"details": "https://github.com/aphex/SuperAnt",
			"releases": [
				{
					"sublime_text": "*",
					"branch": "master"
				}
			]
		},
		{
			"name": "Super Calculator",
			"details": "https://github.com/Pephers/Super-Calculator",
			"releases": [
				{
					"sublime_text": "*",
					"branch": "master"
				}
			]
		},
		{
			"name": "Super-Awesome Paste",
			"details": "https://github.com/huntie/super-awesome-paste",
			"labels": ["text manipulation", "formatting"],
			"releases": [
				{
					"sublime_text": ">=3000",
					"tags": true
				}
			]
		},
		{
			"name": "SuperCollider",
			"details": "https://github.com/geoffroymontel/supercollider-package-for-sublime-text",
			"releases": [
				{
					"sublime_text": "<3000",
					"branch": "master"
				}
			]
		},
		{
			"name": "SuperCollider ST3",
			"details": "https://github.com/acarabott/supercollider-sublime",
			"labels": ["language syntax", "snippets"],
			"releases": [
				{
					"sublime_text": ">=3000",
					"tags": true
				}
			]
		},
		{
			"name": "SuperElixir",
			"details": "https://github.com/edelvalle/SuperElixir",
			"author": ["edelvalle"],
			"labels": ["auto-complete", "code navigation", "linting"],
			"releases": [
				{
					"sublime_text": ">=3126",
					"tags": true,
					"platforms": ["osx", "linux"]
				}
			]
		},
		{
			"name": "Superlime",
			"details": "https://github.com/azubr/Superlime",
			"releases": [
				{
					"sublime_text": "*",
					"platforms": ["windows", "linux"],
					"tags": true
				}
			]
		},
		{
			"name": "Superman Color Scheme",
			"details": "https://github.com/justindmartin/superman-color-scheme",
			"labels": ["color scheme"],
			"releases": [
				{
					"sublime_text": "*",
					"branch": "master"
				}
			]
		},
		{
			"name": "SuperNavigator",
			"details": "https://github.com/jugyo/SublimeSuperNavigator",
			"releases": [
				{
					"sublime_text": "*",
					"branch": "master"
				}
			]
		},
		{
			"name": "SuperPython",
			"details": "https://github.com/clarabstract/SuperPython",
			"releases": [
				{
					"sublime_text": "*",
					"tags": true
				}
			]
		},
		{
			"name": "SuperSelect",
			"details": "https://github.com/manafire/SublimeSuperSelect",
			"releases": [
				{
					"sublime_text": "*",
					"branch": "master"
				}
			]
		},
		{
			"name": "Suricate",
			"details": "https://github.com/nsubiron/SublimeSuricate",
			"labels": [
				"commands",
				"diff",
				"duckduckgo",
				"file navigation",
				"git",
				"google",
				"search",
				"surround scm",
				"svn",
				"tooltips",
				"utilities",
				"vcs"
			],
			"releases": [
				{
					"sublime_text": ">=3000",
					"tags": true
				}
			]
		},
		{
			"name": "Surround",
			"details": "https://github.com/jcartledge/sublime-surround",
			"releases": [
				{
					"sublime_text": "*",
					"branch": "master"
				}
			]
		},
		{
			"name": "Susy 2 Snippets",
			"details": "https://github.com/kyleshevlin/susy-snippets",
			"labels": ["snippets"],
			"releases": [
				{
					"sublime_text": "*",
					"tags": true
				}
			]
		},
		{
			"name": "Susy Snippets",
			"details": "https://github.com/pyronaur/Sublime-Susy",
			"labels": ["snippets"],
			"releases": [
				{
					"sublime_text": "*",
					"branch": "master"
				}
			]
		},
		{
			"name": "Svelte",
			"details": "https://github.com/corneliusio/svelte-sublime",
			"releases": [
				{
					"sublime_text": ">=3153",
					"tags": true
				}
			]
		},
		{
			"name": "Svelte Snippets",
			"details": "https://github.com/PierBover/svelte-snippets",
			"releases": [
				{
					"sublime_text": ">=3153",
					"tags": true
				}
			]
		},
		{
			"name": "SVG Icon Snippets",
			"details": "https://github.com/idleberg/sublime-svg-icons",
			"labels": ["snippets", "auto-complete", "svg", "svg icons"],
			"releases": [
				{
					"sublime_text": "*",
					"tags": true
				}
			]
		},
		{
			"name": "SVG Icons",
			"details": "https://github.com/s10wen/Sublime-Text-SVG-Icon-Snippets",
			"labels": ["svg", "icon", "snippets"],
			"releases": [
				{
					"sublime_text": "*",
					"tags": true
				}
			]
		},
		{
			"name": "SVG Preview",
			"details": "https://github.com/chunqiuyiyu/sublime-svg-preview",
			"labels": ["svg", "preview"],
			"releases": [
				{
					"sublime_text": ">3000",
					"tags": true
				}
			]
		},
		{
			"name": "SVG to JSX",
			"details": "https://github.com/scitech/sublime-svg-to-jsx",
			"labels": ["svg", "jsx", "react"],
			"releases": [
				{
					"sublime_text": "*",
					"tags": true
				}
			]
		},
		{
			"name": "SVG-Snippets",
			"details": "https://github.com/jorgeatgu/SVG-Snippets",
			"labels": ["snippets"],
			"releases": [
				{
					"sublime_text": "*",
					"tags": true
				}
			]
		},
		{
			"name": "SVGO",
			"details": "https://github.com/1000ch/Sublime-svgo",
			"releases": [
				{
					"sublime_text": "*",
					"tags": true
				}
			]
		},
		{
			"name": "Swan",
			"details": "https://github.com/efe-blue/Swan",
			"labels": ["swan", "miniapp", "autocomplete", "smartprogramer"],
			"releases": [
				{
					"sublime_text": ">=3143",
					"tags": true
				}
			]
		},
		{
			"name": "Swap Selections",
			"details": "https://github.com/gillibrand/sublimetext-swap-selections",
			"labels": ["text manipulation"],
			"previous_names": ["SwapSelection"],
			"releases": [
				{
					"sublime_text": "*",
					"tags": true
				}
			]
		},
		{
			"name": "SwapStrings",
			"details": "https://github.com/philippotto/Sublime-SwapStrings",
			"labels": ["text manipulation"],
			"releases": [
				{
					"sublime_text": "*",
					"tags": true
				}
			]
		},
		{
			"name": "Swift",
			"details": "https://github.com/quiqueg/Swift-Sublime-Package",
			"labels": ["language syntax"],
			"releases": [
				{
					"sublime_text": "*",
					"tags": true
				}
			]
		},
		{
			"name": "Swift Autocomplete",
			"details": "https://github.com/Dan2552/SublimeTextSwiftAutocomplete",
			"labels": ["auto-complete", "completions", "documentation", "swift"],
			"releases": [
				{
					"sublime_text": "*",
					"platforms": ["osx", "linux"],
					"tags": true
				}
			]
		},
		{
			"name": "Swift Completion",
			"details": "https://github.com/tushortz/Swift-Completion",
			"labels": ["completions", "snippets", "completion", "Completion"],
			"releases": [
				{
					"sublime_text": "*",
					"tags": true
				}
			]
		},
		{
			"name": "Swift Format",
			"details": "https://github.com/aerobounce/Sublime-Swift-Format",
			"labels": ["swift", "format", "formatting", "formatter", "pretty", "prettify"],
			"releases": [
				{
					"sublime_text": ">=3000",
					"platforms": ["osx", "linux"],
					"tags": true
				}
			]
		},
		{
			"name": "Swift Foundation Completions",
			"details": "https://github.com/hatunike/Swift-Foundation-Sublime-Autocomplete-Package",
			"labels": ["snippets"],
			"releases": [
				{
					"sublime_text": "*",
					"tags": true
				}
			]
		},
		{
			"name": "SwiftKitten",
			"details": "https://github.com/johncsnyder/SwiftKitten",
			"labels": ["auto-complete", "swift"],
			"releases": [
				{
					"sublime_text": "*",
					"tags": true
				}
			]
		},
		{
			"name": "Swig",
			"details": "https://github.com/enagorny/sublime-swig",
			"releases": [
				{
					"sublime_text": "*",
					"tags": true
				}
			]
		},
		{
			"name": "SwigSnippets",
			"details": "https://github.com/thecodechef/sublime-swig-snippets",
			"labels": ["snippets"],
			"releases": [
				{
					"sublime_text": "*",
					"tags": true
				}
			]
		},
		{
			"name": "Switch File Deluxe",
			"details": "https://github.com/jturcotte/SublimeSwitchFileDeluxe",
			"releases": [
				{
					"sublime_text": "*",
					"branch": "master"
				}
			]
		},
		{
			"name": "Switch Script",
			"details": "https://github.com/amireh/SwitchScript",
			"releases": [
				{
					"sublime_text": "<3000",
					"branch": "master"
				}
			]
		},
		{
			"name": "Switch Settings",
			"details": "https://github.com/t8m8/SwitchSettings",
			"releases": [
				{
					"sublime_text": ">=3000",
					"tags": true
				}
			]
		},
		{
			"name": "Switch View in Group",
			"details": "https://github.com/adamchainz/SublimeSwitchViewInGroup",
			"releases": [
				{
					"sublime_text": "*",
					"tags": true
				}
			]
		},
		{
			"name": "SwitchDictionary",
			"details": "https://github.com/Naereen/SublimeText3_SwitchDictionary",
			"releases": [
				{
					"sublime_text": ">=3000",
					"platforms": ["osx", "linux"],
					"tags": true
				}
			]
		},
		{
			"name": "SwitchLanguage",
			"details": "https://github.com/zerok/Sublime2-SwitchLanguage",
			"releases": [
				{
					"sublime_text": "<3000",
					"branch": "master"
				}
			]
		},
		{
			"name": "SwitchPanel",
			"description": "Switch which ouput panel to display",
			"details": "https://github.com/stoivo/sublime_switch_panel",
			"issues": "https://github.com/stoivo/sublime_switch_panel/issues",
			"labels": ["panel"],
			"releases": [
				{
					"sublime_text": "*",
					"tags": true
				}
			]
		},
		{
			"name": "Symfony2 Override",
			"details": "https://github.com/igormukhingmailcom/sublimetext3-symfony2-override-package",
			"releases": [
				{
					"sublime_text": ">=3000",
					"tags": true,
					"platforms": ["linux", "osx"]
				}
			]
		},
		{
			"name": "Symfony2 Snippets",
			"details": "https://github.com/raulfraile/sublime-symfony2",
			"labels": ["snippets"],
			"releases": [
				{
					"sublime_text": "*",
					"branch": "master"
				}
			]
		},
		{
			"name": "SymfonyCommander",
			"details": "https://github.com/pdaether/Sublime-SymfonyCommander",
			"releases": [
				{
					"sublime_text": "<3000",
					"branch": "master"
				}
			]
		},
		{
			"name": "SymfonyTools",
			"details": "https://bitbucket.org/ralmn/symfonytools-for-sublimetext-2",
			"releases": [
				{
					"sublime_text": "<3000",
					"branch": "master"
				}
			]
		},
		{
			"name": "Symitar",
			"details": "https://github.com/lxcodes/Symitar",
			"releases": [
				{
					"sublime_text": "*",
					"tags": true
				}
			]
		},
		{
			"name": "Sync Merge Scheme",
			"description": "Sync UI Schemes between Sublime Text and Sublime Merge",
			"details": "https://github.com/rafmjr/SyncMergeScheme",
			"issues": "https://github.com/rafmjr/SyncMergeScheme/issues",
			"labels": ["color scheme", "merge", "utilities", "diff/merge"],
			"releases": [
				{
					"sublime_text": "*",
					"tags": true
				}
			]
		},
		{
			"name": "Sync Settings",
			"details": "https://github.com/mfuentesg/SyncSettings",
			"releases": [
				{
					"sublime_text": "*",
					"tags": true
				}
			]
		},
		{
			"name": "Sync View Scroll",
			"details": "https://github.com/zzjin/syncViewScroll",
			"releases": [
				{
					"sublime_text": "*",
					"tags": true
				}
			]
		},
		{
			"name": "SyncedSideBar",
			"details": "https://github.com/TheSpyder/SyncedSideBar",
			"releases": [
				{
					"sublime_text": "*",
					"branch": "master"
				}
			]
		},
		{
			"name": "SyncedSidebarBg",
			"details": "https://github.com/aziz/SublimeSyncedSidebarBg",
			"releases": [
				{
					"sublime_text": ">=3000",
					"branch": "master"
				}
			]
		},
		{
			"name": "SyncFileYouWant",
			"details": "https://github.com/Lanceshi2/SyncFileYouWant",
			"releases": [
				{
					"sublime_text": "*",
					"branch": "master"
				}
			]
		},
		{
			"name": "Synchronized File Scrolling",
			"details": "https://github.com/systembell/SublimeSynchroScroll",
			"releases": [
				{
					"sublime_text": "<3000",
					"branch": "master"
				}
			]
		},
		{
			"name": "Syncrow",
			"description": "Create and Sync Snippets.",
			"details": "https://github.com/Afzal7/syncrow",
			"issues": "https://github.com/Afzal7/syncrow/issues",
			"homepage": "https://syncrow.herokuapp.com",
			"author": "Afzal7",
			"labels": ["syncrow", "create", "synchronize", "snippets"],
			"releases": [
				{
					"sublime_text": ">=3000",
					"tags": true
				}
			]
		},
		{
			"name": "Synesthesia",
			"details": "https://github.com/dariusf/synesthesia",
			"releases": [
				{
					"sublime_text": ">=3000",
					"tags": true
				}
			]
		},
		{
			"name": "Synonymizer",
			"details": "https://github.com/A5308Y/sublime-synonymizer",
			"issues": "https://github.com/A5308Y/sublime-synonymizer/issues",
			"author": "A5308Y",
			"labels": ["naming"],
			"releases": [
				{
					"sublime_text": ">=3000",
					"tags": true
				}
			]
		},
		{
			"name": "Syntax gRally",
			"details": "https://github.com/ghiboz/syntax-gRally",
			"labels": ["language syntax"],
			"releases": [
				{
					"sublime_text": "*",
					"tags": true
				}
			]
		},
		{
			"name": "Syntax Highlighting for PostCSS",
			"details": "https://github.com/hudochenkov/Syntax-highlighting-for-PostCSS",
			"labels": ["language syntax"],
			"releases": [
				{
					"sublime_text": "*",
					"tags": true
				}
			]
		},
		{
			"name": "Syntax Highlighting for Sass",
			"details": "https://github.com/P233/Syntax-highlighting-for-Sass",
			"labels": ["language syntax"],
			"releases": [
				{
					"sublime_text": "<3103",
					"branch": "ST2"
				},
				{
					"sublime_text": ">=3103",
					"tags": true
				}
			]
		},
		{
			"name": "Syntax Highlighting for SSS SugarSS",
			"details": "https://github.com/aazcast/Syntax-SugarSS-SublimeText",
			"labels": ["language syntax"],
			"releases": [
				{
					"sublime_text": "*",
					"tags": true
				}
			]
		},
		{
			"name": "Syntax Highlighting Scopes Showroom",
			"details": "https://github.com/baleyko/syntax-highlighting-scopes-showroom",
			"releases": [
				{
					"sublime_text": ">=3000",
					"tags": true
				}
			]
		},
		{
			"name": "Syntax History",
			"details": "https://github.com/malexer/SyntaxHistory",
			"labels": ["syntax", "syntax highlight"],
			"releases": [
				{
					"sublime_text": ">=3000",
					"tags": true
				}
			]
		},
		{
			"name": "Syntax Matcher",
			"details": "https://github.com/reinteractive-open/Syntax-Matcher",
			"releases": [
				{
					"sublime_text": "<3000",
					"branch": "master"
				}
			]
		},
		{
			"name": "Syntax ProtoList",
			"details": "https://github.com/lvzixun/sublime-protolist-syntax",
			"releases": [
				{
					"sublime_text": "*",
					"tags": true
				}
			]
		},
		{
			"name": "Syntax QBasic",
			"details": "https://github.com/nemoDreamer/sublime-syntax-qbasic",
			"releases": [
				{
					"sublime_text": "*",
					"tags": true
				}
			]
		},
		{
			"name": "Syntax Sproto",
			"details": "https://github.com/lvzixun/sublime-sproto-syntax",
			"releases": [
				{
					"sublime_text": "*",
					"tags": true
				}
			]
		},
		{
			"details": "https://github.com/srilumpa/SyntaxChecker",
			"releases": [
				{
					"sublime_text": "<3000",
					"branch": "master"
				}
			]
		},
		{
			"name": "SyntaxDefinitionHelper",
			"details": "https://github.com/matthew-dumas/syntax_definition_helper",
			"releases": [
				{
					"sublime_text": "<3000",
					"branch": "master"
				}
			]
		},
		{
			"name": "SyntaxFold",
			"details": "https://github.com/jamalsenouci/sublimetext-syntaxfold",
			"releases": [
				{
					"sublime_text": ">=3000",
					"tags": true
				}
			]
		},
		{
			"name": "SyntaxHighlighter Reloaded Color Scheme",
			"details": "https://github.com/unitmatrix/sublime-syntaxhighlighter",
			"labels": ["color scheme"],
			"releases": [
				{
					"sublime_text": "*",
					"tags": true
				}
			]
		},
		{
			"name": "SysLog",
			"details": "https://github.com/gregschoen/sublimetext-syslog",
			"labels": ["color scheme"],
			"releases": [
				{
					"sublime_text": "*",
					"tags": true
				}
			]
		},
		{
			"name": "SystemVerilog",
			"description": "Syntax Highlighting, smart snippets, autocompletion, code navigation and more for Verilog and SystemVerilog",
			"details": "https://github.com/TheClams/SystemVerilog",
			"homepage": "http://sv-doc.readthedocs.org/en/latest",
			"issues": "https://github.com/TheClams/SystemVerilog/issues",
			"labels": ["language syntax", "snippets", "completion"],
			"releases": [
				{
					"sublime_text": ">=4000",
					"tags": "st4-"
				},
				{
					"sublime_text": "<4000",
					"tags": "st3-"
				}
			]
		}
	]
}<|MERGE_RESOLUTION|>--- conflicted
+++ resolved
@@ -2674,7 +2674,6 @@
 			]
 		},
 		{
-<<<<<<< HEAD
 			"name": "Snipt.net",
 			"details": "https://github.com/Taecho/Sublime-Snipt",
 			"releases": [
@@ -2685,20 +2684,6 @@
 			]
 		},
 		{
-			"name": "SnipTeX",
-			"description": "A collection of 90+ LaTeX snippets",
-			"details": "https://github.com/CharbelAD/SnipTeX",
-			"labels": ["latex","snippets"],
-			"releases" :[
-				{
-					"sublime_text": "*",
-					"tags": true
-				}
-			]
-		},
-		{
-=======
->>>>>>> abc7c898
 			"name": "SNMP MIB Syntax",
 			"description": "Syntax Highlighting for SNMP MIB files (SMIv2)",
 			"details": "https://github.com/stevenkaras/Sublime-SNMP-MIB",
