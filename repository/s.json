--- conflicted
+++ resolved
@@ -1055,13 +1055,8 @@
 			"details": "https://github.com/cb109/sublime3dsmax",
 			"releases": [
 				{
-<<<<<<< HEAD
 					"sublime_text": ">=3000",
 					"platforms" : ["windows"],
-=======
-					"sublime_text": "*",
-					"platforms": ["windows"],
->>>>>>> 607ac83f
 					"tags": true
 				}
 			]
